<?php
/* vim: set expandtab sw=4 ts=4 sts=4: */
/**
 * Main loader script
 *
 * @package PhpMyAdmin
 */

/**
 * Gets some core libraries and displays a top message if required
 */
require_once 'libraries/common.inc.php';

/**
 * display Git revision if requested
 */
require_once 'libraries/display_git_revision.lib.php';

/**
 * pass variables to child pages
 */
$drops = array(
    'lang',
    'server',
    'collation_connection',
    'db',
    'table'
);
foreach ($drops as $each_drop) {
    if (array_key_exists($each_drop, $_GET)) {
        unset($_GET[$each_drop]);
    }
}
unset($drops, $each_drop);

// If we have a valid target, let's load that script instead
if (! empty($_REQUEST['target'])
    && is_string($_REQUEST['target'])
    && ! preg_match('/^index/', $_REQUEST['target'])
    && in_array($_REQUEST['target'], $goto_whitelist)
) {
    include $_REQUEST['target'];
    exit;
}

/**
 * Check if it is an ajax request to reload the recent tables list.
 */
require_once 'libraries/RecentTable.class.php';
if ($GLOBALS['is_ajax_request'] && ! empty($_REQUEST['recent_table'])) {
    $response = PMA_Response::getInstance();
    $response->addJSON(
        'options',
        PMA_RecentTable::getInstance()->getHtmlSelectOption()
    );
    exit;
}

if ($GLOBALS['PMA_Config']->isGitRevision()) {
    if (isset($_REQUEST['git_revision']) && $GLOBALS['is_ajax_request'] == true) {
        PMA_printGitRevision();
        exit;
    }
    echo '<div id="is_git_revision"></div>';
}

// Handles some variables that may have been sent by the calling script
$GLOBALS['db'] = '';
$GLOBALS['table'] = '';
$show_query = '1';

// Any message to display?
if (! empty($message)) {
    echo PMA_Util::getMessage($message);
    unset($message);
}

$common_url_query =  PMA_URL_getCommon('', '');

// when $server > 0, a server has been chosen so we can display
// all MySQL-related information
if ($server > 0) {
    include 'libraries/server_common.inc.php';
    include 'libraries/StorageEngine.class.php';

    // Use the verbose name of the server instead of the hostname
    // if a value is set
    $server_info = '';
    if (! empty($cfg['Server']['verbose'])) {
        $server_info .= htmlspecialchars($cfg['Server']['verbose']);
        if ($GLOBALS['cfg']['ShowServerInfo']) {
            $server_info .= ' (';
        }
    }
    if ($GLOBALS['cfg']['ShowServerInfo'] || empty($cfg['Server']['verbose'])) {
        $server_info .= $GLOBALS['dbi']->getHostInfo();
    }
    if (! empty($cfg['Server']['verbose']) && $GLOBALS['cfg']['ShowServerInfo']) {
        $server_info .= ')';
    }
    $mysql_cur_user_and_host = $GLOBALS['dbi']->fetchValue('SELECT USER();');

    // should we add the port info here?
    $short_server_info = (!empty($GLOBALS['cfg']['Server']['verbose'])
                ? $GLOBALS['cfg']['Server']['verbose']
                : $GLOBALS['cfg']['Server']['host']);
}

echo '<div id="maincontainer">' . "\n";
echo '<div id="main_pane_left">';
if ($server > 0 || count($cfg['Servers']) > 1
) {
    if ($cfg['DBG']['demo']) {
        echo '<div class="group">';
        echo '<h2>' . __('phpMyAdmin Demo Server') . '</h2>';
        echo '<p style="margin: 0.5em 1em 0.5em 1em">';
        printf(
            __(
                'You are using the demo server. You can do anything here, but '
                . 'please do not change root, debian-sys-maint and pma users. '
                . 'More information is available at %s.'
            ),
            '<a href="http://demo.phpmyadmin.net/">demo.phpmyadmin.net</a>'
        );
        echo '</p>';
        echo '</div>';
    }
    echo '<div class="group">';
    echo '<h2>' . __('General Settings') . '</h2>';
    echo '<ul>';

    /**
     * Displays the MySQL servers choice form
     */
    if ($cfg['ServerDefault'] == 0
        || (! $cfg['NavigationDisplayServers']
        && (count($cfg['Servers']) > 1
        || ($server == 0 && count($cfg['Servers']) == 1)))
    ) {
        echo '<li id="li_select_server" class="no_bullets" >';
        include_once 'libraries/select_server.lib.php';
        echo PMA_Util::getImage('s_host.png') . " " . PMA_selectServer(true, true);
        echo '</li>';
    }

    /**
     * Displays the mysql server related links
     */
    if ($server > 0 && ! PMA_DRIZZLE) {
        include_once 'libraries/check_user_privileges.lib.php';

        // Logout for advanced authentication
        if ($cfg['Server']['auth_type'] != 'config') {
            if ($cfg['ShowChgPassword']) {
                $conditional_class = 'ajax';
                PMA_printListItem(
                    PMA_Util::getImage('s_passwd.png') . " " . __('Change password'),
                    'li_change_password',
                    'user_password.php?' . $common_url_query,
                    null,
                    null,
                    'change_password_anchor',
                    "no_bullets",
                    $conditional_class
                );
            }
        } // end if
        echo '    <li id="li_select_mysql_collation" class="no_bullets" >';
        echo '        <form method="post" action="index.php">' . "\n"
           . PMA_URL_getHiddenInputs(null, null, 4, 'collation_connection')
           . '            <label for="select_collation_connection">' . "\n"
           . '                '. PMA_Util::getImage('s_asci.png') . " "
                               . __('Server connection collation') . "\n"
           // put the doc link in the form so that it appears on the same line
           . PMA_Util::showMySQLDocu('Charset-connection')
           . ': ' .  "\n"
           . '            </label>' . "\n"

           . PMA_generateCharsetDropdownBox(
               PMA_CSDROPDOWN_COLLATION,
               'collation_connection',
               'select_collation_connection',
               $collation_connection,
               true,
               4,
               true
           )
           . '        </form>' . "\n"
           . '    </li>' . "\n";
    } // end of if ($server > 0 && !PMA_DRIZZLE)
    echo '</ul>';
    echo '</div>';
}

echo '<div class="group">';
echo '<h2>' . __('Appearance Settings') . '</h2>';
echo '  <ul>';

// Displays language selection combo
if (empty($cfg['Lang']) && count($GLOBALS['available_languages']) > 1) {
    echo '<li id="li_select_lang" class="no_bullets">';
    include_once 'libraries/display_select_lang.lib.php';
    echo PMA_Util::getImage('s_lang.png') . " " . PMA_getLanguageSelectorHtml();
    echo '</li>';
}

// ThemeManager if available

if ($GLOBALS['cfg']['ThemeManager']) {
    echo '<li id="li_select_theme" class="no_bullets">';
    echo PMA_Util::getImage('s_theme.png') . " "
            .  $_SESSION['PMA_Theme_Manager']->getHtmlSelectBox();
    echo '</li>';
}
echo '<li id="li_select_fontsize">';
echo PMA_Config::getFontsizeForm();
echo '</li>';

echo '</ul>';

// User preferences

if ($server > 0) {
    echo '<ul>';
    PMA_printListItem(
        PMA_Util::getImage('b_tblops.png')." " .__('More settings'),
        'li_user_preferences',
        'prefs_manage.php?' . $common_url_query,
        null,
        null,
        null,
        "no_bullets"
    );
    echo '</ul>';
}

echo '</div>';


echo '</div>';
echo '<div id="main_pane_right">';


if ($server > 0 && $GLOBALS['cfg']['ShowServerInfo']) {

    echo '<div class="group">';
    echo '<h2>' . __('Database server') . '</h2>';
    echo '<ul>' . "\n";
    PMA_printListItem(
        __('Server:') . ' ' . $server_info,
        'li_server_info'
    );
    PMA_printListItem(
        __('Server type:') . ' ' . PMA_Util::getServerType(),
        'li_server_type'
    );
    PMA_printListItem(
        __('Server version:')
        . ' '
        . PMA_MYSQL_STR_VERSION . ' - ' . PMA_MYSQL_VERSION_COMMENT,
        'li_server_version'
    );
    PMA_printListItem(
        __('Protocol version:') . ' ' . $GLOBALS['dbi']->getProtoInfo(),
        'li_mysql_proto'
    );
    PMA_printListItem(
        __('User:') . ' ' . htmlspecialchars($mysql_cur_user_and_host),
        'li_user_info'
    );

    echo '    <li id="li_select_mysql_charset">';
<<<<<<< HEAD
    echo '        ' . __('Server charset:') . ' '
       . '        <span lang="en" dir="ltr">'
       . '           ' . $mysql_charsets_descriptions[$mysql_charset_map['utf-8']]
       . '           (' . $mysql_charset_map['utf-8'] . ')'
       . '        </span>'
       . '    </li>'
       . '  </ul>'
       . ' </div>';
=======
    echo '        ' . __('Server charset') . ': '
       . '        <span lang="en" dir="ltr">';
    if (! PMA_DRIZZLE) {
        echo '           ' . $mysql_charsets_descriptions[$mysql_charset_map['utf-8']] . "\n";
    }
    echo '           (' . $mysql_charset_map['utf-8'] . ')' . "\n"
       . '        </span>' . "\n"
       . '    </li>' . "\n";
    echo '  </ul>';
    echo ' </div>';
>>>>>>> a498a6c8
}

if ($GLOBALS['cfg']['ShowServerInfo'] || $GLOBALS['cfg']['ShowPhpInfo']) {
    echo '<div class="group">';
    echo '<h2>' . __('Web server') . '</h2>';
    echo '<ul>';
    if ($GLOBALS['cfg']['ShowServerInfo']) {
        PMA_printListItem($_SERVER['SERVER_SOFTWARE'], 'li_web_server_software');

        if ($server > 0) {
            $client_version_str = $GLOBALS['dbi']->getClientInfo();
            if (preg_match('#\d+\.\d+\.\d+#', $client_version_str)
                && in_array(
                    $GLOBALS['cfg']['Server']['extension'],
                    array('mysql', 'mysqli')
                )
            ) {
                $client_version_str = 'libmysql - ' . $client_version_str;
            }
            PMA_printListItem(
                __('Database client version:') . ' ' . $client_version_str,
                'li_mysql_client_version'
            );

            $php_ext_string = __('PHP extension:') . ' '
                . $GLOBALS['cfg']['Server']['extension'] . ' '
                . PMA_Util::showPHPDocu(
                    'book.' . $GLOBALS['cfg']['Server']['extension'] . '.php'
                );
            PMA_printListItem(
                $php_ext_string,
                'li_used_php_extension'
            );
        }
    }

    if ($cfg['ShowPhpInfo']) {
        PMA_printListItem(
            __('Show PHP information'),
            'li_phpinfo',
            'phpinfo.php?' . $common_url_query,
            null,
            '_blank'
        );
    }
    echo '  </ul>';
    echo ' </div>';
}

echo '<div class="group pmagroup">';
echo '<h2>phpMyAdmin</h2>';
echo '<ul>';
$class = null;
// We rely on CSP to allow access to http://www.phpmyadmin.net, but IE lacks
// support here and does not allow request to http once using https.
if ($GLOBALS['cfg']['VersionCheck']
    && (! $GLOBALS['PMA_Config']->get('is_https') || PMA_USR_BROWSER_AGENT != 'IE')
) {
    $class = 'jsversioncheck';
}
PMA_printListItem(
    __('Version information:') . ' ' . PMA_VERSION,
    'li_pma_version',
    null,
    null,
    null,
    null,
    $class
);
PMA_printListItem(
    __('Documentation'),
    'li_pma_docs',
    PMA_Util::getDocuLink('index'),
    null,
    '_blank'
);
PMA_printListItem(
    __('Wiki'),
    'li_pma_wiki',
    PMA_linkURL('http://wiki.phpmyadmin.net/'),
    null,
    '_blank'
);

// does not work if no target specified, don't know why
PMA_printListItem(
    __('Official Homepage'),
    'li_pma_homepage',
    PMA_linkURL('http://www.phpMyAdmin.net/'),
    null,
    '_blank'
);
PMA_printListItem(
    __('Contribute'),
    'li_pma_contribute',
    PMA_linkURL('http://www.phpmyadmin.net/home_page/improve.php'),
    null,
    '_blank'
);
PMA_printListItem(
    __('Get support'),
    'li_pma_support',
    PMA_linkURL('http://www.phpmyadmin.net/home_page/support.php'),
    null,
    '_blank'
);
PMA_printListItem(
    __('List of changes'),
    'li_pma_changes',
    PMA_linkURL('changelog.php'),
    null,
    '_blank'
);
echo '    </ul>';
echo ' </div>';

echo '</div>';

echo '</div>';

/**
 * Warning if using the default MySQL privileged account
 */
if ($server != 0
    && $cfg['Server']['user'] == 'root'
    && $cfg['Server']['password'] == ''
) {
    trigger_error(
        __(
            'Your configuration file contains settings (root with no password)'
            . ' that correspond to the default MySQL privileged account.'
            . ' Your MySQL server is running with this default, is open to'
            . ' intrusion, and you really should fix this security hole by'
            . ' setting a password for user \'root\'.'
        ),
        E_USER_WARNING
    );
}

/**
 * As we try to handle charsets by ourself, mbstring overloads just
 * break it, see bug 1063821.
 */
if (@extension_loaded('mbstring') && @ini_get('mbstring.func_overload') > 1) {
    trigger_error(
        __(
            'You have enabled mbstring.func_overload in your PHP '
            . 'configuration. This option is incompatible with phpMyAdmin '
            . 'and might cause some data to be corrupted!'
        ),
        E_USER_WARNING
    );
}

/**
 * mbstring is used for handling multibyte inside parser, so it is good
 * to tell user something might be broken without it, see bug #1063149.
 */
if (! @extension_loaded('mbstring')) {
    trigger_error(
        __(
            'The mbstring PHP extension was not found and you seem to be using'
            . ' a multibyte charset. Without the mbstring extension phpMyAdmin'
            . ' is unable to split strings correctly and it may result in'
            . ' unexpected results.'
        ),
        E_USER_WARNING
    );
}

/**
 * Check whether session.gc_maxlifetime limits session validity.
 */
$gc_time = (int)@ini_get('session.gc_maxlifetime');
if ($gc_time < $GLOBALS['cfg']['LoginCookieValidity'] ) {
    trigger_error(
        __('Your PHP parameter [a@http://php.net/manual/en/session.configuration.php#ini.session.gc-maxlifetime@_blank]session.gc_maxlifetime[/a] is lower than cookie validity configured in phpMyAdmin, because of this, your login will expire sooner than configured in phpMyAdmin.'),
        E_USER_WARNING
    );
}

/**
 * Check whether LoginCookieValidity is limited by LoginCookieStore.
 */
if ($GLOBALS['cfg']['LoginCookieStore'] != 0
    && $GLOBALS['cfg']['LoginCookieStore'] < $GLOBALS['cfg']['LoginCookieValidity']
) {
    trigger_error(
        __('Login cookie store is lower than cookie validity configured in phpMyAdmin, because of this, your login will expire sooner than configured in phpMyAdmin.'),
        E_USER_WARNING
    );
}

/**
 * Check if user does not have defined blowfish secret and it is being used.
 */
if (! empty($_SESSION['auto_blowfish_secret'])
    && empty($GLOBALS['cfg']['blowfish_secret'])
) {
    trigger_error(
        __('The configuration file now needs a secret passphrase (blowfish_secret).'),
        E_USER_WARNING
    );
}

/**
 * Check for existence of config directory which should not exist in
 * production environment.
 */
if (file_exists('config')) {
    trigger_error(
        __('Directory [code]config[/code], which is used by the setup script, still exists in your phpMyAdmin directory. It is strongly recommended to remove it once phpMyAdmin has been configured. Otherwise the security of your server may be compromised by unauthorized people downloading your configuration.'),
        E_USER_WARNING
    );
}

if ($server > 0) {
    $cfgRelation = PMA_getRelationsParam();
    if (! $cfgRelation['allworks']
        && $cfg['PmaNoRelation_DisableWarning'] == false
    ) {
        $msg = PMA_Message::notice(__('The phpMyAdmin configuration storage is not completely configured, some extended features have been deactivated. To find out why click %shere%s.'));
        $msg->addParam(
            '<a href="' . $cfg['PmaAbsoluteUri'] . 'chk_rel.php?'
            . $common_url_query . '">',
            false
        );
        $msg->addParam('</a>', false);
        /* Show error if user has configured something, notice elsewhere */
        if (!empty($cfg['Servers'][$server]['pmadb'])) {
            $msg->isError(true);
        }
        $msg->display();
    } // end if
}

/**
 * Warning about different MySQL library and server version
 * (a difference on the third digit does not count).
 * If someday there is a constant that we can check about mysqlnd,
 * we can use it instead of strpos().
 * If no default server is set, $GLOBALS['dbi'] is not defined yet.
 * Drizzle can speak MySQL protocol, so don't warn about version mismatch for
 * Drizzle servers.
 */
if (isset($GLOBALS['dbi'])
    && !PMA_DRIZZLE
    && $cfg['ServerLibraryDifference_DisableWarning'] == false
) {
    $_client_info = $GLOBALS['dbi']->getClientInfo();
    if ($server > 0
        && strpos($_client_info, 'mysqlnd') === false
        && substr(PMA_MYSQL_CLIENT_API, 0, 3) != substr(PMA_MYSQL_INT_VERSION, 0, 3)
    ) {
        trigger_error(
            PMA_sanitize(
                sprintf(
                    __('Your PHP MySQL library version %s differs from your MySQL server version %s. This may cause unpredictable behavior.'),
                    $_client_info,
                    substr(
                        PMA_MYSQL_STR_VERSION,
                        0,
                        strpos(PMA_MYSQL_STR_VERSION . '-', '-')
                    )
                )
            ),
            E_USER_NOTICE
        );
    }
    unset($_client_info);
}

/**
 * Warning about Suhosin only if its simulation mode is not enabled
 */
if ($cfg['SuhosinDisableWarning'] == false
    && @ini_get('suhosin.request.max_value_length')
    && @ini_get('suhosin.simulation') == '0'
) {
    trigger_error(
        sprintf(
            __('Server running with Suhosin. Please refer to %sdocumentation%s for possible issues.'),
            '[doc@faq1-38]',
            '[/doc]'
        ),
        E_USER_WARNING
    );
}

/**
 * Warning about mcrypt.
 */
if (! function_exists('mcrypt_encrypt')
    && ! $GLOBALS['cfg']['McryptDisableWarning']
) {
    PMA_warnMissingExtension('mcrypt');
}

/**
 * Warning about incomplete translations.
 *
 * The data file is created while creating release by ./scripts/remove-incomplete-mo
 */
if (file_exists('libraries/language_stats.inc.php')) {
    include 'libraries/language_stats.inc.php';
    /*
     * This message is intentionally not translated, because we're
     * handling incomplete translations here and focus on english
     * speaking users.
     */
    if (isset($GLOBALS['language_stats'][$lang])
        && $GLOBALS['language_stats'][$lang] < $cfg['TranslationWarningThreshold']
    ) {
        trigger_error(
            'You are using an incomplete translation, please help to make it '
            . 'better by [a@http://www.phpmyadmin.net/home_page/improve.php'
            . '#translate@_blank]contributing[/a].',
            E_USER_NOTICE
        );
    }
}

/**
 * prints list item for main page
 *
 * @param string $name            displayed text
 * @param string $id              id, used for css styles
 * @param string $url             make item as link with $url as target
 * @param string $mysql_help_page display a link to MySQL's manual
 * @param string $target          special target for $url
 * @param string $a_id            id for the anchor,
 *                                used for jQuery to hook in functions
 * @param string $class           class for the li element
 * @param string $a_class         class for the anchor element
 *
 * @return void
 */
function PMA_printListItem($name, $id = null, $url = null,
    $mysql_help_page = null, $target = null, $a_id = null, $class = null,
    $a_class = null
) {
    echo '<li id="' . $id . '"';
    if (null !== $class) {
        echo ' class="' . $class . '"';
    }
    echo '>';
    if (null !== $url) {
        echo '<a href="' . $url . '"';
        if (null !== $target) {
            echo ' target="' . $target . '"';
        }
        if (null != $a_id) {
            echo ' id="' . $a_id .'"';
        }
        if (null != $a_class) {
            echo ' class="' . $a_class .'"';
        }
        echo '>';
    }

    echo $name;

    if (null !== $url) {
        echo '</a>' . "\n";
    }
    if (null !== $mysql_help_page) {
        echo PMA_Util::showMySQLDocu($mysql_help_page);
    }
    echo '</li>';
}
?><|MERGE_RESOLUTION|>--- conflicted
+++ resolved
@@ -270,27 +270,16 @@
     );
 
     echo '    <li id="li_select_mysql_charset">';
-<<<<<<< HEAD
     echo '        ' . __('Server charset:') . ' '
-       . '        <span lang="en" dir="ltr">'
-       . '           ' . $mysql_charsets_descriptions[$mysql_charset_map['utf-8']]
-       . '           (' . $mysql_charset_map['utf-8'] . ')'
+       . '        <span lang="en" dir="ltr">';
+    if (! PMA_DRIZZLE) {
+        echo '           ' . $mysql_charsets_descriptions[$mysql_charset_map['utf-8']];
+    }
+    echo '           (' . $mysql_charset_map['utf-8'] . ')'
        . '        </span>'
        . '    </li>'
        . '  </ul>'
        . ' </div>';
-=======
-    echo '        ' . __('Server charset') . ': '
-       . '        <span lang="en" dir="ltr">';
-    if (! PMA_DRIZZLE) {
-        echo '           ' . $mysql_charsets_descriptions[$mysql_charset_map['utf-8']] . "\n";
-    }
-    echo '           (' . $mysql_charset_map['utf-8'] . ')' . "\n"
-       . '        </span>' . "\n"
-       . '    </li>' . "\n";
-    echo '  </ul>';
-    echo ' </div>';
->>>>>>> a498a6c8
 }
 
 if ($GLOBALS['cfg']['ShowServerInfo'] || $GLOBALS['cfg']['ShowPhpInfo']) {
