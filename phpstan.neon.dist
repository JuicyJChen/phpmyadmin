includes:
    - phpstan-baseline.neon
parameters:
    level: max
    paths:
        - .
    scanFiles:
        - libraries/vendor_config.php
        - vendor/phpmyadmin/motranslator/src/functions.php
    bootstrapFiles:
        - test/phpstan-constants.php
    reportUnmatchedIgnoredErrors: true
    inferPrivatePropertyTypeFromConstructor: true
    checkMissingIterableValueType: false
    checkGenericClassInNonGenericObjectType: false
    excludes_analyse:
<<<<<<< HEAD
        - examples/openid.php
        - node_modules/*
        - libraries/cache/*
        - test/sami-config.php
        - tmp/*
        - twig-templates/*
        - vendor/*
=======
        - %rootDir%/../../../test/EnvironmentTest.php
        - %rootDir%/../../../test/libraries/FilesTest.php
        - %rootDir%/../../../test/libraries/common/GetCheckboxTest.php
        - %rootDir%/../../../tmp/*
        - %rootDir%/../../../twig-templates/*
        - %rootDir%/../../../vendor/*
        - %rootDir%/../../../node_modules/*
        - %rootDir%/../../../test/bootstrap-phpstan.php
        - %rootDir%/../../../test/doctum-config.php
        - %rootDir%/../../../themes/*/css/*.css.php
        - %rootDir%/../../../examples/signon-script.php
        - %rootDir%/../../../examples/openid.php
>>>>>>> 2e3a8f1c
<|MERGE_RESOLUTION|>--- conflicted
+++ resolved
@@ -14,25 +14,10 @@
     checkMissingIterableValueType: false
     checkGenericClassInNonGenericObjectType: false
     excludes_analyse:
-<<<<<<< HEAD
         - examples/openid.php
         - node_modules/*
         - libraries/cache/*
-        - test/sami-config.php
+        - test/doctum-config.php
         - tmp/*
         - twig-templates/*
-        - vendor/*
-=======
-        - %rootDir%/../../../test/EnvironmentTest.php
-        - %rootDir%/../../../test/libraries/FilesTest.php
-        - %rootDir%/../../../test/libraries/common/GetCheckboxTest.php
-        - %rootDir%/../../../tmp/*
-        - %rootDir%/../../../twig-templates/*
-        - %rootDir%/../../../vendor/*
-        - %rootDir%/../../../node_modules/*
-        - %rootDir%/../../../test/bootstrap-phpstan.php
-        - %rootDir%/../../../test/doctum-config.php
-        - %rootDir%/../../../themes/*/css/*.css.php
-        - %rootDir%/../../../examples/signon-script.php
-        - %rootDir%/../../../examples/openid.php
->>>>>>> 2e3a8f1c
+        - vendor/*