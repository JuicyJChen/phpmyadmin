--- conflicted
+++ resolved
@@ -297,7 +297,7 @@
           <div class="alert alert-info" role="alert">
             {{ get_icon('s_notice', 'Note: Enabling the database statistics here might cause heavy traffic between the web server and the MySQL server.'|trans) }}
           </div>
-          <a class="card-link" href="{{ url('/server/databases') }}" data-post="{{ get_common({'statistics': '1'}, '') }}" title="{% trans 'Enable statistics' %}">
+          <a class="card-link" href="{{ url('/server/databases') }}" data-post="{{ get_common({'statistics': '1'}, '', false) }}" title="{% trans 'Enable statistics' %}">
             {% trans 'Enable statistics' %}
           </a>
         </div>
@@ -310,7 +310,6 @@
   {% endif %}
 </div>
 
-<<<<<<< HEAD
 {% if is_drop_allowed %}
   <div class="modal fade" id="dropDatabaseModal" tabindex="-1" aria-labelledby="dropDatabaseModalLabel" aria-hidden="true">
     <div class="modal-dialog modal-dialog-scrollable">
@@ -318,16 +317,6 @@
         <div class="modal-header">
           <h5 class="modal-title" id="dropDatabaseModalLabel">{% trans 'Confirm' %}</h5>
           <button type="button" class="btn-close" data-bs-dismiss="modal" aria-label="{% trans 'Cancel' %}"></button>
-=======
-        <div class="row">
-          <ul>
-            <li class="li_switch_dbstats">
-              <a href="{{ url('/server/databases') }}" data-post="{{ get_common({'statistics': '1'}, '', false) }}" title="{% trans 'Enable statistics' %}">
-                <strong>{% trans 'Enable statistics' %}</strong>
-              </a>
-            </li>
-          </ul>
->>>>>>> 7dde0d01
         </div>
         <div class="modal-body"></div>
         <div class="modal-footer">
