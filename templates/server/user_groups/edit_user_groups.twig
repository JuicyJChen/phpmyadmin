<<<<<<< HEAD
<div class="container">
  {% if user_group == null %}
    <h2>{{ 'Add user group'|trans }}</h2>
  {% else %}
    <h2>{{ 'Edit user group: \'%s\''|trans|format(edit_user_group_special_chars) }}</h2>
  {% endif %}

  <form action="{{ user_group_url|raw }}" method="post" class="card disableAjax">
=======
{% if user_group == null %}
    <h2>{% trans 'Add user group' %}</h2>
{% else %}
    <h2>{{ 'Edit user group: \'%s\''|trans|format(edit_user_group_special_chars)|raw }}</h2>
{% endif %}
<form name="userGroupForm" id="userGroupForm" action="{{ user_group_url|raw }}" method="post">
>>>>>>> 6875680d
    {{ hidden_inputs|raw }}
    <div class="card-header">{{ 'User group menu assignments'|trans }}</div>

    <div class="card-body">
      {% if user_group == null %}
        <div class="mb-3">
          <label class="form-label" for="userGroup">{{ 'Group name:'|trans }}</label>
          <input class="form-control" type="text" name="userGroup" id="userGroup" maxlength="64" autocomplete="off" required>
        </div>
      {% endif %}

      <div class="form-check mb-3">
        <input class="form-check-input checkall_box" type="checkbox" id="addUsersForm_checkall" title="{{ 'Check all'|trans }}">
        <label class="form-check-label" for="addUsersForm_checkall">{{ 'Check all'|trans }}</label>
      </div>

      <div class="row">
        {{ tab_list|raw }}
      </div>
    </div>

    <div class="card-footer">
      <input class="btn btn-primary" type="submit" value="{{ user_group == null ? 'Add user group'|trans : 'Edit user group'|trans }}">
    </div>
  </form>
</div><|MERGE_RESOLUTION|>--- conflicted
+++ resolved
@@ -1,20 +1,11 @@
-<<<<<<< HEAD
 <div class="container">
   {% if user_group == null %}
     <h2>{{ 'Add user group'|trans }}</h2>
   {% else %}
-    <h2>{{ 'Edit user group: \'%s\''|trans|format(edit_user_group_special_chars) }}</h2>
+    <h2>{{ 'Edit user group: \'%s\''|trans|format(edit_user_group_special_chars)|raw }}</h2>
   {% endif %}
 
   <form action="{{ user_group_url|raw }}" method="post" class="card disableAjax">
-=======
-{% if user_group == null %}
-    <h2>{% trans 'Add user group' %}</h2>
-{% else %}
-    <h2>{{ 'Edit user group: \'%s\''|trans|format(edit_user_group_special_chars)|raw }}</h2>
-{% endif %}
-<form name="userGroupForm" id="userGroupForm" action="{{ user_group_url|raw }}" method="post">
->>>>>>> 6875680d
     {{ hidden_inputs|raw }}
     <div class="card-header">{{ 'User group menu assignments'|trans }}</div>
 
