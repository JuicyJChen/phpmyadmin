{% set navigation_html %}
  {% if navigation is not empty %}
    <table class="navigation d-print-none">
      <tr>
        <td class="navigation_separator"></td>

        {{ navigation.move_backward_buttons|raw }}
        {{ navigation.page_selector|raw }}
        {{ navigation.move_forward_buttons|raw }}

        {% if navigation.number_total_page > 1 %}
          <td><div class="navigation_separator">|</div></td>
        {% endif %}

        {% if navigation.has_show_all %}
          <td>
            <form action="{{ url('/sql') }}" method="post">
              {{ get_hidden_fields(navigation.hidden_fields|merge({
                'session_max_rows': navigation.session_max_rows,
                'pos': '0'
              })) }}
              <input type="checkbox" name="navig" id="showAll_{{ unique_id }}" class="showAllRows" value="all"
                {{- navigation.is_showing_all ? ' checked' }}>
              <label for="showAll_{{ unique_id }}">{% trans 'Show all' %}</label>
            </form>
          </td>
          <td><div class="navigation_separator">|</div></td>
        {% endif %}

        <td>
          <div class="save_edited hide">
            <input class="btn btn-link" type="submit" value="{% trans 'Save edited data' %}">
            <div class="navigation_separator">|</div>
          </div>
        </td>
        <td>
          <div class="restore_column hide">
            <input class="btn btn-link" type="submit" value="{% trans 'Restore column order' %}">
            <div class="navigation_separator">|</div>
          </div>
        </td>
        <td class="navigation_goto">
          <form action="{{ url('/sql') }}" method="post" class="maxRowsForm">
            {{ get_hidden_fields(navigation.hidden_fields|merge({
              'pos': navigation.pos,
              'unlim_num_rows': unlim_num_rows
            })) }}

            <label for="sessionMaxRowsSelect">{% trans 'Number of rows:' %}</label>
            <select class="autosubmit" name="session_max_rows" id="sessionMaxRowsSelect">
              {% if navigation.is_showing_all %}
                <option value="" disabled selected>{% trans 'All' %}</option>
              {% endif %}
              {% for option in ['25', '50', '100', '250', '500'] %}
                <option value="{{ option }}"{{ navigation.max_rows == option ? ' selected' }}>{{ option }}</option>
              {% endfor %}
            </select>
          </form>
        </td>
        <td class="navigation_separator"></td>
        <td class="largescreenonly">
          <span>{% trans 'Filter rows' %}:</span>
          <input type="text" class="filter_rows" placeholder="
          {%- trans 'Search this table' %}" data-for="{{ unique_id }}">
        </td>
        <td class="largescreenonly">
          {% if navigation.sort_by_key is not empty %}
            <form action="{{ url('/sql') }}" method="post" class="d-print-none">
              {{ get_hidden_fields(navigation.sort_by_key.hidden_fields) }}
              {% trans 'Sort by key:' %}
              <select name="sql_query" class="autosubmit">
                {% for option in navigation.sort_by_key.options %}
                  <option value="{{ option.value }}"{{ option.is_selected ? ' selected' }}>{{ option.content }}</option>
                {% endfor %}
              </select>
            </form>
          {% endif %}
        </td>
        <td class="navigation_separator"></td>
      </tr>
    </table>
  {% endif %}
{% endset %}

{{ sql_query_message|raw }}

{{ navigation_html }}

<input class="save_cells_at_once" type="hidden" value="{{ save_cells_at_once }}">
<div class="common_hidden_inputs">
  {{ get_hidden_inputs(db, table) }}
</div>

{% if headers.column_order is not empty %}
  {% if headers.column_order.order %}
    <input class="col_order" type="hidden" value="{{ headers.column_order.order|join(',') }}">
  {% endif %}
  {% if headers.column_order.visibility %}
    <input class="col_visib" type="hidden" value="{{ headers.column_order.visibility|join(',') }}">
  {% endif %}
  {% if not headers.column_order.is_view %}
    <input class="table_create_time" type="hidden" value="{{ headers.column_order.table_create_time }}">
  {% endif %}
{% endif %}

{% if headers.options is not empty %}
  <form method="post" action="{{ url('/sql') }}" name="displayOptionsForm" class="ajax d-print-none">
    {{ get_hidden_inputs({
      'db': db,
      'table': table,
      'sql_query': sql_query,
      'goto': goto,
      'display_options_form': 1
    }) }}

    {% if default_sliders_state != 'disabled' %}
    <div class="mb-3">
      <button class="btn btn-sm btn-secondary" type="button" data-bs-toggle="collapse" data-bs-target="#extraOptions" aria-expanded="{{ default_sliders_state == 'open' ? 'true' : 'false' }}" aria-controls="extraOptions">
        {% trans 'Extra options' %}
      </button>
    </div>
    <div class="collapse mb-3{{ default_sliders_state == 'open' ? ' show' }}" id="extraOptions">
    {% endif %}

      <fieldset class="pma-fieldset">
        <div class="formelement">
          <div>
            <input type="radio" name="pftext" id="partialFulltextRadioP{{ unique_id }}" value="P"{{ headers.options.pftext == 'P' ? ' checked' }}>
            <label for="partialFulltextRadioP{{ unique_id }}">{% trans 'Partial texts' %}</label>
          </div>
          <div>
            <input type="radio" name="pftext" id="partialFulltextRadioF{{ unique_id }}" value="F"{{ headers.options.pftext == 'F' ? ' checked' }}>
            <label for="partialFulltextRadioF{{ unique_id }}">{% trans 'Full texts' %}</label>
          </div>
        </div>

        {% if relwork and displaywork %}
          <div class="formelement">
            <div>
              <input type="radio" name="relational_display" id="relationalDisplayRadioK{{ unique_id }}" value="K"{{ headers.options.relational_display == 'K' ? ' checked' }}>
              <label for="relationalDisplayRadioK{{ unique_id }}">{% trans 'Relational key' %}</label>
            </div>
            <div>
              <input type="radio" name="relational_display" id="relationalDisplayRadioD{{ unique_id }}" value="D"{{ headers.options.relational_display == 'D' ? ' checked' }}>
              <label for="relationalDisplayRadioD{{ unique_id }}">{% trans 'Display column for relationships' %}</label>
            </div>
          </div>
        {% endif %}

        <div class="formelement">
          <input type="checkbox" name="display_binary" id="display_binary_{{ unique_id }}"
            {{- headers.options.display_binary is not empty ? ' checked' }}>
          <label for="display_binary_{{ unique_id }}">{% trans 'Show binary contents' %}</label>

          <input type="checkbox" name="display_blob" id="display_blob_{{ unique_id }}"
            {{- headers.options.display_blob is not empty ? ' checked' }}>
          <label for="display_blob_{{ unique_id }}">{% trans 'Show BLOB contents' %}</label>
        </div>

        {# I would have preferred to name this "display_transformation".
           This is the only way I found to be able to keep this setting sticky
           per SQL query, and at the same time have a default that displays
           the transformations. #}
        <div class="formelement">
          <input type="checkbox" name="hide_transformation" id="hide_transformation_{{ unique_id }}"
            {{- headers.options.hide_transformation is not empty ? ' checked' }}>
          <label for="hide_transformation_{{ unique_id }}">{% trans 'Hide browser transformation' %}</label>
        </div>

        <div class="formelement">
          {% if headers.options.possible_as_geometry %}
            <div>
              <input type="radio" name="geoOption" id="geoOptionRadioGeom{{ unique_id }}" value="GEOM"{{ headers.options.geo_option == 'GEOM' ? ' checked' }}>
              <label for="geoOptionRadioGeom{{ unique_id }}">{% trans 'Geometry' %}</label>
            </div>
          {% endif %}
          <div>
            <input type="radio" name="geoOption" id="geoOptionRadioWkt{{ unique_id }}" value="WKT"{{ headers.options.geo_option == 'WKT' ? ' checked' }}>
            <label for="geoOptionRadioWkt{{ unique_id }}">{% trans 'Well Known Text' %}</label>
          </div>
          <div>
            <input type="radio" name="geoOption" id="geoOptionRadioWkb{{ unique_id }}" value="WKB"{{ headers.options.geo_option == 'WKB' ? ' checked' }}>
            <label for="geoOptionRadioWkb{{ unique_id }}">{% trans 'Well Known Binary' %}</label>
          </div>
        </div>
        <div class="clearfloat"></div>
      </fieldset>

      <fieldset class="pma-fieldset tblFooters">
        <input class="btn btn-primary" type="submit" value="{% trans 'Go' %}">
      </fieldset>
    {% if default_sliders_state != 'disabled' %}
    </div>
    {% endif %}
  </form>
{% endif %}

{% if headers.has_bulk_actions_form %}
  <form method="post" name="resultsForm" id="resultsForm_{{ unique_id }}" class="ajax">
    {{ get_hidden_inputs(db, table, 1) }}
    <input type="hidden" name="goto" value="{{ url('/sql') }}">
{% endif %}

  <div class="table-responsive-md">
    <table class="table table-light table-striped table-hover table-sm table_results data ajax w-auto" data-uniqueId="{{ unique_id }}">

      {{ headers.button|raw }}
      {{ headers.table_headers_for_columns|raw }}
      {{ headers.column_at_right_side|raw }}

        </tr>
      </thead>

      <tbody>
        {{ body|raw }}
      </tbody>
    </table>
  </div>

{% if bulk_links is not empty %}
    <div class="d-print-none">
      <img class="selectallarrow" src="{{ image('arrow_' ~ text_dir ~ '.png') }}" width="38" height="22" alt="{% trans 'With selected:' %}">
      <input type="checkbox" id="resultsForm_{{ unique_id }}_checkall" class="checkall_box" title="{% trans 'Check all' %}">
      <label for="resultsForm_{{ unique_id }}_checkall">{% trans 'Check all' %}</label>
      <em class="with-selected">{% trans 'With selected:' %}</em>

      <button class="btn btn-link mult_submit" type="submit" name="submit_mult" value="edit" title="{% trans 'Edit' %}">
        {{ get_icon('b_edit', 'Edit'|trans) }}
      </button>

      <button class="btn btn-link mult_submit" type="submit" name="submit_mult" value="copy" title="{% trans 'Copy' %}">
        {{ get_icon('b_insrow', 'Copy'|trans) }}
      </button>

      <button class="btn btn-link mult_submit" type="submit" name="submit_mult" value="delete" title="{% trans 'Delete' %}">
        {{ get_icon('b_drop', 'Delete'|trans) }}
      </button>

      {% if bulk_links.has_export_button %}
        <button class="btn btn-link mult_submit" type="submit" name="submit_mult" value="export" title="{% trans 'Export' %}">
          {{ get_icon('b_tblexport', 'Export'|trans) }}
        </button>
      {% endif %}
    </div>

    <input type="hidden" name="clause_is_unique" value="{{ bulk_links.clause_is_unique }}">
    <input type="hidden" name="sql_query" value="{{ sql_query }}">
  </form>
{% endif %}

{{ navigation_html }}

{% if operations is not empty %}
  <fieldset class="pma-fieldset d-print-none">
    <legend>{% trans 'Query results operations' %}</legend>

    {% if operations.has_print_link %}
<<<<<<< HEAD
      <button type="button" class="btn btn-link jsPrintButton">{{ get_icon('b_print', 'Print'|trans, true) }}</button>
=======
      {{ link_or_button(
        '#',
        null,
        get_icon('b_print', 'Print'|trans, true),
        {'id': 'printView', 'class': 'btn'},
        'print_view'
      ) }}
>>>>>>> 7dde0d01

      {{ link_or_button(
        '#',
        null,
        get_icon('b_insrow', 'Copy to clipboard'|trans, true),
        {'id': 'copyToClipBoard', 'class': 'btn'}
      ) }}
    {% endif %}

    {% if not operations.has_procedure %}
      {% if operations.has_export_link %}
        {{ link_or_button(
          url('/table/export'),
          operations.url_params,
          get_icon('b_tblexport', 'Export'|trans, true),
          {'class': 'btn'}
        ) }}

        {{ link_or_button(
          url('/table/chart'),
          operations.url_params,
          get_icon('b_chart', 'Display chart'|trans, true),
          {'class': 'btn'}
        ) }}

        {% if operations.has_geometry %}
          {{ link_or_button(
            url('/table/gis-visualization'),
            operations.url_params,
            get_icon('b_globe', 'Visualize GIS data'|trans, true),
            {'class': 'btn'}
          ) }}
        {% endif %}
      {% endif %}

      <span>
        {{ link_or_button(
          url('/view/create'),
          {'db': db, 'table': table, 'sql_query': sql_query, 'printview': true},
          get_icon('b_view_add', 'Create view'|trans, true),
          {'class': 'btn create_view ajax'}
        ) }}
      </span>
    {% endif %}
  </fieldset>
{% endif %}<|MERGE_RESOLUTION|>--- conflicted
+++ resolved
@@ -255,17 +255,7 @@
     <legend>{% trans 'Query results operations' %}</legend>
 
     {% if operations.has_print_link %}
-<<<<<<< HEAD
       <button type="button" class="btn btn-link jsPrintButton">{{ get_icon('b_print', 'Print'|trans, true) }}</button>
-=======
-      {{ link_or_button(
-        '#',
-        null,
-        get_icon('b_print', 'Print'|trans, true),
-        {'id': 'printView', 'class': 'btn'},
-        'print_view'
-      ) }}
->>>>>>> 7dde0d01
 
       {{ link_or_button(
         '#',
