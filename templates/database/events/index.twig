<div class="container-fluid my-3">
  <h2>
    {{ get_icon('b_events', 'Events'|trans) }}
    {{ show_mysql_docu('EVENTS') }}
  </h2>

  <div class="d-flex flex-wrap my-3">
    <div>
      <div class="input-group">
        <div class="input-group-text">
          <div class="form-check mb-0">
            <input class="form-check-input checkall_box" type="checkbox" value="" id="checkAllCheckbox" form="rteListForm">
            <label class="form-check-label" for="checkAllCheckbox">{% trans 'Check all' %}</label>
          </div>
        </div>
        <button class="btn btn-outline-secondary" id="bulkActionExportButton" type="submit" name="submit_mult" value="export" form="rteListForm" title="{% trans 'Export' %}">
          {{ get_icon('b_export', 'Export'|trans) }}
        </button>
        <button class="btn btn-outline-secondary" id="bulkActionDropButton" type="submit" name="submit_mult" value="drop" form="rteListForm" title="{% trans 'Drop' %}">
          {{ get_icon('b_drop', 'Drop'|trans) }}
        </button>
      </div>
    </div>

    <div class="ms-auto">
      <a class="ajax add_anchor btn btn-primary{{ not has_privilege ? ' disabled' }}" href="{{ url('/database/events', {'db': db, 'add_item': true}) }}" role="button"{{ not has_privilege ? ' tabindex="-1" aria-disabled="true"' }}>
        {{ get_icon('b_event_add', 'Create new event'|trans) }}
      </a>
    </div>
  </div>

  <form id="rteListForm" class="ajax" action="{{ url('/database/events') }}">
    {{ get_hidden_inputs(db) }}

    <div id="nothing2display"{{ items is not empty ? ' class="hide"' }}>
      {% trans 'There are no events to display.' %}
    </div>

<<<<<<< HEAD
    <table class="table table-light table-striped table-hover{{ items is empty ? ' hide' }} data">
      <thead class="table-light">
=======
    <table id="eventsTable" class="table table-light table-striped table-hover{{ items is empty ? ' hide' }} data">
      <thead class="thead-light">
>>>>>>> 378ab71f
      <tr>
        <th></th>
        <th>{% trans 'Name' %}</th>
        <th>{% trans 'Status' %}</th>
        <th>{% trans 'Type' %}</th>
        <th colspan="3"></th>
      </tr>
      </thead>
      <tbody>
      <tr class="hide">{% for i in 0..6 %}<td></td>{% endfor %}</tr>

      {% for event in items %}
        <tr{{ is_ajax ? ' class="ajaxInsert hide"' }}>
          <td>
            <input type="checkbox" class="checkall" name="item_name[]" value="{{ event.name }}">
          </td>
          <td>
            <span class="drop_sql hide">{{ 'DROP EVENT IF EXISTS %s'|format(backquote(event.name)) }}</span>
            <strong>{{ event.name }}</strong>
          </td>
          <td>
            {{ event.status }}
          </td>
          <td>
            {{ event.type }}
          </td>
          <td>
            {% if has_privilege %}
              <a class="ajax edit_anchor" href="{{ url('/database/events', {
                'db': db,
                'edit_item': true,
                'item_name': event.name
              }) }}">
                {{ get_icon('b_edit', 'Edit'|trans) }}
              </a>
            {% else %}
              {{ get_icon('bd_edit', 'Edit'|trans) }}
            {% endif %}
          </td>
          <td>
            <a class="ajax export_anchor" href="{{ url('/database/events', {
              'db': db,
              'export_item': true,
              'item_name': event.name
            }) }}">
              {{ get_icon('b_export', 'Export'|trans) }}
            </a>
          </td>
          <td>
            {% if has_privilege %}
              {{ link_or_button(
                url('/sql', {
                  'db': db,
                  'sql_query': 'DROP EVENT IF EXISTS %s'|format(backquote(event.name)),
                  'goto': url('/database/events', {'db': db})
                }),
                get_icon('b_drop', 'Drop'|trans),
                {'class': 'ajax drop_anchor'}
              ) }}
            {% else %}
              {{ get_icon('bd_drop', 'Drop'|trans) }}
            {% endif %}
          </td>
        </tr>
      {% endfor %}
      </tbody>
    </table>
  </form>

  <div class="card mt-3">
    <div class="card-header">{% trans 'Event scheduler status' %}</div>
    <div class="card-body">
      <div class="wrap">
        <div class="wrapper toggleAjax hide">
          <div class="toggleButton">
            <div title="{% trans 'Click to toggle' %}" class="toggle-container {{ scheduler_state ? 'on' : 'off' }}">
              <img src="{{ image('toggle-' ~ text_dir ~ '.png') }}">
              <table class="pma-table nospacing nopadding">
                <tbody>
                <tr>
                  <td class="toggleOn">
                  <span class="hide">
                    {{- url('/sql', {
                      'db': db,
                      'goto': url('/database/events', {'db': db}),
                      'sql_query': 'SET GLOBAL event_scheduler="ON"',
                    }) -}}
                  </span>
                    <div>{% trans 'ON' %}</div>
                  </td>
                  <td><div>&nbsp;</div></td>
                  <td class="toggleOff">
                  <span class="hide">
                    {{- url('/sql', {
                      'db': db,
                      'goto': url('/database/events', {'db': db}),
                      'sql_query': 'SET GLOBAL event_scheduler="OFF"',
                    }) -}}
                  </span>
                    <div>{% trans 'OFF' %}</div>
                  </td>
                </tr>
                </tbody>
              </table>
              <span class="hide callback">Functions.slidingMessage(data.sql_query);</span>
              <span class="hide text_direction">{{ text_dir }}</span>
            </div>
          </div>
        </div>
      </div>
    </div>
  </div>
</div><|MERGE_RESOLUTION|>--- conflicted
+++ resolved
@@ -36,13 +36,8 @@
       {% trans 'There are no events to display.' %}
     </div>
 
-<<<<<<< HEAD
-    <table class="table table-light table-striped table-hover{{ items is empty ? ' hide' }} data">
+    <table id="eventsTable" class="table table-light table-striped table-hover{{ items is empty ? ' hide' }} data">
       <thead class="table-light">
-=======
-    <table id="eventsTable" class="table table-light table-striped table-hover{{ items is empty ? ' hide' }} data">
-      <thead class="thead-light">
->>>>>>> 378ab71f
       <tr>
         <th></th>
         <th>{% trans 'Name' %}</th>
