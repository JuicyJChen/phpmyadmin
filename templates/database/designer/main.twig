--- conflicted
+++ resolved
@@ -662,15 +662,11 @@
                         </tbody>
                         <tbody>
                             <tr>
-<<<<<<< HEAD
                                 <td colspan="2" class="text-center nowrap">
-=======
-                                <td colspan="2" class="center nowrap">
                                     <input type="hidden" id="ok_add_object_db_and_table_name_url" />
                                     <input type="hidden" id="ok_add_object_db_name" />
                                     <input type="hidden" id="ok_add_object_table_name" />
                                     <input type="hidden" id="ok_add_object_col_name" />
->>>>>>> 28bdc02c
                                     <input type="button" id="ok_add_object" class="btn btn-secondary butt"
                                         name="Button" value="{% trans 'OK' %}">
                                     <input type="button" id="cancel_close_option" class="btn btn-secondary butt"
