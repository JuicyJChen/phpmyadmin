<!doctype html>
<html lang="{{ lang }}" dir="{{ text_dir }}">
<head>
  <meta charset="utf-8">
  <meta name="viewport" content="width=device-width, initial-scale=1">
  <meta name="referrer" content="no-referrer">
<<<<<<< HEAD
  <script>window.allowThirdPartyFraming = {{ allow_third_party_framing == 'sameorigin' ? '"sameorigin"' : (allow_third_party_framing ? '1' : '0') }};</script>
=======
  <meta name="robots" content="noindex,nofollow,notranslate">
>>>>>>> 9f395c7c
  {% if not allow_third_party_framing -%}
    <style id="cfs-style">html{display: none;}</style>
  {%- endif %}

  <link rel="icon" href="favicon.ico" type="image/x-icon">
  <link rel="shortcut icon" href="favicon.ico" type="image/x-icon">
  <link rel="stylesheet" type="text/css" href="{{ theme_path }}/jquery/jquery-ui.css">
  <link rel="stylesheet" type="text/css" href="{{ base_dir }}js/vendor/codemirror/lib/codemirror.css?{{ version }}">
  <link rel="stylesheet" type="text/css" href="{{ base_dir }}js/vendor/codemirror/addon/hint/show-hint.css?{{ version }}">
  <link rel="stylesheet" type="text/css" href="{{ base_dir }}js/vendor/codemirror/addon/lint/lint.css?{{ version }}">
  <link rel="stylesheet" type="text/css" href="{{ theme_path }}/css/theme{{ text_dir == 'rtl' ? '.rtl' }}.css?{{ version }}">
  <title>{{ title }}</title>
  {{ scripts|raw }}
  <noscript><style>html{display:block}</style></noscript>
</head>
<body{{ body_id is not empty ? ' id=' ~ body_id }}>
  {{ navigation|raw }}
  {{ custom_header|raw }}
  {{ load_user_preferences|raw }}

  {% if not show_hint %}
    <span id="no_hint" class="hide"></span>
  {% endif %}

  {% if is_warnings_enabled %}
    <noscript>
      {{ 'Javascript must be enabled past this point!'|trans|error }}
    </noscript>
  {% endif %}

  {% if is_menu_enabled and server > 0 %}
    {{ menu|raw }}
    <span id="page_nav_icons" class="d-print-none">
      <span id="lock_page_icon"></span>
      <span id="page_settings_icon">
        {{ get_image('s_cog', 'Page-related settings'|trans) }}
      </span>
      <a id="goto_pagetop" href="#">{{ get_image('s_top', 'Click on the bar to scroll to top of page'|trans) }}</a>
    </span>
  {% endif %}

  {{ console|raw }}

  <div id="page_content">
    {{ messages|raw }}

    {{ recent_table|raw }}
    {{ include('modals/preview_sql_modal.twig') }}
    {{ include('modals/enum_set_editor.twig') }}
    {{ include('modals/create_view.twig') }}
    {{ include('modals/change_password.twig') }}<|MERGE_RESOLUTION|>--- conflicted
+++ resolved
@@ -4,11 +4,8 @@
   <meta charset="utf-8">
   <meta name="viewport" content="width=device-width, initial-scale=1">
   <meta name="referrer" content="no-referrer">
-<<<<<<< HEAD
+  <meta name="robots" content="noindex,nofollow,notranslate">
   <script>window.allowThirdPartyFraming = {{ allow_third_party_framing == 'sameorigin' ? '"sameorigin"' : (allow_third_party_framing ? '1' : '0') }};</script>
-=======
-  <meta name="robots" content="noindex,nofollow,notranslate">
->>>>>>> 9f395c7c
   {% if not allow_third_party_framing -%}
     <style id="cfs-style">html{display: none;}</style>
   {%- endif %}
