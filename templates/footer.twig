<<<<<<< HEAD
{{ include('modals/function_confirm.twig') }}
{{ include('modals/add_index.twig') }}
{{ include('modals/page_settings.twig') }}
{{ include('modals/index_dialog_modal.twig') }}
=======
>>>>>>> b6ba5391
{% if not is_ajax %}
  </div>
{% endif %}
{% if not is_ajax and not is_minimal %}
  {% if self_url is not empty %}
    <div id="selflink" class="d-print-none">
      <a href="{{ self_url }}" title="{% trans 'Open new phpMyAdmin window' %}" target="_blank" rel="noopener noreferrer">
        {% if show_icons('TabsMode') %}
          {{ get_image('window-new', 'Open new phpMyAdmin window'|trans) }}
        {% else %}
          {% trans 'Open new phpMyAdmin window' %}
        {% endif %}
      </a>
    </div>
  {% endif %}

  <div class="clearfloat d-print-none" id="pma_errors">
    {{ error_messages|raw }}
  </div>

  {{ scripts|raw }}

  {% if is_demo %}
    <div id="pma_demo" class="d-print-none">
      {% apply notice %}
        <a href="{{ url('/') }}">{% trans 'phpMyAdmin Demo Server' %}:</a>
        {% if git_revision_info is not empty %}
          {% set revision_info -%}
            <a target="_blank" rel="noopener noreferrer" href="{{ git_revision_info.revisionUrl|link }}">{{ git_revision_info.revision }}</a>
          {%- endset %}
          {% set branch_info -%}
            <a target="_blank" rel="noopener noreferrer" href="{{ git_revision_info.branchUrl|link }}">{{ git_revision_info.branch }}</a>
          {%- endset %}
          {{ 'Currently running Git revision %1$s from the %2$s branch.'|trans|format(revision_info, branch_info)|raw }}
        {% else %}
          {% trans 'Git information missing!' %}
        {% endif %}
      {% endapply %}
    </div>
  {% endif %}

  {{ footer|raw }}
{% endif %}
{% if not is_ajax %}
  </body>
</html>
{% endif %}<|MERGE_RESOLUTION|>--- conflicted
+++ resolved
@@ -1,10 +1,6 @@
-<<<<<<< HEAD
 {{ include('modals/function_confirm.twig') }}
 {{ include('modals/add_index.twig') }}
 {{ include('modals/page_settings.twig') }}
-{{ include('modals/index_dialog_modal.twig') }}
-=======
->>>>>>> b6ba5391
 {% if not is_ajax %}
   </div>
 {% endif %}
