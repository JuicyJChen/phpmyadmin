{% extends 'table/page_with_secondary_tabs.twig' %}
{% block content %}
<form method="post" action="tbl_structure.php" name="fieldsForm" id="fieldsForm"
    class="ajax{{ hide_structure_actions ? ' HideStructureActions' }}">
    {{ get_hidden_inputs(db, table) }}
    <input type="hidden" name="table_type" value=
        {%- if db_is_system_schema -%}
            "information_schema"
        {%- elseif tbl_is_view -%}
            "view"
        {%- else -%}
            "table"
        {%- endif %}>
    <div class="responsivetable">
    <table id="tablestructure" class="data topmargin">
        {# Table header #}
        <thead>
            <tr>
                <th class="print_ignore"></th>
                <th>#</th>
                <th>{% trans 'Name' %}</th>
                <th>{% trans 'Type' %}</th>
                <th>{% trans 'Collation' %}</th>
                <th>{% trans 'Attributes' %}</th>
                <th>{% trans 'Null' %}</th>
                <th>{% trans 'Default' %}</th>
                {% if show_column_comments -%}
                    <th>{% trans 'Comments' %}</th>
                {%- endif %}
                <th>{% trans 'Extra' %}</th>
                {# @see tbl_structure.js, function moreOptsMenuResize() #}
                {% if not db_is_system_schema and not tbl_is_view %}
                    <th colspan="{{ show_icons('ActionLinksMode') ? '8' : '9' -}}
                        " class="action print_ignore">{% trans 'Action' %}</th>
                {% endif %}
            </tr>
        </thead>
        <tbody>
        {# Table body #}
        {% set rownum = 0 %}
        {% for row in fields %}
            {% set rownum = rownum + 1 %}

            {% set extracted_columnspec = extracted_columnspecs[rownum] %}
            {% set field_name = row['Field']|e %}
            {# For column comments #}
            {% set comments = row_comments[rownum] %}
            {# Underline commented fields and display a hover-title (CSS only) #}

        <tr>
            <td class="center print_ignore">
                <input type="checkbox" class="checkall" name="selected_fld[]" value="{{ row['Field'] }}" id="checkbox_row_{{ rownum }}">
            </td>
            <td class="right">{{ rownum }}</td>
            <th class="nowrap">
                <label for="checkbox_row_{{ rownum }}">
                    {% if displayed_fields[rownum].comment is defined %}
                        <span class="commented_column" title="{{ displayed_fields[rownum].comment }}">{{ displayed_fields[rownum].text }}</span>
                    {% else %}
                        {{ displayed_fields[rownum].text }}
                    {% endif %}
                    {{ displayed_fields[rownum].icon|raw }}
                </label>
            </th>
            <td{{ 'set' != extracted_columnspec['type'] and 'enum' != extracted_columnspec['type'] ? ' class="nowrap"' }}>
                <bdo dir="ltr" lang="en">
                    {{ extracted_columnspec['displayed_type']|raw }}
                    {% if relation_commwork and relation_mimework and browse_mime
                        and mime_map[row['Field']]['mimetype'] is defined %}
                        <br>MIME: {{ mime_map[row['Field']]['mimetype']|replace({'_': '/'})|lower }}
                    {% endif %}
                </bdo>
            </td>
            <td>
            {% if row['Collation'] is not empty %}
                <dfn title="{{ get_collation_descr(row['Collation']) }}">{{ row['Collation'] }}</dfn>
            {% endif %}
            </td>
            <td class="column_attribute nowrap">{{ attributes[rownum] }}</td>
            <td>{{ row['Null'] == 'YES' ? 'Yes'|trans : 'No'|trans }}</td>
            <td class="nowrap">
                {% if row['Default'] is not null %}
                    {% if extracted_columnspec['type'] == 'bit' %}
                        {{ row['Default']|convert_bit_default_value }}
                    {% else %}
                        {{ row['Default'] }}
                    {% endif %}
                {% elseif row['Null'] == 'YES' %}
                    <em>NULL</em>
                {% else %}
                    <em>{% trans %}None{% context %}None for default{% endtrans %}</em>
                {% endif %}
            </td>
            {% if show_column_comments %}
                <td>
                    {{ comments }}
                </td>
            {% endif %}
            <td class="nowrap">{{ row['Extra']|upper }}</td>
            {% if not tbl_is_view and not db_is_system_schema %}
                <td class="edit center print_ignore">
                    <a class="change_column_anchor ajax" href="tbl_structure.php
                        {{- url_query }}&amp;field={{ row['Field']|url_encode }}&amp;change_column=1">
                        {{ titles['Change']|raw }}
                    </a>
                </td>
                <td class="drop center print_ignore">
                    <a class="drop_column_anchor ajax" href="sql.php" data-post="{{ url_query }}&amp;sql_query=
                        {{- ('ALTER TABLE ' ~ backquote(table)
                            ~ ' DROP ' ~ backquote(row['Field']) ~ ';')|url_encode -}}
                        &amp;dropped_column={{ row['Field']|url_encode }}&amp;purge=1&amp;message_to_show=
                        {{- ('Column %s has been dropped.'|trans|format(row['Field']|e))|url_encode }}">
                        {{ titles['Drop']|raw }}
                    </a>
                </td>
            {% endif %}

            {% if not tbl_is_view and not db_is_system_schema %}
                {% set type = extracted_columnspec['print_type'] is not empty ? extracted_columnspec['print_type'] %}
                <td class="print_ignore">
                    <ul class="table-structure-actions resizable-menu">
                        {% if hide_structure_actions %}
                            <li class="submenu shown">
                                <a href="#" class="tab nowrap">{{ get_icon('b_more', 'More'|trans) }}</a>
                                <ul>
                        {% endif %}
                        {# Add primary #}
                        {% include 'table/structure/action_row_in_structure_table.twig' with {
                            'type': type,
                            'tbl_storage_engine': tbl_storage_engine,
                            'class': 'primary nowrap',
                            'has_field': primary and primary.hasColumn(field_name),
                            'has_link_class': true,
                            'url_query': url_query,
                            'primary': primary,
                            'syntax': 'ADD PRIMARY KEY',
                            'message': 'A primary key has been added on %s.'|trans,
                            'action': 'Primary',
                            'titles': titles,
                            'row': row,
                            'is_primary': true,
                            'table': table
                        } only %}

                        {# Add unique #}
                        {% include 'table/structure/action_row_in_structure_table.twig' with {
                            'type': type,
                            'tbl_storage_engine': tbl_storage_engine,
                            'class': 'add_unique unique nowrap',
                            'has_field': field_name in columns_with_unique_index,
                            'has_link_class': false,
                            'url_query': url_query,
                            'primary': primary,
                            'syntax': 'ADD UNIQUE',
                            'message': 'An index has been added on %s.'|trans,
                            'action': 'Unique',
                            'titles': titles,
                            'row': row,
                            'is_primary': false,
                            'table': table
                        } only %}

                        {# Add index #}
                        {% include 'table/structure/action_row_in_structure_table.twig' with {
                            'type': type,
                            'tbl_storage_engine': tbl_storage_engine,
                            'class': 'add_index nowrap',
                            'has_field': false,
                            'has_link_class': false,
                            'url_query': url_query,
                            'primary': primary,
                            'syntax': 'ADD INDEX',
                            'message': 'An index has been added on %s.'|trans,
                            'action': 'Index',
                            'titles': titles,
                            'row': row,
                            'is_primary': false,
                            'table': table
                        } only %}

                        {# Add spatial #}
                        {% set spatial_types = [
                            'geometry',
                            'point',
                            'linestring',
                            'polygon',
                            'multipoint',
                            'multilinestring',
                            'multipolygon',
                            'geomtrycollection'
                        ] %}
                        {% include 'table/structure/action_row_in_structure_table.twig' with {
                            'type': type,
                            'tbl_storage_engine': tbl_storage_engine,
                            'class': 'spatial nowrap',
                            'has_field': type not in spatial_types and
                                (tbl_storage_engine == 'MYISAM' or mysql_int_version >= 50705),
                            'has_link_class': false,
                            'url_query': url_query,
                            'primary': primary,
                            'syntax': 'ADD SPATIAL',
                            'message': 'An index has been added on %s.'|trans,
                            'action': 'Spatial',
                            'titles': titles,
                            'row': row,
                            'is_primary': false,
                            'table': table
                        } only %}

                        {# FULLTEXT is possible on TEXT, CHAR and VARCHAR #}
                        <li class="fulltext nowrap">
                        {% if tbl_storage_engine is not empty and (
                                tbl_storage_engine == 'MYISAM'
                                or tbl_storage_engine == 'ARIA'
                                or tbl_storage_engine == 'MARIA'
                                or (tbl_storage_engine == 'INNODB' and mysql_int_version >= 50604)
                            ) and ('text' in type or 'char' in type) %}
                            <a rel="samepage" class="ajax add_key add_fulltext_anchor" href="tbl_structure.php"
                                data-post="{{- url_query|raw }}&amp;add_key=1&amp;sql_query=
                                {{- ('ALTER TABLE ' ~ backquote(table)
                                    ~ ' ADD FULLTEXT(' ~ backquote(row['Field'])
                                    ~ ');')|url_encode }}&amp;message_to_show=
                                {{- ('An index has been added on %s.'|trans|format(row['Field']|e))|url_encode }}">
                                {{ titles['IdxFulltext']|raw }}
                            </a>
                        {% else %}
                            {{ titles['NoIdxFulltext']|raw }}
                        {% endif %}
                        </li>

                        {# Distinct value action #}
                        <li class="browse nowrap">
                            <a href="sql.php" data-post="{{ url_query|raw }}&amp;sql_query=
                                {{- ('SELECT COUNT(*) AS ' ~ backquote('Rows'|trans)
                                    ~ ', ' ~ backquote(row['Field'])
                                    ~ ' FROM ' ~ backquote(table)
                                    ~ ' GROUP BY ' ~ backquote(row['Field'])
                                    ~ ' ORDER BY ' ~ backquote(row['Field']))|url_encode -}}
                                &amp;is_browse_distinct=1">
                                {{ titles['DistinctValues']|raw }}
                            </a>
                        </li>
                        {% if central_columns_work %}
                            <li class="browse nowrap">
                            {% if row['Field'] in central_list %}
                                <a href="#" class="central_columns remove_button">
                                    {{ get_icon('centralColumns_delete', 'Remove from central columns'|trans) }}
                                </a>
                            {% else %}
                                <a href="#" class="central_columns add_button">
                                    {{ get_icon('centralColumns_add', 'Add to central columns'|trans) }}
                                </a>
                            {% endif %}
                            </li>
                        {% endif %}
                        {% if hide_structure_actions %}
                                </ul>
                            </li>
                        {% endif %}
                    </ul>
                </td>
            {% endif %}
        </tr>
        {% endfor %}
        </tbody>
    </table>
    </div>
    <div class="print_ignore">
        {% include 'select_all.twig' with {
            'pma_theme_image': pma_theme_image,
            'text_dir': text_dir,
            'form_name': 'fieldsForm'
        } only %}

        {{ get_button_or_image(
            'submit_mult',
            'mult_submit',
            'Browse'|trans,
            'b_browse',
            'browse'
        ) }}

        {% if not tbl_is_view and not db_is_system_schema %}
            {{ get_button_or_image(
                'submit_mult',
                'mult_submit change_columns_anchor ajax',
                'Change'|trans,
                'b_edit',
                'change'
            ) }}
            {{ get_button_or_image(
                'submit_mult',
                'mult_submit',
                'Drop'|trans,
                'b_drop',
                'drop'
            ) }}

            {% if tbl_storage_engine != 'ARCHIVE' %}
                {{ get_button_or_image(
                    'submit_mult',
                    'mult_submit',
                    'Primary'|trans,
                    'b_primary',
                    'primary'
                ) }}
                {{ get_button_or_image(
                    'submit_mult',
                    'mult_submit',
                    'Unique'|trans,
                    'b_unique',
                    'unique'
                ) }}
                {{ get_button_or_image(
                    'submit_mult',
                    'mult_submit',
                    'Index'|trans,
                    'b_index',
                    'index'
                ) }}
                {{ get_button_or_image(
                    'submit_mult',
                    'mult_submit',
                    'Fulltext'|trans,
                    'b_ftext',
                    'ftext'
                ) }}

                {% if tbl_storage_engine is not empty and (
                    tbl_storage_engine == 'MYISAM'
                    or tbl_storage_engine == 'ARIA'
                    or tbl_storage_engine == 'MARIA') %}
                    {{ get_button_or_image(
                        'submit_mult',
                        'mult_submit',
                        'Fulltext'|trans,
                        'b_ftext',
                        'ftext'
                    ) }}
                {% endif %}

                {% if central_columns_work %}
                    {{ get_button_or_image(
                        'submit_mult',
                        'mult_submit',
                        'Add to central columns'|trans,
                        'centralColumns_add',
                        'add_to_central_columns'
                    ) }}
                    {{ get_button_or_image(
                        'submit_mult',
                        'mult_submit',
                        'Remove from central columns'|trans,
                        'centralColumns_delete',
                        'remove_from_central_columns'
                    ) }}
                {% endif %}
            {% endif %}
        {% endif %}
    </div>
</form>
<hr class="print_ignore">
<div id="move_columns_dialog" class="hide" title="{% trans 'Move columns' %}">
    <p>{% trans 'Move the columns by dragging them up and down.' %}</p>
    <form action="tbl_structure.php" name="move_column_form" id="move_column_form">
        <div>
            {{ get_hidden_inputs(db, table) }}
            <ul></ul>
        </div>
    </form>
</div>
{# Work on the table #}
<div id="structure-action-links">
    {% if tbl_is_view and not db_is_system_schema %}
        {% set edit_view_url = 'view_create.php' ~ edit_view_url %}
        {{ link_or_button(
            edit_view_url,
            get_icon('b_edit', 'Edit view'|trans, true)
        ) }}
    {% endif %}
<<<<<<< HEAD
    <a href="#" id="printView">{{ get_icon('b_print', 'Print'|trans, true) }}</a>
    {% if not tbl_is_view and not db_is_system_schema %}
        <a href="sql.php" data-post="{{ url_query|raw }}&amp;session_max_rows=all&amp;sql_query=
            {{- ('SELECT * FROM ' ~ backquote(table) ~ ' PROCEDURE ANALYSE()')|url_encode -}}
            " style="margin-right: 0;">
            {{ get_icon(
                'b_tblanalyse',
                'Propose table structure'|trans,
                true
            ) }}
        </a>
        {{ show_mysql_docu('procedure_analyse') }}
        {% if is_active %}
            <a href="tbl_tracking.php{{ url_query|raw }}">
                {{ get_icon('eye', 'Track table'|trans, true) }}
            </a>
        {% endif %}
        <a href="#" id="move_columns_anchor">
            {{ get_icon('b_move', 'Move columns'|trans, true) }}
        </a>
        <a href="normalization.php{{ url_query|raw }}">
            {{ get_icon('normalize', 'Normalize'|trans, true) }}
        </a>
    {% endif %}
    {% if tbl_is_view and not db_is_system_schema %}
        {% if is_active %}
            <a href="tbl_tracking.php{{ url_query|raw }}">
                {{ get_icon('eye', 'Track view'|trans, true) }}
            </a>
        {% endif %}
    {% endif %}
=======
    {% include 'table/structure/optional_action_links.twig' with {
        'url_query': url_query,
        'tbl_is_view': tbl_is_view,
        'db_is_system_schema': db_is_system_schema,
        'table': table,
        'is_active': is_active,
        'mysql_int_version': mysql_int_version,
        'is_mariadb': is_mariadb
    } only %}
>>>>>>> 35fcea7d
</div>
{% if not tbl_is_view and not db_is_system_schema %}
    <form method="post" action="tbl_addfield.php" id="addColumns" name="addColumns">
        {{ get_hidden_inputs(db, table) }}
        {% if show_icons('ActionLinksMode') %}
            {{ get_image('b_insrow', 'Add column'|trans) }}&nbsp;
        {% endif %}
        {% set num_fields -%}
            <input type="number" name="num_fields" value="1" onfocus="this.select()" min="1" required>
        {%- endset %}
        {{ 'Add %s column(s)'|trans|format(num_fields)|raw }}
        <input type="hidden" name="field_where" value="after">&nbsp;
        {# I tried displaying the drop-down inside the label but with Firefox the drop-down was blinking #}
        <select name="after_field">
            <option value="first" data-pos="first">
                {% trans 'at beginning of table' %}
            </option>
            {% for one_column_name in columns_list %}
                <option value="{{ one_column_name }}"
                    {{- loop.revindex0 == 0 ? ' selected="selected"' }}>
                    {{ 'after %s'|trans|format(one_column_name|e) }}
                </option>
            {% endfor %}
        </select>
        <input class="btn btn-primary" type="submit" value="{% trans 'Go' %}">
    </form>
{% endif %}

{# Displays indexes #}
{% if not tbl_is_view and not db_is_system_schema
    and 'ARCHIVE' !=  tbl_storage_engine %}
    {{ displayIndexesHtml|raw }}
{% endif %}

{# Display partition details #}
{% if have_partitioning %}
    {# Detect partitioning #}
    {% if partition_names is not empty and partition_names[0] is not null %}
        {% set first_partition = partitions[0] %}
        {% set range_or_list = first_partition.getMethod() == 'RANGE'
            or first_partition.getMethod() == 'RANGE COLUMNS'
            or first_partition.getMethod() == 'LIST'
            or first_partition.getMethod() == 'LIST COLUMNS' %}
        {% set sub_partitions = first_partition.getSubPartitions() %}
        {% set has_sub_partitions = first_partition.hasSubPartitions() %}
        {% if has_sub_partitions %}
            {% set first_sub_partition = sub_partitions[0] %}
        {% endif %}

        {% set action_icons = {
            'ANALYZE': get_icon('b_search', 'Analyze'|trans),
            'CHECK': get_icon('eye', 'Check'|trans),
            'OPTIMIZE': get_icon('normalize', 'Optimize'|trans),
            'REBUILD': get_icon('s_tbl', 'Rebuild'|trans),
            'REPAIR': get_icon('b_tblops', 'Repair'|trans),
            'TRUNCATE': get_icon('b_empty', 'Truncate'|trans),
        } %}
        {% if range_or_list %}
            {% set action_icons = action_icons|merge({'DROP': get_icon('b_drop', 'Drop'|trans)}) %}
        {% endif %}

        {# open Slider Effect div #}
        {% include 'div_for_slider_effect.twig' with {
            'id': 'partitions-2',
            'message': 'Partitions'|trans,
            'initial_sliders_state': default_sliders_state
        } only %}

        {% set remove_sql = 'ALTER TABLE ' ~ backquote(table) ~ ' REMOVE PARTITIONING' %}
        {% set remove_url = 'sql.php' ~ url_query ~ '&sql_query=' ~ remove_sql|url_encode %}

        {% include 'table/structure/display_partitions.twig' with {
            'db': db,
            'table': table,
            'url_query': url_query,
            'partitions': partitions,
            'partition_method': first_partition.getMethod(),
            'partition_expression': first_partition.getExpression(),
            'has_description': first_partition.getDescription() is not empty,
            'has_sub_partitions': has_sub_partitions,
            'sub_partition_method': has_sub_partitions ? first_sub_partition.getMethod(),
            'sub_partition_expression': has_sub_partitions ? first_sub_partition.getExpression(),
            'action_icons': action_icons,
            'range_or_list': range_or_list,
            'remove_url': remove_url
        } only %}
    {% else %}
        {% include 'table/structure/display_partitions.twig' with {
            'db': db,
            'table': table
        } only %}
    {% endif %}
    {# For closing Slider effect div #}
    </div>
{% endif %}

{# Displays Space usage and row statistics #}
{% if show_stats %}
    {{ table_stats|raw }}
{% endif %}
<div class="clearfloat"></div>
{% endblock %}<|MERGE_RESOLUTION|>--- conflicted
+++ resolved
@@ -378,19 +378,21 @@
             get_icon('b_edit', 'Edit view'|trans, true)
         ) }}
     {% endif %}
-<<<<<<< HEAD
     <a href="#" id="printView">{{ get_icon('b_print', 'Print'|trans, true) }}</a>
     {% if not tbl_is_view and not db_is_system_schema %}
-        <a href="sql.php" data-post="{{ url_query|raw }}&amp;session_max_rows=all&amp;sql_query=
-            {{- ('SELECT * FROM ' ~ backquote(table) ~ ' PROCEDURE ANALYSE()')|url_encode -}}
-            " style="margin-right: 0;">
-            {{ get_icon(
-                'b_tblanalyse',
-                'Propose table structure'|trans,
-                true
-            ) }}
-        </a>
-        {{ show_mysql_docu('procedure_analyse') }}
+        {# Only display propose table structure for MySQL < 8.0 #}
+        {% if mysql_int_version < 80000 or is_mariadb %}
+          <a href="sql.php" data-post="{{ url_query|raw }}&amp;session_max_rows=all&amp;sql_query=
+              {{- ('SELECT * FROM ' ~ backquote(table) ~ ' PROCEDURE ANALYSE()')|url_encode -}}
+              " style="margin-right: 0;">
+              {{ get_icon(
+                  'b_tblanalyse',
+                  'Propose table structure'|trans,
+                  true
+              ) }}
+          </a>
+          {{ show_mysql_docu('procedure_analyse') }}
+        {% endif %}
         {% if is_active %}
             <a href="tbl_tracking.php{{ url_query|raw }}">
                 {{ get_icon('eye', 'Track table'|trans, true) }}
@@ -410,17 +412,6 @@
             </a>
         {% endif %}
     {% endif %}
-=======
-    {% include 'table/structure/optional_action_links.twig' with {
-        'url_query': url_query,
-        'tbl_is_view': tbl_is_view,
-        'db_is_system_schema': db_is_system_schema,
-        'table': table,
-        'is_active': is_active,
-        'mysql_int_version': mysql_int_version,
-        'is_mariadb': is_mariadb
-    } only %}
->>>>>>> 35fcea7d
 </div>
 {% if not tbl_is_view and not db_is_system_schema %}
     <form method="post" action="tbl_addfield.php" id="addColumns" name="addColumns">
