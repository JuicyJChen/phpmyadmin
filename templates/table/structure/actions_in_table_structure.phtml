--- conflicted
+++ resolved
@@ -1,7 +1,9 @@
 <td class="print_ignore"><ul class="table-structure-actions resizable-menu">
     <!-- Add primary -->
     <?php
-        echo PMA\libraries\Template::get('table/structure/action_row_in_structure_table')->render(
+    use PMA\libraries\Util;
+
+    echo PMA\libraries\Template::get('table/structure/action_row_in_structure_table')->render(
             array(
                 'type' => $type,
                 'tbl_storage_engine' => $tbl_storage_engine,
@@ -59,55 +61,6 @@
             )
         );
     ?>
-<<<<<<< HEAD
-    <?php if (!PMA_DRIZZLE): ?>
-        <!-- Add spatial -->
-        <?php
-            $spatial_types = array(
-                'geometry', 'point', 'linestring', 'polygon', 'multipoint',
-                'multilinestring', 'multipolygon', 'geomtrycollection'
-            );
-            echo PMA\libraries\Template::get('table/structure/action_row_in_structure_table')->render(
-                array(
-                    'type' => $type,
-                    'tbl_storage_engine' => $tbl_storage_engine,
-                    'class' => 'spatial nowrap',
-                    'hasField' => ! (in_array($type, $spatial_types) && ('MYISAM' == $tbl_storage_engine || PMA_MYSQL_INT_VERSION >= 50705)),
-                    'hasLinkClass' => false,
-                    'url_query' => $url_query,
-                    'primary' => $primary,
-                    'syntax' => 'ADD SPATIAL',
-                    'message' => __('An index has been added on %s.'),
-                    'action' => 'Spatial',
-                    'titles' => $titles,
-                    'row' => $row,
-                    'isPrimary' => false
-                )
-            );
-        ?>
-        <!-- FULLTEXT is possible on TEXT, CHAR and VARCHAR -->
-        <li class="fulltext nowrap">
-        <?php if (! empty($tbl_storage_engine)
-                    && ($tbl_storage_engine == 'MYISAM'
-                    || $tbl_storage_engine == 'ARIA'
-                    || $tbl_storage_engine == 'MARIA'
-                    || ($tbl_storage_engine == 'INNODB' && PMA_MYSQL_INT_VERSION >= 50604))
-                    && (/*overload*/mb_strpos($type, 'text') !== false
-                    || /*overload*/mb_strpos($type, 'char') !== false)
-                ): ?>
-            <a rel="samepage" class="ajax add_key add_fulltext_anchor" href="tbl_structure.php<?php echo $url_query; ?>&amp;add_key=1&amp;sql_query=<?php echo urlencode(
-                'ALTER TABLE ' . PMA\libraries\Util::backquote($GLOBALS['table'])
-                . ' ADD FULLTEXT(' . PMA\libraries\Util::backquote($row['Field'])
-                . ');'); ?>&amp;message_to_show=<?php echo urlencode(sprintf(
-                    __('An index has been added on %s.'),
-                    htmlspecialchars($row['Field']))); ?>">
-                <?php echo $titles['IdxFulltext']; ?>
-            </a>
-        <?php else: ?>
-            <?php echo $titles['NoIdxFulltext']; ?>
-        <?php endif; ?>
-        </li>
-=======
 
     <!-- Add spatial -->
     <?php
@@ -115,7 +68,7 @@
             'geometry', 'point', 'linestring', 'polygon', 'multipoint',
             'multilinestring', 'multipolygon', 'geomtrycollection'
         );
-        echo PMA\Template::get('table/structure/action_row_in_structure_table')->render(
+        echo PMA\libraries\Template::get('table/structure/action_row_in_structure_table')->render(
             array(
                 'type' => $type,
                 'tbl_storage_engine' => $tbl_storage_engine,
@@ -144,8 +97,8 @@
                 || /*overload*/mb_strpos($type, 'char') !== false)
             ): ?>
         <a rel="samepage" class="ajax add_key add_fulltext_anchor" href="tbl_structure.php<?php echo $url_query; ?>&amp;add_key=1&amp;sql_query=<?php echo urlencode(
-            'ALTER TABLE ' . PMA_Util::backquote($GLOBALS['table'])
-            . ' ADD FULLTEXT(' . PMA_Util::backquote($row['Field'])
+            'ALTER TABLE ' . Util::backquote($GLOBALS['table'])
+            . ' ADD FULLTEXT(' . Util::backquote($row['Field'])
             . ');'); ?>&amp;message_to_show=<?php echo urlencode(sprintf(
                 __('An index has been added on %s.'),
                 htmlspecialchars($row['Field']))); ?>">
@@ -153,7 +106,6 @@
         </a>
     <?php else: ?>
         <?php echo $titles['NoIdxFulltext']; ?>
->>>>>>> 6a163eaa
     <?php endif; ?>
     </li>
     <!-- Distinct value action -->
