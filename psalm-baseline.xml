--- conflicted
+++ resolved
@@ -697,34 +697,6 @@
       <code>$result</code>
       <code>$result</code>
     </MoreSpecificImplementedParamType>
-<<<<<<< HEAD
-=======
-    <ParamNameMismatch occurrences="15">
-      <code>$databaseName</code>
-      <code>$mysqli</code>
-      <code>$mysqli</code>
-      <code>$mysqli</code>
-      <code>$mysqli</code>
-      <code>$mysqli</code>
-      <code>$mysqli</code>
-      <code>$mysqli</code>
-      <code>$mysqli</code>
-      <code>$mysqli</code>
-      <code>$mysqli</code>
-      <code>$mysqli</code>
-      <code>$mysqli</code>
-      <code>$mysqli</code>
-      <code>$string</code>
-    </ParamNameMismatch>
-    <PossiblyNullPropertyFetch occurrences="2">
-      <code>$mysqli-&gt;connect_errno</code>
-      <code>$mysqli-&gt;connect_error</code>
-    </PossiblyNullPropertyFetch>
-    <TypeDoesNotContainNull occurrences="2">
-      <code>$return_value === false || $return_value === null</code>
-      <code>$return_value === null</code>
-    </TypeDoesNotContainNull>
->>>>>>> 68c113b5
   </file>
   <file src="libraries/classes/Display/Results.php">
     <InvalidArgument occurrences="9">
@@ -1604,17 +1576,11 @@
     <PossiblyInvalidArgument occurrences="1">
       <code>$this-&gt;diagram</code>
     </PossiblyInvalidArgument>
-    <PossiblyNullArgument occurrences="6">
+    <PossiblyNullArgument occurrences="3">
       <code>$this-&gt;diagram</code>
       <code>$this-&gt;diagram</code>
       <code>$this-&gt;diagram</code>
-      <code>$this-&gt;tablewidth</code>
-      <code>$this-&gt;tablewidth</code>
-      <code>$this-&gt;tablewidth</code>
-    </PossiblyNullArgument>
-    <PossiblyNullPropertyAssignmentValue occurrences="1">
-      <code>$this-&gt;tablewidth</code>
-    </PossiblyNullPropertyAssignmentValue>
+    </PossiblyNullArgument>
     <PossiblyNullReference occurrences="13">
       <code>endEpsDoc</code>
       <code>getFont</code>
@@ -1685,8 +1651,7 @@
       <code>$this-&gt;tables[$foreignTable]</code>
       <code>$this-&gt;tables[$masterTable]</code>
     </InvalidArgument>
-    <InvalidScalarArgument occurrences="6">
-      <code>$this-&gt;offline</code>
+    <InvalidScalarArgument occurrences="5">
       <code>''</code>
       <code>''</code>
       <code>''</code>
@@ -1702,15 +1667,10 @@
     <PossiblyInvalidArgument occurrences="1">
       <code>$this-&gt;diagram</code>
     </PossiblyInvalidArgument>
-    <PossiblyNullArgument occurrences="8">
+    <PossiblyNullArgument occurrences="3">
       <code>$this-&gt;diagram</code>
       <code>$this-&gt;diagram</code>
       <code>$this-&gt;diagram</code>
-      <code>$this-&gt;tablewidth</code>
-      <code>$this-&gt;tablewidth</code>
-      <code>$this-&gt;tablewidth</code>
-      <code>$this-&gt;withDoc</code>
-      <code>$this-&gt;withDoc</code>
     </PossiblyNullArgument>
     <PossiblyNullArrayAccess occurrences="3">
       <code>$this-&gt;diagram-&gt;customLinks['RT']</code>
@@ -1728,9 +1688,6 @@
       <code>$this-&gt;diagram</code>
       <code>$this-&gt;diagram</code>
     </PossiblyNullPropertyAssignment>
-    <PossiblyNullPropertyAssignmentValue occurrences="1">
-      <code>$this-&gt;tablewidth</code>
-    </PossiblyNullPropertyAssignmentValue>
     <PossiblyNullPropertyFetch occurrences="3">
       <code>$this-&gt;diagram-&gt;customLinks</code>
       <code>$this-&gt;diagram-&gt;customLinks</code>
@@ -2511,13 +2468,8 @@
       <code>$group[$groupName]['tab' . $sep . 'count']</code>
     </EmptyArrayAccess>
     <InvalidArrayOffset occurrences="4">
-<<<<<<< HEAD
       <code>$group[$groupName]['is' . $sep . 'group']</code>
       <code>$group[$groupName]['tab' . $sep . 'count']</code>
-=======
-      <code>$group[$group_name]['is' . $sep . 'group']</code>
-      <code>$group[$group_name]['tab' . $sep . 'count']</code>
->>>>>>> 68c113b5
       <code>$table['disp_name']</code>
       <code>$units[$d]</code>
     </InvalidArrayOffset>
