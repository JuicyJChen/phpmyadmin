--- conflicted
+++ resolved
@@ -225,23 +225,15 @@
     $username, $hostname, $password, $sql_query, $hashing_function, $orig_auth_plugin
 ) {
     $err_url = 'user_password.php' . PMA_URL_getCommon();
-<<<<<<< HEAD
-    if (PMA\libraries\Util::getServerType() === 'MySQL'
-        && PMA_MYSQL_INT_VERSION >= 50706
-    ) {
-=======
-    $serverType = PMA_Util::getServerType();
+
+    $serverType = PMA\libraries\Util::getServerType();
 
     if ($serverType == 'MySQL' && PMA_MYSQL_INT_VERSION >= 50706) {
->>>>>>> fa36f001
         $local_query = 'ALTER USER \'' . $username . '\'@\'' . $hostname . '\''
             . ' IDENTIFIED with ' . $orig_auth_plugin . ' BY '
             . (($password == '')
             ? '\'\''
-<<<<<<< HEAD
             : '\'' . PMA\libraries\Util::sqlAddSlashes($password) . '\'');
-=======
-            : '\'' . PMA_Util::sqlAddSlashes($password) . '\'');
     } else if ($serverType == 'MariaDB'
         && PMA_MYSQL_INT_VERSION >= 50200
     ) {
@@ -265,7 +257,6 @@
             . $hostname . "';";
 
         $GLOBALS['dbi']->tryQuery("FLUSH PRIVILEGES;");
->>>>>>> fa36f001
     } else {
         $local_query = 'SET password = ' . (($password == '')
             ? '\'\''
