<?php
/* vim: set expandtab sw=4 ts=4 sts=4: */
/**
 * navigation css file from theme Original
 *
 * @package phpMyAdmin-theme
 * @subpackage Original
 */

// unplanned execution path
if (!defined('PMA_MINIMUM_COMMON') && !defined('TESTSUITE')) {
    exit();
}
?>
/******************************************************************************/
/* general tags */
html {
    font-size: <?php echo (null !== $GLOBALS['PMA_Config']->get('fontsize') ? $GLOBALS['PMA_Config']->get('fontsize') : $_COOKIE['pma_fontsize']); ?>;
}

input, select, textarea {
    font-size: 1em;
}

body {
<?php if (! empty($GLOBALS['cfg']['FontFamily'])) { ?>
    font-family:        <?php echo $GLOBALS['cfg']['FontFamily']; ?>;
<?php } ?>
    background:         <?php echo $GLOBALS['cfg']['NaviBackground']; ?>;
    color:              <?php echo $GLOBALS['cfg']['NaviColor']; ?>;
    margin:             0;
    padding:            0.2em 0.2em 0.2em 0.2em;
}

a img {
    border: 0;
}

a:link,
a:visited,
a:active {
    text-decoration:    none;
    color:              #0000FF;
}

ul {
    margin:0;
}

form {
    margin:             0;
    padding:            0;
    display:            inline;
}

select#select_server,
select#lightm_db {
    width:              100%;
}

/* buttons in some browsers (eg. Konqueror) are block elements,
   this breaks design */
button {
    display:            inline;
}

/* Icon sprites */

.icon {
    /* leave some space between icons and text */
    vertical-align:     middle;
    margin-right:       0.3em;
    margin-left:        0.3em;
    width:16px;
    height:16px;
    background: url(<?php echo $_SESSION['PMA_Theme']->getImgPath(); ?>iconsprites.png) no-repeat top left;
}

/* 2 px more on the menu icons, for being centered */
.ic_b_home { background-position: 2px -335px; } 
.ic_b_selboard { background-position: 2px -688px; }
.ic_b_docs { background-position: 2px -142px; } 
.ic_b_sqlhelp { background-position: 2px -772px; } 
.ic_s_reload { background-position: 2px -1671px; } 
.ic_s_loggoff { background-position: 2px -1604px; }

.ic_b_browse { background-position: 0 -18px; } 
.ic_b_sbrowse { background-position: 0 -660px; width: 10px; height: 10px; } 
.ic_b_view { background-position: 0 -1044px; } 
<<<<<<< HEAD
=======
.ic_b_minus { background-position: 0 -440px; width: 9px; height: 9px; } 
.ic_b_plus { background-position: 0 -523px; width: 9px; height: 9px; } 
>>>>>>> ace73f25

/******************************************************************************/
/* classes */

/******************************************************************************/
/* specific elements */

div#pmalogo {
    <?php //better echo $GLOBALS['cfg']['logoBGC']; ?>
    background-color: <?php echo $GLOBALS['cfg']['NaviBackground']; ?>;
    padding:.3em;
}

div#recentTableList {
    text-align: center;
    margin-bottom: 0.5em;
}

div#recentTableList select {
    width: 100%;
}

div#pmalogo,
div#leftframelinks,
div#databaseList {
    text-align:         center;
    margin-bottom:      0.5em;
    padding-bottom:     0.5em;
}

ul#databaseList {
    margin-bottom:      0.5em;
    padding-bottom:     0.5em;
    padding-<?php echo $left; ?>:     1.5em;
    font-style: italic;
}

ul#databaseList a {
    display: block;
    font-style: normal;
}

div#navidbpageselector a,
ul#databaseList a {
    background:         <?php echo $GLOBALS['cfg']['NaviBackground']; ?>;
    color:              <?php echo $GLOBALS['cfg']['NaviColor']; ?>;
}

ul#databaseList ul {
    padding-left: 1em;
    padding-right: 0;
}

ul#databaseList a:hover {
    background:         <?php echo $GLOBALS['cfg']['NaviPointerBackground']; ?>;
    color:              <?php echo $GLOBALS['cfg']['NaviPointerColor']; ?>;
}

ul#databaseList li.selected a {
    background: <?php echo $GLOBALS['cfg']['BrowseMarkerBackground']; ?>;
    color: <?php echo $GLOBALS['cfg']['BrowseMarkerColor']; ?>;
}

div#leftframelinks .icon {
    padding:            0;
    margin:             0;
}

div#leftframelinks a img.icon {
    margin:             0;
    border:             0.1em solid <?php echo $GLOBALS['cfg']['NaviColor']; ?>;
    padding:            2px;
}

div#leftframelinks a:hover img {
    background-color:         <?php echo $GLOBALS['cfg']['NaviPointerBackground']; ?>;
    color:              <?php echo $GLOBALS['cfg']['NaviPointerColor']; ?>;
}

/* serverlist */
#body_leftFrame #list_server {
    list-style-image: url(<?php echo $GLOBALS['cfg']['ThemePath']; ?>/original/img/s_host.png);
    list-style-position: inside;
    list-style-type: none;
    margin: 0;
    padding: 0;
}

#body_leftFrame #list_server li {
    margin: 0;
    padding: 0;
    font-size:          80%;
}

div#left_tableList ul {
    list-style-type:    none;
    list-style-position: outside;
    margin:             0;
    padding:            0;
    font-size:          80%;
    background:         <?php echo $GLOBALS['cfg']['NaviBackground']; ?>;
}

div#left_tableList ul ul {
    font-size:          100%;
}

div#left_tableList a {
    background:         <?php echo $GLOBALS['cfg']['NaviBackground']; ?>;
    color:              <?php echo $GLOBALS['cfg']['NaviColor']; ?>;
    text-decoration:    none;
}

div#left_tableList a:hover {
    background:         <?php echo $GLOBALS['cfg']['NaviBackground']; ?>;
    color:              <?php echo $GLOBALS['cfg']['NaviColor']; ?>;
    text-decoration:    underline;
}

div#left_tableList li {
    margin:             0;
    padding:            0;
    white-space:        nowrap;
}

<?php if ($GLOBALS['cfg']['BrowseMarkerColor']) { ?>
/* marked items */
div#left_tableList > ul li.marked > a,
div#left_tableList > ul li.marked {
    background: <?php echo $GLOBALS['cfg']['BrowseMarkerBackground']; ?>;
    color: <?php echo $GLOBALS['cfg']['BrowseMarkerColor']; ?>;
}
<?php } ?>

<?php if ($GLOBALS['cfg']['LeftPointerEnable']) { ?>
div#left_tableList > ul li:hover > a,
div#left_tableList > ul li:hover {
    background:         <?php echo $GLOBALS['cfg']['NaviPointerBackground']; ?>;
    color:              <?php echo $GLOBALS['cfg']['NaviPointerColor']; ?>;
}
<?php } ?>

div#left_tableList img {
    padding:            0;
    vertical-align:     middle;
}

div#left_tableList ul ul {
    margin-<?php echo $left; ?>:        0;
    padding-<?php echo $left; ?>:       0.1em;
    border-<?php echo $left; ?>:        0.1em solid <?php echo $GLOBALS['cfg']['NaviColor']; ?>;
    padding-bottom:     0.1em;
    border-bottom:      0.1em solid <?php echo $GLOBALS['cfg']['NaviColor']; ?>;
}

/* for the servers list in navi panel */
#serverinfo .item {
    white-space:        nowrap;
    color:              <?php echo $GLOBALS['cfg']['NaviColor']; ?>;
}
#serverinfo a:hover {
    background:         <?php echo $GLOBALS['cfg']['NaviPointerBackground']; ?>;
    color:              <?php echo $GLOBALS['cfg']['NaviPointerColor']; ?>;
}

#NavFilter {
    display: none;
}

#clear_fast_filter {
    background: white;
    color: black;
    cursor: pointer;
    padding: 0;
    margin: 3px 5px 0 -23px;
    position: relative;
    float: right;
}

#fast_filter {
    width: 100%;
    padding:2px 0px;
    margin:0;
    border:0;
}<|MERGE_RESOLUTION|>--- conflicted
+++ resolved
@@ -87,11 +87,8 @@
 .ic_b_browse { background-position: 0 -18px; } 
 .ic_b_sbrowse { background-position: 0 -660px; width: 10px; height: 10px; } 
 .ic_b_view { background-position: 0 -1044px; } 
-<<<<<<< HEAD
-=======
 .ic_b_minus { background-position: 0 -440px; width: 9px; height: 9px; } 
 .ic_b_plus { background-position: 0 -523px; width: 9px; height: 9px; } 
->>>>>>> ace73f25
 
 /******************************************************************************/
 /* classes */
