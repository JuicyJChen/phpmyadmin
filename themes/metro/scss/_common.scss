--- conflicted
+++ resolved
@@ -2150,11 +2150,7 @@
 }
 
 .cDrop {
-<<<<<<< HEAD
-  left: 0;
-=======
-  #{$right}: 0;
->>>>>>> e00c957e
+  right: 0;
   position: absolute;
   top: 0;
 }
@@ -2163,10 +2159,6 @@
   background: url("../img/col_drop.png");
   cursor: pointer;
   height: 16px;
-<<<<<<< HEAD
-  margin-left: 0.3em;
-=======
->>>>>>> e00c957e
   margin-top: 0.3em;
   width: 16px;
 
@@ -2183,10 +2175,9 @@
   background: #fff;
   border: solid 1px #ccc;
   position: absolute;
-  margin-#{$left}: 75%;
-  #{$right}: 0;
-  width: max-content;
-
+  margin-left: 75%;
+  right: 0;
+  
   .lDiv div {
     padding: 0.2em 0.5em 0.2em;
     padding-left: 0.2em;
