<?php
/* vim: set expandtab sw=4 ts=4 sts=4: */
/**
 * main css file from theme Original
 *
 * @package phpMyAdmin-theme
 * @subpackage pmahomme
 */

// unplanned execution path
if (!defined('PMA_MINIMUM_COMMON')) {
    exit();
}

function PMA_ieFilter($start_color, $end_color)
{
    return PMA_USR_BROWSER_AGENT == 'IE' && PMA_USR_BROWSER_VER >= 6 && PMA_USR_BROWSER_VER <= 8
        ? 'filter:  progid:DXImageTransform.Microsoft.gradient(startColorstr="' . $start_color . '", endColorstr="' . $end_color . '");'
        : '';
}
?>
/******************************************************************************/

/* general tags */
html {
    font-size: <?php echo (null !== $GLOBALS['PMA_Config']->get('fontsize') ? $GLOBALS['PMA_Config']->get('fontsize') : (
        isset($_COOKIE['pma_fontsize']) ? $_COOKIE['pma_fontsize'] : '82%'));?>;
}

input, select, textarea {
    font-size: 1em;
}


body {
<?php if (! empty($GLOBALS['cfg']['FontFamily'])) { ?>
    font-family:        <?php echo $GLOBALS['cfg']['FontFamily']; ?>;
<?php } ?>
    padding:            0;
    margin:             0.5em;
    color:              #444;
    background:         #fff;
}

<?php if (! empty($GLOBALS['cfg']['FontFamilyFixed'])) { ?>
textarea, tt, pre, code {
    font-family:        <?php echo $GLOBALS['cfg']['FontFamilyFixed']; ?>;
}
<?php } ?>
h1 {
    font-size:          140%;
    font-weight:        bold;
}

h2 {
    font-size:          2em;
    font-weight:        normal;
    text-shadow:		0px 1px 0px #fff;
    padding:			10px 0 10px 3px;
    color:				#777;
}

/* Hiding icons in the page titles */
h2 img{display:none;}
h2 a img{display:inline;}


<<<<<<< HEAD
.data,
.data_full_width {
margin: 0 0 12px 0;
position: relative;
=======
.data{
    margin: 0 0 12px 0;
    position: relative;
>>>>>>> ba395f54
}

.data_full_width {
    width: 100%;
}

h3 {
    font-weight:        bold;
}

a, a:link,
a:visited,
a:active {
    text-decoration:    none;
    color:              #235a81;
    cursor:             pointer;
    outline: none;

}

a:hover {
    text-decoration:    underline;
    color:              #235a81;
}

#initials_table {
    background:#f3f3f3;
    border:1px solid #aaa;
    margin-bottom:10px;
    -moz-border-radius:5px;
    -webkit-border-radius:5px;
    border-radius:5px;
}

#initials_table td{padding:8px !important}

#initials_table a {
    border:1px solid #aaa;
    background:#fff;
    padding:4px 8px;
    -moz-border-radius:5px;
    -webkit-border-radius:5px;
    border-radius:5px;
    background-image: url(./themes/svg_gradient.php?from=ffffff&to=cccccc);
    background-size: 100% 100%;
    background: -webkit-gradient(linear, left top, left bottom, from(#ffffff), to(#cccccc));
    background: -moz-linear-gradient(top,  #ffffff,  #cccccc);
    background: -o-linear-gradient(top,  #ffffff,  #cccccc);
    <?php echo PMA_ieFilter('#ffffff', '#cccccc'); ?>
}

dfn {
    font-style:         normal;
}

dfn:hover {
    font-style:         normal;
    cursor:             help;
}

th {
    font-weight:        bold;
    color:              <?php echo $GLOBALS['cfg']['ThColor']; ?>;
    background:         #f3f3f3;
    background-image: url(./themes/svg_gradient.php?from=ffffff&to=cccccc);
    background-size: 100% 100%;
    background: -webkit-gradient(linear, left top, left bottom, from(#ffffff), to(#cccccc));
    background: -moz-linear-gradient(top,  #ffffff,  #cccccc);
    background: -o-linear-gradient(top,  #ffffff,  #cccccc);
    <?php echo PMA_ieFilter('#ffffff', '#cccccc'); ?>
}

a img {
    border:             0;
}

hr {
    color:              <?php echo $GLOBALS['cfg']['MainColor']; ?>;
    background-color:   <?php echo $GLOBALS['cfg']['MainColor']; ?>;
    border:             0;
    height:             1px;
}

form {
    padding:            0;
    margin:             0;
    display:            inline;
}

input[type=text]{
    border-radius:2px;
    -moz-border-radius:2px;
    -webkit-border-radius:2px;

    box-shadow:0 1px 2px #ddd;
    -moz-box-shadow:0 1px 2px #ddd;
    -webkit-box-shadow:0 1px 2px #ddd;

    background:url(./themes/pmahomme/img/input_bg.gif);
    border:1px solid #aaa;
    color:#555555;
    padding:4px;
    margin:6px;

}

input[type=password]{
    border-radius:2px;
    -moz-border-radius:2px;
    -webkit-border-radius:2px;

    box-shadow:0 1px 2px #ddd;
    -moz-box-shadow:0 1px 2px #ddd;
    -webkit-box-shadow:0 1px 2px #ddd;

    background:url(./themes/pmahomme/img/input_bg.gif);
    border:1px solid #aaa;
    color:#555555;
    padding:4px;
    margin:6px;

}

input[type=submit]{
    font-weight:bold;
    margin-left:14px;
    border: 1px solid #aaa;
    padding: 3px 7px;
    color: #111;
    text-decoration: none;
    background: #ddd;

    border-radius: 12px;
    -webkit-border-radius: 12px;
    -moz-border-radius: 12px;

    text-shadow: 0px 1px 0px #fff;

    background-image: url(./themes/svg_gradient.php?from=ffffff&to=cccccc);
    background-size: 100% 100%;
    background: -webkit-gradient(linear, left top, left bottom, from(#ffffff), to(#cccccc));
    background: -moz-linear-gradient(top,  #ffffff,  #cccccc);
    background: -o-linear-gradient(top,  #ffffff,  #cccccc);
    <?php echo PMA_ieFilter('#ffffff', '#cccccc'); ?>
}

input[type=submit]:hover{	position: relative;
    background-image: url(./themes/svg_gradient.php?from=cccccc&to=dddddd);
    background-size: 100% 100%;
    background: -webkit-gradient(linear, left top, left bottom, from(#cccccc), to(#dddddd));
    background: -moz-linear-gradient(top,  #cccccc,  #dddddd);
    background: -o-linear-gradient(top,  #cccccc,  #dddddd);
    <?php echo PMA_ieFilter('#cccccc', '#dddddd'); ?>
    cursor:pointer;
}

input[type=submit]:active{	position: relative;
    top: 1px;
    left: 1px;
}
textarea {
    overflow:           visible;
    height:             <?php echo ceil($GLOBALS['cfg']['TextareaRows'] * 1.2); ?>em;
}

fieldset {
    margin-top:         1em;
    border-radius:4px 4px 0 0;
    -moz-border-radius:4px 4px 0 0;
    -webkit-border-radius:4px 4px 0 0;
    padding:5px;
    border:             #aaa solid 1px;
    padding:            1.5em;
    background:         #eee;
    text-shadow:0 1px 0 #fff;
    -moz-box-shadow: 1px 1px 2px #fff inset;
    -webkit-box-shadow: 1px 1px 2px #fff inset;
    box-shadow: 1px 1px 2px #fff inset;
}

fieldset fieldset {
    margin:             0.8em;
    background:#fff;
    border:1px solid #aaa;
    background:none repeat scroll 0 0 #E8E8E8;

}

fieldset legend {
    font-weight:        bold;
    color:              #444;
    padding:5px 10px;
    border-radius:2px;
    -moz-border-radius:2px;
    -webkit-border-radius:2px;
    border:1px solid #aaa;
    background-color:   #fff;
    -moz-box-shadow:3px 3px 15px #bbb;
    -webkit-box-shadow:3px 3px 15px #bbb;
    box-shadow:3px 3px 15px #bbb;
}

/* buttons in some browsers (eg. Konqueror) are block elements,
   this breaks design */
button {
    display:            inline;
}

table caption,
table th,
table td {
    padding:            0.3em;
    margin:             0.1em;
    vertical-align:     top;
    text-shadow:0 1px 0 #FFFFFF;
}

/* 3.4 */
table{border-collapse:collapse;}
th{border-right:1px solid #fff; text-align:left;}


img, button {
    vertical-align:     middle;
}

input[type="checkbox"],input[type="radio"] {
    vertical-align: -11%;
}


select{
    -moz-border-radius:2px;
    -webkit-border-radius:2px;
    border-radius:2px;

    -moz-box-shadow:0 1px 2px #ddd;
    -webkit-box-shadow:0 1px 2px #ddd;
    box-shadow:0 1px 2px #ddd;

    border:1px solid #aaa;
    color:#333333;
    padding:3px;
    background:url(./themes/pmahomme/img/input_bg.gif)
}

select[multiple] {
    background: #fff;
    background: -webkit-gradient(linear, center top, center bottom, from(#fff), color-stop(0.8, #f1f1f1), to(#fbfbfb));
    background: -webkit-linear-gradient(#fff, #f1f1f1 80%, #fbfbfb);
    background: -moz-linear-gradient(#fff, #f1f1f1 80%, #fbfbfb);
    /* none for Opera 11.10 as <option>s always have solid white background */
    filter:  progid:DXImageTransform.Microsoft.gradient(startColorstr="#ffffff", endColorstr="#f2f2f2");
}

/* Icon sprites */

.icon, .footnotemarker {
    vertical-align: -3px;
    margin-right:       0.3em;
    margin-left:        0.3em;
    width:16px;
    height:16px;
    background: url(<?php echo $_SESSION['PMA_Theme']->getImgPath(); ?>iconsprites.png) no-repeat top left;
}

.ic_asc_order, .ic_s_desc { background-position: 0 0; } 
.ic_b_bookmark { background-position: -17px 0; } 
.ic_b_browse, .ic_b_sbrowse { background-position: -34px 0; } 
.ic_b_calendar { background-position: -51px 0; } 
.ic_b_chart, .ic_b_dbstatistics { background-position: -68px 0; } 
.ic_b_close { background-position: -85px 0; } 
.ic_b_comment { background-position: -102px 0; } 
.ic_b_deltbl { background-position: -119px 0; } 
.ic_b_docs { background-position: -136px 0; } 
.ic_b_docsql { background-position: -153px 0; } 
.ic_b_drop { background-position: -170px 0; } 
.ic_b_edit { background-position: -187px 0; } 
.ic_b_empty { background-position: -204px 0; } 
.ic_b_engine { background-position: -221px 0; } 
.ic_b_event_add { background-position: -238px 0; } 
.ic_b_events { background-position: -255px 0; } 
.ic_b_export, .ic_b_tblexport { background-position: -272px 0; } 
.ic_b_firstpage { background-position: -289px 0; } 
.ic_b_ftext { background-position: -306px 0; } 
.ic_b_globe { background-position: -323px 0; } 
.ic_b_help { background-position: -340px 0; } 
.ic_b_help_s { background-position: -340px 0; } 
.ic_b_home { background-position: -357px 0; } 
.ic_b_import, .ic_b_tblimport { background-position: -374px 0; } 
.ic_b_index { background-position: -391px 0; } 
.ic_b_info { background-position: -408px 0; width: 11px; height: 11px; } 
.ic_b_inline_edit { background-position: -420px 0; } 
.ic_b_insrow { background-position: -437px 0; } 
.ic_b_lastpage { background-position: -454px 0; } 
.ic_b_minus { background-position: -471px 0; } 
.ic_b_more, .ic_col_drop { background-position: -488px 0; } 
.ic_b_newdb { background-position: -505px 0; } 
.ic_b_newtbl { background-position: -522px 0; } 
.ic_b_nextpage, .ic_play { background-position: -539px 0; } 
.ic_b_pdfdoc { background-position: -556px 0; } 
.ic_b_plus { background-position: -573px 0; } 
.ic_b_prevpage { background-position: -590px 0; } 
.ic_b_primary { background-position: -607px 0; } 
.ic_b_print { background-position: -624px 0; } 
.ic_b_props { background-position: -641px 0; } 
.ic_b_relations { background-position: -658px 0; } 
.ic_b_routine_add { background-position: -675px 0; } 
.ic_b_routines { background-position: -692px 0; } 
.ic_b_save { background-position: -709px 0; } 
.ic_b_sdb { background-position: -726px 0; width: 10px; height: 10px; } 
.ic_b_search { background-position: -737px 0; } 
.ic_b_selboard { background-position: -754px 0; } 
.ic_b_select { background-position: -771px 0; } 
.ic_b_snewtbl { background-position: -788px 0; } 
.ic_b_spatial { background-position: -805px 0; } 
.ic_b_sql { background-position: -822px 0; } 
.ic_b_sqldoc { background-position: -839px 0; } 
.ic_b_sqlhelp { background-position: -856px 0; } 
.ic_b_tblanalyse { background-position: -873px 0; } 
.ic_b_tblops { background-position: -890px 0; } 
.ic_b_tbloptimize { background-position: -907px 0; } 
.ic_b_tipp { background-position: -924px 0; } 
.ic_b_trigger_add { background-position: -941px 0; } 
.ic_b_triggers { background-position: -958px 0; } 
.ic_b_unique { background-position: -975px 0; } 
.ic_b_usradd { background-position: -992px 0; } 
.ic_b_usrcheck { background-position: -1009px 0; } 
.ic_b_usrdrop { background-position: -1026px 0; } 
.ic_b_usredit { background-position: -1043px 0; } 
.ic_b_usrlist { background-position: -1060px 0; } 
.ic_b_view { background-position: -1077px 0; } 
.ic_b_views, .ic_s_views { background-position: -1094px 0; } 
.ic_bd_browse { background-position: -1111px 0; } 
.ic_bd_deltbl { background-position: -1128px 0; } 
.ic_bd_drop { background-position: -1145px 0; } 
.ic_bd_edit { background-position: -1162px 0; } 
.ic_bd_empty { background-position: -1179px 0; } 
.ic_bd_export { background-position: -1196px 0; } 
.ic_bd_firstpage { background-position: -1213px 0; width: 16px; height: 13px; } 
.ic_bd_ftext { background-position: -1230px 0; } 
.ic_bd_index { background-position: -1247px 0; } 
.ic_bd_insrow { background-position: -1264px 0; } 
.ic_bd_lastpage { background-position: -1281px 0; width: 16px; height: 13px; } 
.ic_bd_nextpage { background-position: -1298px 0; width: 8px; height: 13px; } 
.ic_bd_prevpage { background-position: -1307px 0; width: 8px; height: 13px; } 
.ic_bd_primary { background-position: -1316px 0; } 
.ic_bd_sbrowse { background-position: -1333px 0; width: 10px; height: 10px; } 
.ic_bd_select { background-position: -1344px 0; } 
.ic_bd_spatial { background-position: -1361px 0; } 
.ic_bd_unique { background-position: -1378px 0; } 
.ic_database, .ic_s_db { background-position: -1395px 0; } 
.ic_eye { background-position: -1412px 0; } 
.ic_eye_grey { background-position: -1429px 0; } 
.ic_item { background-position: -1446px 0; width: 9px; height: 9px; } 
.ic_item_ltr { background-position: -1456px 0; width: 5px; height: 9px; } 
.ic_item_rtl { background-position: -1462px 0; width: 5px; height: 9px; } 
.ic_more { background-position: -1468px 0; width: 13px; height: 8px; } 
.ic_pause { background-position: -1482px 0; } 
.ic_php_sym { background-position: -1499px 0; } 
.ic_s_asc { background-position: -1516px 0; } 
.ic_s_asci { background-position: -1533px 0; } 
.ic_s_attention, .ic_s_notice { background-position: -1550px 0; } 
.ic_s_cancel { background-position: -1567px 0; } 
.ic_s_cancel2 { background-position: -1584px 0; } 
.ic_s_cog { background-position: -1601px 0; } 
.ic_s_error { background-position: -1618px 0; } 
.ic_s_error2 { background-position: -1635px 0; width: 11px; height: 11px; } 
.ic_s_host { background-position: -1647px 0; } 
.ic_s_info { background-position: -1664px 0; } 
.ic_s_lang { background-position: -1681px 0; } 
.ic_s_loggoff { background-position: -1698px 0; } 
.ic_s_okay { background-position: -1715px 0; } 
.ic_s_passwd { background-position: -1732px 0; } 
.ic_s_really { background-position: -1749px 0; width: 11px; height: 11px; } 
.ic_s_reload { background-position: -1761px 0; } 
.ic_s_replication { background-position: -1778px 0; } 
.ic_s_rights { background-position: -1795px 0; } 
.ic_s_sortable { background-position: -1812px 0; } 
.ic_s_status { background-position: -1829px 0; } 
.ic_s_success { background-position: -1846px 0; } 
.ic_s_sync { background-position: -1863px 0; } 
.ic_s_tbl { background-position: -1880px 0; } 
.ic_s_theme { background-position: -1897px 0; } 
.ic_s_vars { background-position: -1914px 0; } 
.ic_window-new { background-position: -1931px 0; } 

/* Same as ic_b_help, but applied to place where width=11, height=11 attributes were used */
.ic_b_help_s { background-position: -340px 0; } 

/* Same as ic_s_sortable */
img.sortableIcon { background-position: -1812px 0; }

/* Same as s_asc */
th.headerSortUp img.sortableIcon { background-position: -1516px 0; }

/* Same as s_desc */
th.headerSortDown img.sortableIcon { background-position: 0 0; }


/******************************************************************************/
/* classes */
div.tools {
   /* border: 1px solid #000000; */
    padding: 0.2em;
}

div.tools a{color:#3a7ead !important;}

div.tools,
fieldset.tblFooters {
    margin-top:         0;
    margin-bottom:      0.5em;
    /* avoid a thick line since this should be used under another fieldset */
    border-top:         0;
    text-align:         <?php echo $right; ?>;
    float:              none;
    clear:              both;
    -webkit-border-radius:0 0 4px 4px;
    -moz-border-radius:0 0 4px 4px;
    border-radius: 0 0 4px 5px;
}

div.null_div {
    height: 20px;
    text-align: center;
    font-style:normal;
    min-width:50px;
}

fieldset .formelement {
    float:              <?php echo $left; ?>;
    margin-<?php echo $right; ?>:       0.5em;
    /* IE */
    white-space:        nowrap;
}

/* revert for Gecko */
fieldset div[class=formelement] {
    white-space:        normal;
}

button.mult_submit {
    border:             none;
    background-color:   transparent;
}

/* odd items 1,3,5,7,... */
table tr.odd th,
.odd {
    background: #fff;
}

/* even items 2,4,6,8,... */
table tr.even th,
.even {
    background: #f3f3f3;
}

/* odd table rows 1,3,5,7,... */
table tr.odd th,
table tr.odd,
table tr.even th,
table tr.even {
    text-align:         <?php echo $left; ?>;
}

<?php if ($GLOBALS['cfg']['BrowseMarkerEnable']) { ?>
/* marked table rows */
td.marked,
table tr.marked td,
table tr.marked th,
table tr.marked {
    background:  url(./themes/pmahomme/img/marked_bg.png) repeat-x #b6c6d7;
    color:   <?php echo $GLOBALS['cfg']['BrowseMarkerColor']; ?>;
}
<?php } ?>

<?php if ($GLOBALS['cfg']['BrowsePointerEnable']) { ?>
/* hovered items */
.odd:hover,
.even:hover,
.hover,
.structure_actions_dropdown {
    background:  url(./themes/pmahomme/img/marked_bg.png) repeat-x #b6c6d7; /* 3.4 */
    color: <?php echo $GLOBALS['cfg']['BrowsePointerColor']; ?>;
}

/* hovered table rows */
table tr.odd:hover th,
table tr.even:hover th,
table tr.hover th {
    background:  url(./themes/pmahomme/img/marked_bg.png) repeat-x #b6c6d7; /* 3.4 */
    color:   <?php echo $GLOBALS['cfg']['BrowsePointerColor']; ?>;
}
<?php } ?>

/**
 * marks table rows/cells if the db field is in a where condition
 */
tr.condition th,
tr.condition td,
td.condition,
th.condition {
    border: 1px solid <?php echo $GLOBALS['cfg']['BrowseMarkerBackground']; ?>;
}

/**
 * cells with the value NULL
 */
td.null {
    font-style: italic;
    text-align: <?php echo $right; ?>;
}

table .valueHeader {
    text-align:         <?php echo $right; ?>;
    white-space:        normal;
}
table .value {
    text-align:         <?php echo $right; ?>;
    white-space:        normal;
}
/* IE doesnt handles 'pre' right */
table [class=value] {
    white-space:        normal;
}


<?php if (! empty($GLOBALS['cfg']['FontFamilyFixed'])) { ?>
.value {
    font-family:        <?php echo $GLOBALS['cfg']['FontFamilyFixed']; ?>;
}
<?php } ?>
.attention {
    color:              red;
    font-weight:        bold;
}
.allfine {
    color:              green;
}


img.lightbulb {
    cursor:             pointer;
}

.pdflayout {
    overflow:           hidden;
    clip:               inherit;
    background-color:   #FFFFFF;
    display:            none;
    border:             1px solid #000000;
    position:           relative;
}

.pdflayout_table {
    background:         #D3DCE3;
    color:              #000000;
    overflow:           hidden;
    clip:               inherit;
    z-index:            2;
    display:            inline;
    visibility:         inherit;
    cursor:             move;
    position:           absolute;
    font-size:          80%;
    border:             1px dashed #000000;
}

/* MySQL Parser */
.syntax {
    font-family: Verdan, Arial, Tahoma;
    font-size:          110%;
}

.syntax a {
    text-decoration: none;
    border-bottom:1px dotted black;
}

.syntax_comment {
    padding-left:       4pt;
    padding-right:      4pt;
}

.syntax_digit {
}

.syntax_digit_hex {
}

.syntax_digit_integer {
}

.syntax_digit_float {
}

.syntax_punct {
}

.syntax_alpha {
}

.syntax_alpha_columnType {
    text-transform:     uppercase;
}

.syntax_alpha_columnAttrib {
    text-transform:     uppercase;
}

.syntax_alpha_reservedWord {
    text-transform:     uppercase;
    font-weight:        bold;
}

.syntax_alpha_functionName {
    text-transform:     uppercase;
}

.syntax_alpha_identifier {
}

.syntax_alpha_charset {
}

.syntax_alpha_variable {
}

.syntax_quote {
    white-space:        pre;
}

.syntax_quote_backtick {
}

/* leave some space between icons and text */
img.footnotemarker {
    display: none;
}

/* no extra space in table cells */
td .icon {
    margin: 0;
}

.selectallarrow {
    margin-<?php echo $right; ?>: 0.3em;
    margin-<?php echo $left; ?>: 0.6em;
}

/* message boxes: error, confirmation */
.success h1,
.notice h1,
div.error h1 {
    border-bottom:      2px solid;
    font-weight:        bold;
    text-align:         <?php echo $left; ?>;
    margin:             0 0 0.2em 0;
}

div.success,
div.notice,
div.error,
div.footnotes {
    margin:             0.5em 0 1.3em 0;
    border:             1px solid;
    <?php if ($GLOBALS['cfg']['ErrorIconic']) { ?>
    background-repeat:  no-repeat;
        <?php if ($GLOBALS['text_dir'] === 'ltr') { ?>
    background-position: 10px 50%;
    padding:            10px 10px 10px 25px;
        <?php } else { ?>
    background-position: 99% 50%;
    padding:            25px 10px 10px 10px
        <?php } ?>
    <?php } else { ?>
    padding:            0.3em;
    <?php } ?>

    -moz-border-radius:5px;
    -webkit-border-radius:5px;
    border-radius:5px;

    -moz-box-shadow: 0 1px 1px #fff inset;
    -webkit-box-shadow: 0 1px 1px #fff inset;
    box-shadow:  0 1px 1px #fff inset;
}

.success  a{text-decoration:underline;}
.notice a{text-decoration:underline;}
.error a{text-decoration:underline;}
.footnotes a{text-decoration:underline;}

.success {
    color:              #000000;
    background-color:   #ebf8a4;
}

h1.success, div.success {
    border-color:       #a2d246;
    <?php if ($GLOBALS['cfg']['ErrorIconic']) { ?>
    background-image:   url(<?php echo $_SESSION['PMA_Theme']->getImgPath(); ?>s_success.png);
    background-repeat:  no-repeat;
        <?php if ($GLOBALS['text_dir'] === 'ltr') { ?>
    background-position: 5px 50%;
        <?php } else { ?>
    background-position: 97% 50%;
        <?php } ?>
    <?php } ?>
}
.success h1 {
    border-color:       #00FF00;
}

.notice, .footnotes {
    color:              #000;
    background-color:   #e8eef1;
}

h1.notice,
div.notice,
div.footnotes {
    border-color:       #3a6c7e;
    <?php if ($GLOBALS['cfg']['ErrorIconic']) { ?>
    background-image:   url(<?php echo $_SESSION['PMA_Theme']->getImgPath(); ?>s_notice.png);
    background-repeat:  no-repeat;
        <?php if ($GLOBALS['text_dir'] === 'ltr') { ?>
    background-position: 5px 50%;
        <?php } else { ?>
    background-position: 97% 50%;
        <?php } ?>
    <?php } ?>
}

.notice h1 {
    border-color:       #ffb10a;
}

.error {
    border:1px solid maroon !important;
    color: #000;
    background:pink;
}

h1.error,
div.error {
    border-color:       #333;
    <?php if ($GLOBALS['cfg']['ErrorIconic']) { ?>
    background-image:   url(<?php echo $_SESSION['PMA_Theme']->getImgPath(); ?>s_error.png);
    background-repeat:  no-repeat;
        <?php if ($GLOBALS['text_dir'] === 'ltr') { ?>
    background-position: 5px 50%;
        <?php } else { ?>
    background-position: 97% 50%;
        <?php } ?>
    <?php } ?>
}

div.error h1 {
    border-color:       #ff0000;
}

.confirmation {
    color:              #000000;
    background-color:   pink;
}

fieldset.confirmation {
}

fieldset.confirmation legend {
}

/* end messageboxes */

.tblcomment {
    font-size:          70%;
    font-weight:        normal;
    color:              #000099;
}

.tblHeaders {
    font-weight:        bold;
    color:              <?php echo $GLOBALS['cfg']['ThColor']; ?>;
    background:         <?php echo $GLOBALS['cfg']['ThBackground']; ?>;
}

div.tools,
.tblFooters {
    font-weight:        normal;
    color:              <?php echo $GLOBALS['cfg']['ThColor']; ?>;
    background:         <?php echo $GLOBALS['cfg']['ThBackground']; ?>;
}

.tblHeaders a:link,
.tblHeaders a:active,
.tblHeaders a:visited,
div.tools a:link,
div.tools a:visited,
div.tools a:active,
.tblFooters a:link,
.tblFooters a:active,
.tblFooters a:visited {
    color:              #0000FF;
}

.tblHeaders a:hover,
div.tools a:hover,
.tblFooters a:hover {
    color:              #FF0000;
}

/* forbidden, no privilegs */
.noPrivileges {
    color:              #FF0000;
    font-weight:        bold;
}

/* disabled text */
.disabled,
.disabled a:link,
.disabled a:active,
.disabled a:visited {
    color:              #666666;
}

.disabled a:hover {
    color:              #666666;
    text-decoration:    none;
}

tr.disabled td,
td.disabled {
    background-color:   #f3f3f3;
    color:#aaa;
}

.nowrap {
    white-space:        nowrap;
}

/**
 * login form
 */
body.loginform h1,
body.loginform a.logo {
    display: block;
    text-align: center;
}

body.loginform {
    text-align: center;
}

body.loginform div.container {
    text-align: <?php echo $left; ?>;
    width: 30em;
    margin: 0 auto;
}

form.login label {
    float: <?php echo $left; ?>;
    width: 10em;
    font-weight: bolder;
}

.commented_column {
    border-bottom: 1px dashed black;
}

.column_attribute {
    font-size: 70%;
}

/******************************************************************************/
/* specific elements */

/* topmenu */
#topmenu a { 
    text-shadow:0px 1px 0px #fff; 
}

#topmenu .error { 
    background:#eee;border:0px !important;color:#aaa; 
}

ul#topmenu, ul#topmenu2, ul.tabs {
    font-weight:        bold;
    list-style-type:    none;
    margin:             0;
    padding:            0;

}

ul#topmenu2 {
    margin: 0.25em 0.5em 0;
    height: 2em;
    clear: both;
}

ul#topmenu li, ul#topmenu2 li {
    float:              <?php echo $left; ?>;
    margin:             0;
    vertical-align:     middle;
}

#topmenu img, #topmenu2 img {
    margin-right:0.5em;
    vertical-align:-3px;
}

#topmenucontainer{ 
    background:url(./themes/pmahomme/img/tab_bg.png) repeat-x;
    border-top:1px solid #aaa;
}

/* default tab styles */
.tabactive {
    background:#fff !important;
}

ul#topmenu a, ul#topmenu span {
    display:            block;
    margin:             0px;
    padding:            0px;
    white-space:        nowrap;
}

ul#topmenu ul a {
    margin:             0;

}

ul#topmenu .submenu {
    display:           none;
    position:          relative;
}

ul#topmenu .shown {
    display:            inline-block;
}

ul#topmenu ul {
    margin:             0;
    padding:            0;
    position:           absolute;
    right:              0;
    list-style-type:    none;
    display:            none;
    border:             1px #ddd solid;
    z-index:            2;
}

ul#topmenu li:hover {
    background:url(./themes/pmahomme/img/tab_hover_bg.png) repeat-x 50% 0%!important;
}

ul#topmenu li:hover ul, ul#topmenu .submenuhover ul {
    display:            block;
    font-weight:3em;
    background:#fff;
}

ul#topmenu ul li {
    width:              100%;
}

ul#topmenu2 a {
    display:            block;
    margin:             7px 6px 7px 0px;
    padding:            4px 10px;
    white-space:        nowrap;
    border:1px solid #ddd;
    border-radius: 20px;
    -moz-border-radius: 20px;
    -webkit-border-radius: 20px;
    background:#f2f2f2;

}

/* disabled tabs */
ul#topmenu span.tab {
    color:              #666666;
}

fieldset.caution a {
    color:              #FF0000;
}
fieldset.caution a:hover {
    color:              #ffffff;
    background-color:   #FF0000;
}

<?php if ($GLOBALS['cfg']['LightTabs']) { ?>
/* active tab */
ul#topmenu a.tabactive, ul#topmenu2 a.tabactive {
    color:              black;
}

ul#topmenu ul {
    background:         <?php echo $GLOBALS['cfg']['MainBackground']; ?>;
}
<?php } else { ?>
#topmenu {
    margin-top:         0.5em;
    padding:            0.1em 0.3em 0.1em 0.3em;
}

ul#topmenu ul {
    -moz-box-shadow:    1px 1px 6px #ddd;
    -webkit-box-shadow: 2px 2px 3px #666;
    box-shadow:         2px 2px 3px #666;
}

ul#topmenu > li {
    border-right: 1px solid #fff;
    border-left: 1px solid #ccc;
}

/* default tab styles */
ul#topmenu a, ul#topmenu span {
    padding:10px;
}

ul#topmenu ul a {
    border-width:       1pt 0 0 0;
    -moz-border-radius: 0;
    -webkit-border-radius: 0;
    border-radius:      0;
}

ul#topmenu ul li:first-child a {
    border-width:       0;
}

/* enabled hover/active tabs */
ul#topmenu > li > a:hover,
ul#topmenu > li > .tabactive {
    text-decoration:    none;
}

ul#topmenu ul a:hover,
ul#topmenu ul .tabactive {
    text-decoration:    none;
}

ul#topmenu a.tab:hover,
ul#topmenu .tabactive {
    /* background-color:   <?php echo $GLOBALS['cfg']['MainBackground']; ?>;  */
}

ul#topmenu2 a.tab:hover,
ul#topmenu2 a.tabactive {
    background-color:   <?php echo $GLOBALS['cfg']['BgOne']; ?>;
    border-radius:      0.3em;
    -moz-border-radius: 0.3em;
    -webkit-border-radius: 0.3em;
    text-decoration:    none;
}

/* to be able to cancel the bottom border, use <li class="active"> */
ul#topmenu > li.active {
    /* border-bottom:      0pt solid <?php echo $GLOBALS['cfg']['MainBackground']; ?>; */
    border-right:0px;
}

/* disabled tabs */
ul#topmenu span.tab,
a.error {
    cursor:             url(<?php echo $_SESSION['PMA_Theme']->getImgPath(); ?>error.ico), default;
    color:#ccc;
}
<?php } ?>
/* end topmenu */


/* Calendar */
table.calendar {
    width:              100%;
}
table.calendar td {
    text-align:         center;
}
table.calendar td a {
    display:            block;
}

table.calendar td a:hover {
    background-color:   #CCFFCC;
}

table.calendar th {
    background-color:   #D3DCE3;
}

table.calendar td.selected {
    background-color:   #FFCC99;
}

img.calendar {
    border:             none;
}
form.clock {
    text-align:         center;
}
/* end Calendar */


/* table stats */
div#tablestatistics table {
    float: <?php echo $left; ?>;
    margin-bottom: 0.5em;
    margin-<?php echo $right; ?>: 1.5em;
    margin-top: 0.5em;
}

/* END table stats */


/* server privileges */
#tableuserrights td,
#tablespecificuserrights td,
#tabledatabases td {
    vertical-align: middle;
}
/* END server privileges */


/* Heading */
#serverinfo {
    border-bottom:1px solid #fff;
    -moz-border-radius: 4px 4px 0 0;
    -webkit-border-radius: 4px 4px 0 0;
    border-radius:4px 4px 0 0;
    background:#888;
    padding:10px;
    text-shadow:0 1px 0 #000000;
}

#serverinfo .item {
    white-space:        nowrap;
    color:#fff;
}

#span_table_comment {
    font-weight:        normal;
    font-style:         italic;
    white-space:        nowrap;
}

#serverinfo img {
    margin:             0 0.1em 0 0.2em;
}


#textSQLDUMP {
    width:              95%;
    height:             95%;
    font-family:        "Courier New", Courier, mono;
    font-size:          110%;
}

#TooltipContainer {
    position:           absolute;
    z-index:            99;
    width:              20em;
    height:             auto;
    overflow:           visible;
    visibility:         hidden;
    background-color:   #ffffcc;
    color:              #006600;
    border:             0.1em solid #000000;
    padding:            0.5em;
}

/* user privileges */
#fieldset_add_user_login div.item {
    border-bottom:      1px solid silver;
    padding-bottom:     0.3em;
    margin-bottom:      0.3em;
}

#fieldset_add_user_login label {
    float:              <?php echo $left; ?>;
    display:            block;
    width:              10em;
    max-width:          100%;
    text-align:         <?php echo $right; ?>;
    padding-<?php echo $right; ?>:      0.5em;
}

#fieldset_add_user_login span.options #select_pred_username,
#fieldset_add_user_login span.options #select_pred_hostname,
#fieldset_add_user_login span.options #select_pred_password {
    width:              100%;
    max-width:          100%;
}

#fieldset_add_user_login span.options {
    float: <?php echo $left; ?>;
    display: block;
    width: 12em;
    max-width: 100%;
    padding-<?php echo $right; ?>: 0.5em;
}

#fieldset_add_user_login input {
    width: 12em;
    clear: <?php echo $right; ?>;
    max-width: 100%;
}

#fieldset_add_user_login span.options input {
    width: auto;
}

#fieldset_user_priv div.item {
    float: <?php echo $left; ?>;
    width: 9em;
    max-width: 100%;
}

#fieldset_user_priv div.item div.item {
    float: none;
}

#fieldset_user_priv div.item label {
    white-space: nowrap;
}

#fieldset_user_priv div.item select {
    width: 100%;
}

#fieldset_user_global_rights fieldset {
    float: <?php echo $left; ?>;
}
/* END user privileges */


/* serverstatus */

h3#serverstatusqueries span {
    font-size:60%;
    display:inline;
}

img.sortableIcon {
    float:right;
    background-repeat:no-repeat;
	margin:0;
}

.buttonlinks {
    float: <?php echo $right; ?>;
    white-space: nowrap;
    display: none; /* Made visible with js */
}

/* Also used for the variables page */
fieldset#tableFilter {
    margin-bottom:1em;
}

div#serverStatusTabs {
    margin-top:1em;
}

caption a.top {
    float: <?php echo $right; ?>;
}

div#serverstatusquerieschart {
    float:<?php echo $left; ?>;
    width:500px;
    height:350px;
    padding-<?php echo $left; ?>: 30px;
}

table#serverstatusqueriesdetails, table#serverstatustraffic {
    float: <?php echo $left; ?>;
}

table#serverstatusqueriesdetails th {
    min-width: 35px;
}

.clearfloat {
    clear: both;
}
table#serverstatusvariables {
    width: 100%;
    margin-bottom: 1em;
}
table#serverstatusvariables .name {
    width: 18em;
    white-space:nowrap;
}
table#serverstatusvariables .value {
    width: 6em;
}
table#serverstatusconnections {
    float: <?php echo $left; ?>;
    margin-<?php echo $left; ?>: 30px;
}

div#serverstatus table tbody td.descr a,
div#serverstatus table .tblFooters a {
    white-space: nowrap;
}

div.liveChart {
    clear:both;
    min-width:500px;
    height:400px;
    padding-bottom:80px;
}

#addChartDialog input[type="text"] {
    margin:0px;
    padding:3px;
}

div#chartVariableSettings {
    border:1px solid #ddd;
    background-color:#E6E6E6;
    margin-left:10px;
}

table#chartGrid div.monitorChart {
    background: #EBEBEB;
}

div#statustabs_charting div.monitorLinks {
    float:<?php echo $left; ?>;
}

.popupContent {
    display: none;
    position: absolute;
    border: 1px solid #CCC;
    margin:0;
    padding:3px;
    -moz-box-shadow:    1px 1px 6px #ddd;
    -webkit-box-shadow: 2px 2px 3px #666;
    box-shadow:         2px 2px 3px #666;
    background-color:white;
    z-index: 2;
}

div#logTable {
    padding-top: 10px;
    clear: both;
}

div#logTable table {
    width:100%;
}

.smallIndent {
    padding-left: 7px;
}

/* end serverstatus */

/* server variables */

a.editLink {
    float: <?php echo $left; ?>;
    font-family:sans-serif;
}

table.serverVariableEditTable {
    border:0;
    margin:0;
    padding:0;
    width:100%;
}
table.serverVariableEditTable td {
    border:0;
    margin:0;
    padding:0;
}
table.serverVariableEditTable td:first-child {
    white-space:nowrap;
    vertical-align:middle;
}

table.serverVariableEditTable input {
    width:95%;
}

table#serverVariables td {
    height:18px;
}

/* end server variables */


p.notice {
    margin:             1.5em 0px;
    border:             1px solid #000;
    <?php if ($GLOBALS['cfg']['ErrorIconic']) { ?>
    background-repeat:  no-repeat;
        <?php if ($GLOBALS['text_dir'] === 'ltr') { ?>
    background-position: 10px 50%;
    padding:            10px 10px 10px 25px;
        <?php } else { ?>
    background-position: 99% 50%;
    padding:            25px 10px 10px 10px
        <?php } ?>
    <?php } else { ?>
    padding:            0.3em;
    <?php } ?>
    -moz-border-radius:5px;
    -webkit-border-radius:5px;
    border-radius:5px;
    -moz-box-shadow: 0px 1px 2px #fff inset;
    -webkit-box-shadow: 0px 1px 2px #fff inset;
    box-shadow:0px 1px 2px #fff; inset;
    background:#555;
    color:#d4fb6a;
}

p.notice a {
    color:#fff;
    text-decoration:underline;
}

/* querywindow */
body#bodyquerywindow {
    margin: 0;
    padding: 0;
    background-image: none;
    background-color: #F5F5F5;
}

div#querywindowcontainer {
    margin: 0;
    padding: 0;
    width: 100%;
}

div#querywindowcontainer fieldset {
    margin-top: 0;
}
/* END querywindow */

/* profiling */

div#profilingchart {
    width:550px;
    height:370px;
    float:left;
}

/* END profiling */

/* table charting */

#resizer {
    border: 1px solid silver;
}
#inner-resizer { /* make room for the resize handle */
    padding: 10px;
}

/* END table charting */

/* querybox */

#togglequerybox{margin:0 10px}

#serverstatus h3
{
    margin: 15px 0;
    font-weight:normal;
    color:#999;
    font-size:1.7em;
}
#sectionlinks{
    padding:16px;
    background:#f3f3f3;
    border:1px solid #aaa;
    border-radius:5px;
    -webkit-border-radius:5px;
    -moz-border-radius:5px;
    box-shadow:0px 1px 1px #fff inset;
    -webkit-box-shadow:0px 1px 1px #fff inset;
    -moz-box-shadow:0px 1px 1px #fff inset;
}
#sectionlinks a, .buttonlinks a, a.button {
    font-size:0.88em;
    font-weight:bold;
    text-shadow: 0px 1px 0px #fff;
    line-height:35px;
    margin-left:7px;
    border: 1px solid #aaa;
    padding: 5px 10px;
    color: #111;
    text-decoration: none;
    background: #ddd;
    white-space: nowrap;
    border-radius: 20px;
    -webkit-border-radius: 20px;
    -moz-border-radius: 20px;
    box-shadow: 1px 1px 2px rgba(0,0,0,.5);
    /*
    -webkit-box-shadow: 1px 1px 2px rgba(0,0,0,.5);
    -moz-box-shadow: 1px 1px 2px rgba(0,0,0,.5);
    text-shadow: #fff 0px 1px 0px;
    */
    background-image: url(./themes/svg_gradient.php?from=ffffff&to=cccccc);
    background-size: 100% 100%;
    background: -webkit-gradient(linear, left top, left bottom, from(#ffffff), to(#cccccc));
    background: -moz-linear-gradient(top,  #ffffff,  #cccccc);
    background: -o-linear-gradient(top,  #ffffff,  #cccccc);
    <?php echo PMA_ieFilter('#ffffff', '#cccccc'); ?>
}
#sectionlinks a:hover, .buttonlinks a:hover, a.button:hover {
    background-image: url(./themes/svg_gradient.php?from=cccccc&to=dddddd);
    background-size: 100% 100%;
    background: -webkit-gradient(linear, left top, left bottom, from(#cccccc), to(#dddddd));
    background: -moz-linear-gradient(top,  #cccccc,  #dddddd);
    background: -o-linear-gradient(top,  #cccccc,  #dddddd);
    <?php echo PMA_ieFilter('#cccccc', '#dddddd'); ?>
}

div#sqlquerycontainer {
    float: <?php echo $left; ?>;
    width: 69%;
    /* height: 15em; */
}

div#tablefieldscontainer {
    float: <?php echo $right; ?>;
    width: 29%;
    /* height: 15em; */
}

div#tablefieldscontainer select {
    width: 100%;
    background:#fff;
    /* height: 12em; */
}

textarea#sqlquery {
    width: 100%;
    /* height: 100%; */
    -moz-border-radius:4px;
    -webkit-border-radius:4px;
    border-raduis:4px
    border:1px solid #aaa;
    padding:5px;
    font-family:inherit;
}
textarea#sql_query_edit{
    height:7em;
    width: 95%;
    display:block;
}
div#queryboxcontainer div#bookmarkoptions {
    margin-top: 0.5em;
}
/* end querybox */

/* main page */
#maincontainer {
    /* background-image: url(<?php echo $_SESSION['PMA_Theme']->getImgPath(); ?>logo_right.png); */
    /* background-position: <?php echo $right; ?> bottom; */
    /* background-repeat: no-repeat; */
}

#mysqlmaininformation,
#pmamaininformation {
    float: <?php echo $left; ?>;
    width: 49%;
}

#maincontainer ul {
    list-style-type: disc;
    vertical-align: middle;
}

#maincontainer li {
    margin-bottom:  0.3em;
}
/* END main page */


<?php if ($GLOBALS['cfg']['MainPageIconic']) { ?>
/* iconic view for ul items */
li#li_create_database {
    list-style-image: url(<?php echo $_SESSION['PMA_Theme']->getImgPath(); ?>b_newdb.png);
}

li#li_select_lang {
    list-style-image: url(<?php echo $_SESSION['PMA_Theme']->getImgPath(); ?>s_lang.png);
}

li#li_select_mysql_collation {
    list-style-image: url(<?php echo $_SESSION['PMA_Theme']->getImgPath(); ?>s_asci.png);
}

li#li_select_theme{
    list-style-image: url(<?php echo $_SESSION['PMA_Theme']->getImgPath(); ?>s_theme.png);
}

li#li_user_info{
    /* list-style-image: url(<?php echo $_SESSION['PMA_Theme']->getImgPath(); ?>s_rights.png); */
}

li#li_mysql_status{
    list-style-image: url(<?php echo $_SESSION['PMA_Theme']->getImgPath(); ?>s_status.png);
}

li#li_mysql_variables{
    list-style-image: url(<?php echo $_SESSION['PMA_Theme']->getImgPath(); ?>s_vars.png);
}

li#li_mysql_processes{
    list-style-image: url(<?php echo $_SESSION['PMA_Theme']->getImgPath(); ?>s_process.png);
}

li#li_mysql_collations{
    list-style-image: url(<?php echo $_SESSION['PMA_Theme']->getImgPath(); ?>s_asci.png);
}

li#li_mysql_engines{
    list-style-image: url(<?php echo $_SESSION['PMA_Theme']->getImgPath(); ?>b_engine.png);
}

li#li_mysql_binlogs {
    list-style-image: url(<?php echo $_SESSION['PMA_Theme']->getImgPath(); ?>s_tbl.png);
}

li#li_mysql_databases {
    list-style-image: url(<?php echo $_SESSION['PMA_Theme']->getImgPath(); ?>s_db.png);
}

li#li_export {
    list-style-image: url(<?php echo $_SESSION['PMA_Theme']->getImgPath(); ?>b_export.png);
}

li#li_import {
    list-style-image: url(<?php echo $_SESSION['PMA_Theme']->getImgPath(); ?>b_import.png);
}

li#li_change_password {
    list-style-image: url(<?php echo $_SESSION['PMA_Theme']->getImgPath(); ?>s_passwd.png);
}

li#li_log_out {
    list-style-image: url(<?php echo $_SESSION['PMA_Theme']->getImgPath(); ?>s_loggoff.png);
}

li#li_mysql_privilegs{
    list-style-image: url(<?php echo $_SESSION['PMA_Theme']->getImgPath(); ?>s_rights.png);
}

li#li_switch_dbstats {
    list-style-image: url(<?php echo $_SESSION['PMA_Theme']->getImgPath(); ?>b_dbstatistics.png);
}

li#li_flush_privileges {
    list-style-image: url(<?php echo $_SESSION['PMA_Theme']->getImgPath(); ?>s_reload.png);
}

li#li_user_preferences {
    list-style-image: url(<?php echo $_SESSION['PMA_Theme']->getImgPath(); ?>b_tblops.png);
}
/* END iconic view for ul items */
<?php } /* end if $GLOBALS['cfg']['MainPageIconic'] */ ?>


#body_browse_foreigners {
    background:         <?php echo $GLOBALS['cfg']['NaviBackground']; ?>;
    margin:             0.5em 0.5em 0 0.5em;
}

#bodyquerywindow {
    background:         <?php echo $GLOBALS['cfg']['NaviBackground']; ?>;
}

#bodythemes {
    width: 500px;
    margin: auto;
    text-align: center;
}

#bodythemes img {
    border: 0.1em solid black;
}

#bodythemes a:hover img {
    border: 0.1em solid red;
}

#fieldset_select_fields {
    float: <?php echo $left; ?>;
}

#selflink {
    clear: both;
    display: block;
    margin-top: 1em;
    margin-bottom: 1em;
    background:#f3f3f3;
    width: 100%;
    border-top: 0.1em solid silver;
    text-align: <?php echo $right; ?>;


}

#table_innodb_bufferpool_usage,
#table_innodb_bufferpool_activity {
    float: <?php echo $left; ?>;
}

#div_mysql_charset_collations table {
    float: <?php echo $left; ?>;
}

.operations_half_width {
    width: 48%;
    float: <?php echo $left; ?>;
}

.operations_full_width {
    width: 100%;
    clear: both;
}

#qbe_div_table_list {
    float: <?php echo $left; ?>;
}

#qbe_div_sql_query {
    float: <?php echo $left; ?>;
}

label.desc {
    width: 30em;
    float: <?php echo $left; ?>;
}

label.desc sup {
    position: absolute;
}

code.sql, div.sqlvalidate {
    display:            block;
    padding:            1em;
    margin-top:         0;
    margin-bottom:      0;
    border-top:         0;
    border-bottom:      0;
    max-height:         10em;
    overflow:           auto;
    background:         <?php echo $GLOBALS['cfg']['BgOne']; ?>;
}

#main_pane_left {
    width:              60%;
    float:              <?php echo $left; ?>;
    padding-top:        1em;
}

#main_pane_right {
    margin-<?php echo $left; ?>: 60%;
    padding-top: 1em;
    padding-<?php echo $left; ?>: 1em;
}

.group {

    border:1px solid #999;
    background:#f3f3f3;
    -moz-border-radius:4px;
    -webkit-border-radius:4px;
    border-radius:4px;
    -moz-box-shadow:2px 2px 5px #ccc;
    -webkit-box-shadow:2px 2px 5px #ccc;
    box-shadow:3px 3px 10px #ddd;
    margin-bottom:      1em;
    padding-bottom: 1em;
}

.group h2 {
    background-color:   #bbb;
    padding:            0.1em 0.3em;
    margin-top:         0;
    color:#fff;
    font-size:1.6em;
    font-weight:normal;
    text-shadow:0 1px 0 #777;
    -moz-box-shadow: 1px 1px 15px  #999 inset;
    -webkit-box-shadow: 1px 1px 15px  #999 inset;
    box-shadow: 1px 1px 15px  #999 inset;
}

.group-cnt {
    padding: 0 0 0 0.5em;
    display: inline-block;
    width: 98%;
}

textarea#partitiondefinition {
    height:3em;
}

/* for elements that should be revealed only via js */
.hide {
    display:            none;
}

#li_select_server {
    list-style-image: url(<?php echo $_SESSION['PMA_Theme']->getImgPath(); ?>s_host.png);
}

#list_server {
    list-style-image: none;
}

/**
  *  Progress bar styles
  */
div.upload_progress_bar_outer
{
    border: 1px solid black;
    width: 202px;
}

div.upload_progress_bar_inner
{
    background-color: <?php echo $GLOBALS['cfg']['NaviBackground']; ?>;
    width: 0px;
    height: 12px;
    margin: 1px;
}

table#serverconnection_src_remote,
table#serverconnection_trg_remote,
table#serverconnection_src_local,
table#serverconnection_trg_local  {
  float:left;
}
/**
  *  Validation error message styles
  */
input[type=text].invalid_value,
.invalid_value {
    background:#FFCCCC;
}

/**
  *  Ajax notification styling
  */
 .ajax_notification {
    top: 0px;           /** The notification needs to be shown on the top of the page */
    position: fixed;
    margin-top: 0;
    margin-right: auto;
    margin-bottom: 0;
    margin-left: auto;
    padding: 5px;   /** Keep a little space on the sides of the text */
    width: 350px;

    z-index: 1100;      /** If this is not kept at a high z-index, the jQueryUI modal dialogs (z-index:1000) might hide this */
    text-align: center;
    display: inline;
    left: 0;
    right: 0;
    background-image: url(./themes/pmahomme/img/ajax_clock_small.gif);
    background-repeat: no-repeat;
    background-position: 2%;
    border:1px solid #e2b709;
 }

/* additional styles */
.ajax_notification{
    margin-top:200px;background:#ffe57e;
    border-radius:5px;
    -moz-border-radius:5px;
    -webkit-border-radius:5px;
    box-shadow: 0px 5px 90px #888;
    -moz-box-shadow: 0px 5px 90px #888;
    -webkit-box-shadow: 0px 5px 90px #888;
}

#loading_parent {
    /** Need this parent to properly center the notification division */
    position: relative;
    width: 100%;
 }
/**
  * Export and Import styles
  */

.exportoptions h3, .importoptions h3 {
    border-bottom: 1px #999999 solid;
    font-size: 110%;
}

.exportoptions ul, .importoptions ul, .format_specific_options ul {
    list-style-type: none;
    margin-bottom: 15px;
}

.exportoptions li, .importoptions li {
    margin: 7px;
}
.exportoptions label, .importoptions label, .exportoptions p, .importoptions p {
    margin: 5px;
    float: none;
}

#csv_options label.desc, #ldi_options label.desc, #latex_options label.desc, #output label.desc{
    float: left;
    width: 15em;
}

.exportoptions, .importoptions {
    margin: 20px 30px 30px 10px
}

.exportoptions #buttonGo, .importoptions #buttonGo {
    font-weight:bold;
    margin-left:14px;
    border: 1px solid #aaa;
    padding: 5px 12px;
    color: #111;
    text-decoration: none;
    background: #ddd;

    border-radius: 12px;
    -webkit-border-radius: 12px;
    -moz-border-radius: 12px;

    text-shadow: 0px 1px 0px #fff;

    background-image: url(./themes/svg_gradient.php?from=ffffff&to=cccccc);
    background-size: 100% 100%;
    background: -webkit-gradient(linear, left top, left bottom, from(#ffffff), to(#cccccc));
    background: -moz-linear-gradient(top,  #ffffff,  #cccccc);
    background: -o-linear-gradient(top,  #ffffff,  #cccccc);
    <?php echo PMA_ieFilter('#ffffff', '#cccccc'); ?>
    cursor: pointer;
}
#buttonGo:hover{
    background-image: url(./themes/svg_gradient.php?from=cccccc&to=dddddd);
    background-size: 100% 100%;
    background: -webkit-gradient(linear, left top, left bottom, from(#cccccc), to(#dddddd));
    background: -moz-linear-gradient(top,  #cccccc,  #dddddd);
    background: -o-linear-gradient(top,  #cccccc,  #dddddd);
    <?php echo PMA_ieFilter('#cccccc', '#dddddd'); ?>
}

.format_specific_options h3 {
    margin: 10px 0px 0px 10px;
    border: 0px;
}

.format_specific_options {
    border: 1px solid #999999;
    margin: 7px 0px;
    padding: 3px;
}

p.desc {
    margin: 5px;
}

/**
  * Export styles only
  */
select#db_select, select#table_select {
    width: 400px;
}

.export_sub_options {
    margin: 20px 0px 0px 30px;
}

.export_sub_options h4 {
    border-bottom: 1px #999999 solid;
}

.export_sub_options li.subgroup {
    display: inline-block;
    margin-top: 0;
}

.export_sub_options li {
    margin-bottom: 0;
}

#quick_or_custom, #output_quick_export {
    display: none;
}
/**
 * Import styles only
 */

.importoptions #import_notification {
    margin: 10px 0px;
    font-style: italic;
}

input#input_import_file {
    margin: 5px;
}

.formelementrow {
    margin: 5px 0px 5px 0px;
}

/**
 * ENUM/SET editor styles
 */
p.enum_notice {
    margin: 5px 2px;
    font-size: 80%;
}

#enum_editor {
    display: none;
    position: fixed;
    _position: absolute; /* hack for IE */
    z-index: 101;
    overflow-y: auto;
    overflow-x: hidden;
}

#enum_editor_no_js {
   margin: auto auto;
}

#enum_editor, #enum_editor_no_js {
    background: #D0DCE0;
    padding: 15px;
}

#popup_background {
    display: none;
    position: fixed;
    _position: absolute; /* hack for IE6 */
    width: 100%;
    height: 100%;
    top: 0;
    left: 0;
    background: #000;
    z-index: 100;
    overflow: hidden;
}

a.close_enum_editor {
    float: right;
}

#enum_editor #values, #enum_editor_no_js #values {
    margin: 15px 0px;
    width: 100%;
}

#enum_editor #values input, #enum_editor_no_js #values input {
    margin: 5px 0px;
    float: top;
    width: 100%;
}

}

#enum_editor_output {
    margin-top: 50px;
}

/**
 * Table structure styles
 */
.structure_actions_dropdown {
    position: absolute;
    padding: 3px;
    display: none;
    z-index: 100;
    background:#fff;
    line-height:24px;
    border:1px solid #aaa;
    -moz-box-shadow:0px 3px 3px #ddd;
}
.structure_actions_dropdown span{display:block;}
.structure_actions_dropdown span:hover{background:#ddd;}

td.more_opts {
    white-space: nowrap;
}

iframe.IE_hack {
    z-index: 1;
    position: absolute;
    display: none;
    border: 0;
    filter: alpha(opacity=0);
}

/* config forms */
.config-form ul.tabs {
    margin:      1.1em 0.2em 0;
    padding:     0 0 0.3em 0;
    list-style:  none;
    font-weight: bold;
}

.config-form ul.tabs li {
    float: <?php echo $left; ?>;
}

.config-form ul.tabs li a {
    display:          block;
    margin:           0.1em 0.2em 0;
    white-space:      nowrap;
    text-decoration:  none;
    border:           1px solid <?php echo $GLOBALS['cfg']['BgTwo']; ?>;
    border-bottom:    none;
}

.config-form ul.tabs li a {
    padding:7px 10px;
    -moz-border-radius:5px 5px 0 0;
    -webkit-border-radius:5px 5px 0 0;
    border-radius:5px 5px 0 0;
    background:#f2f2f2;
    color:#555;
    text-shadow: 0 1px 0 #fff;
}

.config-form ul.tabs li a:hover,
.config-form ul.tabs li a:active {
    background:#e5e5e5;
}

.config-form ul.tabs li a.active {
    background-color: #fff;
    margin-top:1px;
    color:#000;
    text-shadow: none;
}

.config-form fieldset {
    margin-top:   0;
    padding:      0;
    clear:        both;
    /*border-color: <?php echo $GLOBALS['cfg']['BgTwo']; ?>;*/
}

.config-form legend {
    display: none;
}

.config-form fieldset p {
    margin:    0;
    padding:   0.5em;
    background: #fff;
    border-top:0px;
}

.config-form fieldset .errors { /* form error list */
    margin:       0 -2px 1em -2px;
    padding:      0.5em 1.5em;
    background:   #FBEAD9;
    border:       0 #C83838 solid;
    border-width: 1px 0;
    list-style:   none;
    font-family:  sans-serif;
    font-size:    small;
}

.config-form fieldset .inline_errors { /* field error list */
    margin:     0.3em 0.3em 0.3em 0;
    padding:    0;
    list-style: none;
    color:      #9A0000;
    font-size:  small;
}

.config-form fieldset th {
    padding:        0.3em 0.3em 0.3em 0.5em;
    text-align:     left;
    vertical-align: top;
    width:          40%;
    background:     transparent;
}

.config-form fieldset .doc, .config-form fieldset .disabled-notice {
    margin-left: 1em;
}

.config-form fieldset .disabled-notice {
    font-size: 80%;
    text-transform: uppercase;
    color: #E00;
    cursor: help;
}

.config-form fieldset td {
    padding-top:    0.3em;
    padding-bottom: 0.3em;
    vertical-align: top;
}

.config-form fieldset th small {
    display:     block;
    font-weight: normal;
    font-family: sans-serif;
    font-size:   x-small;
    color:       #444;
}

.config-form fieldset th, .config-form fieldset td {
    border-top: 1px <?php echo $GLOBALS['cfg']['BgTwo']; ?> solid;
    border-right: none;
}

fieldset .group-header th {
    background: <?php echo $GLOBALS['cfg']['BgTwo']; ?>;
}

fieldset .group-header + tr th {
    padding-top: 0.6em;
}

fieldset .group-field-1 th, fieldset .group-header-2 th {
    padding-left: 1.5em;
}

fieldset .group-field-2 th, fieldset .group-header-3 th {
    padding-left: 3em;
}

fieldset .group-field-3 th {
    padding-left: 4.5em;
}

fieldset .disabled-field th,
fieldset .disabled-field th small,
fieldset .disabled-field td {
    color: #666;
    background-color: #ddd;
}

.config-form .lastrow {
    border-top: 1px #000 solid;
}

.config-form .lastrow {
    background: <?php echo $GLOBALS['cfg']['ThBackground']; ?>;;
    padding:    0.5em;
    text-align: center;
}

.config-form .lastrow input {
    font-weight: bold;
}

/* form elements */

.config-form span.checkbox {
    padding: 2px;
    display: inline-block;
}

.config-form .custom { /* customized field */
    background: #FFC;
}

.config-form span.checkbox.custom {
    padding:    1px;
    border:     1px #EDEC90 solid;
    background: #FFC;
}

.config-form .field-error {
    border-color: #A11 !important;
}

.config-form input[type="text"],
.config-form select,
.config-form textarea {
    border: 1px #A7A6AA solid;
    height: auto;
}

.config-form input[type="text"]:focus,
.config-form select:focus,
.config-form textarea:focus {
    border:     1px #6676FF solid;
    background: #F7FBFF;
}

.config-form .field-comment-mark {
    font-family: serif;
    color: #007;
    cursor: help;
    padding: 0 0.2em;
    font-weight: bold;
    font-style: italic;
}

.config-form .field-comment-warning {
    color: #A00;
}

/* error list */
.config-form dd {
    margin-left: 0.5em;
}

.config-form dd:before {
    content: "\25B8  ";
}

.click-hide-message {
    cursor: pointer;
}

.prefsmanage_opts {
    margin-<?php echo $left; ?>: 2em;
}

#prefs_autoload {
    margin-bottom: 0.5em;
}

.rte_table td {
    vertical-align:     middle;
}

.rte_table tr td:nth-child(1) {
    font-weight:        bold;
}

.rte_table input, .rte_table select, .rte_table textarea {
    width:              100%;
    margin:             0;
    box-sizing:         border-box;
    -ms-box-sizing:     border-box;
    -moz-box-sizing:    border-box;
    -webkit-box-sizing: border-box;
}

.rte_table .routine_params_table {
    width:              100%;
}

#placeholder .button {
    position: absolute;
    cursor: pointer;
}

#placeholder div.button {
    font-size: smaller;
    color: #999;
    background-color: #eee;
    padding: 2px;
}

.wrapper {
    float: <?php echo $left; ?>;
    margin-bottom: 1.5em;
}
.toggleButton {
    position: relative;
    cursor: pointer;
    font-size: 0.8em;
    text-align: center;
    line-height: 1.55em;
    height: 1.55em;
    overflow: hidden;
    border-right: 0.1em solid #888;
    border-left: 0.1em solid #888;
    -webkit-border-radius: 0.3em;
    -moz-border-radius: 0.3em;
    border-radius: 0.3em;
}
.toggleButton table,
.toggleButton td,
.toggleButton img {
    padding: 0;
    position: relative;
}
.toggleButton .container {
    position: absolute;
}
.toggleButton .toggleOn {
    color: white;
    padding: 0 1em;
    text-shadow: 0px 0px 0.2em #000;
}
.toggleButton .toggleOff {
    padding: 0 1em;
}

.doubleFieldset fieldset {
    width: 48%;
    float: <?php echo $left; ?>;
    padding: 0;
}
.doubleFieldset fieldset.left {
    margin-<?php echo $right; ?>: 1%;
}
.doubleFieldset fieldset.right {
    margin-<?php echo $left; ?>: 1%;
}
.doubleFieldset legend {
    margin-<?php echo $left; ?>: 1.5em;
}
.doubleFieldset div.wrap {
    padding: 1.5em;
}

#table_columns input, #table_columns select {
    width:              14em;
    box-sizing:         border-box;
    -ms-box-sizing:     border-box;
    -moz-box-sizing:    border-box;
    -webkit-box-sizing: border-box;
}

#table_columns select {
    margin:             0 6px;
}

#placeholder {
    position: relative;
    border: 1px solid #aaa;
    float: right;
    overflow: hidden;
}

.placeholderDrag {
    cursor: move;
}

#placeholder .button {
    position: absolute;
}

#left_arrow {
    left:8px;
    top:26px;
}

#right_arrow {
    left:26px;
    top:26px;
}

#up_arrow {
    left:17px;
    top:8px;
}

#down_arrow {
    left:17px;
    top:44px;
}

#zoom_in {
    left:17px;
    top:67px;
}

#zoom_world {
    left:17px;
    top:85px;
}

#zoom_out {
    left:17px;
    top:103px;
}

.gis_table td {
    vertical-align: middle;
}

.gis_table select {
    min-width: 160px;
    margin: 6px;
}

.gis_table .save {
    color: #111;
    font-weight: bold;
    vertical-align: bottom;
    height: 100px;
}

.gis_table .button {
   text-align: <?php echo $right; ?>;
}

.gis_table .choice {
    display: none;
}

.CodeMirror {
  line-height: 1em;
  font-family: monospace;
  background: white;
  border: 1px solid black;
}

.CodeMirror-scroll {
  overflow: auto;
  height:             <?php echo ceil($GLOBALS['cfg']['TextareaRows'] * 1.2); ?>em;
}

.CodeMirror-gutter {
  position: absolute; left: 0; top: 0;
  background-color: #f7f7f7;
  border-right: 1px solid #eee;
  min-width: 2em;
  height: 100%;
}
.CodeMirror-gutter-text {
  color: #aaa;
  text-align: right;
  padding: .4em .2em .4em .4em;
}
.CodeMirror-lines {
  padding: .4em;
}

.CodeMirror pre {
  -moz-border-radius: 0;
  -webkit-border-radius: 0;
  -o-border-radius: 0;
  border-radius: 0;
  border-width: 0; margin: 0; padding: 0; background: transparent;
  font-family: inherit;
  font-size: inherit;
  padding: 0; margin: 0;
}

.CodeMirror textarea {
  font-family: inherit !important;
  font-size: inherit !important;
}

.CodeMirror-cursor {
  z-index: 10;
  position: absolute;
  visibility: hidden;
  border-left: 1px solid black !important;
}
.CodeMirror-focused .CodeMirror-cursor {
  visibility: visible;
}

span.CodeMirror-selected {
  background: #ccc !important;
  color: HighlightText !important;
}
.CodeMirror-focused span.CodeMirror-selected {
  background: Highlight !important;
}

.CodeMirror-matchingbracket {color: #0f0 !important;}
.CodeMirror-nonmatchingbracket {color: #f22 !important;}


span.mysql-keyword {
    color: <?php echo $GLOBALS['cfg']['SQP']['fmtColor']['alpha_reservedWord']; ?>;
}
span.mysql-var {
    color: <?php echo $GLOBALS['cfg']['SQP']['fmtColor']['alpha_identifier']; ?>;
}
span.mysql-comment {
    color: <?php echo $GLOBALS['cfg']['SQP']['fmtColor']['comment']; ?>;
}
span.mysql-string {
    color: <?php echo $GLOBALS['cfg']['SQP']['fmtColor']['quote']; ?>;
}
span.mysql-operator {
    color: <?php echo $GLOBALS['cfg']['SQP']['fmtColor']['punct']; ?>;
}
span.mysql-word {
    color: <?php echo $GLOBALS['cfg']['SQP']['fmtColor']['alpha']; ?>;
}
span.mysql-function {
    color: <?php echo $GLOBALS['cfg']['SQP']['fmtColor']['alpha_functionName']; ?>;
}
span.mysql-type {
    color: <?php echo $GLOBALS['cfg']['SQP']['fmtColor']['alpha_columnType']; ?>;
}
span.mysql-attribute {
    color: <?php echo $GLOBALS['cfg']['SQP']['fmtColor']['alpha_columnAttrib']; ?>;
}
span.mysql-separator {
    color: <?php echo $GLOBALS['cfg']['SQP']['fmtColor']['punct']; ?>;
}
span.mysql-number {
    color: <?php echo $GLOBALS['cfg']['SQP']['fmtColor']['digit_integer']; ?>;
}

.colborder {
    border-right: 1px solid #FFF;
    cursor: col-resize;
    height: 100%;
    margin-left: -6px;
    position: absolute;
    width: 5px;
}

.pma_table td {
    position: static;
}

.pma_table th.draggable span, .pma_table tbody td span {
    display: block;
    overflow: hidden;
}

.cRsz {
    position: absolute;
}

.cCpy {
    background: #333;
    color: #FFF;
    font-weight: bold;
    margin: 0.1em;
    padding: 0.3em;
    position: absolute;
    text-shadow: -1px -1px #000;

    -moz-box-shadow: 0 0 0.7em #000;
    -webkit-box-shadow: 0 0 0.7em #000;
    box-shadow: 0 0 0.7em #000;
    -moz-border-radius: 0.3em;
    -webkit-border-radius: 0.3em;
    border-radius: 0.3em;
}

.cPointer {
    background: url(./themes/pmahomme/img/col_pointer.png);
    height: 20px;
    margin-left: -5px;  /* must be minus half of its width */
    margin-top: -10px;
    position: absolute;
    width: 10px;
}

.dHint {
    background: #333;
    border:1px solid #000;
    color: #FFF;
    font-size: 0.8em;
    font-weight: bold;
    margin-top: -1em;
    opacity: 0.8;
    padding: 0.5em 1em;
    position: fixed;
    text-shadow: -1px -1px #000;
    -moz-border-radius: 0.3em;
    -webkit-border-radius: 0.3em;
    border-radius: 0.3em;
}

.cHide {
    background: #EEE url(./themes/pmahomme/img/col_hide.png);
    color: #CCC;
    cursor: pointer;
    height: 16px;
    margin-left: -10px;
    margin-top: 0.3em;
    position: absolute;
    width: 16px;
}

.cHide:hover {
    background-color: #AAA;
}

.cDrop {
    left: 0;
    position: absolute;
    top: 0;
}

.coldrop {
    background: url(./themes/pmahomme/img/col_drop.png);
    cursor: pointer;
    height: 16px;
    margin-left: 0.3em;
    margin-top: 0.3em;
    position: absolute;
    width: 16px;
}

.coldrop:hover, .coldrop-hover {
    background-color: #999;
}

.cList {
    background: #EEE;
    border: solid 1px #999;
    position: absolute;
    -moz-box-shadow: 0 0.2em 0.5em #333;
    -webkit-box-shadow: 0 0.2em 0.5em #333;
    box-shadow: 0 0.2em 0.5em #333;
}

.cList .lDiv div {
    padding: 0.2em 0.5em 0.2em 0.2em;
}

.cList .lDiv div:hover {
    background: #DDD;
    cursor: pointer;
}

.cList .lDiv div input {
    cursor: pointer;
}

.showAllColBtn {
    border-bottom: solid 1px #999;
    border-top: solid 1px #999;
    cursor: pointer;
    font-size: 0.9em;
    font-weight: bold;
    padding: 0.35em 1em;
    text-align: center;
}

.showAllColBtn:hover {
    background: #DDD;
}

.navigation {
    margin: 0.8em 0;

    border-radius: 5px;
    -webkit-border-radius: 5px;
    -moz-border-radius: 5px;

    background-image: url(./themes/svg_gradient.php?from=eeeeee&to=cccccc);
    background-size: 100% 100%;
    background: -webkit-gradient(linear, left top, left bottom, from(#eeeeee), to(#cccccc));
    background: -moz-linear-gradient(top,  #eeeeee,  #cccccc);
    background: -o-linear-gradient(top,  #eeeeee,  #cccccc);
    <?php echo PMA_ieFilter('#eeeeee', '#cccccc'); ?>
}

.navigation td {
    margin: 0;
    padding: 0;
    vertical-align: middle;
    white-space: nowrap;
}

.navigation_separator {
    color: #999;
    display: inline-block;
    font-size: 1.5em;
    text-align: center;
    height: 1.4em;
    width: 1.2em;
    text-shadow: 1px 0 #FFF;
}

.navigation input[type=submit] {
    background: none;
    border: 0;
    filter: none;
    margin: 0;
    padding: 0.8em 0.5em;

    border-radius: 0;
    -webkit-border-radius: 0;
    -moz-border-radius: 0;
}

.navigation input[type=submit]:hover {
    color: white;
    cursor: pointer;
    text-shadow: none;

    background-image: url(./themes/svg_gradient.php?from=333333&to=555555);
    background-size: 100% 100%;
    background: -webkit-gradient(linear, left top, left bottom, from(#333333), to(#555555));
    background: -moz-linear-gradient(top,  #333333,  #555555);
    background: -o-linear-gradient(top,  #333333,  #555555);
    <?php echo PMA_ieFilter('#333333', '#555555'); ?>
}

.navigation select {
    margin: 0 0.8em;
}<|MERGE_RESOLUTION|>--- conflicted
+++ resolved
@@ -65,16 +65,10 @@
 h2 a img{display:inline;}
 
 
-<<<<<<< HEAD
 .data,
 .data_full_width {
-margin: 0 0 12px 0;
-position: relative;
-=======
-.data{
     margin: 0 0 12px 0;
     position: relative;
->>>>>>> ba395f54
 }
 
 .data_full_width {
