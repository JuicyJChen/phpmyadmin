<?php
/* vim: set expandtab sw=4 ts=4 sts=4: */
/**
 * Navigation styles for the pmahomme theme
 *
 * @package    PhpMyAdmin-theme
 * @subpackage PMAHomme
 */

// unplanned execution path
if (! defined('PMA_MINIMUM_COMMON') && ! defined('TESTSUITE')) {
    exit();
}
?>

/******************************************************************************/
/* Navigation */

#pma_navigation {
    width: <?php echo $GLOBALS['cfg']['NaviWidth']; ?>px;
    overflow: hidden;
    position: fixed;
    top: 0;
    <?php echo $left; ?>: 0;
    height: 100%;
    background: url(./themes/pmahomme/img/left_nav_bg.png) repeat-y right 0% <?php echo $GLOBALS['cfg']['NaviBackground']; ?>;
    color: <?php echo $GLOBALS['cfg']['NaviColor']; ?>;
    z-index: 800;
}

#pma_navigation_content {
    width: 100%;
    height: 100%;
    position: absolute;
    top: 0;
    <?php echo $left; ?>: 0;
    z-index: 0;
}

#pma_navigation ul {
    margin: 0;
}

#pma_navigation form {
    margin: 0;
    padding: 0;
    display: inline;
}

#pma_navigation select#select_server,
#pma_navigation select#lightm_db {
    width: 100%;
}

/******************************************************************************/
/* specific elements */

#pma_navigation div.pageselector {
    text-align: center;
    margin: 0;
    margin-<?php echo $left; ?>: 0.75em;
    border-<?php echo $left; ?>: 1px solid #666;
}

#pma_navigation div#pmalogo {
    <?php //better echo $GLOBALS['cfg']['logoBGC']; ?>
}

#pma_navigation #pmalogo,
#pma_navigation #serverChoice,
#pma_navigation #leftframelinks,
#pma_navigation #recentTableList,
#pma_navigation #databaseList,
#pma_navigation div.pageselector.dbselector {
    text-align: center;
    padding: 5px 10px 0px;
    border: 0;
}

#pma_navigation #recentTableList select,
#pma_navigation #serverChoice select
 {
    width: 80%;
}

#pma_navigation_content > img.throbber {
    display: none;
    margin: .3em auto 0;
}

/* Navigation tree*/
#pma_navigation_tree {
    margin: 0;
    margin-<?php echo $left; ?>: 10px;
    color: #444;
    height: 74%;
    position: relative;
}
#pma_navigation_tree_content {
    width: 100%;
    overflow: hidden;
    overflow-y: auto;
    position: absolute;
    height: 100%;
}
#pma_navigation_tree a {
    color: <?php echo $GLOBALS['cfg']['NaviColor']; ?>;
}
#pma_navigation_tree a:hover {
    text-decoration: underline;
}
#pma_navigation_tree li.activePointer {
    color: <?php echo $GLOBALS['cfg']['NaviPointerColor']; ?>;
    background-color: <?php echo $GLOBALS['cfg']['NaviPointerBackground']; ?>;
}
<<<<<<< HEAD
#pma_navigation_tree li .dbItemControls {
    padding-left: 4px;
}
#pma_navigation_tree li .navItemControls {
    display: none;
    padding-left: 4px;
}
#pma_navigation_tree li.activePointer .navItemControls {
    display: inline;
    opacity: 0.5;
}
#pma_navigation_tree li.activePointer .navItemControls:hover {
    display: inline;
    opacity: 1.0;
=======
#pma_navigation_tree li.selected {
    color: <?php echo $GLOBALS['cfg']['NaviPointerColor']; ?>;
    background-color: <?php echo $GLOBALS['cfg']['NaviPointerBackground']; ?>;
>>>>>>> 57b241a4
}
#pma_navigation_tree ul {
    clear: both;
    padding: 0;
    list-style-type: none;
    margin: 0;
}
#pma_navigation_tree ul ul {
    position: relative;
}
#pma_navigation_tree li {
    white-space: nowrap;
    clear: both;
    min-height: 16px;
}
#pma_navigation_tree img {
    margin: 0;
}
#pma_navigation_tree div.block {
    position: relative;
    width: 1.5em;
    height: 1.5em;
    min-width: 16px;
    min-height: 16px;
    float: <?php echo $left; ?>;
}
#pma_navigation_tree div.block i,
#pma_navigation_tree div.block b {
    width: 1.5em;
    height: 1.5em;
    min-width: 16px;
    min-height: 8px;
    position: absolute;
    bottom: 0.7em;
    <?php echo $left; ?>: 0.75em;
    z-index: 0;
}
#pma_navigation_tree div.block i { /* Top and right segments for the tree element connections */
    display: block;
    border-<?php echo $left; ?>: 1px solid #666;
    border-bottom: 1px solid #666;
}
#pma_navigation_tree div.block i.first { /* Removes top segment */
    border-<?php echo $left; ?>: 0;
}
#pma_navigation_tree div.block b { /* Bottom segment for the tree element connections */
    display: block;
    height: 0.75em;
    bottom: 0;
    <?php echo $left; ?>: 0.75em;
    border-<?php echo $left; ?>: 1px solid #666;
}
#pma_navigation_tree div.block a,
#pma_navigation_tree div.block u {
    position: absolute;
    <?php echo $left; ?>: 50%;
    top: 50%;
    z-index: 10;
}
#pma_navigation_tree div.block img {
    position: relative;
    top: -0.6em;
    <?php echo $left; ?>: 0;
    margin-<?php echo $left; ?>: -7px;
}
#pma_navigation_tree div.throbber img {
    top: 2px;
    <?php echo $left; ?>: 2px;
}
#pma_navigation_tree li.last > ul {
    background: none;
}
#pma_navigation_tree li > a, #pma_navigation_tree li > i {
    line-height: 1.5em;
    height: 1.5em;
    padding-<?php echo $left; ?>: 0.3em;
}
#pma_navigation_tree .list_container {
    border-<?php echo $left; ?>: 1px solid #666;
    margin-<?php echo $left; ?>: 0.75em;
    padding-<?php echo $left; ?>: 0.75em;
}
#pma_navigation_tree .last > .list_container {
    border-<?php echo $left; ?>: 0 solid #666;
}

/* Fast filter */
li.fast_filter {
    padding-<?php echo $left; ?>: 0.75em;
    margin-<?php echo $left; ?>: 0.75em;
    padding-<?php echo $right; ?>: 35px;
    border-<?php echo $left; ?>: 1px solid #666;
}
li.fast_filter input {
    padding-<?php echo $right; ?>: 1.7em;
    width: 100%;
}
li.fast_filter span {
    position: relative;
    <?php echo $right; ?>: 1.5em;
    padding: 0.2em;
    cursor: pointer;
    font-weight: bold;
    color: #800;
}
/* IE10+ has its own reset X */
html.ie li.fast_filter span {
    display: none;
}
html.ie.ie9 li.fast_filter span,
html.ie.ie8 li.fast_filter span {
    display: auto;
}
html.ie li.fast_filter input {
    padding-<?php echo $right; ?>: .2em;
}
html.ie.ie9 li.fast_filter input,
html.ie.ie8 li.fast_filter input {
    padding-<?php echo $right; ?>: 1.7em;
}
li.fast_filter.db_fast_filter {
    border: 0;
}

/* Resize handler */
#pma_navigation_resizer {
    width: 3px;
    height: 100%;
    background-color: #aaa;
    cursor: col-resize;
    position: fixed;
    top: 0;
    <?php echo $left; ?>: 240px;
    z-index: 801;
}
#pma_navigation_collapser {
    width: 20px;
    height: 22px;
    line-height: 22px;
    background: #eee;
    color: #555;
    font-weight: bold;
    position: fixed;
    top: 0;
    <?php echo $left; ?>: <?php echo $GLOBALS['cfg']['NaviWidth']; ?>px;
    text-align: center;
    cursor: pointer;
    z-index: 800;
    text-shadow: 0px 1px 0px #fff;
    filter: dropshadow(color=#fff, offx=0, offy=1);
    border: 1px solid #888;
}<|MERGE_RESOLUTION|>--- conflicted
+++ resolved
@@ -113,7 +113,10 @@
     color: <?php echo $GLOBALS['cfg']['NaviPointerColor']; ?>;
     background-color: <?php echo $GLOBALS['cfg']['NaviPointerBackground']; ?>;
 }
-<<<<<<< HEAD
+#pma_navigation_tree li.selected {
+    color: <?php echo $GLOBALS['cfg']['NaviPointerColor']; ?>;
+    background-color: <?php echo $GLOBALS['cfg']['NaviPointerBackground']; ?>;
+}
 #pma_navigation_tree li .dbItemControls {
     padding-left: 4px;
 }
@@ -128,11 +131,6 @@
 #pma_navigation_tree li.activePointer .navItemControls:hover {
     display: inline;
     opacity: 1.0;
-=======
-#pma_navigation_tree li.selected {
-    color: <?php echo $GLOBALS['cfg']['NaviPointerColor']; ?>;
-    background-color: <?php echo $GLOBALS['cfg']['NaviPointerBackground']; ?>;
->>>>>>> 57b241a4
 }
 #pma_navigation_tree ul {
     clear: both;
