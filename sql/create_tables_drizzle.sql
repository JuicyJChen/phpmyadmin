--- conflicted
+++ resolved
@@ -272,8 +272,7 @@
   UNIQUE KEY `u_savedsearches_username_dbname` (`username`,`db_name`,`search_name`)
 )
   COMMENT='Saved searches'
-<<<<<<< HEAD
-  DEFAULT CHARACTER SET utf8 COLLATE utf8_bin;
+  COLLATE utf8_bin;
 
 -- --------------------------------------------------------
 
@@ -287,7 +286,4 @@
   PRIMARY KEY (`username`)
 )
   COMMENT='Settings related to Designer'
-  DEFAULT CHARACTER SET utf8 COLLATE utf8_bin;
-=======
-  COLLATE utf8_bin;
->>>>>>> 626487f8
+  DEFAULT CHARACTER SET utf8 COLLATE utf8_bin;