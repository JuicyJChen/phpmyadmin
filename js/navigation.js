/* vim: set expandtab sw=4 ts=4 sts=4: */
/**
 * function used in or for navigation panel
 *
 * @package phpMyAdmin-Navigation
 */

/* global isStorageSupported, setupConfigTabs, setupRestoreField, setupValidation */ // js/config.js
/* global RTE */ // js/rte.js

var Navigation = {};

/**
 * updates the tree state in sessionStorage
 *
 * @returns void
 */
Navigation.treeStateUpdate = function () {
    // update if session storage is supported
    if (isStorageSupported('sessionStorage')) {
        var storage = window.sessionStorage;
        // try catch necessary here to detect whether
        // content to be stored exceeds storage capacity
        try {
            storage.setItem('navTreePaths', JSON.stringify(Navigation.traverseForPaths()));
            storage.setItem('server', CommonParams.get('server'));
            storage.setItem('token', CommonParams.get('token'));
        } catch (error) {
            // storage capacity exceeded & old navigation tree
            // state is no more valid, so remove it
            storage.removeItem('navTreePaths');
            storage.removeItem('server');
            storage.removeItem('token');
        }
    }
};

/**
 * updates the filter state in sessionStorage
 *
 * @returns void
 */
Navigation.filterStateUpdate = function (filterName, filterValue) {
    if (isStorageSupported('sessionStorage')) {
        var storage = window.sessionStorage;
        try {
            var currentFilter = $.extend({}, JSON.parse(storage.getItem('navTreeSearchFilters')));
            var filter = {};
            filter[filterName] = filterValue;
            currentFilter = $.extend(currentFilter, filter);
            storage.setItem('navTreeSearchFilters', JSON.stringify(currentFilter));
        } catch (error) {
            storage.removeItem('navTreeSearchFilters');
        }
    }
};

/**
 * restores the filter state on navigation reload
 *
 * @returns void
 */
Navigation.filterStateRestore = function () {
    if (isStorageSupported('sessionStorage')
        && typeof window.sessionStorage.navTreeSearchFilters !== 'undefined'
    ) {
        var searchClauses = JSON.parse(window.sessionStorage.navTreeSearchFilters);
        if (Object.keys(searchClauses).length < 1) {
            return;
        }
        // restore database filter if present and not empty
        if (searchClauses.hasOwnProperty('dbFilter')
            && searchClauses.dbFilter.length
        ) {
            var $obj = $('#pma_navigation_tree');
            if (! $obj.data('fastFilter')) {
                $obj.data(
                    'fastFilter',
                    new Navigation.FastFilter.Filter($obj, '')
                );
            }
            $obj.find('li.fast_filter.db_fast_filter input.searchClause')
                .val(searchClauses.dbFilter)
                .trigger('keyup');
        }
        // find all table filters present in the tree
        var $tableFilters = $('#pma_navigation_tree li.database')
            .children('div.list_container')
            .find('li.fast_filter input.searchClause');
        // restore table filters
        $tableFilters.each(function () {
            $obj = $(this).closest('div.list_container');
            // aPath associated with this filter
            var filterName = $(this).siblings('input[name=aPath]').val();
            // if this table's filter has a state stored in storage
            if (searchClauses.hasOwnProperty(filterName)
                && searchClauses[filterName].length
            ) {
                // clear state if item is not visible,
                // happens when table filter becomes invisible
                // as db filter has already been applied
                if (! $obj.is(':visible')) {
                    Navigation.filterStateUpdate(filterName, '');
                    return true;
                }
                if (! $obj.data('fastFilter')) {
                    $obj.data(
                        'fastFilter',
                        new Navigation.FastFilter.Filter($obj, '')
                    );
                }
                $(this).val(searchClauses[filterName])
                    .trigger('keyup');
            }
        });
    }
};

/**
 * Loads child items of a node and executes a given callback
 *
 * @param isNode
 * @param $expandElem expander
 * @param callback    callback function
 *
 * @returns void
 */
Navigation.loadChildNodes = function (isNode, $expandElem, callback) {
    var $destination = null;
    var params = null;

    if (isNode) {
        if (!$expandElem.hasClass('expander')) {
            return;
        }
        $destination = $expandElem.closest('li');
        params = {
            'aPath': $expandElem.find('span.aPath').text(),
            'vPath': $expandElem.find('span.vPath').text(),
            'pos': $expandElem.find('span.pos').text(),
            'pos2_name': $expandElem.find('span.pos2_name').text(),
            'pos2_value': $expandElem.find('span.pos2_value').text(),
            'searchClause': '',
            'searchClause2': ''
        };
        if ($expandElem.closest('ul').hasClass('search_results')) {
            params.searchClause = Navigation.FastFilter.getSearchClause();
            params.searchClause2 = Navigation.FastFilter.getSearchClause2($expandElem);
        }
    } else {
        $destination = $('#pma_navigation_tree_content');
        params = {
            'aPath': $expandElem.attr('aPath'),
            'vPath': $expandElem.attr('vPath'),
            'pos': $expandElem.attr('pos'),
            'pos2_name': '',
            'pos2_value': '',
            'searchClause': '',
            'searchClause2': ''
        };
    }

    var url = $('#pma_navigation').find('a.navigation_url').attr('href');
    $.post(url, params, function (data) {
        if (typeof data !== 'undefined' && data.success === true) {
            $destination.find('div.list_container').remove(); // FIXME: Hack, there shouldn't be a list container there
            if (isNode) {
                $destination.append(data.message);
                $expandElem.addClass('loaded');
            } else {
                $destination.html(data.message);
                $destination.children()
                    .first()
                    .css({
                        border: '0px',
                        margin: '0em',
                        padding : '0em'
                    })
                    .slideDown('slow');
            }
            if (data.errors) {
                var $errors = $(data.errors);
                if ($errors.children().length > 0) {
                    $('#pma_errors').replaceWith(data.errors);
                }
            }
            if (callback && typeof callback === 'function') {
                callback(data);
            }
        } else if (data.redirect_flag === '1') {
            if (window.location.href.indexOf('?') === -1) {
                window.location.href += '?session_expired=1';
            } else {
                window.location.href += CommonParams.get('arg_separator') + 'session_expired=1';
            }
            window.location.reload();
        } else {
            var $throbber = $expandElem.find('img.throbber');
            $throbber.hide();
            var $icon = $expandElem.find('img.ic_b_plus');
            $icon.show();
            Functions.ajaxShowMessage(data.error, false);
        }
    });
};

/**
 * Collapses a node in navigation tree.
 *
 * @param $expandElem expander
 *
 * @returns void
 */
Navigation.collapseTreeNode = function ($expandElem) {
    var $children = $expandElem.closest('li').children('div.list_container');
    var $icon = $expandElem.find('img');
    if ($expandElem.hasClass('loaded')) {
        if ($icon.is('.ic_b_minus')) {
            $icon.removeClass('ic_b_minus').addClass('ic_b_plus');
            $children.slideUp('fast');
        }
    }
    $expandElem.trigger('blur');
    $children.promise().done(Navigation.treeStateUpdate);
};

/**
 * Traverse the navigation tree backwards to generate all the actual
 * and virtual paths, as well as the positions in the pagination at
 * various levels, if necessary.
 *
 * @return Object
 */
Navigation.traverseForPaths = function () {
    var params = {
        pos: $('#pma_navigation_tree').find('div.dbselector select').val()
    };
    if ($('#navi_db_select').length) {
        return params;
    }
    var count = 0;
    $('#pma_navigation_tree').find('a.expander:visible').each(function () {
        if ($(this).find('img').is('.ic_b_minus') &&
            $(this).closest('li').find('div.list_container .ic_b_minus').length === 0
        ) {
            params['n' + count + '_aPath'] = $(this).find('span.aPath').text();
            params['n' + count + '_vPath'] = $(this).find('span.vPath').text();

            var pos2Name = $(this).find('span.pos2_name').text();
            if (! pos2Name) {
                pos2Name = $(this)
                    .parent()
                    .parent()
                    .find('span.pos2_name:last')
                    .text();
            }
            var pos2Value = $(this).find('span.pos2_value').text();
            if (! pos2Value) {
                pos2Value = $(this)
                    .parent()
                    .parent()
                    .find('span.pos2_value:last')
                    .text();
            }

            params['n' + count + '_pos2_name'] = pos2Name;
            params['n' + count + '_pos2_value'] = pos2Value;

            params['n' + count + '_pos3_name'] = $(this).find('span.pos3_name').text();
            params['n' + count + '_pos3_value'] = $(this).find('span.pos3_value').text();
            count++;
        }
    });
    return params;
};

/**
 * Executed on page load
 */
$(function () {
    if (! $('#pma_navigation').length) {
        // Don't bother running any code if the navigation is not even on the page
        return;
    }

    // Do not let the page reload on submitting the fast filter
    $(document).on('submit', '.fast_filter', function (event) {
        event.preventDefault();
    });

    // Fire up the resize handlers
    new Navigation.ResizeHandler();

    /**
     * opens/closes (hides/shows) tree elements
     * loads data via ajax
     */
    $(document).on('click', '#pma_navigation_tree a.expander', function (event) {
        event.preventDefault();
        event.stopImmediatePropagation();
        var $icon = $(this).find('img');
        if ($icon.is('.ic_b_plus')) {
            Navigation.expandTreeNode($(this));
        } else {
            Navigation.collapseTreeNode($(this));
        }
    });

    /**
     * Register event handler for click on the reload
     * navigation icon at the top of the panel
     */
    $(document).on('click', '#pma_navigation_reload', function (event) {
        event.preventDefault();

        // Find the loading symbol and show it
        var $iconThrobberSrc = $('#pma_navigation').find('.throbber');
        $iconThrobberSrc.show();
        // TODO Why is a loading symbol both hidden, and invisible?
        $iconThrobberSrc.css('visibility', '');

        // Callback to be used to hide the loading symbol when done reloading
        function hideNav () {
            $iconThrobberSrc.hide();
        }

        // Reload the navigation
        Navigation.reload(hideNav);
    });

    $(document).on('change', '#navi_db_select',  function () {
        if (! $(this).val()) {
            CommonParams.set('db', '');
            Navigation.reload();
        }
        $(this).closest('form').trigger('submit');
    });

    /**
     * Register event handler for click on the collapse all
     * navigation icon at the top of the navigation tree
     */
    $(document).on('click', '#pma_navigation_collapse', function (event) {
        event.preventDefault();
        $('#pma_navigation_tree').find('a.expander').each(function () {
            var $icon = $(this).find('img');
            if ($icon.is('.ic_b_minus')) {
                $(this).trigger('click');
            }
        });
    });

    /**
     * Register event handler to toggle
     * the 'link with main panel' icon on mouseenter.
     */
    $(document).on('mouseenter', '#pma_navigation_sync', function (event) {
        event.preventDefault();
        var synced = $('#pma_navigation_tree').hasClass('synced');
        var $img = $('#pma_navigation_sync').children('img');
        if (synced) {
            $img.removeClass('ic_s_link').addClass('ic_s_unlink');
        } else {
            $img.removeClass('ic_s_unlink').addClass('ic_s_link');
        }
    });

    /**
     * Register event handler to toggle
     * the 'link with main panel' icon on mouseout.
     */
    $(document).on('mouseout', '#pma_navigation_sync', function (event) {
        event.preventDefault();
        var synced = $('#pma_navigation_tree').hasClass('synced');
        var $img = $('#pma_navigation_sync').children('img');
        if (synced) {
            $img.removeClass('ic_s_unlink').addClass('ic_s_link');
        } else {
            $img.removeClass('ic_s_link').addClass('ic_s_unlink');
        }
    });

    /**
     * Register event handler to toggle
     * the linking with main panel behavior
     */
    $(document).on('click', '#pma_navigation_sync', function (event) {
        event.preventDefault();
        var synced = $('#pma_navigation_tree').hasClass('synced');
        var $img = $('#pma_navigation_sync').children('img');
        if (synced) {
            $img
                .removeClass('ic_s_unlink')
                .addClass('ic_s_link')
                .attr('alt', Messages.linkWithMain)
                .attr('title', Messages.linkWithMain);
            $('#pma_navigation_tree')
                .removeClass('synced')
                .find('li.selected')
                .removeClass('selected');
        } else {
            $img
                .removeClass('ic_s_link')
                .addClass('ic_s_unlink')
                .attr('alt', Messages.unlinkWithMain)
                .attr('title', Messages.unlinkWithMain);
            $('#pma_navigation_tree').addClass('synced');
            Navigation.showCurrent();
        }
    });

    /**
     * Bind all "fast filter" events
     */
    $(document).on('click', '#pma_navigation_tree li.fast_filter span', Navigation.FastFilter.events.clear);
    $(document).on('focus', '#pma_navigation_tree li.fast_filter input.searchClause', Navigation.FastFilter.events.focus);
    $(document).on('blur', '#pma_navigation_tree li.fast_filter input.searchClause', Navigation.FastFilter.events.blur);
    $(document).on('keyup', '#pma_navigation_tree li.fast_filter input.searchClause', Navigation.FastFilter.events.keyup);

    /**
     * Ajax handler for pagination
     */
    $(document).on('click', '#pma_navigation_tree div.pageselector a.ajax', function (event) {
        event.preventDefault();
        Navigation.treePagination($(this));
    });

    /**
     * Node highlighting
     */
    $(document).on(
        'mouseover',
        '#pma_navigation_tree.highlight li:not(.fast_filter)',
        function () {
            if ($('li:visible', this).length === 0) {
                $(this).addClass('activePointer');
            }
        }
    );
    $(document).on(
        'mouseout',
        '#pma_navigation_tree.highlight li:not(.fast_filter)',
        function () {
            $(this).removeClass('activePointer');
        }
    );

    /** Create a Routine, Trigger or Event */
    $(document).on('click', 'li.new_procedure a.ajax, li.new_function a.ajax', function (event) {
        event.preventDefault();
        var dialog = new RTE.Object('routine');
        dialog.editorDialog(1, $(this));
    });
    $(document).on('click', 'li.new_trigger a.ajax', function (event) {
        event.preventDefault();
        var dialog = new RTE.Object('trigger');
        dialog.editorDialog(1, $(this));
    });
    $(document).on('click', 'li.new_event a.ajax', function (event) {
        event.preventDefault();
        var dialog = new RTE.Object('event');
        dialog.editorDialog(1, $(this));
    });

    /** Edit Routines, Triggers or Events */
    $(document).on('click', 'li.procedure > a.ajax, li.function > a.ajax', function (event) {
        event.preventDefault();
        var dialog = new RTE.Object('routine');
        dialog.editorDialog(0, $(this));
    });
    $(document).on('click', 'li.trigger > a.ajax', function (event) {
        event.preventDefault();
        var dialog = new RTE.Object('trigger');
        dialog.editorDialog(0, $(this));
    });
    $(document).on('click', 'li.event > a.ajax', function (event) {
        event.preventDefault();
        var dialog = new RTE.Object('event');
        dialog.editorDialog(0, $(this));
    });

    /** Execute Routines */
    $(document).on('click', 'li.procedure div a.ajax img,' +
        ' li.function div a.ajax img', function (event) {
        event.preventDefault();
        var dialog = new RTE.Object('routine');
        dialog.executeDialog($(this).parent());
    });
    /** Export Triggers and Events */
    $(document).on('click', 'li.trigger div:eq(1) a.ajax img,' +
        ' li.event div:eq(1) a.ajax img', function (event) {
        event.preventDefault();
        var dialog = new RTE.Object();
        dialog.exportDialog($(this).parent());
    });

    /** New index */
    $(document).on('click', '#pma_navigation_tree li.new_index a.ajax', function (event) {
        event.preventDefault();
        var url = $(this).attr('href').substr(
            $(this).attr('href').indexOf('?') + 1
        ) + CommonParams.get('arg_separator') + 'ajax_request=true';
        var title = Messages.strAddIndex;
        Functions.indexEditorDialog(url, title);
    });

    /** Edit index */
    $(document).on('click', 'li.index a.ajax', function (event) {
        event.preventDefault();
        var url = $(this).attr('href').substr(
            $(this).attr('href').indexOf('?') + 1
        ) + CommonParams.get('arg_separator') + 'ajax_request=true';
        var title = Messages.strEditIndex;
        Functions.indexEditorDialog(url, title);
    });

    /** New view */
    $(document).on('click', 'li.new_view a.ajax', function (event) {
        event.preventDefault();
        Functions.createViewDialog($(this));
    });

    /** Hide navigation tree item */
    $(document).on('click', 'a.hideNavItem.ajax', function (event) {
        event.preventDefault();
        var argSep = CommonParams.get('arg_separator');
        var params = $(this).getPostData();
        params += argSep + 'ajax_request=true' + argSep + 'server=' + CommonParams.get('server');
        $.ajax({
            type: 'POST',
            data: params,
            url: $(this).attr('href'),
            success: function (data) {
                if (typeof data !== 'undefined' && data.success === true) {
                    Navigation.reload();
                } else {
                    Functions.ajaxShowMessage(data.error);
                }
            }
        });
    });

    /** Display a dialog to choose hidden navigation items to show */
    $(document).on('click', 'a.showUnhide.ajax', function (event) {
        event.preventDefault();
        var $msg = Functions.ajaxShowMessage();
        var argSep = CommonParams.get('arg_separator');
        var params = $(this).getPostData();
        params += argSep + 'ajax_request=true';
        $.post($(this).attr('href'), params, function (data) {
            if (typeof data !== 'undefined' && data.success === true) {
                Functions.ajaxRemoveMessage($msg);
                var buttonOptions = {};
                buttonOptions[Messages.strClose] = function () {
                    $(this).dialog('close');
                };
                $('<div></div>')
                    .attr('id', 'unhideNavItemDialog')
                    .append(data.message)
                    .dialog({
                        width: 400,
                        minWidth: 200,
                        modal: true,
                        buttons: buttonOptions,
                        title: Messages.strUnhideNavItem,
                        close: function () {
                            $(this).remove();
                        }
                    });
            } else {
                Functions.ajaxShowMessage(data.error);
            }
        });
    });

    /** Show a hidden navigation tree item */
    $(document).on('click', 'a.unhideNavItem.ajax', function (event) {
        event.preventDefault();
        var $tr = $(this).parents('tr');
        var $hiddenTableCount = $tr.parents('tbody').children().length;
        var $hideDialogBox = $tr.closest('div.ui-dialog');
        var $msg = Functions.ajaxShowMessage();
        var argSep = CommonParams.get('arg_separator');
        var params = $(this).getPostData();
        params += argSep + 'ajax_request=true' + argSep + 'server=' + CommonParams.get('server');
        $.ajax({
            type: 'POST',
            data: params,
            url: $(this).attr('href'),
            success: function (data) {
                Functions.ajaxRemoveMessage($msg);
                if (typeof data !== 'undefined' && data.success === true) {
                    $tr.remove();
                    if ($hiddenTableCount === 1) {
                        $hideDialogBox.remove();
                    }
                    Navigation.reload();
                } else {
                    Functions.ajaxShowMessage(data.error);
                }
            }
        });
    });

    // Add/Remove favorite table using Ajax.
    $(document).on('click', '.favorite_table_anchor', function (event) {
        event.preventDefault();
        var $self = $(this);
        var anchorId = $self.attr('id');
        if ($self.data('favtargetn') !== null) {
            if ($('a[data-favtargets="' + $self.data('favtargetn') + '"]').length > 0) {
                $('a[data-favtargets="' + $self.data('favtargetn') + '"]').trigger('click');
                return;
            }
        }

        $.ajax({
            url: $self.attr('href'),
            cache: false,
            type: 'POST',
            data: {
                'favoriteTables': (isStorageSupported('localStorage') && typeof window.localStorage.favoriteTables !== 'undefined')
                    ? window.localStorage.favoriteTables
                    : '',
                'server': CommonParams.get('server'),
            },
            success: function (data) {
                if (data.changes) {
                    $('#pma_favorite_list').html(data.list);
                    $('#' + anchorId).parent().html(data.anchor);
                    Functions.tooltip(
                        $('#' + anchorId),
                        'a',
                        $('#' + anchorId).attr('title')
                    );
                    // Update localStorage.
                    if (isStorageSupported('localStorage')) {
                        window.localStorage.favoriteTables = data.favoriteTables;
                    }
                } else {
                    Functions.ajaxShowMessage(data.message);
                }
            }
        });
    });
    // Check if session storage is supported
    if (isStorageSupported('sessionStorage')) {
        var storage = window.sessionStorage;
        // remove tree from storage if Navi_panel config form is submitted
        $(document).on('submit', 'form.config-form', function () {
            storage.removeItem('navTreePaths');
        });
        // Initialize if no previous state is defined
        if ($('#pma_navigation_tree_content').length &&
            typeof storage.navTreePaths === 'undefined'
        ) {
            Navigation.reload();
        } else if (CommonParams.get('server') === storage.server &&
            CommonParams.get('token') === storage.token
        ) {
            // Reload the tree to the state before page refresh
            Navigation.reload(Navigation.filterStateRestore, JSON.parse(storage.navTreePaths));
        } else {
            // If the user is different
            Navigation.treeStateUpdate();
            Navigation.reload();
        }
    }
});

/**
 * Expands a node in navigation tree.
 *
 * @param $expandElem expander
 * @param callback    callback function
 *
 * @returns void
 */
Navigation.expandTreeNode = function ($expandElem, callback) {
    var $children = $expandElem.closest('li').children('div.list_container');
    var $icon = $expandElem.find('img');
    if ($expandElem.hasClass('loaded')) {
        if ($icon.is('.ic_b_plus')) {
            $icon.removeClass('ic_b_plus').addClass('ic_b_minus');
            $children.slideDown('fast');
        }
        if (callback && typeof callback === 'function') {
            callback.call();
        }
        $children.promise().done(Navigation.treeStateUpdate);
    } else {
        var $throbber = $('#pma_navigation').find('.throbber')
            .first()
            .clone()
            .css({ visibility: 'visible', display: 'block' })
            .on('click', false);
        $icon.hide();
        $throbber.insertBefore($icon);

        Navigation.loadChildNodes(true, $expandElem, function (data) {
            if (typeof data !== 'undefined' && data.success === true) {
                var $destination = $expandElem.closest('li');
                $icon.removeClass('ic_b_plus').addClass('ic_b_minus');
                $children = $destination.children('div.list_container');
                $children.slideDown('fast');
                if ($destination.find('ul > li').length === 1) {
                    $destination.find('ul > li')
                        .find('a.expander.container')
                        .trigger('click');
                }
                if (callback && typeof callback === 'function') {
                    callback.call();
                }
                Navigation.showFullName($destination);
            } else {
                Functions.ajaxShowMessage(data.error, false);
            }
            $icon.show();
            $throbber.remove();
            $children.promise().done(Navigation.treeStateUpdate);
        });
    }
    $expandElem.trigger('blur');
};

/**
 * Auto-scrolls the newly chosen database
 *
 * @param  object   $element    The element to set to view
 * @param  boolean  $forceToTop Whether to force scroll to top
 *
 */
Navigation.scrollToView = function ($element, $forceToTop) {
    Navigation.filterStateRestore();
    var $container = $('#pma_navigation_tree_content');
    var elemTop = $element.offset().top - $container.offset().top;
    var textHeight = 20;
    var scrollPadding = 20; // extra padding from top of bottom when scrolling to view
    if (elemTop < 0 || $forceToTop) {
        $container.stop().animate({
            scrollTop: elemTop + $container.scrollTop() - scrollPadding
        });
    } else if (elemTop + textHeight > $container.height()) {
        $container.stop().animate({
            scrollTop: elemTop + textHeight - $container.height() + $container.scrollTop() + scrollPadding
        });
    }
};

/**
 * Expand the navigation and highlight the current database or table/view
 *
 * @returns void
 */
Navigation.showCurrent = function () {
    var db = CommonParams.get('db');
    var table = CommonParams.get('table');

    var autoexpand = $('#pma_navigation_tree').hasClass('autoexpand');

    $('#pma_navigation_tree')
        .find('li.selected')
        .removeClass('selected');
    var $dbItem;
    if (db) {
        $dbItem = findLoadedItem(
            $('#pma_navigation_tree').find('> div'), db, 'database', !table
        );
        if ($('#navi_db_select').length &&
            $('option:selected', $('#navi_db_select')).length
        ) {
            if (! Navigation.selectCurrentDatabase()) {
                return;
            }
            // If loaded database in navigation is not same as current one
            if ($('#pma_navigation_tree_content').find('span.loaded_db:first').text()
                !== $('#navi_db_select').val()
            ) {
                Navigation.loadChildNodes(false, $('option:selected', $('#navi_db_select')), function () {
                    handleTableOrDb(table, $('#pma_navigation_tree_content'));
                    var $children = $('#pma_navigation_tree_content').children('div.list_container');
                    $children.promise().done(Navigation.treeStateUpdate);
                });
            } else {
                handleTableOrDb(table, $('#pma_navigation_tree_content'));
            }
        } else if ($dbItem) {
            fullExpand(table, $dbItem);
        }
    } else if ($('#navi_db_select').length && $('#navi_db_select').val()) {
        $('#navi_db_select').val('').hide().trigger('change');
    } else if (autoexpand && $('#pma_navigation_tree_content > ul > li.database').length === 1) {
        // automatically expand the list if there is only single database

        // find the name of the database
        var dbItemName = '';

        $('#pma_navigation_tree_content > ul > li.database').children('a').each(function () {
            var name = $(this).text();
            if (!dbItemName && name.trim()) { // if the name is not empty, it is the desired element
                dbItemName = name;
            }
        });

        $dbItem = findLoadedItem(
            $('#pma_navigation_tree').find('> div'), dbItemName, 'database', !table
        );

        fullExpand(table, $dbItem);
    }
    Navigation.showFullName($('#pma_navigation_tree'));

    function fullExpand (table, $dbItem) {
        var $expander = $dbItem.children('div:first').children('a.expander');
        // if not loaded or loaded but collapsed
        if (! $expander.hasClass('loaded') ||
            $expander.find('img').is('.ic_b_plus')
        ) {
            Navigation.expandTreeNode($expander, function () {
                handleTableOrDb(table, $dbItem);
            });
        } else {
            handleTableOrDb(table, $dbItem);
        }
    }

    function handleTableOrDb (table, $dbItem) {
        if (table) {
            loadAndHighlightTableOrView($dbItem, table);
        } else {
            var $container = $dbItem.children('div.list_container');
            var $tableContainer = $container.children('ul').children('li.tableContainer');
            if ($tableContainer.length > 0) {
                var $expander = $tableContainer.children('div:first').children('a.expander');
                $tableContainer.addClass('selected');
                Navigation.expandTreeNode($expander, function () {
                    Navigation.scrollToView($dbItem, true);
                });
            } else {
                Navigation.scrollToView($dbItem, true);
            }
        }
    }

    function findLoadedItem ($container, name, clazz, doSelect) {
        var ret = false;
        $container.children('ul').children('li').each(function () {
            var $li = $(this);
            // this is a navigation group, recurse
            if ($li.is('.navGroup')) {
                var $container = $li.children('div.list_container');
                var $childRet = findLoadedItem(
                    $container, name, clazz, doSelect
                );
                if ($childRet) {
                    ret = $childRet;
                    return false;
                }
            } else { // this is a real navigation item
                // name and class matches
                if (((clazz && $li.is('.' + clazz)) || ! clazz) &&
                        $li.children('a').text() === name) {
                    if (doSelect) {
                        $li.addClass('selected');
                    }
                    // taverse up and expand and parent navigation groups
                    $li.parents('.navGroup').each(function () {
                        var $cont = $(this).children('div.list_container');
                        if (! $cont.is(':visible')) {
                            $(this)
                                .children('div:first')
                                .children('a.expander')
                                .trigger('click');
                        }
                    });
                    ret = $li;
                    return false;
                }
            }
        });
        return ret;
    }

    function loadAndHighlightTableOrView ($dbItem, itemName) {
        var $container = $dbItem.children('div.list_container');
        var $expander;
        var $whichItem = isItemInContainer($container, itemName, 'li.table, li.view');
        // If item already there in some container
        if ($whichItem) {
            // get the relevant container while may also be a subcontainer
            var $relatedContainer = $whichItem.closest('li.subContainer').length
                ? $whichItem.closest('li.subContainer')
                : $dbItem;
            $whichItem = findLoadedItem(
                $relatedContainer.children('div.list_container'),
                itemName, null, true
            );
            // Show directly
            showTableOrView($whichItem, $relatedContainer.children('div:first').children('a.expander'));
        // else if item not there, try loading once
        } else {
            var $subContainers = $dbItem.find('.subContainer');
            // If there are subContainers i.e. tableContainer or viewContainer
            if ($subContainers.length > 0) {
                var $containers = [];
                $subContainers.each(function (index) {
                    $containers[index] = $(this);
                    $expander = $containers[index]
                        .children('div:first')
                        .children('a.expander');
                    if (! $expander.hasClass('loaded')) {
                        loadAndShowTableOrView($expander, $containers[index], itemName);
                    }
                });
            // else if no subContainers
            } else {
                $expander = $dbItem
                    .children('div:first')
                    .children('a.expander');
                if (! $expander.hasClass('loaded')) {
                    loadAndShowTableOrView($expander, $dbItem, itemName);
                }
            }
        }
    }

    function loadAndShowTableOrView ($expander, $relatedContainer, itemName) {
        Navigation.loadChildNodes(true, $expander, function () {
            var $whichItem = findLoadedItem(
                $relatedContainer.children('div.list_container'),
                itemName, null, true
            );
            if ($whichItem) {
                showTableOrView($whichItem, $expander);
            }
        });
    }

    function showTableOrView ($whichItem, $expander) {
        Navigation.expandTreeNode($expander, function () {
            if ($whichItem) {
                Navigation.scrollToView($whichItem, false);
            }
        });
    }

    function isItemInContainer ($container, name, clazz) {
        var $whichItem = null;
        var $items = $container.find(clazz);
        $items.each(function () {
            if ($(this).children('a').text() === name) {
                $whichItem = $(this);
                return false;
            }
        });
        return $whichItem;
    }
};

/**
 * Disable navigation panel settings
 *
 * @return void
 */
Navigation.disableSettings = function () {
    $('#pma_navigation_settings_icon').addClass('hide');
    $('#pma_navigation_settings').remove();
};

/**
 * Ensure that navigation panel settings is properly setup.
 * If not, set it up
 *
 * @return void
 */
Navigation.ensureSettings = function (selflink) {
    $('#pma_navigation_settings_icon').removeClass('hide');

    if (!$('#pma_navigation_settings').length) {
        var params = {
            getNaviSettings: true,
            server: CommonParams.get('server'),
        };
        var url = $('#pma_navigation').find('a.navigation_url').attr('href');
        $.post(url, params, function (data) {
            if (typeof data !== 'undefined' && data.success) {
                $('#pma_navi_settings_container').html(data.message);
                setupRestoreField();
                setupValidation();
                setupConfigTabs();
                $('#pma_navigation_settings').find('form').attr('action', selflink);
            } else {
                Functions.ajaxShowMessage(data.error);
            }
        });
    } else {
        $('#pma_navigation_settings').find('form').attr('action', selflink);
    }
};

/**
 * Reloads the whole navigation tree while preserving its state
 *
 * @param  function     the callback function
 * @param  Object       stored navigation paths
 *
 * @return void
 */
Navigation.reload = function (callback, paths) {
    var params = {
        'reload': true,
        'no_debug': true,
        'server': CommonParams.get('server'),
    };
    var pathsLocal = paths || Navigation.traverseForPaths();
    $.extend(params, pathsLocal);
    if ($('#navi_db_select').length) {
        params.db = CommonParams.get('db');
        requestNaviReload(params);
        return;
    }
    requestNaviReload(params);

    function requestNaviReload (params) {
        var url = $('#pma_navigation').find('a.navigation_url').attr('href');
        $.post(url, params, function (data) {
            if (typeof data !== 'undefined' && data.success) {
                $('#pma_navigation_tree').html(data.message).children('div').show();
                if ($('#pma_navigation_tree').hasClass('synced')) {
                    Navigation.selectCurrentDatabase();
                    Navigation.showCurrent();
                }
                // Fire the callback, if any
                if (typeof callback === 'function') {
                    callback.call();
                }
                Navigation.treeStateUpdate();
            } else {
                Functions.ajaxShowMessage(data.error);
            }
        });
    }
};

Navigation.selectCurrentDatabase = function () {
    var $naviDbSelect = $('#navi_db_select');

    if (!$naviDbSelect.length) {
        return false;
    }

    if (CommonParams.get('db')) { // db selected
        $naviDbSelect.show();
    }

    $naviDbSelect.val(CommonParams.get('db'));
    return $naviDbSelect.val() === CommonParams.get('db');
};

/**
 * Handles any requests to change the page in a branch of a tree
 *
 * This can be called from link click or select change event handlers
 *
 * @param object $this A jQuery object that points to the element that
 * initiated the action of changing the page
 *
 * @return void
 */
Navigation.treePagination = function ($this) {
    var $msgbox = Functions.ajaxShowMessage();
    var isDbSelector = $this.closest('div.pageselector').is('.dbselector');
    var url = 'navigation.php';
    var params = 'ajax_request=true';
    if ($this[0].tagName === 'A') {
        params += PMA_commonParams.get('arg_separator') + $this.getPostData();
    } else { // tagName === 'SELECT'
<<<<<<< HEAD
        url = 'navigation.php';
        params = $this.closest('form').serialize() + CommonParams.get('arg_separator') + 'ajax_request=true';
=======
        params += PMA_commonParams.get('arg_separator') + $this.closest('form').serialize();
>>>>>>> c2453788
    }
    var searchClause = Navigation.FastFilter.getSearchClause();
    if (searchClause) {
        params += CommonParams.get('arg_separator') + 'searchClause=' + encodeURIComponent(searchClause);
    }
    if (isDbSelector) {
        params += CommonParams.get('arg_separator') + 'full=true';
    } else {
        var searchClause2 = Navigation.FastFilter.getSearchClause2($this);
        if (searchClause2) {
            params += CommonParams.get('arg_separator') + 'searchClause2=' + encodeURIComponent(searchClause2);
        }
    }
    $.post(url, params, function (data) {
        if (typeof data !== 'undefined' && data.success) {
            Functions.ajaxRemoveMessage($msgbox);
            var val;
            if (isDbSelector) {
                val = Navigation.FastFilter.getSearchClause();
                $('#pma_navigation_tree')
                    .html(data.message)
                    .children('div')
                    .show();
                if (val) {
                    $('#pma_navigation_tree')
                        .find('li.fast_filter input.searchClause')
                        .val(val);
                }
            } else {
                var $parent = $this.closest('div.list_container').parent();
                val = Navigation.FastFilter.getSearchClause2($this);
                $this.closest('div.list_container').html(
                    $(data.message).children().show()
                );
                if (val) {
                    $parent.find('li.fast_filter input.searchClause').val(val);
                }
                $parent.find('span.pos2_value:first').text(
                    $parent.find('span.pos2_value:last').text()
                );
                $parent.find('span.pos3_value:first').text(
                    $parent.find('span.pos3_value:last').text()
                );
            }
        } else {
            Functions.ajaxShowMessage(data.error);
            Functions.handleRedirectAndReload(data);
        }
        Navigation.treeStateUpdate();
    });
};

/**
 * @var ResizeHandler Custom object that manages the resizing of the navigation
 *
 * XXX: Must only be ever instanciated once
 * XXX: Inside event handlers the 'this' object is accessed as 'event.data.resize_handler'
 */
Navigation.ResizeHandler = function () {
    /**
     * @var int panelWidth Used by the collapser to know where to go
     *                      back to when uncollapsing the panel
     */
    this.panelWidth = 0;
    /**
     * @var string left Used to provide support for RTL languages
     */
    this.left = $('html').attr('dir') === 'ltr' ? 'left' : 'right';
    /**
     * Adjusts the width of the navigation panel to the specified value
     *
     * @param {int} position Navigation width in pixels
     *
     * @return void
     */
    this.setWidth = function (position) {
        var pos = position;
        if (typeof pos !== 'number') {
            pos = 240;
        }
        var $resizer = $('#pma_navigation_resizer');
        var resizerWidth = $resizer.width();
        var $collapser = $('#pma_navigation_collapser');
        var windowWidth = $(window).width();
        $('#pma_navigation').width(pos);
        $('body').css('margin-' + this.left, pos + 'px');
        // Issue #15127 : Adding fixed positioning to menubar
        // Issue #15570 : Panels on homescreen go underneath of floating menubar
        $('#floating_menubar')
            .css('margin-' + this.left, $('#pma_navigation').width() + $('#pma_navigation_resizer').width())
            .css(this.left, 0)
            .css({
                'position': 'fixed',
                'top': 0,
                'width': '100%',
                'z-index': 99
            })
            .append($('#serverinfo'))
            .append($('#topmenucontainer'));
        // Allow the DOM to render, then adjust the padding on the body
        setTimeout(function () {
            $('body').css(
                'padding-top',
                $('#floating_menubar').outerHeight(true)
            );
        }, 2);
        $('#pma_console')
            .css('margin-' + this.left, (pos + resizerWidth) + 'px');
        $resizer.css(this.left, pos + 'px');
        if (pos === 0) {
            $collapser
                .css(this.left, pos + resizerWidth)
                .html(this.getSymbol(pos))
                .prop('title', Messages.strShowPanel);
        } else if (windowWidth > 768) {
            $collapser
                .css(this.left, pos)
                .html(this.getSymbol(pos))
                .prop('title', Messages.strHidePanel);
            $('#pma_navigation_resizer').css({ 'width': '3px' });
        } else {
            $collapser
                .css(this.left, windowWidth - 22)
                .html(this.getSymbol(100))
                .prop('title', Messages.strHidePanel);
            $('#pma_navigation').width(windowWidth);
            $('body').css('margin-' + this.left, '0px');
            $('#pma_navigation_resizer').css({ 'width': '0px' });
        }
        setTimeout(function () {
            $(window).trigger('resize');
        }, 4);
    };
    /**
     * Returns the horizontal position of the mouse,
     * relative to the outer side of the navigation panel
     *
     * @param int pos Navigation width in pixels
     *
     * @return void
     */
    this.getPos = function (event) {
        var pos = event.pageX;
        var windowWidth = $(window).width();
        var windowScroll = $(window).scrollLeft();
        pos = pos - windowScroll;
        if (this.left !== 'left') {
            pos = windowWidth - event.pageX;
        }
        if (pos < 0) {
            pos = 0;
        } else if (pos + 100 >= windowWidth) {
            pos = windowWidth - 100;
        } else {
            this.panelWidth = 0;
        }
        return pos;
    };
    /**
     * Returns the HTML code for the arrow symbol used in the collapser
     *
     * @param int width The width of the panel
     *
     * @return string
     */
    this.getSymbol = function (width) {
        if (this.left === 'left') {
            if (width === 0) {
                return '&rarr;';
            } else {
                return '&larr;';
            }
        } else {
            if (width === 0) {
                return '&larr;';
            } else {
                return '&rarr;';
            }
        }
    };
    /**
     * Event handler for initiating a resize of the panel
     *
     * @param object e Event data (contains a reference to Navigation.ResizeHandler)
     *
     * @return void
     */
    this.mousedown = function (event) {
        event.preventDefault();
        $(document)
            .on('mousemove', { 'resize_handler': event.data.resize_handler },
                $.throttle(event.data.resize_handler.mousemove, 4))
            .on('mouseup', { 'resize_handler': event.data.resize_handler },
                event.data.resize_handler.mouseup);
        $('body').css('cursor', 'col-resize');
    };
    /**
     * Event handler for terminating a resize of the panel
     *
     * @param object e Event data (contains a reference to Navigation.ResizeHandler)
     *
     * @return void
     */
    this.mouseup = function (event) {
        $('body').css('cursor', '');
        Functions.configSet('NavigationWidth', event.data.resize_handler.getPos(event));
        $('#topmenu').menuResizer('resize');
        $(document)
            .off('mousemove')
            .off('mouseup');
    };
    /**
     * Event handler for updating the panel during a resize operation
     *
     * @param object e Event data (contains a reference to Navigation.ResizeHandler)
     *
     * @return void
     */
    this.mousemove = function (event) {
        event.preventDefault();
        if (event.data && event.data.resize_handler) {
            var pos = event.data.resize_handler.getPos(event);
            event.data.resize_handler.setWidth(pos);
        }
    };
    /**
     * Event handler for collapsing the panel
     *
     * @param object e Event data (contains a reference to Navigation.ResizeHandler)
     *
     * @return void
     */
    this.collapse = function (event) {
        event.preventDefault();
        var panelWidth = event.data.resize_handler.panelWidth;
        var width = $('#pma_navigation').width();
        if (width === 0 && panelWidth === 0) {
            panelWidth = 240;
        }
        Functions.configSet('NavigationWidth', panelWidth);
        event.data.resize_handler.setWidth(panelWidth);
        event.data.resize_handler.panelWidth = width;
    };
    /**
     * Event handler for resizing the navigation tree height on window resize
     *
     * @return void
     */
    this.treeResize = function () {
        var $nav = $('#pma_navigation');
        var $navTree = $('#pma_navigation_tree');
        var $navHeader = $('#pma_navigation_header');
        var $navTreeContent = $('#pma_navigation_tree_content');
        var height = ($nav.height() - $navHeader.height());

        height = height > 50 ? height : 800; // keep min. height
        $navTree.height(height);
        if ($navTreeContent.length > 0) {
            $navTreeContent.height(height - $navTreeContent.position().top);
        } else {
            // TODO: in fast filter search response there is no #pma_navigation_tree_content, needs to be added in php
            $navTree.css({
                'overflow-y': 'auto'
            });
        }
        // Set content bottom space beacuse of console
        $('body').css('margin-bottom', $('#pma_console').height() + 'px');
    };
    // Hide the pma_navigation initially when loaded on mobile
    if ($(window).width() < 768) {
        this.setWidth(0);
    } else {
        this.setWidth(Functions.configGet('NavigationWidth', false));
        $('#topmenu').menuResizer('resize');
    }
    // Register the events for the resizer and the collapser
    $(document).on('mousedown', '#pma_navigation_resizer', { 'resize_handler': this }, this.mousedown);
    $(document).on('click', '#pma_navigation_collapser', { 'resize_handler': this }, this.collapse);

    // Add the correct arrow symbol to the collapser
    $('#pma_navigation_collapser').html(this.getSymbol($('#pma_navigation').width()));
    // Fix navigation tree height
    $(window).on('resize', this.treeResize);
    // need to call this now and then, browser might decide
    // to show/hide horizontal scrollbars depending on page content width
    setInterval(this.treeResize, 2000);
    this.treeResize();
};

/**
 * @var object FastFilter Handles the functionality that allows filtering
 *                            of the items in a branch of the navigation tree
 */
Navigation.FastFilter = {
    /**
     * Construct for the asynchronous fast filter functionality
     *
     * @param object $this        A jQuery object pointing to the list container
     *                            which is the nearest parent of the fast filter
     * @param string searchClause The query string for the filter
     *
     * @return new Navigation.FastFilter.Filter object
     */
    Filter: function ($this, searchClause) {
        /**
         * @var object $this A jQuery object pointing to the list container
         *                   which is the nearest parent of the fast filter
         */
        this.$this = $this;
        /**
         * @var bool searchClause The query string for the filter
         */
        this.searchClause = searchClause;
        /**
         * @var object $clone A clone of the original contents
         *                    of the navigation branch before
         *                    the fast filter was applied
         */
        this.$clone = $this.clone();
        /**
         * @var object xhr A reference to the ajax request that is currently running
         */
        this.xhr = null;
        /**
         * @var int timeout Used to delay the request for asynchronous search
         */
        this.timeout = null;

        var $filterInput = $this.find('li.fast_filter input.searchClause');
        if ($filterInput.length !== 0 &&
            $filterInput.val() !== '' &&
            $filterInput.val() !== $filterInput[0].defaultValue
        ) {
            this.request();
        }
    },
    /**
     * Gets the query string from the database fast filter form
     *
     * @return string
     */
    getSearchClause: function () {
        var retval = '';
        var $input = $('#pma_navigation_tree')
            .find('li.fast_filter.db_fast_filter input.searchClause');
        if ($input.length && $input.val() !== $input[0].defaultValue) {
            retval = $input.val();
        }
        return retval;
    },
    /**
     * Gets the query string from a second level item's fast filter form
     * The retrieval is done by trasversing the navigation tree backwards
     *
     * @return string
     */
    getSearchClause2: function ($this) {
        var $filterContainer = $this.closest('div.list_container');
        var $filterInput = $([]);
        if ($filterContainer
            .find('li.fast_filter:not(.db_fast_filter) input.searchClause')
            .length !== 0) {
            $filterInput = $filterContainer
                .find('li.fast_filter:not(.db_fast_filter) input.searchClause');
        }
        var searchClause2 = '';
        if ($filterInput.length !== 0 &&
            $filterInput.first().val() !== $filterInput[0].defaultValue
        ) {
            searchClause2 = $filterInput.val();
        }
        return searchClause2;
    },
    /**
     * @var hash events A list of functions that are bound to DOM events
     *                  at the top of this file
     */
    events: {
        focus: function () {
            var $obj = $(this).closest('div.list_container');
            if (! $obj.data('fastFilter')) {
                $obj.data(
                    'fastFilter',
                    new Navigation.FastFilter.Filter($obj, $(this).val())
                );
            }
            if ($(this).val() === this.defaultValue) {
                $(this).val('');
            } else {
                $(this).trigger('select');
            }
        },
        blur: function () {
            if ($(this).val() === '') {
                $(this).val(this.defaultValue);
            }
            var $obj = $(this).closest('div.list_container');
            if ($(this).val() === this.defaultValue && $obj.data('fastFilter')) {
                $obj.data('fastFilter').restore();
            }
        },
        keyup: function (event) {
            var $obj = $(this).closest('div.list_container');
            var str = '';
            if ($(this).val() !== this.defaultValue && $(this).val() !== '') {
                $obj.find('div.pageselector').hide();
                str = $(this).val();
            }

            /**
             * FIXME at the server level a value match is done while on
             * the client side it is a regex match. These two should be aligned
             */

            // regex used for filtering.
            var regex;
            try {
                regex = new RegExp(str, 'i');
            } catch (err) {
                return;
            }

            // this is the div that houses the items to be filtered by this filter.
            var outerContainer;
            if ($(this).closest('li.fast_filter').is('.db_fast_filter')) {
                outerContainer = $('#pma_navigation_tree_content');
            } else {
                outerContainer = $obj;
            }

            // filters items that are directly under the div as well as grouped in
            // groups. Does not filter child items (i.e. a database search does
            // not filter tables)
            var itemFilter = function ($curr) {
                $curr.children('ul').children('li.navGroup').each(function () {
                    $(this).children('div.list_container').each(function () {
                        itemFilter($(this)); // recursive
                    });
                });
                $curr.children('ul').children('li').children('a').not('.container').each(function () {
                    if (regex.test($(this).text())) {
                        $(this).parent().show().removeClass('hidden');
                    } else {
                        $(this).parent().hide().addClass('hidden');
                    }
                });
            };
            itemFilter(outerContainer);

            // hides containers that does not have any visible children
            var containerFilter = function ($curr) {
                $curr.children('ul').children('li.navGroup').each(function () {
                    var $group = $(this);
                    $group.children('div.list_container').each(function () {
                        containerFilter($(this)); // recursive
                    });
                    $group.show().removeClass('hidden');
                    if ($group.children('div.list_container').children('ul')
                        .children('li').not('.hidden').length === 0) {
                        $group.hide().addClass('hidden');
                    }
                });
            };
            containerFilter(outerContainer);

            if ($(this).val() !== this.defaultValue && $(this).val() !== '') {
                if (! $obj.data('fastFilter')) {
                    $obj.data(
                        'fastFilter',
                        new Navigation.FastFilter.Filter($obj, $(this).val())
                    );
                } else {
                    if (event.keyCode === 13) {
                        $obj.data('fastFilter').update($(this).val());
                    }
                }
            } else if ($obj.data('fastFilter')) {
                $obj.data('fastFilter').restore(true);
            }
            // update filter state
            var filterName;
            if ($(this).attr('name') === 'searchClause2') {
                filterName = $(this).siblings('input[name=aPath]').val();
            } else {
                filterName = 'dbFilter';
            }
            Navigation.filterStateUpdate(filterName, $(this).val());
        },
        clear: function (event) {
            event.stopPropagation();
            // Clear the input and apply the fast filter with empty input
            var filter = $(this).closest('div.list_container').data('fastFilter');
            if (filter) {
                filter.restore();
            }
            var value = $(this).prev()[0].defaultValue;
            $(this).prev().val(value).trigger('keyup');
        }
    }
};
/**
 * Handles a change in the search clause
 *
 * @param string searchClause The query string for the filter
 *
 * @return void
 */
Navigation.FastFilter.Filter.prototype.update = function (searchClause) {
    if (this.searchClause !== searchClause) {
        this.searchClause = searchClause;
        this.request();
    }
};
/**
 * After a delay of 250mS, initiates a request to retrieve search results
 * Multiple calls to this function will always abort the previous request
 *
 * @return void
 */
Navigation.FastFilter.Filter.prototype.request = function () {
    var self = this;
    if (self.$this.find('li.fast_filter').find('img.throbber').length === 0) {
        self.$this.find('li.fast_filter').append(
            $('<div class="throbber"></div>').append(
                $('#pma_navigation_content')
                    .find('img.throbber')
                    .clone()
                    .css({ visibility: 'visible', display: 'block' })
            )
        );
    }
    if (self.xhr) {
        self.xhr.abort();
    }
    var url = $('#pma_navigation').find('a.navigation_url').attr('href');
    var params = self.$this.find('> ul > li > form.fast_filter').first().serialize();

    if (self.$this.find('> ul > li > form.fast_filter:first input[name=searchClause]').length === 0) {
        var $input = $('#pma_navigation_tree').find('li.fast_filter.db_fast_filter input.searchClause');
        if ($input.length && $input.val() !== $input[0].defaultValue) {
            params += CommonParams.get('arg_separator') + 'searchClause=' + encodeURIComponent($input.val());
        }
    }
    self.xhr = $.ajax({
        url: url,
        type: 'post',
        dataType: 'json',
        data: params,
        complete: function (jqXHR, status) {
            if (status !== 'abort') {
                var data = JSON.parse(jqXHR.responseText);
                self.$this.find('li.fast_filter').find('div.throbber').remove();
                if (data && data.results) {
                    self.swap.apply(self, [data.message]);
                }
            }
        }
    });
};
/**
 * Replaces the contents of the navigation branch with the search results
 *
 * @param string list The search results
 *
 * @return void
 */
Navigation.FastFilter.Filter.prototype.swap = function (list) {
    this.$this
        .html($(list).html())
        .children()
        .show()
        .end()
        .find('li.fast_filter input.searchClause')
        .val(this.searchClause);
    this.$this.data('fastFilter', this);
};
/**
 * Restores the navigation to the original state after the fast filter is cleared
 *
 * @param bool focus Whether to also focus the input box of the fast filter
 *
 * @return void
 */
Navigation.FastFilter.Filter.prototype.restore = function (focus) {
    if (this.$this.children('ul').first().hasClass('search_results')) {
        this.$this.html(this.$clone.html()).children().show();
        this.$this.data('fastFilter', this);
        if (focus) {
            this.$this.find('li.fast_filter input.searchClause').trigger('focus');
        }
    }
    this.searchClause = '';
    this.$this.find('div.pageselector').show();
    this.$this.find('div.throbber').remove();
};

/**
 * Show full name when cursor hover and name not shown completely
 *
 * @param object $containerELem Container element
 *
 * @return void
 */
Navigation.showFullName = function ($containerELem) {
    $containerELem.find('.hover_show_full').on('mouseenter', function () {
        /** mouseenter */
        var $this = $(this);
        var thisOffset = $this.offset();
        if ($this.text() === '') {
            return;
        }
        var $parent = $this.parent();
        if (($parent.offset().left + $parent.outerWidth())
           < (thisOffset.left + $this.outerWidth())) {
            var $fullNameLayer = $('#full_name_layer');
            if ($fullNameLayer.length === 0) {
                $('body').append('<div id="full_name_layer" class="hide"></div>');
                $('#full_name_layer').mouseleave(function () {
                    /** mouseleave */
                    $(this).addClass('hide')
                        .removeClass('hovering');
                }).on('mouseenter', function () {
                    /** mouseenter */
                    $(this).addClass('hovering');
                });
                $fullNameLayer = $('#full_name_layer');
            }
            $fullNameLayer.removeClass('hide');
            $fullNameLayer.css({ left: thisOffset.left, top: thisOffset.top });
            $fullNameLayer.html($this.clone());
            setTimeout(function () {
                if (! $fullNameLayer.hasClass('hovering')) {
                    $fullNameLayer.trigger('mouseleave');
                }
            }, 200);
        }
    });
};<|MERGE_RESOLUTION|>--- conflicted
+++ resolved
@@ -1075,12 +1075,7 @@
     if ($this[0].tagName === 'A') {
         params += PMA_commonParams.get('arg_separator') + $this.getPostData();
     } else { // tagName === 'SELECT'
-<<<<<<< HEAD
-        url = 'navigation.php';
-        params = $this.closest('form').serialize() + CommonParams.get('arg_separator') + 'ajax_request=true';
-=======
         params += PMA_commonParams.get('arg_separator') + $this.closest('form').serialize();
->>>>>>> c2453788
     }
     var searchClause = Navigation.FastFilter.getSearchClause();
     if (searchClause) {
