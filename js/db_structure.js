/* vim: set expandtab sw=4 ts=4 sts=4: */
/**
 * @fileoverview    functions used on the database structure page
 * @name            Database Structure
 *
 * @requires    jQuery
 * @requires    jQueryUI
 * @required    js/functions.js
 */

/**
 * AJAX scripts for db_structure.php
 *
 * Actions ajaxified here:
 * Drop Database
 * Truncate Table
 * Drop Table
 *
 */

/**
 * Unbind all event handlers before tearing down a page
 */
AJAX.registerTeardown('db_structure.js', function () {
    $(document).off('click', 'a.truncate_table_anchor.ajax');
    $(document).off('click', 'a.drop_table_anchor.ajax');
    $(document).off('click', '#real_end_input');
    $(document).off('click', 'a.favorite_table_anchor.ajax');
    $(document).off('click', '#printView');
    $('a.real_row_count').off('click');
    $('a.row_count_sum').off('click');
    $('select[name=submit_mult]').off('change');
    $('#filterText').off('keyup');
});

/**
 * Adjust number of rows and total size in the summary
 * when truncating, creating, dropping or inserting into a table
 */
function PMA_adjustTotals () {
    var byteUnits = [
        PMA_messages.strB,
        PMA_messages.strKiB,
        PMA_messages.strMiB,
        PMA_messages.strGiB,
        PMA_messages.strTiB,
        PMA_messages.strPiB,
        PMA_messages.strEiB
    ];
    /**
     * @var $allTr jQuery object that references all the rows in the list of tables
     */
    var $allTr = $('#tablesForm').find('table.data tbody:first tr');
    // New summary values for the table
    var tableSum = $allTr.size();
    var rowsSum = 0;
    var sizeSum = 0;
    var overheadSum = 0;
    var rowSumApproximated = false;

    $allTr.each(function () {
        var $this = $(this);
        var i;
        var tmpVal;
        // Get the number of rows for this SQL table
        var strRows = $this.find('.tbl_rows').text();
        // If the value is approximated
        if (strRows.indexOf('~') === 0) {
            rowSumApproximated = true;
            // The approximated value contains a preceding ~ (Eg 100 --> ~100)
            strRows = strRows.substring(1, strRows.length);
        }
        strRows = strRows.replace(/[,.]/g, '');
        var intRow = parseInt(strRows, 10);
        if (! isNaN(intRow)) {
            rowsSum += intRow;
        }
        // Extract the size and overhead
        var valSize         = 0;
        var valOverhead     = 0;
        var strSize         = $.trim($this.find('.tbl_size span:not(.unit)').text());
        var strSizeUnit     = $.trim($this.find('.tbl_size span.unit').text());
        var strOverhead     = $.trim($this.find('.tbl_overhead span:not(.unit)').text());
        var strOverheadUnit = $.trim($this.find('.tbl_overhead span.unit').text());
        // Given a value and a unit, such as 100 and KiB, for the table size
        // and overhead calculate their numeric values in bytes, such as 102400
        for (i = 0; i < byteUnits.length; i++) {
            if (strSizeUnit === byteUnits[i]) {
                tmpVal = parseFloat(strSize);
                valSize = tmpVal * Math.pow(1024, i);
                break;
            }
        }
        for (i = 0; i < byteUnits.length; i++) {
            if (strOverheadUnit === byteUnits[i]) {
                tmpVal = parseFloat(strOverhead);
                valOverhead = tmpVal * Math.pow(1024, i);
                break;
            }
        }
        sizeSum += valSize;
        overheadSum += valOverhead;
    });
    // Add some commas for readability:
    // 1000000 becomes 1,000,000
    var strRowSum = rowsSum + '';
    var regex = /(\d+)(\d{3})/;
    while (regex.test(strRowSum)) {
        strRowSum = strRowSum.replace(regex, '$1' + ',' + '$2');
    }
    // If approximated total value add ~ in front
    if (rowSumApproximated) {
        strRowSum = '~' + strRowSum;
    }
    // Calculate the magnitude for the size and overhead values
    var size_magnitude = 0;
    var overhead_magnitude = 0;
    while (sizeSum >= 1024) {
        sizeSum /= 1024;
        size_magnitude++;
    }
    while (overheadSum >= 1024) {
        overheadSum /= 1024;
        overhead_magnitude++;
    }

    sizeSum = Math.round(sizeSum * 10) / 10;
    overheadSum = Math.round(overheadSum * 10) / 10;

    // Update summary with new data
    var $summary = $('#tbl_summary_row');
    $summary.find('.tbl_num').text(PMA_sprintf(PMA_messages.strNTables, tableSum));
    if (rowSumApproximated) {
        $summary.find('.row_count_sum').text(strRowSum);
    } else {
        $summary.find('.tbl_rows').text(strRowSum);
    }
    $summary.find('.tbl_size').text(sizeSum + ' ' + byteUnits[size_magnitude]);
    $summary.find('.tbl_overhead').text(overheadSum + ' ' + byteUnits[overhead_magnitude]);
}

/**
 * Gets the real row count for a table or DB.
 * @param object $target Target for appending the real count value.
 */
function PMA_fetchRealRowCount ($target) {
    var $throbber = $('#pma_navigation').find('.throbber')
        .first()
        .clone()
        .css({ visibility: 'visible', display: 'inline-block' })
        .click(false);
    $target.html($throbber);
    $.ajax({
        type: 'GET',
        url: $target.attr('href'),
        cache: false,
        dataType: 'json',
        success: function (response) {
            if (response.success) {
                // If to update all row counts for a DB.
                if (response.real_row_count_all) {
                    $.each(JSON.parse(response.real_row_count_all),
                        function (index, table) {
                            // Update each table row count.
                            $('table.data td[data-table*="' + table.table + '"]')
                                .text(table.row_count);
                        }
                    );
                }
                // If to update a particular table's row count.
                if (response.real_row_count) {
                    // Append the parent cell with real row count.
                    $target.parent().text(response.real_row_count);
                }
                // Adjust the 'Sum' displayed at the bottom.
                PMA_adjustTotals();
            } else {
                PMA_ajaxShowMessage(PMA_messages.strErrorRealRowCount);
            }
        },
        error: function () {
            PMA_ajaxShowMessage(PMA_messages.strErrorRealRowCount);
        }
    });
}

AJAX.registerOnload('db_structure.js', function () {
/**
 * function to open the confirmation dialog for making table consistent with central list
 *
 * @param string   msg     message text to be displayed to user
 * @param function success function to be called on success
 *
 */
    var jqConfirm = function (msg, success) {
        var dialogObj = $('<div class=\'hide\'>' + msg + '</div>');
        $('body').append(dialogObj);
        var buttonOptions = {};
        buttonOptions[PMA_messages.strContinue] = function () {
            success();
            $(this).dialog('close');
        };
        buttonOptions[PMA_messages.strCancel] = function () {
            $(this).dialog('close');
            $('#tablesForm')[0].reset();
        };
        $(dialogObj).dialog({
            resizable: false,
            modal: true,
            title: PMA_messages.confirmTitle,
            buttons: buttonOptions
        });
    };

    /**
* Filtering tables on table listing of particular database
*
*/
    $('#filterText').keyup(function () {
        var filterInput = $(this).val().toUpperCase();
        var structureTable = $('#structureTable')[0];
        $('#structureTable tbody tr').each(function () {
            var tr = $(this);
            var a = tr.find('a')[0];
            if (a) {
                if (a.text.trim().toUpperCase().indexOf(filterInput) > -1) {
<<<<<<< HEAD
                    tr[0].style.display = '';
                } else {
                    tr[0].style.display = 'none';
=======
                    tr[0].style.display = "";
                    tr.find('input.checkall').removeClass('row-hidden').trigger('change');
                } else {
                    tr[0].style.display = "none";
                    tr.find('input.checkall').addClass('row-hidden').prop('checked', false).trigger('change');
                    tr.removeClass('marked');
>>>>>>> 7a17da0f
                }
            }
        });
    });

    /**
 *  Event handler on select of "Make consistent with central list"
 */
    $('select[name=submit_mult]').change(function (event) {
        if ($(this).val() === 'make_consistent_with_central_list') {
            event.preventDefault();
            event.stopPropagation();
            jqConfirm(
                PMA_messages.makeConsistentMessage, function () {
                    $('#tablesForm').submit();
                }
            );
            return false;
        } else if ($(this).val() === 'copy_tbl' || $(this).val() === 'add_prefix_tbl' || $(this).val() === 'replace_prefix_tbl' || $(this).val() === 'copy_tbl_change_prefix') {
            event.preventDefault();
            event.stopPropagation();
            if ($('input[name="selected_tbl[]"]:checked').length === 0) {
                return false;
            }
            var formData = $('#tablesForm').serialize();
            var modalTitle = '';
            if ($(this).val() === 'copy_tbl') {
                modalTitle = PMA_messages.strCopyTablesTo;
            } else if ($(this).val() === 'add_prefix_tbl') {
                modalTitle = PMA_messages.strAddPrefix;
            } else if ($(this).val() === 'replace_prefix_tbl') {
                modalTitle = PMA_messages.strReplacePrefix;
            } else if ($(this).val() === 'copy_tbl_change_prefix') {
                modalTitle = PMA_messages.strCopyPrefix;
            }
            $.ajax({
                type: 'POST',
                url: 'db_structure.php',
                dataType: 'html',
                data: formData

            }).done(function (data) {
                var dialogObj = $('<div class=\'hide\'>' + data + '</div>');
                $('body').append(dialogObj);
                var buttonOptions = {};
                buttonOptions[PMA_messages.strContinue] = function () {
                    $('#ajax_form').submit();
                    $(this).dialog('close');
                };
                buttonOptions[PMA_messages.strCancel] = function () {
                    $(this).dialog('close');
                    $('#tablesForm')[0].reset();
                };
                $(dialogObj).dialog({
                    minWidth: 500,
                    resizable: false,
                    modal: true,
                    title: modalTitle,
                    buttons: buttonOptions
                });
            });
        } else {
            $('#tablesForm').submit();
        }
    });

    /**
     * Ajax Event handler for 'Truncate Table'
     */
    $(document).on('click', 'a.truncate_table_anchor.ajax', function (event) {
        event.preventDefault();

        /**
         * @var $this_anchor Object  referring to the anchor clicked
         */
        var $this_anchor = $(this);

        // extract current table name and build the question string
        /**
         * @var curr_table_name String containing the name of the table to be truncated
         */
        var curr_table_name = $this_anchor.parents('tr').children('th').children('a').text();
        /**
         * @var question    String containing the question to be asked for confirmation
         */
        var question = PMA_messages.strTruncateTableStrongWarning + ' ' +
            PMA_sprintf(PMA_messages.strDoYouReally, 'TRUNCATE `' + escapeHtml(curr_table_name) + '`') +
            getForeignKeyCheckboxLoader();

        $this_anchor.PMA_confirm(question, $this_anchor.attr('href'), function (url) {
            PMA_ajaxShowMessage(PMA_messages.strProcessingRequest);

            var params = getJSConfirmCommonParam(this);

            $.post(url, params, function (data) {
                if (typeof data !== 'undefined' && data.success === true) {
                    PMA_ajaxShowMessage(data.message);
                    // Adjust table statistics
                    var $tr = $this_anchor.closest('tr');
                    $tr.find('.tbl_rows').text('0');
                    $tr.find('.tbl_size, .tbl_overhead').text('-');
                    // Fetch inner span of this anchor
                    // and replace the icon with its disabled version
                    var span = $this_anchor.html().replace(/b_empty/, 'bd_empty');
                    // To disable further attempts to truncate the table,
                    // replace the a element with its inner span (modified)
                    $this_anchor
                        .replaceWith(span)
                        .removeClass('truncate_table_anchor');
                    PMA_adjustTotals();
                } else {
                    PMA_ajaxShowMessage(PMA_messages.strErrorProcessingRequest + ' : ' + data.error, false);
                }
            }); // end $.post()
        }, loadForeignKeyCheckbox); // end $.PMA_confirm()
    }); // end of Truncate Table Ajax action

    /**
     * Ajax Event handler for 'Drop Table' or 'Drop View'
     */
    $(document).on('click', 'a.drop_table_anchor.ajax', function (event) {
        event.preventDefault();

        var $this_anchor = $(this);

        // extract current table name and build the question string
        /**
         * @var $curr_row    Object containing reference to the current row
         */
        var $curr_row = $this_anchor.parents('tr');
        /**
         * @var curr_table_name String containing the name of the table to be truncated
         */
        var curr_table_name = $curr_row.children('th').children('a').text();
        /**
         * @var is_view Boolean telling if we have a view
         */
        var is_view = $curr_row.hasClass('is_view') || $this_anchor.hasClass('view');
        /**
         * @var question    String containing the question to be asked for confirmation
         */
        var question;
        if (! is_view) {
            question = PMA_messages.strDropTableStrongWarning + ' ' +
                PMA_sprintf(PMA_messages.strDoYouReally, 'DROP TABLE `' + escapeHtml(curr_table_name) + '`');
        } else {
            question =
                PMA_sprintf(PMA_messages.strDoYouReally, 'DROP VIEW `' + escapeHtml(curr_table_name) + '`');
        }
        question += getForeignKeyCheckboxLoader();

        $this_anchor.PMA_confirm(question, $this_anchor.attr('href'), function (url) {
            var $msg = PMA_ajaxShowMessage(PMA_messages.strProcessingRequest);

            var params = getJSConfirmCommonParam(this);

            $.post(url, params, function (data) {
                if (typeof data !== 'undefined' && data.success === true) {
                    PMA_ajaxShowMessage(data.message);
                    $curr_row.hide('medium').remove();
                    PMA_adjustTotals();
                    PMA_reloadNavigation();
                    PMA_ajaxRemoveMessage($msg);
                } else {
                    PMA_ajaxShowMessage(PMA_messages.strErrorProcessingRequest + ' : ' + data.error, false);
                }
            }); // end $.post()
        }, loadForeignKeyCheckbox); // end $.PMA_confirm()
    }); // end of Drop Table Ajax action

    /**
     * Attach Event Handler for 'Print' link
     */
    $(document).on('click', '#printView', function (event) {
        event.preventDefault();

        // Take to preview mode
        printPreview();
    }); // end of Print View action

    // Calculate Real End for InnoDB
    /**
     * Ajax Event handler for calculating the real end for a InnoDB table
     *
     */
    $(document).on('click', '#real_end_input', function (event) {
        event.preventDefault();

        /**
         * @var question    String containing the question to be asked for confirmation
         */
        var question = PMA_messages.strOperationTakesLongTime;

        $(this).PMA_confirm(question, '', function () {
            return true;
        });
        return false;
    }); // end Calculate Real End for InnoDB

    // Add tooltip to favorite icons.
    $('.favorite_table_anchor').each(function () {
        PMA_tooltip(
            $(this),
            'a',
            $(this).attr('title')
        );
    });

    // Get real row count via Ajax.
    $('a.real_row_count').on('click', function (event) {
        event.preventDefault();
        PMA_fetchRealRowCount($(this));
    });
    // Get all real row count.
    $('a.row_count_sum').on('click', function (event) {
        event.preventDefault();
        PMA_fetchRealRowCount($(this));
    });
}); // end $()<|MERGE_RESOLUTION|>--- conflicted
+++ resolved
@@ -224,18 +224,12 @@
             var a = tr.find('a')[0];
             if (a) {
                 if (a.text.trim().toUpperCase().indexOf(filterInput) > -1) {
-<<<<<<< HEAD
                     tr[0].style.display = '';
+                    tr.find('input.checkall').removeClass('row-hidden').trigger('change');
                 } else {
                     tr[0].style.display = 'none';
-=======
-                    tr[0].style.display = "";
-                    tr.find('input.checkall').removeClass('row-hidden').trigger('change');
-                } else {
-                    tr[0].style.display = "none";
                     tr.find('input.checkall').addClass('row-hidden').prop('checked', false).trigger('change');
                     tr.removeClass('marked');
->>>>>>> 7a17da0f
                 }
             }
         });
