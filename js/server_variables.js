function editVariable(link) {
    var varName = $(link).parent().parent().find('th:first').first().text().replace(/ /g,'_');
    var mySaveLink = $(saveLink);
    var myCancelLink = $(cancelLink);
    var $cell = $(link).parent();
    
    $cell.addClass('edit');
    // remove edit link
    $cell.find('a.editLink').remove();
    
    mySaveLink.click(function() {
        $.get('server_variables.php?' + url_query,
          { ajax_request: true, type: 'setval', varName: varName, varValue: $cell.find('input').attr('value') },
          function(data) {
            if(data.success) $cell.html(data.variable);
            else {
                PMA_ajaxShowMessage(data.error);
                $cell.html($cell.find('span.oldContent').html());
            }
            $cell.removeClass('edit');
          },
          'json'
        );
        return false;
    });
    
    myCancelLink.click(function() {
        $cell.html($cell.find('span.oldContent').html());
        $cell.removeClass('edit');
        return false;
    });
          
    
    $.get('server_variables.php?' + url_query,
          { ajax_request: true, type: 'getval', varName: varName },
          function(data) {
              // hide original content
              $cell.html('<span class="oldContent" style="display:none;">' + $cell.html() + '</span>');
              // put edit field and save/cancel link
              $cell.prepend('<table class="serverVariableEditTable" border="0"><tr><td></td><td style="width:100%;"><input type="text" value="' + data + '"/></td></tr</table>');
              $cell.find('table td:first').append(mySaveLink);
              $cell.find('table td:first').append(myCancelLink);
          }
    );
          
    return false;
}

$(function() {    
    var textFilter=null;
    var odd_row=false;
    var testString = 'abcdefghijklmnopqrstuvwxyz0123456789,ABCEFGHIJKLMOPQRSTUVWXYZ';
    var $tmpDiv;
    var charWidth;
    
    // Global vars
<<<<<<< HEAD
    editLink = '<a href="#" class="editLink" onclick="return editVariable(this);"><img src="'+pmaThemeImage+'b_edit.png" alt="" width="16" height="16"> '+PMA_messages['strEdit']+'</a>';
    saveLink = '<a href="#" class="saveLink"><img src="'+pmaThemeImage+'b_save.png" alt="" width="16" height="16"> '+PMA_messages['strSave']+'</a> ';
    cancelLink = '<a href="#" class="cancelLink"><img src="'+pmaThemeImage+'b_close.png" alt="" width="16" height="16"> '+PMA_messages['strCancel']+'</a> ';
=======
    editLink = '<a href="#" class="editLink" onclick="return editVariable(this);"><img class="icon ic_b_edit" src="themes/dot.gif" alt=""> '+PMA_messages['strEdit']+'</a>';
    saveLink = '<a href="#" class="saveLink"><img class="icon ic_b_save" src="themes/dot.gif" alt=""> '+PMA_messages['strSave']+'</a> ';
    cancelLink = '<a href="#" class="cancelLink"><img class="icon ic_b_close" src="themes/dot.gif" alt=""> '+PMA_messages['strCancel']+'</a> ';
>>>>>>> a4064cd8


    $.ajaxSetup({
        cache:false
    });
    
    /* Variable editing */
    if(isSuperuser) {
        $('table.data tbody tr td:nth-child(2)').hover(
            function() {
                // Only add edit element if it is the global value, not session value and not when the element is being edited
                if($(this).parent().children('th').length > 0 && ! $(this).hasClass('edit'))
                    $(this).prepend(editLink);
            },
            function() {
                $(this).find('a.editLink').remove();
            }
        );
    }
    
    /*** This code snippet takes care that the table stays readable. It cuts off long strings the table overlaps the window size ***/
    $('table.data').after($tmpDiv=$('<span>'+testString+'</span>'));
    charWidth = $tmpDiv.width() / testString.length;
    $tmpDiv.remove();
    
    $(window).resize(limitTableWidth);
    limitTableWidth();
    
    function limitTableWidth() {
        var fulltext;
        var charDiff;
        var maxTableWidth;
        var $tmpTable;
        
        $('table.data').after($tmpTable=$('<table id="testTable" style="width:100%;"><tr><td>'+testString+'</td></tr></table>'));
        maxTableWidth = $('#testTable').width(); 
        $tmpTable.remove();
        charDiff =  ($('table.data').width()-maxTableWidth) / charWidth;
        
        if($('body').innerWidth() < $('table.data').width()+10 || $('body').innerWidth() > $('table.data').width()+20) {
            var maxChars=0;
            
            $('table.data tbody tr td:nth-child(2)').each(function() {
                maxChars=Math.max($(this).text().length,maxChars);
            });
            
            // Do not resize smaller if there's only 50 chars displayed already
            if(charDiff > 0 && maxChars < 50) return;
            
            $('table.data tbody tr td:nth-child(2)').each(function() {
                if((charDiff>0 && $(this).text().length > maxChars-charDiff) || (charDiff<0 && $(this).find('abbr.cutoff').length>0)) {
                    if($(this).find('abbr.cutoff').length > 0)
                        fulltext = $(this).find('abbr.cutoff').attr('title');
                    else {
                        fulltext = $(this).text();
                        // Do not cut off elements with html in it and hope they are not too long
                        if(fulltext.length != $(this).html().length) return 0;
                    }
                    
                    if(fulltext.length < maxChars-charDiff)
                        $(this).html(fulltext);
                    else $(this).html('<abbr class="cutoff" title="'+fulltext+'">'+fulltext.substr(0,maxChars-charDiff-3)+'...</abbr>');
                }
            });
        }
    }
    
    // Filter options are invisible for disabled js users
    $('fieldset#tableFilter').css('display','');
    
    $('#filterText').keyup(function(e) {
        if($(this).val().length==0) textFilter=null;
        else textFilter = new RegExp("(^| )"+$(this).val().replace('_',' '),'i');
        filterVariables();
    });
    
    function filterVariables() {
        odd_row=false;
        var mark_next=false;
        var firstCell;
        
        $('table.filteredData tbody tr').each(function() {
            firstCell = $(this).children(':first');
            
            if(mark_next || textFilter==null || textFilter.exec(firstCell.text())) {
                // If current row is 'marked', also display next row
                if($(this).hasClass('marked') && !mark_next)
                    mark_next=true;
                else mark_next=false;

                odd_row = !odd_row;                    
                $(this).css('display','');
                if(odd_row) {
                    $(this).addClass('odd');
                    $(this).removeClass('even');
                } else {
                    $(this).addClass('even');
                    $(this).removeClass('odd');
                }
            } else {
                $(this).css('display','none');
            }
        });
    }
});<|MERGE_RESOLUTION|>--- conflicted
+++ resolved
@@ -54,15 +54,9 @@
     var charWidth;
     
     // Global vars
-<<<<<<< HEAD
-    editLink = '<a href="#" class="editLink" onclick="return editVariable(this);"><img src="'+pmaThemeImage+'b_edit.png" alt="" width="16" height="16"> '+PMA_messages['strEdit']+'</a>';
-    saveLink = '<a href="#" class="saveLink"><img src="'+pmaThemeImage+'b_save.png" alt="" width="16" height="16"> '+PMA_messages['strSave']+'</a> ';
-    cancelLink = '<a href="#" class="cancelLink"><img src="'+pmaThemeImage+'b_close.png" alt="" width="16" height="16"> '+PMA_messages['strCancel']+'</a> ';
-=======
     editLink = '<a href="#" class="editLink" onclick="return editVariable(this);"><img class="icon ic_b_edit" src="themes/dot.gif" alt=""> '+PMA_messages['strEdit']+'</a>';
     saveLink = '<a href="#" class="saveLink"><img class="icon ic_b_save" src="themes/dot.gif" alt=""> '+PMA_messages['strSave']+'</a> ';
     cancelLink = '<a href="#" class="cancelLink"><img class="icon ic_b_close" src="themes/dot.gif" alt=""> '+PMA_messages['strCancel']+'</a> ';
->>>>>>> a4064cd8
 
 
     $.ajaxSetup({
