<?php
/* vim: set expandtab sw=4 ts=4 sts=4: */
/**
 * Exporting of $goto_whitelist from PHP to Javascript
 *
 * @package PhpMyAdmin
 */

if (!defined('TESTSUITE')) {
    chdir('..');

    // Send correct type:
    header('Content-Type: text/javascript; charset=UTF-8');

    // Cache output in client - the nocache query parameter makes sure that this
    // file is reloaded when config changes
    header('Expires: ' . gmdate('D, d M Y H:i:s', time() + 3600) . ' GMT');

<<<<<<< HEAD
    // Avoid loading the full common.inc.php because this would add many
    // non-js-compatible stuff like DOCTYPE
    define('PMA_MINIMUM_COMMON', true);
    require_once './libraries/common.inc.php';
    // Close session early as we won't write anything there
    session_write_close();
}
=======
// Avoid loading the full common.inc.php because this would add many
// non-js-compatible stuff like DOCTYPE
define('PMA_MINIMUM_COMMON', true);
define('PMA_PATH_TO_BASEDIR', '../');
require_once './libraries/common.inc.php';
// Close session early as we won't write anything there
session_write_close();
>>>>>>> fb3b722d

$buffer = PMA\libraries\OutputBuffering::getInstance();
$buffer->start();
if (!defined('TESTSUITE')) {
    register_shutdown_function(
        function () {
            echo PMA\libraries\OutputBuffering::getInstance()->getContents();
        }
    );
}

echo "var PMA_gotoWhitelist = new Array();\n";
$i = -1;
foreach ($GLOBALS['goto_whitelist'] as $one_whitelist) {
    $i++;
    echo 'PMA_gotoWhitelist[' , $i , ']="' , $one_whitelist , '";' , "\n";
}<|MERGE_RESOLUTION|>--- conflicted
+++ resolved
@@ -16,23 +16,14 @@
     // file is reloaded when config changes
     header('Expires: ' . gmdate('D, d M Y H:i:s', time() + 3600) . ' GMT');
 
-<<<<<<< HEAD
     // Avoid loading the full common.inc.php because this would add many
     // non-js-compatible stuff like DOCTYPE
     define('PMA_MINIMUM_COMMON', true);
+    define('PMA_PATH_TO_BASEDIR', '../');
     require_once './libraries/common.inc.php';
     // Close session early as we won't write anything there
     session_write_close();
 }
-=======
-// Avoid loading the full common.inc.php because this would add many
-// non-js-compatible stuff like DOCTYPE
-define('PMA_MINIMUM_COMMON', true);
-define('PMA_PATH_TO_BASEDIR', '../');
-require_once './libraries/common.inc.php';
-// Close session early as we won't write anything there
-session_write_close();
->>>>>>> fb3b722d
 
 $buffer = PMA\libraries\OutputBuffering::getInstance();
 $buffer->start();
