/* vim: set expandtab sw=4 ts=4 sts=4: */
/**
 * Used in or for console
 *
 * @package phpMyAdmin-Console
 */

/**
 * Console object
 */
var PMA_console = {
    /**
     * @var object, jQuery object, selector is '#pma_console>.content'
     * @access private
     */
    $consoleContent: null,
    /**
     * @var object, jQuery object, selector is '#pma_console .content',
     *  used for resizer
     * @access private
     */
    $consoleAllContents: null,
    /**
     * @var object, jQuery object, selector is '#pma_console .toolbar'
     * @access private
     */
    $consoleToolbar: null,
    /**
     * @var object, jQuery object, selector is '#pma_console .template'
     * @access private
     */
    $consoleTemplates: null,
    /**
     * @var object, jQuery object, form for submit
     * @access private
     */
    $requestForm: null,
    /**
     * @var object, contain console config
     * @access private
     */
    config: null,
    /**
     * @var bool, if console element exist, it'll be true
     * @access public
     */
    isEnabled: false,
    /**
     * @var bool, make sure console events bind only once
     * @access private
     */
    isInitialized: false,
    /**
     * Used for console initialize, reinit is ok, just some variable assignment
     *
     * @return void
     */
    initialize: function() {

        if ($('#pma_console').length === 0) {
            return;
        }

        PMA_console.isEnabled = true;

        // Cookie var checks and init
        if (! $.cookie('pma_console_height')) {
            $.cookie('pma_console_height', 92);
        }
        if (! $.cookie('pma_console_mode')) {
            $.cookie('pma_console_mode', 'info');
        }

        // Vars init
        PMA_console.$consoleToolbar = $('#pma_console>.toolbar');
        PMA_console.$consoleContent = $('#pma_console>.content');
        PMA_console.$consoleAllContents = $('#pma_console .content');
        PMA_console.$consoleTemplates = $('#pma_console>.templates');

        // Generate a from for post
        PMA_console.$requestForm = $('<form method="post" action="import.php">' +
            '<input name="is_js_confirmed" value="0">' +
            '<textarea name="sql_query"></textarea>' +
            '<input name="console_message_id" value="0">' +
            '<input name="server" value="">' +
            '<input name="db" value="">' +
            '<input name="table" value="">' +
            '<input name="token" value="' +
            PMA_commonParams.get('token') +
            '">' +
            '</form>'
        );
        PMA_console.$requestForm.bind('submit', AJAX.requestHandler);

        // Event binds shouldn't run again
        if (PMA_console.isInitialized === false) {

            // Load config first
            var tempConfig = JSON.parse($.cookie('pma_console_config'));
            if (tempConfig) {
                if (tempConfig.alwaysExpand === true) {
                    $('#pma_console_options input[name=always_expand]').prop('checked', true);
                }
                if (tempConfig.startHistory === true) {
                    $('#pma_console_options input[name=start_history]').prop('checked', true);
                }
                if (tempConfig.currentQuery === true) {
                    $('#pma_console_options input[name=current_query]').prop('checked', true);
                }
                if (ConsoleEnterExecutes === true) {
                    $('#pma_console_options input[name=enter_executes]').prop('checked', true);
                }
                if (tempConfig.darkTheme === true) {
                    $('#pma_console_options input[name=dark_theme]').prop('checked', true);
                    $('#pma_console>.content').addClass('console_dark_theme');
                }
            } else {
                $('#pma_console_options input[name=current_query]').prop('checked', true);
            }

            PMA_console.updateConfig();

            PMA_consoleResizer.initialize();
            PMA_consoleInput.initialize();
            PMA_consoleMessages.initialize();
            PMA_consoleBookmarks.initialize();
            PMA_consoleDebug.initialize();

            PMA_console.$consoleToolbar.children('.console_switch').click(PMA_console.toggle);
            $(document).keydown(function(event) {
                // Ctrl + Alt + C
                if (event.ctrlKey && event.altKey && event.keyCode === 67) {
                    PMA_console.toggle();
                }
            });

            $('#pma_console .toolbar').children().mousedown(function(event) {
                event.preventDefault();
                event.stopImmediatePropagation();
            });

            $('#pma_console .button.clear').click(function() {
                PMA_consoleMessages.clear();
            });

            $('#pma_console .button.history').click(function() {
                PMA_consoleMessages.showHistory();
            });

            $('#pma_console .button.options').click(function() {
                PMA_console.showCard('#pma_console_options');
            });

            $('#pma_console .button.debug').click(function() {
                PMA_console.showCard('#debug_console');
            });

            PMA_console.$consoleContent.click(function(event) {
                if (event.target == this) {
                    PMA_consoleInput.focus();
                }
            });

            $('#pma_console .mid_layer').click(function() {
                PMA_console.hideCard($(this).parent().children('.card'));
            });
            $('#debug_console .switch_button').click(function() {
                PMA_console.hideCard($(this).closest('.card'));
            });
            $('#pma_bookmarks .switch_button').click(function() {
                PMA_console.hideCard($(this).closest('.card'));
            });
            $('#pma_console_options .switch_button').click(function() {
                PMA_console.hideCard($(this).closest('.card'));
            });

            $('#pma_console_options input[type=checkbox]').change(function() {
                PMA_console.updateConfig();
            });

            $('#pma_console_options .button.default').click(function() {
                $('#pma_console_options input[name=always_expand]').prop('checked', false);
                $('#pma_console_options input[name=start_history]').prop('checked', false);
                $('#pma_console_options input[name=current_query]').prop('checked', true);
                $('#pma_console_options input[name=enter_executes]').prop('checked', false);
                $('#pma_console_options input[name=dark_theme]').prop('checked', false);
                PMA_console.updateConfig();
            });

            $('#pma_console_options input[name=enter_executes]').change(function() {
                PMA_consoleMessages.showInstructions(PMA_console.config.enterExecutes);
            });

            $(document).ajaxComplete(function (event, xhr) {
                try {
                    var data = $.parseJSON(xhr.responseText);
                    PMA_console.ajaxCallback(data);
                } catch (e) {
                    console.log("Invalid JSON!" + e.message);
<<<<<<< HEAD
                    if (AJAX.xhr.status === 0 && AJAX.xhr.statusText !== 'abort') {
=======
                    if(AJAX.xhr && AJAX.xhr.status === 0 && AJAX.xhr.statusText !== 'abort') {
>>>>>>> beaa7327
                        PMA_ajaxShowMessage($('<div />',{class:'error',html:PMA_messages.strRequestFailed+' ( '+AJAX.xhr.statusText+' )'}));
                        AJAX.active = false;
                        AJAX.xhr = null;
                    }
                }
            });

            PMA_console.isInitialized = true;
        }

        // Change console mode from cookie
        switch($.cookie('pma_console_mode')) {
            case 'collapse':
                PMA_console.collapse();
                break;
            /* jshint -W086 */// no break needed in default section
            default:
                $.cookie('pma_console_mode', 'info');
            case 'info':
            /* jshint +W086 */
                PMA_console.info();
                break;
            case 'show':
                PMA_console.show(true);
                PMA_console.scrollBottom();
                break;
        }
    },
    /**
     * Execute query and show results in console
     *
     * @return void
     */
    execute: function(queryString, options) {
        if (typeof(queryString) != 'string' || ! /[a-z]|[A-Z]/.test(queryString)) {
            return;
        }
        PMA_console.$requestForm.children('textarea').val(queryString);
        PMA_console.$requestForm.children('[name=server]').attr('value', PMA_commonParams.get('server'));
        if (options && options.db) {
            PMA_console.$requestForm.children('[name=db]').val(options.db);
            if (options.table) {
                PMA_console.$requestForm.children('[name=table]').val(options.table);
            } else {
                PMA_console.$requestForm.children('[name=table]').val('');
            }
        } else {
            PMA_console.$requestForm.children('[name=db]').val(
                (PMA_commonParams.get('db').length > 0 ? PMA_commonParams.get('db') : ''));
        }
        PMA_console.$requestForm.find('[name=profiling]').remove();
        if (options && options.profiling === true) {
            PMA_console.$requestForm.append('<input name="profiling" value="on">');
        }
        if (! confirmQuery(PMA_console.$requestForm[0], PMA_console.$requestForm.children('textarea')[0])) {
            return;
        }
        PMA_console.$requestForm.children('[name=console_message_id]')
            .val(PMA_consoleMessages.appendQuery({sql_query: queryString}).message_id);
        PMA_console.$requestForm.trigger('submit');
        PMA_consoleInput.clear();
    },
    ajaxCallback: function(data) {
        if (data && data.console_message_id) {
            PMA_consoleMessages.updateQuery(data.console_message_id, data.success,
                (data._reloadQuerywindow ? data._reloadQuerywindow : false));
        } else if ( data && data._reloadQuerywindow) {
            if (data._reloadQuerywindow.sql_query.length > 0) {
                PMA_consoleMessages.appendQuery(data._reloadQuerywindow, 'successed')
                    .$message.addClass(PMA_console.config.currentQuery ? '' : 'hide');
            }
        }
    },
    /**
     * Change console to collapse mode
     *
     * @return void
     */
    collapse: function() {
        $.cookie('pma_console_mode', 'collapse');
        var pmaConsoleHeight = $.cookie('pma_console_height');

        if (pmaConsoleHeight < 32) {
            $.cookie('pma_console_height', 92);
        }
        PMA_console.$consoleToolbar.addClass('collapsed');
        PMA_console.$consoleAllContents.height(pmaConsoleHeight);
        PMA_console.$consoleContent.stop();
        PMA_console.$consoleContent.animate({'margin-bottom': -1 * PMA_console.$consoleContent.outerHeight() + 'px'},
            'fast', 'easeOutQuart', function() {
                PMA_console.$consoleContent.css({display:'none'});
                $(window).trigger('resize');
            });
        PMA_console.hideCard();
    },
    /**
     * Show console
     *
     * @param bool inputFocus If true, focus the input line after show()
     * @return void
     */
    show: function(inputFocus) {
        $.cookie('pma_console_mode', 'show');

        var pmaConsoleHeight = $.cookie('pma_console_height');

        if (pmaConsoleHeight < 32) {
            $.cookie('pma_console_height', 32);
            PMA_console.collapse();
            return;
        }
        PMA_console.$consoleContent.css({display:'block'});
        if (PMA_console.$consoleToolbar.hasClass('collapsed')) {
            PMA_console.$consoleToolbar.removeClass('collapsed');
        }
        PMA_console.$consoleAllContents.height(pmaConsoleHeight);
        PMA_console.$consoleContent.stop();
        PMA_console.$consoleContent.animate({'margin-bottom': 0},
            'fast', 'easeOutQuart', function() {
                $(window).trigger('resize');
                if (inputFocus) {
                    PMA_consoleInput.focus();
                }
            });
    },
    /**
     * Change console to SQL information mode
     * this mode shows current SQL query
     * This mode is the default mode
     *
     * @return void
     */
    info: function() {
        // Under construction
        PMA_console.collapse();
    },
    /**
     * Toggle console mode between collapse/show
     * Used for toggle buttons and shortcuts
     *
     * @return void
     */
    toggle: function() {
        switch($.cookie('pma_console_mode')) {
            case 'collapse':
            case 'info':
                PMA_console.show(true);
                break;
            case 'show':
                PMA_console.collapse();
                break;
            default:
                PMA_consoleInitialize();
        }
    },
    /**
     * Scroll console to bottom
     *
     * @return void
     */
    scrollBottom: function() {
        PMA_console.$consoleContent.scrollTop(PMA_console.$consoleContent.prop("scrollHeight"));
    },
    /**
     * Show card
     *
     * @param string cardSelector Selector, select string will be "#pma_console " + cardSelector
     * this param also can be JQuery object, if you need.
     *
     * @return void
     */
    showCard: function(cardSelector) {
        var $card = null;
        if (typeof(cardSelector) !== 'string') {
            if (cardSelector.length > 0) {
                $card = cardSelector;
            } else {
                return;
            }
        } else {
            $card = $("#pma_console " + cardSelector);
        }
        if ($card.length === 0) {
            return;
        }
        $card.parent().children('.mid_layer').show().fadeTo(0, 0.15);
        $card.addClass('show');
        PMA_consoleInput.blur();
        if ($card.parents('.card').length > 0) {
            PMA_console.showCard($card.parents('.card'));
        }
    },
    /**
     * Scroll console to bottom
     *
     * @param object $targetCard Target card JQuery object, if it's empty, function will hide all cards
     * @return void
     */
    hideCard: function($targetCard) {
        if (! $targetCard) {
            $('#pma_console .mid_layer').fadeOut(140);
            $('#pma_console .card').removeClass('show');
        } else if ($targetCard.length > 0) {
            $targetCard.parent().find('.mid_layer').fadeOut(140);
            $targetCard.find('.card').removeClass('show');
            $targetCard.removeClass('show');
        }
    },
    /**
     * Used for update console config
     *
     * @return void
     */
    updateConfig: function() {
        PMA_console.config = {
            alwaysExpand: $('#pma_console_options input[name=always_expand]').prop('checked'),
            startHistory: $('#pma_console_options input[name=start_history]').prop('checked'),
            currentQuery: $('#pma_console_options input[name=current_query]').prop('checked'),
            enterExecutes: $('#pma_console_options input[name=enter_executes]').prop('checked'),
            darkTheme: $('#pma_console_options input[name=dark_theme]').prop('checked')
        };
        $.cookie('pma_console_config', JSON.stringify(PMA_console.config));
        /*Setting the dark theme of the console*/
        if (PMA_console.config.darkTheme) {
            $('#pma_console>.content').addClass('console_dark_theme');
        } else {
            $('#pma_console>.content').removeClass('console_dark_theme');
        }
    },
    isSelect: function (queryString) {
        var reg_exp = /^SELECT\s+/i;
        return reg_exp.test(queryString);
    }
};

/**
 * Resizer object
 * Careful: this object UI logics highly related with functions under PMA_console
 * Resizing min-height is 32, if small than it, console will collapse
 */
var PMA_consoleResizer = {
    _posY: 0,
    _height: 0,
    _resultHeight: 0,
    /**
     * Mousedown event handler for bind to resizer
     *
     * @return void
     */
    _mousedown: function(event) {
        if ($.cookie('pma_console_mode') !== 'show') {
            return;
        }
        PMA_consoleResizer._posY = event.pageY;
        PMA_consoleResizer._height = PMA_console.$consoleContent.height();
        $(document).mousemove(PMA_consoleResizer._mousemove);
        $(document).mouseup(PMA_consoleResizer._mouseup);
        // Disable text selection while resizing
        $(document).bind('selectstart', function() { return false; });
    },
    /**
     * Mousemove event handler for bind to resizer
     *
     * @return void
     */
    _mousemove: function(event) {
        if (event.pageY < 35) {
            event.pageY = 35
        }
        PMA_consoleResizer._resultHeight = PMA_consoleResizer._height + (PMA_consoleResizer._posY -event.pageY);
        // Content min-height is 32, if adjusting height small than it we'll move it out of the page
        if (PMA_consoleResizer._resultHeight <= 32) {
            PMA_console.$consoleAllContents.height(32);
            PMA_console.$consoleContent.css('margin-bottom', PMA_consoleResizer._resultHeight - 32);
        }
        else {
            // Logic below makes viewable area always at bottom when adjusting height and content already at bottom
            if (PMA_console.$consoleContent.scrollTop() + PMA_console.$consoleContent.innerHeight() + 16
                >= PMA_console.$consoleContent.prop('scrollHeight')) {
                PMA_console.$consoleAllContents.height(PMA_consoleResizer._resultHeight);
                PMA_console.scrollBottom();
            } else {
                PMA_console.$consoleAllContents.height(PMA_consoleResizer._resultHeight);
            }
        }
    },
    /**
     * Mouseup event handler for bind to resizer
     *
     * @return void
     */
    _mouseup: function() {
        $.cookie('pma_console_height', PMA_consoleResizer._resultHeight);
        PMA_console.show();
        $(document).unbind('mousemove');
        $(document).unbind('mouseup');
        $(document).unbind('selectstart');
    },
    /**
     * Used for console resizer initialize
     *
     * @return void
     */
    initialize: function() {
        $('#pma_console .toolbar').unbind('mousedown');
        $('#pma_console .toolbar').mousedown(PMA_consoleResizer._mousedown);
    }
};


/**
 * Console input object
 */
var PMA_consoleInput = {
    /**
     * @var array, contains Codemirror objects or input jQuery objects
     * @access private
     */
    _inputs: null,
    /**
     * @var bool, if codemirror enabled
     * @access private
     */
    _codemirror: false,
    /**
     * @var int, count for history navigation, 0 for current input
     * @access private
     */
    _historyCount: 0,
    /**
     * @var string, current input when navigating through history
     * @access private
     */
    _historyPreserveCurrent: null,
    /**
     * Used for console input initialize
     *
     * @return void
     */
    initialize: function() {
        // _cm object can't be reinitialize
        if (PMA_consoleInput._inputs !== null) {
            return;
        }
        if (typeof CodeMirror !== 'undefined') {
            PMA_consoleInput._codemirror = true;
        }
        PMA_consoleInput._inputs = [];
        if (PMA_consoleInput._codemirror) {
            PMA_consoleInput._inputs.console = CodeMirror($('#pma_console .console_query_input')[0], {
                theme: 'pma',
                mode: 'text/x-sql',
                lineWrapping: true,
                extraKeys: {"Ctrl-Space": "autocomplete"},
                hintOptions: {"completeSingle": false, "completeOnSingleClick": true}
            });
            PMA_consoleInput._inputs.console.on("inputRead", codemirrorAutocompleteOnInputRead);
            PMA_consoleInput._inputs.console.on("keydown", function(instance, event) {
                PMA_consoleInput._historyNavigate(event);
            });
            if ($('#pma_bookmarks').length !== 0) {
                PMA_consoleInput._inputs.bookmark = CodeMirror($('#pma_console .bookmark_add_input')[0], {
                    theme: 'pma',
                    mode: 'text/x-sql',
                    lineWrapping: true,
                    extraKeys: {"Ctrl-Space": "autocomplete"},
                    hintOptions: {"completeSingle": false, "completeOnSingleClick": true}
                });
                PMA_consoleInput._inputs.bookmark.on("inputRead", codemirrorAutocompleteOnInputRead);
            }
        } else {
            PMA_consoleInput._inputs.console =
                $('<textarea>').appendTo('#pma_console .console_query_input')
                    .on('keydown', PMA_consoleInput._historyNavigate);
            if ($('#pma_bookmarks').length !== 0) {
                PMA_consoleInput._inputs.bookmark =
                    $('<textarea>').appendTo('#pma_console .bookmark_add_input');
            }
        }
        $('#pma_console .console_query_input').keydown(PMA_consoleInput._keydown);
    },
    _historyNavigate: function(event) {
        if (event.keyCode == 38 || event.keyCode == 40) {
            var upPermitted = false;
            var downPermitted = false;
            var editor = PMA_consoleInput._inputs.console;
            var cursorLine;
            var totalLine;
            if (PMA_consoleInput._codemirror) {
                cursorLine = editor.getCursor().line;
                totalLine = editor.lineCount();
            } else {
                // Get cursor position from textarea
                var text = PMA_consoleInput.getText();
                cursorLine = text.substr(0, editor.prop("selectionStart")).split("\n").length - 1;
                totalLine = text.split(/\r*\n/).length;
            }
            if (cursorLine === 0) {
                upPermitted = true;
            }
            if (cursorLine == totalLine - 1) {
                downPermitted = true;
            }
            var nextCount;
            var queryString = false;
            if (upPermitted && event.keyCode == 38) {
                // Navigate up in history
                if (PMA_consoleInput._historyCount === 0) {
                    PMA_consoleInput._historyPreserveCurrent = PMA_consoleInput.getText();
                }
                nextCount = PMA_consoleInput._historyCount + 1;
                queryString = PMA_consoleMessages.getHistory(nextCount);
            } else if (downPermitted && event.keyCode == 40) {
                // Navigate down in history
                if (PMA_consoleInput._historyCount === 0) {
                    return;
                }
                nextCount = PMA_consoleInput._historyCount - 1;
                if (nextCount === 0) {
                    queryString = PMA_consoleInput._historyPreserveCurrent;
                } else {
                    queryString = PMA_consoleMessages.getHistory(nextCount);
                }
            }
            if (queryString !== false) {
                PMA_consoleInput._historyCount = nextCount;
                PMA_consoleInput.setText(queryString, 'console');
                if (PMA_consoleInput._codemirror) {
                    editor.setCursor(editor.lineCount(), 0);
                }
                event.preventDefault();
            }
        }
    },
    /**
     * Mousedown event handler for bind to input
     * Shortcut is Ctrl+Enter key or just ENTER, depending on console's
     * configuration.
     *
     * @return void
     */
    _keydown: function(event) {
        if (PMA_console.config.enterExecutes) {
            // Enter, but not in combination with Shift (which writes a new line).
            if (!event.shiftKey && event.keyCode === 13) {
                PMA_consoleInput.execute();
            }
        } else {
            // Ctrl+Enter
            if (event.ctrlKey && event.keyCode === 13) {
                PMA_consoleInput.execute();
            }
        }
    },
    /**
     * Used for send text to PMA_console.execute()
     *
     * @return void
     */
    execute: function() {
        if (PMA_consoleInput._codemirror) {
            PMA_console.execute(PMA_consoleInput._inputs.console.getValue());
        } else {
            PMA_console.execute(PMA_consoleInput._inputs.console.val());
        }
    },
    /**
     * Used for clear the input
     *
     * @param string target, default target is console input
     * @return void
     */
    clear: function(target) {
        PMA_consoleInput.setText('', target);
    },
    /**
     * Used for set focus to input
     *
     * @return void
     */
    focus: function() {
        PMA_consoleInput._inputs.console.focus();
    },
    /**
     * Used for blur input
     *
     * @return void
     */
    blur: function() {
        if (PMA_consoleInput._codemirror) {
            PMA_consoleInput._inputs.console.getInputField().blur();
        } else {
            PMA_consoleInput._inputs.console.blur();
        }
    },
    /**
     * Used for set text in input
     *
     * @param string text
     * @param string target
     * @return void
     */
    setText: function(text, target) {
        if (PMA_consoleInput._codemirror) {
            switch(target) {
                case 'bookmark':
                    PMA_console.execute(PMA_consoleInput._inputs.bookmark.setValue(text));
                    break;
                default:
                case 'console':
                    PMA_console.execute(PMA_consoleInput._inputs.console.setValue(text));
            }
        } else {
            switch(target) {
                case 'bookmark':
                    PMA_console.execute(PMA_consoleInput._inputs.bookmark.val(text));
                    break;
                default:
                case 'console':
                    PMA_console.execute(PMA_consoleInput._inputs.console.val(text));
            }
        }
    },
    getText: function(target) {
        if (PMA_consoleInput._codemirror) {
            switch(target) {
                case 'bookmark':
                    return PMA_consoleInput._inputs.bookmark.getValue();
                default:
                case 'console':
                    return PMA_consoleInput._inputs.console.getValue();
            }
        } else {
            switch(target) {
                case 'bookmark':
                    return PMA_consoleInput._inputs.bookmark.val();
                default:
                case 'console':
                    return PMA_consoleInput._inputs.console.val();
            }
        }
    }

};


/**
 * Console messages, and message items management object
 */
var PMA_consoleMessages = {
    /**
     * Used for clear the messages
     *
     * @return void
     */
    clear: function() {
        $('#pma_console .content .console_message_container .message:not(.welcome)').addClass('hide');
        $('#pma_console .content .console_message_container .message.failed').remove();
        $('#pma_console .content .console_message_container .message.expanded').find('.action.collapse').click();
    },
    /**
     * Used for show history messages
     *
     * @return void
     */
    showHistory: function() {
        $('#pma_console .content .console_message_container .message.hide').removeClass('hide');
    },
    /**
     * Used for getting a perticular history query
     *
     * @param int nthLast get nth query message from latest, i.e 1st is last
     * @return string message
     */
    getHistory: function(nthLast) {
        var $queries = $('#pma_console .content .console_message_container .query');
        var length = $queries.length;
        var $query = $queries.eq(length - nthLast);
        if (!$query || (length - nthLast) < 0) {
            return false;
        } else {
            return $query.text();
        }
    },
    /**
     * Used to show the correct message depending on which key
     * combination executes the query (Ctrl+Enter or Enter).
     *
     * @param bool enterExecutes Only Enter has to be pressed to execute query.
     * @return void
     */
    showInstructions: function(enterExecutes) {
        enterExecutes = +enterExecutes || 0; // conversion to int
        var $welcomeMsg = $('#pma_console .content .console_message_container .message.welcome span');
        $welcomeMsg.children('[id^=instructions]').hide();
        $welcomeMsg.children('#instructions-' + enterExecutes).show();
    },
    /**
     * Used for log new message
     *
     * @param string msgString Message to show
     * @param string msgType Message type
     * @return object, {message_id, $message}
     */
    append: function(msgString, msgType) {
        if (typeof(msgString) !== 'string') {
            return false;
        }
        // Generate an ID for each message, we can find them later
        var msgId = Math.round(Math.random()*(899999999999)+100000000000);
        var now = new Date();
        var $newMessage =
            $('<div class="message '
                + (PMA_console.config.alwaysExpand ? 'expanded' : 'collapsed')
                +'" msgid="' + msgId + '"><div class="action_content"></div></div>');
        switch(msgType) {
            case 'query':
                $newMessage.append('<div class="query highlighted"></div>');
                if (PMA_consoleInput._codemirror) {
                    CodeMirror.runMode(msgString,
                        'text/x-sql', $newMessage.children('.query')[0]);
                } else {
                    $newMessage.children('.query').text(msgString);
                }
                $newMessage.children('.action_content')
                    .append(PMA_console.$consoleTemplates.children('.query_actions').html());
                break;
            default:
            case 'normal':
                $newMessage.append('<div>' + msgString + '</div>');
        }
        PMA_consoleMessages._msgEventBinds($newMessage);
        $newMessage.find('span.text.query_time span')
            .text(now.getHours() + ':' + now.getMinutes() + ':' + now.getSeconds())
            .parent().attr('title', now);
        return {message_id: msgId,
                $message: $newMessage.appendTo('#pma_console .content .console_message_container')};
    },
    /**
     * Used for log new query
     *
     * @param string queryData Struct should be
     * {sql_query: "Query string", db: "Target DB", table: "Target Table"}
     * @param string state Message state
     * @return object, {message_id: string message id, $message: JQuery object}
     */
    appendQuery: function(queryData, state) {
        var targetMessage = PMA_consoleMessages.append(queryData.sql_query, 'query');
        if (! targetMessage) {
            return false;
        }
        if (queryData.db && queryData.table) {
            targetMessage.$message.attr('targetdb', queryData.db);
            targetMessage.$message.attr('targettable', queryData.table);
            targetMessage.$message.find('.text.targetdb span').text(queryData.db);
        }
        if (PMA_console.isSelect(queryData.sql_query)) {
            targetMessage.$message.addClass('select');
        }
        switch(state) {
            case 'failed':
                targetMessage.$message.addClass('failed');
                break;
            case 'successed':
                targetMessage.$message.addClass('successed');
                break;
            default:
            case 'pending':
                targetMessage.$message.addClass('pending');
        }
        return targetMessage;
    },
    _msgEventBinds: function($targetMessage) {
        // Leave unbinded elements, remove binded.
        $targetMessage = $targetMessage.filter(':not(.binded)');
        if ($targetMessage.length === 0) {
            return;
        }
        $targetMessage.addClass('binded');

        $targetMessage.find('.action.expand').click(function () {
            $(this).closest('.message').removeClass('collapsed');
            $(this).closest('.message').addClass('expanded');
        });
        $targetMessage.find('.action.collapse').click(function () {
            $(this).closest('.message').addClass('collapsed');
            $(this).closest('.message').removeClass('expanded');
        });
        $targetMessage.find('.action.edit').click(function () {
            PMA_consoleInput.setText($(this).parent().siblings('.query').text());
            PMA_consoleInput.focus();
        });
        $targetMessage.find('.action.requery').click(function () {
            var query = $(this).parent().siblings('.query').text();
            var $message = $(this).closest('.message');
            if (confirm(PMA_messages.strConsoleRequeryConfirm + '\n'
                + (query.length<100 ? query : query.slice(0, 100) + '...'))) {
                PMA_console.execute(query, {db: $message.attr('targetdb'), table: $message.attr('targettable')});
            }
        });
        $targetMessage.find('.action.bookmark').click(function () {
            var query = $(this).parent().siblings('.query').text();
            var $message = $(this).closest('.message');
            PMA_consoleBookmarks.addBookmark(query, $message.attr('targetdb'));
            PMA_console.showCard('#pma_bookmarks .card.add');
        });
        $targetMessage.find('.action.edit_bookmark').click(function () {
            var query = $(this).parent().siblings('.query').text();
            var $message = $(this).closest('.message');
            var isShared = $message.find('span.bookmark_label').hasClass('shared');
            var label = $message.find('span.bookmark_label').text();
            PMA_consoleBookmarks.addBookmark(query, $message.attr('targetdb'), label, isShared);
            PMA_console.showCard('#pma_bookmarks .card.add');
        });
        $targetMessage.find('.action.delete_bookmark').click(function () {
            var $message = $(this).closest('.message');
            if (confirm(PMA_messages.strConsoleDeleteBookmarkConfirm + '\n' + $message.find('.bookmark_label').text())) {
                $.post('import.php',
                    {token: PMA_commonParams.get('token'),
                    server: PMA_commonParams.get('server'),
                    action_bookmark: 2,
                    ajax_request: true,
                    id_bookmark: $message.attr('bookmarkid')},
                    function () {
                        PMA_consoleBookmarks.refresh();
                    });
            }
        });
        $targetMessage.find('.action.profiling').click(function () {
            var $message = $(this).closest('.message');
            PMA_console.execute($(this).parent().siblings('.query').text(),
                {db: $message.attr('targetdb'),
                table: $message.attr('targettable'),
                profiling: true});
        });
        $targetMessage.find('.action.explain').click(function () {
            var $message = $(this).closest('.message');
            PMA_console.execute('EXPLAIN ' + $(this).parent().siblings('.query').text(),
                {db: $message.attr('targetdb'),
                table: $message.attr('targettable')});
        });
        $targetMessage.find('.action.dbg_show_trace').click(function () {
            var $message = $(this).closest('.message');
            $message.addClass('show_trace');
            $message.removeClass('hide_trace');
        });
        $targetMessage.find('.action.dbg_hide_trace').click(function () {
            var $message = $(this).closest('.message');
            $message.addClass('hide_trace');
            $message.removeClass('show_trace');
        });
        $targetMessage.find('.action.dbg_show_args').click(function () {
            var $message = $(this).closest('.message');
            $message.addClass('show_args expanded');
            $message.removeClass('hide_args collapsed');
        });
        $targetMessage.find('.action.dbg_hide_args').click(function () {
            var $message = $(this).closest('.message');
            $message.addClass('hide_args collapsed');
            $message.removeClass('show_args expanded');
        });
        if (PMA_consoleInput._codemirror) {
            $targetMessage.find('.query:not(.highlighted)').each(function(index, elem) {
                    CodeMirror.runMode($(elem).text(),
                        'text/x-sql', elem);
                    $(this).addClass('highlighted');
                });
        }
    },
    msgAppend: function(msgId, msgString, msgType) {
        var $targetMessage = $('#pma_console .content .console_message_container .message[msgid=' + msgId +']');
        if ($targetMessage.length === 0 || isNaN(parseInt(msgId)) || typeof(msgString) !== 'string') {
            return false;
        }
        $targetMessage.append('<div>' + msgString + '</div>');
    },
    updateQuery: function(msgId, isSuccessed, queryData) {
        var $targetMessage = $('#pma_console .console_message_container .message[msgid=' + parseInt(msgId) +']');
        if ($targetMessage.length === 0 || isNaN(parseInt(msgId))) {
            return false;
        }
        $targetMessage.removeClass('pending failed successed');
        if (isSuccessed) {
            $targetMessage.addClass('successed');
            if (queryData) {
                $targetMessage.children('.query').text('');
                $targetMessage.removeClass('select');
                if (PMA_console.isSelect(queryData.sql_query)) {
                    $targetMessage.addClass('select');
                }
                if (PMA_consoleInput._codemirror) {
                    CodeMirror.runMode(queryData.sql_query, 'text/x-sql', $targetMessage.children('.query')[0]);
                } else {
                    $targetMessage.children('.query').text(queryData.sql_query);
                }
                $targetMessage.attr('targetdb', queryData.db);
                $targetMessage.attr('targettable', queryData.table);
                $targetMessage.find('.text.targetdb span').text(queryData.db);
            }
        } else {
            $targetMessage.addClass('failed');
        }
    },
    /**
     * Used for console messages initialize
     *
     * @return void
     */
    initialize: function() {
        PMA_consoleMessages._msgEventBinds($('#pma_console .message:not(.binded)'));
        if (PMA_console.config.startHistory) {
            PMA_consoleMessages.showHistory();
        }
        PMA_consoleMessages.showInstructions(PMA_console.config.enterExecutes);
    }
};


/**
 * Console bookmarks card, and bookmarks items management object
 */
var PMA_consoleBookmarks = {
    _bookmarks: [],
    addBookmark: function (queryString, targetDb, label, isShared, id) {
        $('#pma_bookmarks .add [name=shared]').prop('checked', false);
        $('#pma_bookmarks .add [name=label]').val('');
        $('#pma_bookmarks .add [name=targetdb]').val('');
        $('#pma_bookmarks .add [name=id_bookmark]').val('');
        PMA_consoleInput.setText('', 'bookmark');

        switch(arguments.length) {
            case 4:
                $('#pma_bookmarks .add [name=shared]').prop('checked', isShared);
            case 3:
                $('#pma_bookmarks .add [name=label]').val(label);
            case 2:
                $('#pma_bookmarks .add [name=targetdb]').val(targetDb);
            case 1:
                PMA_consoleInput.setText(queryString, 'bookmark');
            default:
                break;
        }
    },
    refresh: function () {
        $.get('import.php',
            {ajax_request: true,
            token: PMA_commonParams.get('token'),
            server: PMA_commonParams.get('server'),
            console_bookmark_refresh: 'refresh'},
            function(data) {
                if (data.console_message_bookmark) {
                    $('#pma_bookmarks .content.bookmark').html(data.console_message_bookmark);
                    PMA_consoleMessages._msgEventBinds($('#pma_bookmarks .message:not(.binded)'));
                }
            });
    },
    /**
     * Used for console bookmarks initialize
     * message events are already binded by PMA_consoleMsg._msgEventBinds
     *
     * @return void
     */
    initialize: function() {
        if ($('#pma_bookmarks').length === 0) {
            return;
        }
        $('#pma_console .button.bookmarks').click(function() {
            PMA_console.showCard('#pma_bookmarks');
        });
        $('#pma_bookmarks .button.add').click(function() {
            PMA_console.showCard('#pma_bookmarks .card.add');
        });
        $('#pma_bookmarks .card.add [name=submit]').click(function () {
            if ($('#pma_bookmarks .card.add [name=label]').val().length === 0
                || PMA_consoleInput.getText('bookmark').length === 0)
            {
                alert(PMA_messages.strFormEmpty);
                return;
            }
            $(this).prop('disabled', true);
            $.post('import.php',
                {token: PMA_commonParams.get('token'),
                ajax_request: true,
                console_bookmark_add: 'true',
                label: $('#pma_bookmarks .card.add [name=label]').val(),
                server: PMA_commonParams.get('server'),
                db: $('#pma_bookmarks .card.add [name=targetdb]').val(),
                bookmark_query: PMA_consoleInput.getText('bookmark'),
                shared: $('#pma_bookmarks .card.add [name=shared]').prop('checked')},
                function () {
                    PMA_consoleBookmarks.refresh();
                    $('#pma_bookmarks .card.add [name=submit]').prop('disabled', false);
                    PMA_console.hideCard($('#pma_bookmarks .card.add'));
                });
        });
        $('#pma_console .button.refresh').click(function() {
            PMA_consoleBookmarks.refresh();
        });
    }
};

var PMA_consoleDebug = {
    _config: {
        groupQueries: false,
        orderBy: 'exec', // Possible 'exec' => Execution order, 'time' => Time taken, 'count'
        order: 'asc' // Possible 'asc', 'desc'
    },
    _lastDebugInfo: {
        debugInfo: null,
        url: null
    },
    initialize: function() {
        // Try to get debug info after every AJAX request
        $( document ).ajaxSuccess(function(event, xhr, settings, data) {
            if (data._debug) {
                PMA_consoleDebug.showLog(data._debug, settings.url);
            }
        });

        // Initialize config
        this._initConfig();

        if (this.configParam('groupQueries')) {
            $('#debug_console').addClass('grouped');
        } else {
            $('#debug_console').addClass('ungrouped');
            if (PMA_consoleDebug.configParam('orderBy') == 'count') {
                $('#debug_console .button.order_by.sort_exec').addClass('active');
            }
        }
        var orderBy = this.configParam('orderBy');
        var order = this.configParam('order');
        $('#debug_console .button.order_by.sort_' + orderBy).addClass('active');
        $('#debug_console .button.order.order_' + order).addClass('active');

        // Initialize actions in toolbar
        $('#debug_console .button.group_queries').click(function() {
            $('#debug_console').addClass('grouped');
            $('#debug_console').removeClass('ungrouped');
            PMA_consoleDebug.configParam('groupQueries', true);
            PMA_consoleDebug.refresh();
            if (PMA_consoleDebug.configParam('orderBy') == 'count') {
                $('#debug_console .button.order_by.sort_exec').removeClass('active');
            }
        });
        $('#debug_console .button.ungroup_queries').click(function() {
            $('#debug_console').addClass('ungrouped');
            $('#debug_console').removeClass('grouped');
            PMA_consoleDebug.configParam('groupQueries', false);
            PMA_consoleDebug.refresh();
            if (PMA_consoleDebug.configParam('orderBy') == 'count') {
                $('#debug_console .button.order_by.sort_exec').addClass('active');
            }
        });
        $('#debug_console .button.order_by').click(function() {
            var $this = $(this);
            $('#debug_console .button.order_by').removeClass('active');
            $this.addClass('active');
            if ($this.hasClass('sort_time')) {
                PMA_consoleDebug.configParam('orderBy', 'time');
            } else if ($this.hasClass('sort_exec')) {
                PMA_consoleDebug.configParam('orderBy', 'exec');
            } else if ($this.hasClass('sort_count')) {
                PMA_consoleDebug.configParam('orderBy', 'count');
            }
            PMA_consoleDebug.refresh();
        });
        $('#debug_console .button.order').click(function() {
            var $this = $(this);
            $('#debug_console .button.order').removeClass('active');
            $this.addClass('active');
            if ($this.hasClass('order_asc')) {
                PMA_consoleDebug.configParam('order', 'asc');
            } else if ($this.hasClass('order_desc')) {
                PMA_consoleDebug.configParam('order', 'desc');
            }
            PMA_consoleDebug.refresh();
        });

        // Show SQL debug info for first page load
        if (typeof debugSQLInfo !== 'undefined' && debugSQLInfo !== 'null') {
            $('#pma_console .button.debug').removeClass('hide');
        }
        else {
            return;
        }
        PMA_consoleDebug.showLog(debugSQLInfo);
    },
    _initConfig: function() {
        var config = JSON.parse($.cookie('pma_console_dbg_config'));
        if (config) {
            for (var name in config) {
                if (config.hasOwnProperty(name)) {
                    this._config[name] = config[name];
                }
            }
        }
    },
    configParam: function(name, value) {
        if (typeof value === 'undefined') {
            return this._config[name];
        }
        this._config[name] = value;
        $.cookie('pma_console_dbg_config', JSON.stringify(this._config));
        return value;
    },
    _formatFunctionCall: function(dbgStep) {
        var functionName = '';
        if ('class' in dbgStep) {
            functionName += dbgStep.class;
            functionName += dbgStep.type;
        }
        functionName += dbgStep.function;
        if (dbgStep.args.length) {
            functionName += '(...)';
        } else {
            functionName += '()';
        }
        return functionName;
    },
    _formatFunctionArgs: function(dbgStep) {
        var $args = $('<div>');
        if (dbgStep.args.length) {
            $args.append('<div class="message welcome">')
                .append(
                    $('<div class="message welcome">')
                        .text(
                            PMA_sprintf(
                                PMA_messages.strConsoleDebugArgsSummary,
                                dbgStep.args.length
                            )
                        )
                );
            for (var i = 0; i < dbgStep.args.length; i++) {
                $args.append(
                    $('<div class="message">')
                        .html(
                            '<pre>' +
                            escapeHtml(JSON.stringify(dbgStep.args[i], null, "  ")) +
                            '</pre>'
                        )
                );
            }
        }
        return $args;
    },
    _formatFileName: function(dbgStep) {
        var fileName = '';
        if ('file' in dbgStep) {
            fileName += dbgStep.file;
            fileName += '#' + dbgStep.line;
        }
        return fileName;
    },
    _formatBackTrace: function(dbgTrace) {
        var $traceElem = $('<div class="trace">');
        $traceElem.append(
            $('<div class="message welcome">')
        );
        var step, $stepElem;
        for (var stepId in dbgTrace) {
            if (dbgTrace.hasOwnProperty(stepId)) {
                step = dbgTrace[stepId];
                if (!Array.isArray(step) && typeof step !== 'object') {
                    $stepElem =
                        $('<div class="message traceStep collapsed hide_args">')
                        .append(
                            $('<span>').text(step)
                        );
                } else {
                    if (typeof step.args === 'string' && step.args) {
                        step.args = [step.args];
                    }
                    $stepElem =
                        $('<div class="message traceStep collapsed hide_args">')
                            .append(
                                $('<span class="function">').text(this._formatFunctionCall(step))
                            )
                            .append(
                                $('<span class="file">').text(this._formatFileName(step))
                            );
                    if (step.args.length) {
                        $stepElem
                            .append(
                                $('<span class="args">').html(this._formatFunctionArgs(step))
                            )
                            .prepend(
                                $('<div class="action_content">')
                                    .append(
                                        '<span class="action dbg_show_args">' +
                                        PMA_messages.strConsoleDebugShowArgs +
                                        '</span> '
                                    )
                                    .append(
                                        '<span class="action dbg_hide_args">' +
                                        PMA_messages.strConsoleDebugHideArgs +
                                        '</span> '
                                    )
                            );
                    }
                }
                $traceElem.append($stepElem);
            }
        }
        return $traceElem;
    },
    _formatQueryOrGroup: function(queryInfo, totalTime) {
        var grouped, queryText, queryTime, count, i;
        if (Array.isArray(queryInfo)) {
            // It is grouped
            grouped = true;

            queryText = queryInfo[0].query;

            queryTime = 0;
            for (i in queryInfo) {
                queryTime += queryInfo[i].time;
            }

            count = queryInfo.length;
        } else {
            queryText = queryInfo.query;
            queryTime = queryInfo.time;
        }

        var $query = $('<div class="message collapsed hide_trace">')
            .append(
                $('#debug_console .templates .debug_query').clone()
            )
            .append(
                $('<div class="query">')
                    .text(queryText)
            );
        if (grouped) {
            $query.find('.text.count').removeClass('hide');
            $query.find('.text.count span').text(count);
        }
        $query.find('.text.time span').text(queryTime + 's (' + ((queryTime * 100) / totalTime).toFixed(3) + '%)');

        if (grouped) {
            var $singleQuery;
            for (i in queryInfo) {
                $singleQuery = $('<div class="message welcome trace">')
                    .text( (parseInt(i) + 1) + '.' )
                    .append(
                        $('<span class="time">').text(
                            PMA_messages.strConsoleDebugTimeTaken +
                            ' ' + queryInfo[i].time + 's' +
                            ' (' + ((queryInfo[i].time * 100) / totalTime).toFixed(3) + '%)'
                        )
                    );
                this._appendQueryExtraInfo(queryInfo[i], $singleQuery);
                $query
                    .append('<div class="message welcome trace">')
                    .append($singleQuery);
            }
        } else {
            this._appendQueryExtraInfo(queryInfo, $query);
        }

        return $query;
    },
    _appendQueryExtraInfo: function(query, $elem) {
        if ('error' in query) {
            $elem.append(
                $('<div>').html(query.error)
            );
        }
        $elem.append(this._formatBackTrace(query.trace));
    },
    showLog: function(debugInfo, url) {
        this._lastDebugInfo.debugInfo = debugInfo;
        this._lastDebugInfo.url = url;

        $('#debug_console .debugLog').empty();
        $("#debug_console .debug>.welcome").empty();

        var debugJson = false, i;
        if (typeof debugInfo === "object" && 'queries' in debugInfo) {
            // Copy it to debugJson, so that it doesn't get changed
            if (!('queries' in debugInfo)) {
                debugJson = false;
            } else {
                debugJson = {queries: []};
                for (i in debugInfo.queries) {
                    debugJson.queries[i] = debugInfo.queries[i];
                }
            }
        } else if (typeof debugInfo === "string") {
            try {
                debugJson = JSON.parse(debugInfo);
            } catch (e) {
                debugJson = false;
            }
            if (debugJson && !('queries' in debugJson)) {
                debugJson = false;
            }
        }
        if (debugJson === false) {
            $("#debug_console .debug>.welcome").text(
                PMA_messages.strConsoleDebugError
            );
            return;
        }
        var allQueries = debugJson.queries;
        var uniqueQueries = {};

        var totalExec = allQueries.length;

        // Calculate total time and make unique query array
        var totalTime = 0;
        for (i = 0; i < totalExec; ++i) {
            totalTime += allQueries[i].time;
            if (!(allQueries[i].hash in uniqueQueries)) {
                uniqueQueries[allQueries[i].hash] = [];
            }
            uniqueQueries[allQueries[i].hash].push(allQueries[i]);
        }
        // Count total unique queries, convert uniqueQueries to Array
        var totalUnique = 0, uniqueArray = [];
        for (var hash in uniqueQueries) {
            if (uniqueQueries.hasOwnProperty(hash)) {
                ++totalUnique;
                uniqueArray.push(uniqueQueries[hash]);
            }
        }
        uniqueQueries = uniqueArray;
        // Show summary
        $("#debug_console .debug>.welcome").append(
            $('<span class="debug_summary">').text(
                PMA_sprintf(
                    PMA_messages.strConsoleDebugSummary,
                    totalUnique,
                    totalExec,
                    totalTime
                )
            )
        );
        if (url) {
            $("#debug_console .debug>.welcome").append(
                $('<span class="script_name">').text(url.split('?')[0])
            );
        }

        // For sorting queries
        function sortByTime(a, b) {
            var order = ((PMA_consoleDebug.configParam('order') == 'asc') ? 1 : -1);
            if (Array.isArray(a) && Array.isArray(b)) {
                // It is grouped
                var timeA = 0, timeB = 0, i;
                for (i in a) {
                    timeA += a[i].time;
                }
                for (i in b) {
                    timeB += b[i].time;
                }
                return (timeA - timeB) * order;
            } else {
                return (a.time - b.time) * order;
            }
        }

        function sortByCount(a, b) {
            var order = ((PMA_consoleDebug.configParam('order') == 'asc') ? 1 : -1);
            return (a.length - b.length) * order;
        }

        var orderBy = this.configParam('orderBy');
        var order = PMA_consoleDebug.configParam('order');

        if (this.configParam('groupQueries')) {
            // Sort queries
            if (orderBy == 'time') {
                uniqueQueries.sort(sortByTime);
            } else if (orderBy == 'count') {
                uniqueQueries.sort(sortByCount);
            } else if (orderBy == 'exec' && order == 'desc') {
                uniqueQueries.reverse();
            }
            for (i in uniqueQueries) {
                if (orderBy == 'time') {
                    uniqueQueries[i].sort(sortByTime);
                } else if (orderBy == 'exec' && order == 'desc') {
                    uniqueQueries[i].reverse();
                }
                $('#debug_console .debugLog').append(this._formatQueryOrGroup(uniqueQueries[i], totalTime));
            }
        } else {
            if (orderBy == 'time') {
                allQueries.sort(sortByTime);
            } else if (order == 'desc') {
                allQueries.reverse();
            }
            for (i = 0; i < totalExec; ++i) {
                $('#debug_console .debugLog').append(this._formatQueryOrGroup(allQueries[i], totalTime));
            }
        }

        PMA_consoleMessages._msgEventBinds($('#debug_console .message:not(.binded)'));
    },
    refresh: function() {
        var last = this._lastDebugInfo;
        PMA_consoleDebug.showLog(last.debugInfo, last.url);
    }
};

/**
 * Executed on page load
 */
$(function () {
    PMA_console.initialize();
});<|MERGE_RESOLUTION|>--- conflicted
+++ resolved
@@ -197,11 +197,7 @@
                     PMA_console.ajaxCallback(data);
                 } catch (e) {
                     console.log("Invalid JSON!" + e.message);
-<<<<<<< HEAD
-                    if (AJAX.xhr.status === 0 && AJAX.xhr.statusText !== 'abort') {
-=======
-                    if(AJAX.xhr && AJAX.xhr.status === 0 && AJAX.xhr.statusText !== 'abort') {
->>>>>>> beaa7327
+                    if (AJAX.xhr && AJAX.xhr.status === 0 && AJAX.xhr.statusText !== 'abort') {
                         PMA_ajaxShowMessage($('<div />',{class:'error',html:PMA_messages.strRequestFailed+' ( '+AJAX.xhr.statusText+' )'}));
                         AJAX.active = false;
                         AJAX.xhr = null;
