/**
 * @fileoverview    Implements the shiftkey + click remove column
 *                  from order by clause functionality
 * @name            columndelete
 *
 * @requires    jQuery
 */

<<<<<<< HEAD
function captureURL (url) {
    var newUrl = '' + url;
    var URL = {};
    // Exclude the url part till HTTP
    newUrl = newUrl.substr(newUrl.search('index.php?route=/sql'), newUrl.length);
    // The url part between ORDER BY and &session_max_rows needs to be replaced.
    URL.head = newUrl.substr(0, newUrl.indexOf('ORDER+BY') + 9);
    URL.tail = newUrl.substr(newUrl.indexOf('&session_max_rows'), newUrl.length);
    return URL;
}

/**
 * This function is for navigating to the generated URL
 *
 * @param {object} target HTMLAnchor element
 * @param {object} parent HTMLDom Object
 */

function removeColumnFromMultiSort (target, parent) {
    var URL = captureURL(target);
    var begin = target.indexOf('ORDER+BY') + 8;
    var end = target.indexOf(CommonParams.get('arg_separator') + 'session_max_rows');
    // get the names of the columns involved
    var betweenPart = target.substr(begin, end - begin);
    var columns = betweenPart.split('%2C+');
    // If the given column is not part of the order clause exit from this function
    var index = parent.find('small').length ? parent.find('small').text() : '';
    if (index === '') {
        return '';
    }
    // Remove the current clicked column
    columns.splice(index - 1, 1);
    // If all the columns have been removed dont submit a query with nothing
    // After order by clause.
    if (columns.length === 0) {
        var head = URL.head;
        head = head.slice(0,head.indexOf('ORDER+BY'));
        URL.head = head;
        // removing the last sort order should have priority over what
        // is remembered via the RememberSorting directive
        URL.tail += CommonParams.get('arg_separator') + 'discard_remembered_sort=1';
    }
    URL.head = URL.head.substring(URL.head.indexOf('?') + 1);
    var middlePart = columns.join('%2C+');
    var params = URL.head + middlePart + URL.tail;
    return params;
}

=======
>>>>>>> eb15bc1f
AJAX.registerOnload('keyhandler.js', function () {
    $('th.draggable.column_heading.pointer.marker a').on('click', function (event) {
        var orderUrlRemove = $(this).parent().find('input[name="url-remove-order"]').val();
        var orderUrlAdd = $(this).parent().find('input[name="url-add-order"]').val();
        var argsep = CommonParams.get('arg_separator');
        if (event.ctrlKey || event.altKey) {
            event.preventDefault();
            AJAX.source = $(this);
            Functions.ajaxShowMessage();
            orderUrlRemove += argsep + 'ajax_request=true' + argsep + 'ajax_page_request=true';
            $.post('index.php?route=/sql', orderUrlRemove, AJAX.responseHandler);
        } else if (event.shiftKey) {
            event.preventDefault();
            AJAX.source = $(this);
            Functions.ajaxShowMessage();
            orderUrlAdd += argsep + 'ajax_request=true' + argsep + 'ajax_page_request=true';
            $.post('index.php?route=/sql', orderUrlAdd, AJAX.responseHandler);
        }
    });
});

AJAX.registerTeardown('keyhandler.js', function () {
    $(document).off('click', 'th.draggable.column_heading.pointer.marker a');
});<|MERGE_RESOLUTION|>--- conflicted
+++ resolved
@@ -6,57 +6,6 @@
  * @requires    jQuery
  */
 
-<<<<<<< HEAD
-function captureURL (url) {
-    var newUrl = '' + url;
-    var URL = {};
-    // Exclude the url part till HTTP
-    newUrl = newUrl.substr(newUrl.search('index.php?route=/sql'), newUrl.length);
-    // The url part between ORDER BY and &session_max_rows needs to be replaced.
-    URL.head = newUrl.substr(0, newUrl.indexOf('ORDER+BY') + 9);
-    URL.tail = newUrl.substr(newUrl.indexOf('&session_max_rows'), newUrl.length);
-    return URL;
-}
-
-/**
- * This function is for navigating to the generated URL
- *
- * @param {object} target HTMLAnchor element
- * @param {object} parent HTMLDom Object
- */
-
-function removeColumnFromMultiSort (target, parent) {
-    var URL = captureURL(target);
-    var begin = target.indexOf('ORDER+BY') + 8;
-    var end = target.indexOf(CommonParams.get('arg_separator') + 'session_max_rows');
-    // get the names of the columns involved
-    var betweenPart = target.substr(begin, end - begin);
-    var columns = betweenPart.split('%2C+');
-    // If the given column is not part of the order clause exit from this function
-    var index = parent.find('small').length ? parent.find('small').text() : '';
-    if (index === '') {
-        return '';
-    }
-    // Remove the current clicked column
-    columns.splice(index - 1, 1);
-    // If all the columns have been removed dont submit a query with nothing
-    // After order by clause.
-    if (columns.length === 0) {
-        var head = URL.head;
-        head = head.slice(0,head.indexOf('ORDER+BY'));
-        URL.head = head;
-        // removing the last sort order should have priority over what
-        // is remembered via the RememberSorting directive
-        URL.tail += CommonParams.get('arg_separator') + 'discard_remembered_sort=1';
-    }
-    URL.head = URL.head.substring(URL.head.indexOf('?') + 1);
-    var middlePart = columns.join('%2C+');
-    var params = URL.head + middlePart + URL.tail;
-    return params;
-}
-
-=======
->>>>>>> eb15bc1f
 AJAX.registerOnload('keyhandler.js', function () {
     $('th.draggable.column_heading.pointer.marker a').on('click', function (event) {
         var orderUrlRemove = $(this).parent().find('input[name="url-remove-order"]').val();
