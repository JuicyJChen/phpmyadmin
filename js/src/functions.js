--- conflicted
+++ resolved
@@ -1145,19 +1145,11 @@
  */
 Functions.getForeignKeyCheckboxLoader = function () {
     var html = '';
-<<<<<<< HEAD
-    html += '<div>';
+    html += '<div class="mt-1 mb-2">';
     html += '<div class="load-default-fk-check-value">';
     html += Functions.getImage('ajax_clock_small');
     html += '</div>';
     html += '</div>';
-=======
-    html    += '<div class="mt-1 mb-2">';
-    html    += '<div class="load-default-fk-check-value">';
-    html    += Functions.getImage('ajax_clock_small');
-    html    += '</div>';
-    html    += '</div>';
->>>>>>> 296e6b62
     return html;
 };
 
