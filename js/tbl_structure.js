--- conflicted
+++ resolved
@@ -153,53 +153,6 @@
         event.preventDefault();
 
         /*Check whether atleast one row is selected for change*/
-<<<<<<< HEAD
-        if($("#tablestructure tbody tr").hasClass("marked")){
-            var div = $('<div id="change_column_dialog"></div>');
-
-            /**
-             *  @var    button_options  Object that stores the options passed to jQueryUI
-             *                          dialog
-             */
-            var button_options = {};
-            // in the following function we need to use $(this)
-            button_options[PMA_messages['strCancel']] = function() {$(this).parent().dialog('close').remove();}
-
-            var button_options_error = {};
-            button_options_error[PMA_messages['strOK']] = function() {$(this).parent().dialog('close').remove();}
-            var $form = $("#fieldsForm");
-            var $msgbox = PMA_ajaxShowMessage();
-
-            $.get( $form.attr('action') , $form.serialize()+"&ajax_request=true&submit_mult=change" ,  function(data) {
-                //in the case of an error, show the error message returned.
-                if (data.success != undefined && data.success == false) {
-                    div
-                    .append(data.error)
-                    .dialog({
-                        title: PMA_messages['strChangeTbl'],
-                        height: 230,
-                        width: 900,
-                        open: PMA_verifyTypeOfAllColumns,
-                        buttons : button_options_error
-                    })// end dialog options
-                } else {
-                    div
-                    .append(data)
-                    .dialog({
-                        title: PMA_messages['strChangeTbl'],
-                        height: 600,
-                        width: 900,
-                        open: PMA_verifyTypeOfAllColumns,
-                        buttons : button_options
-                    })
-                    //Remove the top menu container from the dialog
-                    .find("#topmenucontainer").hide()
-                    ; // end dialog options
-                    $("#append_fields_form input[name=do_save_data]").addClass("ajax");
-                }
-                PMA_ajaxRemoveMessage($msgbox);
-            }) // end $.get()
-=======
         if ($("#tablestructure tbody tr").hasClass("marked")) {
             /*Define the action and $url variabls for the post method*/
             var $form = $("#fieldsForm");
@@ -207,60 +160,12 @@
             var url = $form.serialize()+"&ajax_request=true&submit_mult=change";
             /*Calling for the changeColumns fucntion*/
             changeColumns(action,url);
->>>>>>> 7f5cbe9f
         }  else {
             PMA_ajaxShowMessage(PMA_messages['strNoRowSelected']);
         }
     });
 
     /**
-<<<<<<< HEAD
-     *Ajax action for submitting the column change form
-    **/
-    $("#append_fields_form input[name=do_save_data].ajax").live('click', function(event) {
-        event.preventDefault();
-        /**
-         *  @var    the_form    object referring to the export form
-         */
-        var $form = $("#append_fields_form");
-
-        PMA_prepareForAjaxRequest($form);
-        //User wants to submit the form
-        $.post($form.attr('action'), $form.serialize()+"&do_save_data=Save", function(data) {
-            if ($("#sqlqueryresults").length != 0) {
-                $("#sqlqueryresults").remove();
-            } else if ($(".error").length != 0) {
-                $(".error").remove();
-            }
-            if (data.success == true) {
-                PMA_ajaxShowMessage(data.message);
-                $("<div id='sqlqueryresults'></div>").insertAfter("#topmenucontainer");
-                $("#sqlqueryresults").html(data.sql_query);
-                $("#result_query .notice").remove();
-                $("#result_query").prepend((data.message));
-                if ($("#change_column_dialog").length > 0) {
-                    $("#change_column_dialog").dialog("close").remove();
-                }
-                /*Reload the field form*/
-                $.post($("#fieldsForm").attr('action'), $("#fieldsForm").serialize()+"&ajax_request=true", function(form_data) {
-                    $("#fieldsForm").remove();
-                    var $temp_div = $("<div id='temp_div'><div>").append(form_data);
-                    if ($("#sqlqueryresults").length != 0) {
-                        $temp_div.find("#fieldsForm").insertAfter("#sqlqueryresults");
-                    } else {
-                        $temp_div.find("#fieldsForm").insertAfter(".error");
-                    }
-                    /*Call the function to display the more options in table*/
-                    displayMoreTableOpts();
-                });
-            } else {
-                var $temp_div = $("<div id='temp_div'><div>").append(data);
-                var $error = $temp_div.find(".error code").addClass("error");
-                PMA_ajaxShowMessage($error);
-            }
-        }) // end $.post()
-    }) // end insert table button "do_save_data"
-=======
      *Ajax event handler for single column change
     **/
     $("#fieldsForm.ajax #tablestructure tbody tr td.edit a").live('click', function(event){
@@ -275,7 +180,6 @@
         /*Calling for the changeColumns fucntion*/
         changeColumns(action,url);
      });
->>>>>>> 7f5cbe9f
 
     /**
      *Ajax event handler for index edit
@@ -288,15 +192,11 @@
         }
         url = url + "&ajax_request=true";
 
-<<<<<<< HEAD
-        var div = $('<div id="edit_index_dialog"></div>');
-=======
         /*Remove the hidden dialogs if there are*/
         if ($('#edit_index_dialog').length != 0) {
             $('#edit_index_dialog').remove();
         }
         var $div = $('<div id="edit_index_dialog"></div>');
->>>>>>> 7f5cbe9f
 
         /**
          *  @var    button_options  Object that stores the options passed to jQueryUI
@@ -304,65 +204,41 @@
          */
         var button_options = {};
         // in the following function we need to use $(this)
-<<<<<<< HEAD
-        button_options[PMA_messages['strCancel']] = function() {$(this).parent().dialog('close').remove();}
-
-        var button_options_error = {};
-        button_options_error[PMA_messages['strOK']] = function() {$(this).parent().dialog('close').remove();}
-=======
         button_options[PMA_messages['strCancel']] = function() {$(this).dialog('close').remove();}
 
         var button_options_error = {};
         button_options_error[PMA_messages['strOK']] = function() {$(this).dialog('close').remove();}
->>>>>>> 7f5cbe9f
         var $msgbox = PMA_ajaxShowMessage();
 
         $.get( "tbl_indexes.php" , url ,  function(data) {
             //in the case of an error, show the error message returned.
             if (data.success != undefined && data.success == false) {
-<<<<<<< HEAD
-                div
-=======
                 $div
->>>>>>> 7f5cbe9f
                 .append(data.error)
                 .dialog({
                     title: PMA_messages['strEdit'],
                     height: 230,
                     width: 900,
                     open: PMA_verifyTypeOfAllColumns,
-<<<<<<< HEAD
-                    buttons : button_options_error
-                })// end dialog options
-            } else {
-                div
-=======
                     modal: true,
                     buttons : button_options_error
                 })// end dialog options
             } else {
                 $div
->>>>>>> 7f5cbe9f
                 .append(data)
                 .dialog({
                     title: PMA_messages['strEdit'],
                     height: 600,
                     width: 900,
                     open: PMA_verifyTypeOfAllColumns,
-<<<<<<< HEAD
-=======
                     modal: true,
->>>>>>> 7f5cbe9f
                     buttons : button_options
                 })
                 //Remove the top menu container from the dialog
                 .find("#topmenucontainer").hide()
                 ; // end dialog options
-<<<<<<< HEAD
-=======
                 checkIndexType();
                 checkIndexName("index_frm");
->>>>>>> 7f5cbe9f
             }
             PMA_ajaxRemoveMessage($msgbox);
         }) // end $.get()
@@ -393,23 +269,13 @@
 
                 /*Reload the field form*/
                 $("#table_index").remove();
-<<<<<<< HEAD
-                var temp_div = $("<div id='temp_div'><div>").append(data.index_table);
-                $(temp_div).find("#table_index").insertAfter("#index_header");
-=======
                 var $temp_div = $("<div id='temp_div'><div>").append(data.index_table);
                 $temp_div.find("#table_index").insertAfter("#index_header");
->>>>>>> 7f5cbe9f
                 if ($("#edit_index_dialog").length > 0) {
                     $("#edit_index_dialog").dialog("close").remove();
                 }
 
             } else {
-<<<<<<< HEAD
-                var temp_div = $("<div id='temp_div'><div>").append(data.error);
-                var error = $(temp_div).find(".error code").addClass("error");
-                PMA_ajaxShowMessage(error);
-=======
                 if(data.error != undefined) {
                     var $temp_div = $("<div id='temp_div'><div>").append(data.error);
                     if ($temp_div.find(".error code").length != 0) {
@@ -419,7 +285,6 @@
                     }
                 }
                 PMA_ajaxShowMessage($error);
->>>>>>> 7f5cbe9f
             }
 
         }) // end $.post()
@@ -439,13 +304,8 @@
         //User wants to submit the form
         $.post($form.attr('action'), $form.serialize()+"&add_fields=Go", function(data) {
             $("#index_columns").remove();
-<<<<<<< HEAD
-            var temp_div = $("<div id='temp_div'><div>").append(data);
-            $(temp_div).find("#index_columns").insertAfter("#index_frm fieldset .error");
-=======
             var $temp_div = $("<div id='temp_div'><div>").append(data);
             $temp_div.find("#index_columns").appendTo("#index_edit_fields");
->>>>>>> 7f5cbe9f
         }) // end $.post()
     }) // end insert table button "Go"
 
@@ -477,9 +337,6 @@
     } //end show/hide table index
 
 
-<<<<<<< HEAD
-}) // end $(document).ready()
-=======
 }) // end $(document).ready()
 
 /**
@@ -543,4 +400,3 @@
         PMA_ajaxRemoveMessage($msgbox);
     }) // end $.get()
 }
->>>>>>> 7f5cbe9f
