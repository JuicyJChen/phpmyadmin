--- conflicted
+++ resolved
@@ -314,7 +314,7 @@
             PMA_ajaxShowMessage(PMA_messages.strRemovingSelectedUsers);
 
             $.post(url, $form.serialize() + "&delete=" + $thisButton.val() + "&ajax_request=true", function (data) {
-                if (data.success === true) {
+                if (typeof data !== 'undefined' && data.success === true) {
                     PMA_ajaxShowMessage(data.message);
                     // Refresh navigation, if we droppped some databases with the name
                     // that is the same as the username of the deleted user
@@ -326,7 +326,6 @@
                         var this_user_initial = $(this).find('input:checkbox').val().charAt(0).toUpperCase();
                         $(this).remove();
 
-<<<<<<< HEAD
                         //If this is the last user with this_user_initial, remove the link from #initials_table
                         if ($("#tableuserrights").find('input:checkbox[value^="' + this_user_initial + '"], input:checkbox[value^="' + this_user_initial.toLowerCase() + '"]').length === 0) {
                             $("#initials_table").find('td > a:contains(' + this_user_initial + ')').parent('td').html(this_user_initial);
@@ -345,15 +344,6 @@
                     });
                 } else {
                     PMA_ajaxShowMessage(data.error, false);
-=======
-        $.post($form.attr('action'), $form.serialize() + "&delete=" + $(this).val() + "&ajax_request=true", function (data) {
-            if (typeof data !== 'undefined' && data.success === true) {
-                PMA_ajaxShowMessage(data.message);
-                // Refresh navigation, if we droppped some databases with the name
-                // that is the same as the username of the deleted user
-                if ($('#checkbox_drop_users_db:checked').length) {
-                    PMA_reloadNavigation();
->>>>>>> a020eac1
                 }
             }); // end $.post()
 
