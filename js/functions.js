/* vim: set expandtab sw=4 ts=4 sts=4: */
/**
 * general function, usally for data manipulation pages
 *
 */

/**
 * @var sql_box_locked lock for the sqlbox textarea in the querybox/querywindow
 */
var sql_box_locked = false;

/**
 * @var array holds elements which content should only selected once
 */
var only_once_elements = new Array();

/**
 * @var   int   ajax_message_count   Number of AJAX messages shown since page load
 */
var ajax_message_count = 0;

/**
 * @var codemirror_editor object containing CodeMirror editor
 */
var codemirror_editor = false;

/**
 * @var chart_activeTimeouts object active timeouts that refresh the charts. When disabling a realtime chart, this can be used to stop the continuous ajax requests
 */
var chart_activeTimeouts = new Object();
    

/**
 * Add a hidden field to the form to indicate that this will be an
 * Ajax request (only if this hidden field does not exist)
 *
 * @param   object   the form
 */
function PMA_prepareForAjaxRequest($form) {
    if (! $form.find('input:hidden').is('#ajax_request_hidden')) {
        $form.append('<input type="hidden" id="ajax_request_hidden" name="ajax_request" value="true" />');
    }
}

/**
 * Generate a new password and copy it to the password input areas
 *
 * @param   object   the form that holds the password fields
 *
 * @return  boolean  always true
 */
function suggestPassword(passwd_form) {
    // restrict the password to just letters and numbers to avoid problems:
    // "editors and viewers regard the password as multiple words and
    // things like double click no longer work"
    var pwchars = "abcdefhjmnpqrstuvwxyz23456789ABCDEFGHJKLMNPQRSTUVWYXZ";
    var passwordlength = 16;    // do we want that to be dynamic?  no, keep it simple :)
    var passwd = passwd_form.generated_pw;
    passwd.value = '';

    for ( i = 0; i < passwordlength; i++ ) {
        passwd.value += pwchars.charAt( Math.floor( Math.random() * pwchars.length ) )
    }
    passwd_form.text_pma_pw.value = passwd.value;
    passwd_form.text_pma_pw2.value = passwd.value;
    return true;
}

/**
 * Version string to integer conversion.
 */
function parseVersionString (str) {
    if (typeof(str) != 'string') { return false; }
    var add = 0;
    // Parse possible alpha/beta/rc/
    var state = str.split('-');
    if (state.length >= 2) {
        if (state[1].substr(0, 2) == 'rc') {
            add = - 20 - parseInt(state[1].substr(2));
        } else if (state[1].substr(0, 4) == 'beta') {
            add =  - 40 - parseInt(state[1].substr(4));
        } else if (state[1].substr(0, 5) == 'alpha') {
            add =  - 60 - parseInt(state[1].substr(5));
        } else if (state[1].substr(0, 3) == 'dev') {
            /* We don't handle dev, it's git snapshot */
            add = 0;
        }
    }
    // Parse version
    var x = str.split('.');
    // Use 0 for non existing parts
    var maj = parseInt(x[0]) || 0;
    var min = parseInt(x[1]) || 0;
    var pat = parseInt(x[2]) || 0;
    var hotfix = parseInt(x[3]) || 0;
    return  maj * 100000000 + min * 1000000 + pat * 10000 + hotfix * 100 + add;
}

/**
 * Indicates current available version on main page.
 */
function PMA_current_version() {
    var current = parseVersionString(pmaversion);
    var latest = parseVersionString(PMA_latest_version);
    var version_information_message = PMA_messages['strLatestAvailable'] + ' ' + PMA_latest_version;
    if (latest > current) {
        var message = $.sprintf(PMA_messages['strNewerVersion'], PMA_latest_version, PMA_latest_date);
        if (Math.floor(latest / 10000) == Math.floor(current / 10000)) {
            /* Security update */
            klass = 'error';
        } else {
            klass = 'notice';
        }
        $('#maincontainer').after('<div class="' + klass + '">' + message + '</div>');
    }
    if (latest == current) {
        version_information_message = ' (' + PMA_messages['strUpToDate'] + ')';
    }
    $('#li_pma_version').append(version_information_message);
}

/**
 * for libraries/display_change_password.lib.php
 *     libraries/user_password.php
 *
 */

function displayPasswordGenerateButton() {
    $('#tr_element_before_generate_password').parent().append('<tr><td>' + PMA_messages['strGeneratePassword'] + '</td><td><input type="button" id="button_generate_password" value="' + PMA_messages['strGenerate'] + '" onclick="suggestPassword(this.form)" /><input type="text" name="generated_pw" id="generated_pw" /></td></tr>');
    $('#div_element_before_generate_password').parent().append('<div class="item"><label for="button_generate_password">' + PMA_messages['strGeneratePassword'] + ':</label><span class="options"><input type="button" id="button_generate_password" value="' + PMA_messages['strGenerate'] + '" onclick="suggestPassword(this.form)" /></span><input type="text" name="generated_pw" id="generated_pw" /></div>');
}

/*
 * Adds a date/time picker to an element
 *
 * @param   object  $this_element   a jQuery object pointing to the element
 */
function PMA_addDatepicker($this_element, options) {
    var showTimeOption = false;
    if ($this_element.is('.datetimefield')) {
        showTimeOption = true;
    }
	
	var defaultOptions = {
        showOn: 'button',
        buttonImage: themeCalendarImage, // defined in js/messages.php
        buttonImageOnly: true,
        duration: '',
        time24h: true,
        stepMinutes: 1,
        stepHours: 1,
        showTime: showTimeOption,
        dateFormat: 'yy-mm-dd', // yy means year with four digits
        altTimeField: '',
        beforeShow: function(input, inst) {
            // Remember that we came from the datepicker; this is used
            // in tbl_change.js by verificationsAfterFieldChange()
            $this_element.data('comes_from', 'datepicker');

            // Fix wrong timepicker z-index, doesn't work without timeout
            setTimeout(function() {
                $('#ui-timepicker-div').css('z-index',$('#ui-datepicker-div').css('z-index')) 
            },0);
        },
        constrainInput: false
	};

    $this_element.datepicker($.extend(defaultOptions, options));
}

/**
 * selects the content of a given object, f.e. a textarea
 *
 * @param   object  element     element of which the content will be selected
 * @param   var     lock        variable which holds the lock for this element
 *                              or true, if no lock exists
 * @param   boolean only_once   if true this is only done once
 *                              f.e. only on first focus
 */
function selectContent( element, lock, only_once ) {
    if ( only_once && only_once_elements[element.name] ) {
        return;
    }

    only_once_elements[element.name] = true;

    if ( lock  ) {
        return;
    }

    element.select();
}

/**
 * Displays a confirmation box before to submit a "DROP/DELETE/ALTER" query.
 * This function is called while clicking links
 *
 * @param   object   the link
 * @param   object   the sql query to submit
 *
 * @return  boolean  whether to run the query or not
 */
function confirmLink(theLink, theSqlQuery)
{
    // Confirmation is not required in the configuration file
    // or browser is Opera (crappy js implementation)
    if (PMA_messages['strDoYouReally'] == '' || typeof(window.opera) != 'undefined') {
        return true;
    }

    var is_confirmed = confirm(PMA_messages['strDoYouReally'] + ' :\n' + theSqlQuery);
    if (is_confirmed) {
        if ( typeof(theLink.href) != 'undefined' ) {
            theLink.href += '&is_js_confirmed=1';
        } else if ( typeof(theLink.form) != 'undefined' ) {
            theLink.form.action += '?is_js_confirmed=1';
        }
    }

    return is_confirmed;
} // end of the 'confirmLink()' function


/**
 * Displays a confirmation box before doing some action
 *
 * @param   object   the message to display
 *
 * @return  boolean  whether to run the query or not
 *
 * @todo used only by libraries/display_tbl.lib.php. figure out how it is used
 *       and replace with a jQuery equivalent
 */
function confirmAction(theMessage)
{
    // TODO: Confirmation is not required in the configuration file
    // or browser is Opera (crappy js implementation)
    if (typeof(window.opera) != 'undefined') {
        return true;
    }

    var is_confirmed = confirm(theMessage);

    return is_confirmed;
} // end of the 'confirmAction()' function


/**
 * Displays an error message if a "DROP DATABASE" statement is submitted
 * while it isn't allowed, else confirms a "DROP/DELETE/ALTER" query before
 * sumitting it if required.
 * This function is called by the 'checkSqlQuery()' js function.
 *
 * @param   object   the form
 * @param   object   the sql query textarea
 *
 * @return  boolean  whether to run the query or not
 *
 * @see     checkSqlQuery()
 */
function confirmQuery(theForm1, sqlQuery1)
{
    // Confirmation is not required in the configuration file
    if (PMA_messages['strDoYouReally'] == '') {
        return true;
    }

    // The replace function (js1.2) isn't supported
    else if (typeof(sqlQuery1.value.replace) == 'undefined') {
        return true;
    }

    // js1.2+ -> validation with regular expressions
    else {
        // "DROP DATABASE" statement isn't allowed
        if (PMA_messages['strNoDropDatabases'] != '') {
            var drop_re = new RegExp('(^|;)\\s*DROP\\s+(IF EXISTS\\s+)?DATABASE\\s', 'i');
            if (drop_re.test(sqlQuery1.value)) {
                alert(PMA_messages['strNoDropDatabases']);
                theForm1.reset();
                sqlQuery1.focus();
                return false;
            } // end if
        } // end if

        // Confirms a "DROP/DELETE/ALTER/TRUNCATE" statement
        //
        // TODO: find a way (if possible) to use the parser-analyser
        // for this kind of verification
        // For now, I just added a ^ to check for the statement at
        // beginning of expression

        var do_confirm_re_0 = new RegExp('^\\s*DROP\\s+(IF EXISTS\\s+)?(TABLE|DATABASE|PROCEDURE)\\s', 'i');
        var do_confirm_re_1 = new RegExp('^\\s*ALTER\\s+TABLE\\s+((`[^`]+`)|([A-Za-z0-9_$]+))\\s+DROP\\s', 'i');
        var do_confirm_re_2 = new RegExp('^\\s*DELETE\\s+FROM\\s', 'i');
        var do_confirm_re_3 = new RegExp('^\\s*TRUNCATE\\s', 'i');

        if (do_confirm_re_0.test(sqlQuery1.value)
            || do_confirm_re_1.test(sqlQuery1.value)
            || do_confirm_re_2.test(sqlQuery1.value)
            || do_confirm_re_3.test(sqlQuery1.value)) {
            var message      = (sqlQuery1.value.length > 100)
                             ? sqlQuery1.value.substr(0, 100) + '\n    ...'
                             : sqlQuery1.value;
            var is_confirmed = confirm(PMA_messages['strDoYouReally'] + ' :\n' + message);
            // statement is confirmed -> update the
            // "is_js_confirmed" form field so the confirm test won't be
            // run on the server side and allows to submit the form
            if (is_confirmed) {
                theForm1.elements['is_js_confirmed'].value = 1;
                return true;
            }
            // statement is rejected -> do not submit the form
            else {
                window.focus();
                sqlQuery1.focus();
                return false;
            } // end if (handle confirm box result)
        } // end if (display confirm box)
    } // end confirmation stuff

    return true;
} // end of the 'confirmQuery()' function


/**
 * Displays a confirmation box before disabling the BLOB repository for a given database.
 * This function is called while clicking links
 *
 * @param   object   the database
 *
 * @return  boolean  whether to disable the repository or not
 */
function confirmDisableRepository(theDB)
{
    // Confirmation is not required in the configuration file
    // or browser is Opera (crappy js implementation)
    if (PMA_messages['strDoYouReally'] == '' || typeof(window.opera) != 'undefined') {
        return true;
    }

    var is_confirmed = confirm(PMA_messages['strBLOBRepositoryDisableStrongWarning'] + '\n' + PMA_messages['strBLOBRepositoryDisableAreYouSure']);

    return is_confirmed;
} // end of the 'confirmDisableBLOBRepository()' function


/**
 * Displays an error message if the user submitted the sql query form with no
 * sql query, else checks for "DROP/DELETE/ALTER" statements
 *
 * @param   object   the form
 *
 * @return  boolean  always false
 *
 * @see     confirmQuery()
 */
function checkSqlQuery(theForm)
{
    var sqlQuery = theForm.elements['sql_query'];
    var isEmpty  = 1;

    // The replace function (js1.2) isn't supported -> basic tests
    if (typeof(sqlQuery.value.replace) == 'undefined') {
        isEmpty      = (sqlQuery.value == '') ? 1 : 0;
        if (isEmpty && typeof(theForm.elements['sql_file']) != 'undefined') {
            isEmpty  = (theForm.elements['sql_file'].value == '') ? 1 : 0;
        }
        if (isEmpty && typeof(theForm.elements['sql_localfile']) != 'undefined') {
            isEmpty  = (theForm.elements['sql_localfile'].value == '') ? 1 : 0;
        }
        if (isEmpty && typeof(theForm.elements['id_bookmark']) != 'undefined') {
            isEmpty  = (theForm.elements['id_bookmark'].value == null || theForm.elements['id_bookmark'].value == '');
        }
    }
    // js1.2+ -> validation with regular expressions
    else {
        var space_re = new RegExp('\\s+');
        if (typeof(theForm.elements['sql_file']) != 'undefined' &&
                theForm.elements['sql_file'].value.replace(space_re, '') != '') {
            return true;
        }
        if (typeof(theForm.elements['sql_localfile']) != 'undefined' &&
                theForm.elements['sql_localfile'].value.replace(space_re, '') != '') {
            return true;
        }
        if (isEmpty && typeof(theForm.elements['id_bookmark']) != 'undefined' &&
                (theForm.elements['id_bookmark'].value != null || theForm.elements['id_bookmark'].value != '') &&
                theForm.elements['id_bookmark'].selectedIndex != 0
                ) {
            return true;
        }
        // Checks for "DROP/DELETE/ALTER" statements
        if (sqlQuery.value.replace(space_re, '') != '') {
            if (confirmQuery(theForm, sqlQuery)) {
                return true;
            } else {
                return false;
            }
        }
        theForm.reset();
        isEmpty = 1;
    }

    if (isEmpty) {
        sqlQuery.select();
        alert(PMA_messages['strFormEmpty']);
        sqlQuery.focus();
        return false;
    }

    return true;
} // end of the 'checkSqlQuery()' function

/**
 * Check if a form's element is empty.
 * An element containing only spaces is also considered empty
 *
 * @param   object   the form
 * @param   string   the name of the form field to put the focus on
 *
 * @return  boolean  whether the form field is empty or not
 */
function emptyCheckTheField(theForm, theFieldName)
{
    var isEmpty  = 1;
    var theField = theForm.elements[theFieldName];
    // Whether the replace function (js1.2) is supported or not
    var isRegExp = (typeof(theField.value.replace) != 'undefined');

    if (!isRegExp) {
        isEmpty      = (theField.value == '') ? 1 : 0;
    } else {
        var space_re = new RegExp('\\s+');
        isEmpty      = (theField.value.replace(space_re, '') == '') ? 1 : 0;
    }

    return isEmpty;
} // end of the 'emptyCheckTheField()' function


/**
 * Check whether a form field is empty or not
 *
 * @param   object   the form
 * @param   string   the name of the form field to put the focus on
 *
 * @return  boolean  whether the form field is empty or not
 */
function emptyFormElements(theForm, theFieldName)
{
    var theField = theForm.elements[theFieldName];
    var isEmpty = emptyCheckTheField(theForm, theFieldName);


    return isEmpty;
} // end of the 'emptyFormElements()' function


/**
 * Ensures a value submitted in a form is numeric and is in a range
 *
 * @param   object   the form
 * @param   string   the name of the form field to check
 * @param   integer  the minimum authorized value
 * @param   integer  the maximum authorized value
 *
 * @return  boolean  whether a valid number has been submitted or not
 */
function checkFormElementInRange(theForm, theFieldName, message, min, max)
{
    var theField         = theForm.elements[theFieldName];
    var val              = parseInt(theField.value);

    if (typeof(min) == 'undefined') {
        min = 0;
    }
    if (typeof(max) == 'undefined') {
        max = Number.MAX_VALUE;
    }

    // It's not a number
    if (isNaN(val)) {
        theField.select();
        alert(PMA_messages['strNotNumber']);
        theField.focus();
        return false;
    }
    // It's a number but it is not between min and max
    else if (val < min || val > max) {
        theField.select();
        alert(message.replace('%d', val));
        theField.focus();
        return false;
    }
    // It's a valid number
    else {
        theField.value = val;
    }
    return true;

} // end of the 'checkFormElementInRange()' function


function checkTableEditForm(theForm, fieldsCnt)
{
    // TODO: avoid sending a message if user just wants to add a line
    // on the form but has not completed at least one field name

    var atLeastOneField = 0;
    var i, elm, elm2, elm3, val, id;

    for (i=0; i<fieldsCnt; i++)
    {
        id = "#field_" + i + "_2";
        elm = $(id);
        val = elm.val()
        if (val == 'VARCHAR' || val == 'CHAR' || val == 'BIT' || val == 'VARBINARY' || val == 'BINARY') {
            elm2 = $("#field_" + i + "_3");
            val = parseInt(elm2.val());
            elm3 = $("#field_" + i + "_1");
            if (isNaN(val) && elm3.val() != "") {
                elm2.select();
                alert(PMA_messages['strNotNumber']);
                elm2.focus();
                return false;
            }
        }

        if (atLeastOneField == 0) {
            id = "field_" + i + "_1";
            if (!emptyCheckTheField(theForm, id)) {
                atLeastOneField = 1;
            }
        }
    }
    if (atLeastOneField == 0) {
        var theField = theForm.elements["field_0_1"];
        alert(PMA_messages['strFormEmpty']);
        theField.focus();
        return false;
    }

    // at least this section is under jQuery
    if ($("input.textfield[name='table']").val() == "") {
        alert(PMA_messages['strFormEmpty']);
        $("input.textfield[name='table']").focus();
        return false;
    }


    return true;
} // enf of the 'checkTableEditForm()' function


/**
 * Ensures the choice between 'transmit', 'zipped', 'gzipped' and 'bzipped'
 * checkboxes is consistant
 *
 * @param   object   the form
 * @param   string   a code for the action that causes this function to be run
 *
 * @return  boolean  always true
 */
function checkTransmitDump(theForm, theAction)
{
    var formElts = theForm.elements;

    // 'zipped' option has been checked
    if (theAction == 'zip' && formElts['zip'].checked) {
        if (!formElts['asfile'].checked) {
            theForm.elements['asfile'].checked = true;
        }
        if (typeof(formElts['gzip']) != 'undefined' && formElts['gzip'].checked) {
            theForm.elements['gzip'].checked = false;
        }
        if (typeof(formElts['bzip']) != 'undefined' && formElts['bzip'].checked) {
            theForm.elements['bzip'].checked = false;
        }
    }
    // 'gzipped' option has been checked
    else if (theAction == 'gzip' && formElts['gzip'].checked) {
        if (!formElts['asfile'].checked) {
            theForm.elements['asfile'].checked = true;
        }
        if (typeof(formElts['zip']) != 'undefined' && formElts['zip'].checked) {
            theForm.elements['zip'].checked = false;
        }
        if (typeof(formElts['bzip']) != 'undefined' && formElts['bzip'].checked) {
            theForm.elements['bzip'].checked = false;
        }
    }
    // 'bzipped' option has been checked
    else if (theAction == 'bzip' && formElts['bzip'].checked) {
        if (!formElts['asfile'].checked) {
            theForm.elements['asfile'].checked = true;
        }
        if (typeof(formElts['zip']) != 'undefined' && formElts['zip'].checked) {
            theForm.elements['zip'].checked = false;
        }
        if (typeof(formElts['gzip']) != 'undefined' && formElts['gzip'].checked) {
            theForm.elements['gzip'].checked = false;
        }
    }
    // 'transmit' option has been unchecked
    else if (theAction == 'transmit' && !formElts['asfile'].checked) {
        if (typeof(formElts['zip']) != 'undefined' && formElts['zip'].checked) {
            theForm.elements['zip'].checked = false;
        }
        if ((typeof(formElts['gzip']) != 'undefined' && formElts['gzip'].checked)) {
            theForm.elements['gzip'].checked = false;
        }
        if ((typeof(formElts['bzip']) != 'undefined' && formElts['bzip'].checked)) {
            theForm.elements['bzip'].checked = false;
        }
    }

    return true;
} // end of the 'checkTransmitDump()' function

$(document).ready(function() {
    /**
     * Row marking in horizontal mode (use "live" so that it works also for
     * next pages reached via AJAX); a tr may have the class noclick to remove
     * this behavior.
     */
    $('tr.odd:not(.noclick), tr.even:not(.noclick)').live('click',function(e) {
        // do not trigger when clicked on anchor
        if ($(e.target).is('a, img, a *')) {
            return;
        }
        var $tr = $(this);
        
        // make the table unselectable (to prevent default highlighting when shift+click)
        $tr.parents('table').noSelect();
        
        if (!e.shiftKey || last_clicked_row == -1) {
            // usual click
            
            // XXX: FF fires two click events for <label> (label and checkbox), so we need to handle this differently
            var $checkbox = $tr.find(':checkbox');
            if ($checkbox.length) {
                // checkbox in a row, add or remove class depending on checkbox state
                var checked = $checkbox.attr('checked');
                if (!$(e.target).is(':checkbox, label')) {
                    checked = !checked;
                    $checkbox.attr('checked', checked);
                }
                if (checked) {
                    $tr.addClass('marked');
                } else {
                    $tr.removeClass('marked');
                }
                last_click_checked = checked;
            } else {
                // normaln data table, just toggle class
                $tr.toggleClass('marked');
                last_click_checked = false;
            }
            
            // remember the last clicked row
            last_clicked_row = last_click_checked ? $('tr.odd:not(.noclick), tr.even:not(.noclick)').index(this) : -1;
            last_shift_clicked_row = -1;
        } else {
            // handle the shift click
            var start, end;
            
            // clear last shift click result
            if (last_shift_clicked_row >= 0) {
                if (last_shift_clicked_row >= last_clicked_row) {
                    start = last_clicked_row;
                    end = last_shift_clicked_row;
                } else {
                    start = last_shift_clicked_row;
                    end = last_clicked_row;
                }
                $tr.parent().find('tr.odd:not(.noclick), tr.even:not(.noclick)')
                    .slice(start, end + 1)
                    .removeClass('marked')
                    .find(':checkbox')
                    .attr('checked', false);
            }
            
            // handle new shift click
            var curr_row = $('tr.odd:not(.noclick), tr.even:not(.noclick)').index(this);
            if (curr_row >= last_clicked_row) {
                start = last_clicked_row;
                end = curr_row;
            } else {
                start = curr_row;
                end = last_clicked_row;
            }
            $tr.parent().find('tr.odd:not(.noclick), tr.even:not(.noclick)')
                .slice(start, end + 1)
                .addClass('marked')
                .find(':checkbox')
                .attr('checked', true);
            
            // remember the last shift clicked row
            last_shift_clicked_row = curr_row;
        }
    });

    /**
     * Add a date/time picker to each element that needs it
     */
    $('.datefield, .datetimefield').each(function() {
        PMA_addDatepicker($(this));
        });
})

/**
 * True if last click is to check a row.
 */
var last_click_checked = false;

/**
 * Zero-based index of last clicked row.
 * Used to handle the shift + click event in the code above.
 */
var last_clicked_row = -1;

/**
 * Zero-based index of last shift clicked row.
 */
var last_shift_clicked_row = -1;

/**
 * Row highlighting in horizontal mode (use "live"
 * so that it works also for pages reached via AJAX)
 */
/*$(document).ready(function() {
    $('tr.odd, tr.even').live('hover',function(event) {
        var $tr = $(this);
        $tr.toggleClass('hover',event.type=='mouseover');
        $tr.children().toggleClass('hover',event.type=='mouseover');
    });
})*/

/**
 * This array is used to remember mark status of rows in browse mode
 */
var marked_row = new Array;

/**
 * marks all rows and selects its first checkbox inside the given element
 * the given element is usaly a table or a div containing the table or tables
 *
 * @param    container    DOM element
 */
function markAllRows( container_id ) {

    $("#"+container_id).find("input:checkbox:enabled").attr('checked', 'checked')
    .parents("tr").addClass("marked");
    return true;
}

/**
 * marks all rows and selects its first checkbox inside the given element
 * the given element is usaly a table or a div containing the table or tables
 *
 * @param    container    DOM element
 */
function unMarkAllRows( container_id ) {

    $("#"+container_id).find("input:checkbox:enabled").removeAttr('checked')
    .parents("tr").removeClass("marked");
    return true;
}

/**
 * Checks/unchecks all checkbox in given conainer (f.e. a form, fieldset or div)
 *
 * @param   string   container_id  the container id
 * @param   boolean  state         new value for checkbox (true or false)
 * @return  boolean  always true
 */
function setCheckboxes( container_id, state ) {

    if(state) {
        $("#"+container_id).find("input:checkbox").attr('checked', 'checked');
    }
    else {
        $("#"+container_id).find("input:checkbox").removeAttr('checked');
    }

    return true;
} // end of the 'setCheckboxes()' function

/**
  * Checks/unchecks all options of a <select> element
  *
  * @param   string   the form name
  * @param   string   the element name
  * @param   boolean  whether to check or to uncheck options
  *
  * @return  boolean  always true
  */
function setSelectOptions(the_form, the_select, do_check)
{
    $("form[name='"+ the_form +"'] select[name='"+the_select+"']").find("option").attr('selected', do_check);
    return true;
} // end of the 'setSelectOptions()' function

/**
 * Sets current value for query box.
 */
function setQuery(query) {
    if (codemirror_editor) {
        codemirror_editor.setValue(query);
    } else {
        document.sqlform.sql_query.value = query;
    }
}


/**
  * Create quick sql statements.
  *
  */
function insertQuery(queryType) {
    if (queryType == "clear") {
        setQuery('');
        return;
    }

    var myQuery = document.sqlform.sql_query;
    var query = "";
    var myListBox = document.sqlform.dummy;
    var table = document.sqlform.table.value;

    if (myListBox.options.length > 0) {
        sql_box_locked = true;
        var chaineAj = "";
        var valDis = "";
        var editDis = "";
        var NbSelect = 0;
        for (var i=0; i < myListBox.options.length; i++) {
            NbSelect++;
            if (NbSelect > 1) {
                chaineAj += ", ";
                valDis += ",";
                editDis += ",";
            }
            chaineAj += myListBox.options[i].value;
            valDis += "[value-" + NbSelect + "]";
            editDis += myListBox.options[i].value + "=[value-" + NbSelect + "]";
        }
        if (queryType == "selectall") {
            query = "SELECT * FROM `" + table + "` WHERE 1";
        } else if (queryType == "select") {
            query = "SELECT " + chaineAj + " FROM `" + table + "` WHERE 1";
        } else if (queryType == "insert") {
               query = "INSERT INTO `" + table + "`(" + chaineAj + ") VALUES (" + valDis + ")";
        } else if (queryType == "update") {
            query = "UPDATE `" + table + "` SET " + editDis + " WHERE 1";
        } else if(queryType == "delete") {
            query = "DELETE FROM `" + table + "` WHERE 1";
        }
        setQuery(query);
        sql_box_locked = false;
    }
}


/**
  * Inserts multiple fields.
  *
  */
function insertValueQuery() {
    var myQuery = document.sqlform.sql_query;
    var myListBox = document.sqlform.dummy;

    if(myListBox.options.length > 0) {
        sql_box_locked = true;
        var chaineAj = "";
        var NbSelect = 0;
        for(var i=0; i<myListBox.options.length; i++) {
            if (myListBox.options[i].selected){
                NbSelect++;
                if (NbSelect > 1)
                    chaineAj += ", ";
                chaineAj += myListBox.options[i].value;
            }
        }

        /* CodeMirror support */
        if (codemirror_editor) {
            codemirror_editor.replaceSelection(chaineAj);
        //IE support
        } else if (document.selection) {
            myQuery.focus();
            sel = document.selection.createRange();
            sel.text = chaineAj;
            document.sqlform.insert.focus();
        }
        //MOZILLA/NETSCAPE support
        else if (document.sqlform.sql_query.selectionStart || document.sqlform.sql_query.selectionStart == "0") {
            var startPos = document.sqlform.sql_query.selectionStart;
            var endPos = document.sqlform.sql_query.selectionEnd;
            var chaineSql = document.sqlform.sql_query.value;

            myQuery.value = chaineSql.substring(0, startPos) + chaineAj + chaineSql.substring(endPos, chaineSql.length);
        } else {
            myQuery.value += chaineAj;
        }
        sql_box_locked = false;
    }
}

/**
  * listbox redirection
  */
function goToUrl(selObj, goToLocation) {
    eval("document.location.href = '" + goToLocation + "pos=" + selObj.options[selObj.selectedIndex].value + "'");
}

/**
 * getElement
 */
function getElement(e,f){
    if(document.layers){
        f=(f)?f:self;
        if(f.document.layers[e]) {
            return f.document.layers[e];
        }
        for(W=0;W<f.document.layers.length;W++) {
            return(getElement(e,f.document.layers[W]));
        }
    }
    if(document.all) {
        return document.all[e];
    }
    return document.getElementById(e);
}

/**
  * Refresh the WYSIWYG scratchboard after changes have been made
  */
function refreshDragOption(e) {
    var elm = $('#' + e);
    if (elm.css('visibility') == 'visible') {
        refreshLayout();
        TableDragInit();
    }
}

/**
  * Refresh/resize the WYSIWYG scratchboard
  */
function refreshLayout() {
    var elm = $('#pdflayout')
    var orientation = $('#orientation_opt').val();
    if($('#paper_opt').length==1){
        var paper = $('#paper_opt').val();
    }else{
        var paper = 'A4';
    }
    if (orientation == 'P') {
        posa = 'x';
        posb = 'y';
    } else {
        posa = 'y';
        posb = 'x';
    }
    elm.css('width', pdfPaperSize(paper, posa) + 'px');
    elm.css('height', pdfPaperSize(paper, posb) + 'px');
}

/**
  * Show/hide the WYSIWYG scratchboard
  */
function ToggleDragDrop(e) {
    var elm = $('#' + e);
    if (elm.css('visibility') == 'hidden') {
        PDFinit(); /* Defined in pdf_pages.php */
        elm.css('visibility', 'visible');
        elm.css('display', 'block');
        $('#showwysiwyg').val('1')
    } else {
        elm.css('visibility', 'hidden');
        elm.css('display', 'none');
        $('#showwysiwyg').val('0')
    }
}

/**
  * PDF scratchboard: When a position is entered manually, update
  * the fields inside the scratchboard.
  */
function dragPlace(no, axis, value) {
    var elm = $('#table_' + no);
    if (axis == 'x') {
        elm.css('left', value + 'px');
    } else {
        elm.css('top', value + 'px');
    }
}

/**
 * Returns paper sizes for a given format
 */
function pdfPaperSize(format, axis) {
    switch (format.toUpperCase()) {
        case '4A0':
            if (axis == 'x') return 4767.87; else return 6740.79;
            break;
        case '2A0':
            if (axis == 'x') return 3370.39; else return 4767.87;
            break;
        case 'A0':
            if (axis == 'x') return 2383.94; else return 3370.39;
            break;
        case 'A1':
            if (axis == 'x') return 1683.78; else return 2383.94;
            break;
        case 'A2':
            if (axis == 'x') return 1190.55; else return 1683.78;
            break;
        case 'A3':
            if (axis == 'x') return 841.89; else return 1190.55;
            break;
        case 'A4':
            if (axis == 'x') return 595.28; else return 841.89;
            break;
        case 'A5':
            if (axis == 'x') return 419.53; else return 595.28;
            break;
        case 'A6':
            if (axis == 'x') return 297.64; else return 419.53;
            break;
        case 'A7':
            if (axis == 'x') return 209.76; else return 297.64;
            break;
        case 'A8':
            if (axis == 'x') return 147.40; else return 209.76;
            break;
        case 'A9':
            if (axis == 'x') return 104.88; else return 147.40;
            break;
        case 'A10':
            if (axis == 'x') return 73.70; else return 104.88;
            break;
        case 'B0':
            if (axis == 'x') return 2834.65; else return 4008.19;
            break;
        case 'B1':
            if (axis == 'x') return 2004.09; else return 2834.65;
            break;
        case 'B2':
            if (axis == 'x') return 1417.32; else return 2004.09;
            break;
        case 'B3':
            if (axis == 'x') return 1000.63; else return 1417.32;
            break;
        case 'B4':
            if (axis == 'x') return 708.66; else return 1000.63;
            break;
        case 'B5':
            if (axis == 'x') return 498.90; else return 708.66;
            break;
        case 'B6':
            if (axis == 'x') return 354.33; else return 498.90;
            break;
        case 'B7':
            if (axis == 'x') return 249.45; else return 354.33;
            break;
        case 'B8':
            if (axis == 'x') return 175.75; else return 249.45;
            break;
        case 'B9':
            if (axis == 'x') return 124.72; else return 175.75;
            break;
        case 'B10':
            if (axis == 'x') return 87.87; else return 124.72;
            break;
        case 'C0':
            if (axis == 'x') return 2599.37; else return 3676.54;
            break;
        case 'C1':
            if (axis == 'x') return 1836.85; else return 2599.37;
            break;
        case 'C2':
            if (axis == 'x') return 1298.27; else return 1836.85;
            break;
        case 'C3':
            if (axis == 'x') return 918.43; else return 1298.27;
            break;
        case 'C4':
            if (axis == 'x') return 649.13; else return 918.43;
            break;
        case 'C5':
            if (axis == 'x') return 459.21; else return 649.13;
            break;
        case 'C6':
            if (axis == 'x') return 323.15; else return 459.21;
            break;
        case 'C7':
            if (axis == 'x') return 229.61; else return 323.15;
            break;
        case 'C8':
            if (axis == 'x') return 161.57; else return 229.61;
            break;
        case 'C9':
            if (axis == 'x') return 113.39; else return 161.57;
            break;
        case 'C10':
            if (axis == 'x') return 79.37; else return 113.39;
            break;
        case 'RA0':
            if (axis == 'x') return 2437.80; else return 3458.27;
            break;
        case 'RA1':
            if (axis == 'x') return 1729.13; else return 2437.80;
            break;
        case 'RA2':
            if (axis == 'x') return 1218.90; else return 1729.13;
            break;
        case 'RA3':
            if (axis == 'x') return 864.57; else return 1218.90;
            break;
        case 'RA4':
            if (axis == 'x') return 609.45; else return 864.57;
            break;
        case 'SRA0':
            if (axis == 'x') return 2551.18; else return 3628.35;
            break;
        case 'SRA1':
            if (axis == 'x') return 1814.17; else return 2551.18;
            break;
        case 'SRA2':
            if (axis == 'x') return 1275.59; else return 1814.17;
            break;
        case 'SRA3':
            if (axis == 'x') return 907.09; else return 1275.59;
            break;
        case 'SRA4':
            if (axis == 'x') return 637.80; else return 907.09;
            break;
        case 'LETTER':
            if (axis == 'x') return 612.00; else return 792.00;
            break;
        case 'LEGAL':
            if (axis == 'x') return 612.00; else return 1008.00;
            break;
        case 'EXECUTIVE':
            if (axis == 'x') return 521.86; else return 756.00;
            break;
        case 'FOLIO':
            if (axis == 'x') return 612.00; else return 936.00;
            break;
    } // end switch

    return 0;
}

/**
 * for playing media from the BLOB repository
 *
 * @param   var
 * @param   var     url_params  main purpose is to pass the token
 * @param   var     bs_ref      BLOB repository reference
 * @param   var     m_type      type of BLOB repository media
 * @param   var     w_width     width of popup window
 * @param   var     w_height    height of popup window
 */
function popupBSMedia(url_params, bs_ref, m_type, is_cust_type, w_width, w_height)
{
    // if width not specified, use default
    if (w_width == undefined)
        w_width = 640;

    // if height not specified, use default
    if (w_height == undefined)
        w_height = 480;

    // open popup window (for displaying video/playing audio)
    var mediaWin = window.open('bs_play_media.php?' + url_params + '&bs_reference=' + bs_ref + '&media_type=' + m_type + '&custom_type=' + is_cust_type, 'viewBSMedia', 'width=' + w_width + ', height=' + w_height + ', resizable=1, scrollbars=1, status=0');
}

/**
 * popups a request for changing MIME types for files in the BLOB repository
 *
 * @param   var     db                      database name
 * @param   var     table                   table name
 * @param   var     reference               BLOB repository reference
 * @param   var     current_mime_type       current MIME type associated with BLOB repository reference
 */
function requestMIMETypeChange(db, table, reference, current_mime_type)
{
    // no mime type specified, set to default (nothing)
    if (undefined == current_mime_type)
        current_mime_type = "";

    // prompt user for new mime type
    var new_mime_type = prompt("Enter custom MIME type", current_mime_type);

    // if new mime_type is specified and is not the same as the previous type, request for mime type change
    if (new_mime_type && new_mime_type != current_mime_type)
        changeMIMEType(db, table, reference, new_mime_type);
}

/**
 * changes MIME types for files in the BLOB repository
 *
 * @param   var     db              database name
 * @param   var     table           table name
 * @param   var     reference       BLOB repository reference
 * @param   var     mime_type       new MIME type to be associated with BLOB repository reference
 */
function changeMIMEType(db, table, reference, mime_type)
{
    // specify url and parameters for jQuery POST
    var mime_chg_url = 'bs_change_mime_type.php';
    var params = {bs_db: db, bs_table: table, bs_reference: reference, bs_new_mime_type: mime_type};

    // jQuery POST
    jQuery.post(mime_chg_url, params);
}

/**
 * Jquery Coding for inline editing SQL_QUERY
 */
$(document).ready(function(){
    $(".inline_edit_sql").live('click', function(){
        var server     = $(this).prev().find("input[name='server']").val();
        var db         = $(this).prev().find("input[name='db']").val();
        var table      = $(this).prev().find("input[name='table']").val();
        var token      = $(this).prev().find("input[name='token']").val();
        var sql_query  = $(this).prev().find("input[name='sql_query']").val();
        var $inner_sql = $(this).parent().prev().find('.inner_sql');
        var old_text   = $inner_sql.html();

        var new_content = "<textarea name=\"sql_query_edit\" id=\"sql_query_edit\">" + sql_query + "</textarea>\n";
        new_content    += "<input type=\"button\" class=\"btnSave\" value=\"" + PMA_messages['strGo'] + "\">\n";
        new_content    += "<input type=\"button\" class=\"btnDiscard\" value=\"" + PMA_messages['strCancel'] + "\">\n";
        $inner_sql.replaceWith(new_content);
        $(".btnSave").each(function(){
            $(this).click(function(){
                sql_query = $(this).prev().val();
                window.location.replace("import.php"
                                      + "?server=" + encodeURIComponent(server)
                                      + "&db=" + encodeURIComponent(db)
                                      + "&table=" + encodeURIComponent(table)
                                      + "&sql_query=" + encodeURIComponent(sql_query)
                                      + "&show_query=1"
                                      + "&token=" + token);
            });
        });
        $(".btnDiscard").each(function(){
            $(this).click(function(){
                $(this).closest(".sql").html("<span class=\"syntax\"><span class=\"inner_sql\">" + old_text + "</span></span>");
            });
        });
        return false;
    });

    $('.sqlbutton').click(function(evt){
        insertQuery(evt.target.id);
        return false;
    });

    $("#export_type").change(function(){
        if($("#export_type").val()=='svg'){
            $("#show_grid_opt").attr("disabled","disabled");
            $("#orientation_opt").attr("disabled","disabled");
            $("#with_doc").attr("disabled","disabled");
            $("#show_table_dim_opt").removeAttr("disabled");
            $("#all_table_same_wide").removeAttr("disabled");
            $("#paper_opt").removeAttr("disabled","disabled");
            $("#show_color_opt").removeAttr("disabled","disabled");
            //$(this).css("background-color","yellow");
        }else if($("#export_type").val()=='dia'){
            $("#show_grid_opt").attr("disabled","disabled");
            $("#with_doc").attr("disabled","disabled");
            $("#show_table_dim_opt").attr("disabled","disabled");
            $("#all_table_same_wide").attr("disabled","disabled");
            $("#paper_opt").removeAttr("disabled","disabled");
            $("#show_color_opt").removeAttr("disabled","disabled");
            $("#orientation_opt").removeAttr("disabled","disabled");
        }else if($("#export_type").val()=='eps'){
            $("#show_grid_opt").attr("disabled","disabled");
            $("#orientation_opt").removeAttr("disabled");
            $("#with_doc").attr("disabled","disabled");
            $("#show_table_dim_opt").attr("disabled","disabled");
            $("#all_table_same_wide").attr("disabled","disabled");
            $("#paper_opt").attr("disabled","disabled");
            $("#show_color_opt").attr("disabled","disabled");

        }else if($("#export_type").val()=='pdf'){
            $("#show_grid_opt").removeAttr("disabled");
            $("#orientation_opt").removeAttr("disabled");
            $("#with_doc").removeAttr("disabled","disabled");
            $("#show_table_dim_opt").removeAttr("disabled","disabled");
            $("#all_table_same_wide").removeAttr("disabled","disabled");
            $("#paper_opt").removeAttr("disabled","disabled");
            $("#show_color_opt").removeAttr("disabled","disabled");
        }else{
            // nothing
        }
    });

    $('#sqlquery').focus().keydown(function (e) {
        if (e.ctrlKey && e.keyCode == 13) {
            $("#sqlqueryform").submit();
        }
    });

    if ($('#input_username')) {
        if ($('#input_username').val() == '') {
            $('#input_username').focus();
        } else {
            $('#input_password').focus();
        }
    }
});

/**
 * Show a message on the top of the page for an Ajax request
 *
 * @param   var     message     string containing the message to be shown.
 *                              optional, defaults to 'Loading...'
 * @param   var     timeout     number of milliseconds for the message to be visible
 *                              optional, defaults to 5000
 * @return  jQuery object       jQuery Element that holds the message div
 */
function PMA_ajaxShowMessage(message, timeout) {

    //Handle the case when a empty data.message is passed. We don't want the empty message
    if (message == '') {
        return true;
    } else if (! message) {
        // If the message is undefined, show the default
        message = PMA_messages['strLoading'];
    }

    /**
     * @var timeout Number of milliseconds for which the message will be visible
     * @default 5000 ms
     */
    if (! timeout) {
        timeout = 5000;
    }

    // Create a parent element for the AJAX messages, if necessary
    if ($('#loading_parent').length == 0) {
        $('<div id="loading_parent"></div>')
        .insertBefore("#serverinfo");
    }

    // Update message count to create distinct message elements every time
    ajax_message_count++;

    // Remove all old messages, if any
    $(".ajax_notification[id^=ajax_message_num]").remove();

    /**
     * @var    $retval    a jQuery object containing the reference
     *                    to the created AJAX message
     */
    var $retval = $('<span class="ajax_notification" id="ajax_message_num_' + ajax_message_count + '"></span>')
        .hide()
        .appendTo("#loading_parent")
        .html(message)
        .fadeIn('medium')
        .delay(timeout)
        .fadeOut('medium', function() {
            $(this).remove();
        });

    return $retval;
}

/**
 * Removes the message shown for an Ajax operation when it's completed
 */
function PMA_ajaxRemoveMessage($this_msgbox) {
    if ($this_msgbox != undefined && $this_msgbox instanceof jQuery) {
        $this_msgbox
        .stop(true, true)
        .fadeOut('medium');
    }
}

/**
 * Hides/shows the "Open in ENUM/SET editor" message, depending on the data type of the column currently selected
 */
function PMA_showNoticeForEnum(selectElement) {
    var enum_notice_id = selectElement.attr("id").split("_")[1];
    enum_notice_id += "_" + (parseInt(selectElement.attr("id").split("_")[2]) + 1);
    var selectedType = selectElement.attr("value");
    if (selectedType == "ENUM" || selectedType == "SET") {
        $("p[id='enum_notice_" + enum_notice_id + "']").show();
    } else {
        $("p[id='enum_notice_" + enum_notice_id + "']").hide();
    }
}

/**
 * Generates a dialog box to pop up the create_table form
 */
function PMA_createTableDialog( div, url , target) {
     /**
     *  @var    button_options  Object that stores the options passed to jQueryUI
     *                          dialog
     */
     var button_options = {};
     // in the following function we need to use $(this)
     button_options[PMA_messages['strCancel']] = function() {$(this).parent().dialog('close').remove();}

     var button_options_error = {};
     button_options_error[PMA_messages['strOK']] = function() {$(this).parent().dialog('close').remove();}

     var $msgbox = PMA_ajaxShowMessage();

     $.get( target , url ,  function(data) {
         //in the case of an error, show the error message returned.
         if (data.success != undefined && data.success == false) {
             div
             .append(data.error)
             .dialog({
                 title: PMA_messages['strCreateTable'],
                 height: 230,
                 width: 900,
                 open: PMA_verifyTypeOfAllColumns,
                 buttons : button_options_error
             })// end dialog options
             //remove the redundant [Back] link in the error message.
             .find('fieldset').remove();
         } else {
             div
             .append(data)
             .dialog({
                 title: PMA_messages['strCreateTable'],
                 height: 600,
                 width: 900,
                 open: PMA_verifyTypeOfAllColumns,
                 buttons : button_options
             }); // end dialog options
         }
         PMA_ajaxRemoveMessage($msgbox);
     }) // end $.get()

}

/**
 * Creates a highcharts chart in the given container
 *
 * @param   var     settings    object with highcharts properties that should be applied. (See also http://www.highcharts.com/ref/)
 *                              requires at least settings.chart.renderTo and settings.series to be set.
 *                              In addition there may be an additional property object 'realtime' that allows for realtime charting:
 *                              realtime: {
 *                                  url: adress to get the data from (will always add token, ajax_request=1 and chart_data=1 to the GET request)
 *                                  type: the GET request will also add type=[value of the type property] to the request
 *                                  callback: Callback function that should draw the point, it's called with 4 parameters in this order: 
 *                                      - the chart object
 *                                      - the current response value of the GET request, JSON parsed
 *                                      - the previous response value of the GET request, JSON parsed
 *                                      - the number of added points
 * 
 * @return  object   The created highcharts instance
 */
function PMA_createChart(passedSettings) {
    var container = passedSettings.chart.renderTo;
    
    var settings = {
        chart: {
            type: 'spline',
            marginRight: 10,
            backgroundColor: 'transparent',
            events: {
                /* Live charting support */
                load: function() {
                    var thisChart = this;
                    var lastValue = null, curValue = null;
                    var numLoadedPoints = 0, otherSum = 0;
                    var diff;
                    
                    // No realtime updates for graphs that are being exported, and disabled when realtime is not set
                    // Also don't do live charting if we don't have the server time
                    if(thisChart.options.chart.forExport == true || 
                        ! thisChart.options.realtime || 
                        ! thisChart.options.realtime.callback ||
                        ! server_time_diff) return;
                            
                    thisChart.options.realtime.timeoutCallBack = function() {
                        thisChart.options.realtime.postRequest = $.post(
                            thisChart.options.realtime.url,
                            thisChart.options.realtime.postData,
                            function(data) {
                                curValue = jQuery.parseJSON(data);
                                
                                if(lastValue==null) diff = curValue.x - thisChart.xAxis[0].getExtremes().max;
                                else diff = parseInt(curValue.x - lastValue.x);
                                
                                thisChart.xAxis[0].setExtremes(
                                    thisChart.xAxis[0].getExtremes().min+diff, 
                                    thisChart.xAxis[0].getExtremes().max+diff, 
                                    false
                                );
                                
                                thisChart.options.realtime.callback(thisChart,curValue,lastValue,numLoadedPoints);
                                
                                lastValue = curValue;
                                numLoadedPoints++;
                                
                                // Timeout has been cleared => don't start a new timeout
                                if(chart_activeTimeouts[container] == null) return;
                                
                                chart_activeTimeouts[container] = setTimeout(
                                    thisChart.options.realtime.timeoutCallBack, 
                                    thisChart.options.realtime.refreshRate
                                ); 
                        });
                    }
                    
                    chart_activeTimeouts[container] = setTimeout(thisChart.options.realtime.timeoutCallBack, 5);
                }
            }
        },
        plotOptions: {
            series: {
                marker: {
                    radius: 3
                }
            }
        },
        credits: {
            enabled:false
        },
        xAxis: {
            type: 'datetime'
        },
        yAxis: {
            min: 0,
            title: {
                text: PMA_messages['strTotalCount']
            },
            plotLines: [{
                value: 0,
                width: 1,
                color: '#808080'
            }]
        },
        tooltip: {
            formatter: function() {
                    return '<b>' + this.series.name +'</b><br/>' +
                    Highcharts.dateFormat('%Y-%m-%d %H:%M:%S', this.x) + '<br/>' + 
                    Highcharts.numberFormat(this.y, 2);
            }
        },
        exporting: {
            enabled: true
        },
        series: []
    }
    
    /* Set/Get realtime chart default values */
    if(passedSettings.realtime) {        
        if(!passedSettings.realtime.refreshRate) 
            passedSettings.realtime.refreshRate = 5000;
        
        if(!passedSettings.realtime.numMaxPoints) 
            passedSettings.realtime.numMaxPoints = 30;
        
        // Allow custom POST vars to be added
        passedSettings.realtime.postData = $.extend(false,{ ajax_request: true, chart_data: 1, type: passedSettings.realtime.type },passedSettings.realtime.postData);
        
        if(server_time_diff) {
            settings.xAxis.min = new Date().getTime() - server_time_diff - passedSettings.realtime.numMaxPoints * passedSettings.realtime.refreshRate;
            settings.xAxis.max = new Date().getTime() - server_time_diff + passedSettings.realtime.refreshRate;
        }
    }

    // Overwrite/Merge default settings with passedsettings
    $.extend(true,settings,passedSettings);

    return new Highcharts.Chart(settings);
}

/**
 * jQuery function that uses jQueryUI's dialogs to confirm with user. Does not
 *  return a jQuery object yet and hence cannot be chained
 *
 * @param   string      question
 * @param   string      url         URL to be passed to the callbackFn to make
 *                                  an Ajax call to
 * @param   function    callbackFn  callback to execute after user clicks on OK
 */

jQuery.fn.PMA_confirm = function(question, url, callbackFn) {
    if (PMA_messages['strDoYouReally'] == '') {
        return true;
    }

    /**
     *  @var    button_options  Object that stores the options passed to jQueryUI
     *                          dialog
     */
    var button_options = {};
    button_options[PMA_messages['strOK']] = function(){
                                                $(this).dialog("close").remove();

                                                if($.isFunction(callbackFn)) {
                                                    callbackFn.call(this, url);
                                                }
                                            };
    button_options[PMA_messages['strCancel']] = function() {$(this).dialog("close").remove();}

    $('<div id="confirm_dialog"></div>')
    .prepend(question)
    .dialog({buttons: button_options});
};

/**
 * jQuery function to sort a table's body after a new row has been appended to it.
 * Also fixes the even/odd classes of the table rows at the end.
 *
 * @param   string      text_selector   string to select the sortKey's text
 *
 * @return  jQuery Object for chaining purposes
 */
jQuery.fn.PMA_sort_table = function(text_selector) {
    return this.each(function() {

        /**
         * @var table_body  Object referring to the table's <tbody> element
         */
        var table_body = $(this);
        /**
         * @var rows    Object referring to the collection of rows in {@link table_body}
         */
        var rows = $(this).find('tr').get();

        //get the text of the field that we will sort by
        $.each(rows, function(index, row) {
            row.sortKey = $.trim($(row).find(text_selector).text().toLowerCase());
        })

        //get the sorted order
        rows.sort(function(a,b) {
            if(a.sortKey < b.sortKey) {
                return -1;
            }
            if(a.sortKey > b.sortKey) {
                return 1;
            }
            return 0;
        })

        //pull out each row from the table and then append it according to it's order
        $.each(rows, function(index, row) {
            $(table_body).append(row);
            row.sortKey = null;
        })

        //Re-check the classes of each row
        $(this).find('tr:odd')
        .removeClass('even').addClass('odd')
        .end()
        .find('tr:even')
        .removeClass('odd').addClass('even');
    })
}

/**
 * jQuery coding for 'Create Table'.  Used on db_operations.php,
 * db_structure.php and db_tracking.php (i.e., wherever
 * libraries/display_create_table.lib.php is used)
 *
 * Attach Ajax Event handlers for Create Table
 */
$(document).ready(function() {

     /**
     * Attach event handler to the submit action of the create table minimal form
     * and retrieve the full table form and display it in a dialog
     *
     * @uses    PMA_ajaxShowMessage()
     */
    $("#create_table_form_minimal.ajax").live('submit', function(event) {
        event.preventDefault();
        $form = $(this);
        PMA_prepareForAjaxRequest($form);

        /*variables which stores the common attributes*/
        var url = $form.serialize();
        var action = $form.attr('action');
        var div =  $('<div id="create_table_dialog"></div>');

        /*Calling to the createTableDialog function*/
        PMA_createTableDialog(div, url, action);

        // empty table name and number of columns from the minimal form
        $form.find('input[name=table],input[name=num_fields]').val('');
    });

    /**
     * Attach event handler for submission of create table form (save)
     *
     * @uses    PMA_ajaxShowMessage()
     * @uses    $.PMA_sort_table()
     *
     */
    // .live() must be called after a selector, see http://api.jquery.com/live
    $("#create_table_form input[name=do_save_data]").live('click', function(event) {
        event.preventDefault();

        /**
         *  @var    the_form    object referring to the create table form
         */
        var $form = $("#create_table_form");

        /*
         * First validate the form; if there is a problem, avoid submitting it
         *
         * checkTableEditForm() needs a pure element and not a jQuery object,
         * this is why we pass $form[0] as a parameter (the jQuery object
         * is actually an array of DOM elements)
         */

        if (checkTableEditForm($form[0], $form.find('input[name=orig_num_fields]').val())) {
            // OK, form passed validation step
            if ($form.hasClass('ajax')) {
                PMA_ajaxShowMessage(PMA_messages['strProcessingRequest']);
                PMA_prepareForAjaxRequest($form);
                //User wants to submit the form
                $.post($form.attr('action'), $form.serialize() + "&do_save_data=" + $(this).val(), function(data) {
                    if(data.success == true) {
                        $('#properties_message')
                         .removeClass('error')
                         .html('');
                        PMA_ajaxShowMessage(data.message);
                        // Only if the create table dialog (distinct panel) exists
                        if ($("#create_table_dialog").length > 0) {
                            $("#create_table_dialog").dialog("close").remove();
                        }

                        /**
                         * @var tables_table    Object referring to the <tbody> element that holds the list of tables
                         */
                        var tables_table = $("#tablesForm").find("tbody").not("#tbl_summary_row");
                        // this is the first table created in this db
                        if (tables_table.length == 0) {
                            if (window.parent && window.parent.frame_content) {
                                window.parent.frame_content.location.reload();
                            }
                        } else {
                            /**
                             * @var curr_last_row   Object referring to the last <tr> element in {@link tables_table}
                             */
                            var curr_last_row = $(tables_table).find('tr:last');
                            /**
                             * @var curr_last_row_index_string   String containing the index of {@link curr_last_row}
                             */
                            var curr_last_row_index_string = $(curr_last_row).find('input:checkbox').attr('id').match(/\d+/)[0];
                            /**
                             * @var curr_last_row_index Index of {@link curr_last_row}
                             */
                            var curr_last_row_index = parseFloat(curr_last_row_index_string);
                            /**
                             * @var new_last_row_index   Index of the new row to be appended to {@link tables_table}
                             */
                            var new_last_row_index = curr_last_row_index + 1;
                            /**
                             * @var new_last_row_id String containing the id of the row to be appended to {@link tables_table}
                             */
                            var new_last_row_id = 'checkbox_tbl_' + new_last_row_index;

                            data.new_table_string = data.new_table_string.replace(/checkbox_tbl_/, new_last_row_id);
                            //append to table
                            $(data.new_table_string)
                             .appendTo(tables_table);

                            //Sort the table
                            $(tables_table).PMA_sort_table('th');
                        }

                        //Refresh navigation frame as a new table has been added
                        if (window.parent && window.parent.frame_navigation) {
                            window.parent.frame_navigation.location.reload();
                        }
                    } else {
                        $('#properties_message')
                         .addClass('error')
                         .html(data.error);
                        // scroll to the div containing the error message
                        $('#properties_message')[0].scrollIntoView();
                    }
                }) // end $.post()
            } // end if ($form.hasClass('ajax')
            else {
                // non-Ajax submit
                $form.append('<input type="hidden" name="do_save_data" value="save" />');
                $form.submit();
            }
        } // end if (checkTableEditForm() )
    }) // end create table form (save)

    /**
     * Attach event handler for create table form (add fields)
     *
     * @uses    PMA_ajaxShowMessage()
     * @uses    $.PMA_sort_table()
     * @uses    window.parent.refreshNavigation()
     *
     */
    // .live() must be called after a selector, see http://api.jquery.com/live
    $("#create_table_form.ajax input[name=submit_num_fields]").live('click', function(event) {
        event.preventDefault();

        /**
         *  @var    the_form    object referring to the create table form
         */
        var $form = $("#create_table_form");

        var $msgbox = PMA_ajaxShowMessage(PMA_messages['strProcessingRequest']);
        PMA_prepareForAjaxRequest($form);

        //User wants to add more fields to the table
        $.post($form.attr('action'), $form.serialize() + "&submit_num_fields=" + $(this).val(), function(data) {
            // if 'create_table_dialog' exists
            if ($("#create_table_dialog").length > 0) {
                $("#create_table_dialog").html(data);
            }
            // if 'create_table_div' exists
            if ($("#create_table_div").length > 0) {
                $("#create_table_div").html(data);
            }
            PMA_verifyTypeOfAllColumns();
            PMA_ajaxRemoveMessage($msgbox);
        }) //end $.post()

    }) // end create table form (add fields)

}, 'top.frame_content'); //end $(document).ready for 'Create Table'

/**
 * jQuery coding for 'Change Table'.  Used on tbl_structure.php *
 * Attach Ajax Event handlers for Change Table
 */
$(document).ready(function() {
    /**
     *Ajax action for submitting the column change form
    **/
    $("#append_fields_form input[name=do_save_data]").live('click', function(event) {
        event.preventDefault();
        /**
         *  @var    the_form    object referring to the export form
         */
        var $form = $("#append_fields_form");

        /*
         * First validate the form; if there is a problem, avoid submitting it
         *
         * checkTableEditForm() needs a pure element and not a jQuery object,
         * this is why we pass $form[0] as a parameter (the jQuery object
         * is actually an array of DOM elements)
         */
        if (checkTableEditForm($form[0], $form.find('input[name=orig_num_fields]').val())) {
            // OK, form passed validation step
            if ($form.hasClass('ajax')) {
                PMA_prepareForAjaxRequest($form);
                //User wants to submit the form
                $.post($form.attr('action'), $form.serialize()+"&do_save_data=Save", function(data) {
                    if ($("#sqlqueryresults").length != 0) {
                        $("#sqlqueryresults").remove();
                    } else if ($(".error").length != 0) {
                        $(".error").remove();
                    }
                    if (data.success == true) {
                        PMA_ajaxShowMessage(data.message);
                        $("<div id='sqlqueryresults'></div>").insertAfter("#topmenucontainer");
                        $("#sqlqueryresults").html(data.sql_query);
                        $("#result_query .notice").remove();
                        $("#result_query").prepend((data.message));
                        if ($("#change_column_dialog").length > 0) {
                            $("#change_column_dialog").dialog("close").remove();
                        }
                        /*Reload the field form*/
                        $.post($("#fieldsForm").attr('action'), $("#fieldsForm").serialize()+"&ajax_request=true", function(form_data) {
                            $("#fieldsForm").remove();
                            var $temp_div = $("<div id='temp_div'><div>").append(form_data);
                            if ($("#sqlqueryresults").length != 0) {
                                $temp_div.find("#fieldsForm").insertAfter("#sqlqueryresults");
                            } else {
                                $temp_div.find("#fieldsForm").insertAfter(".error");
                            }
                            /*Call the function to display the more options in table*/
                            displayMoreTableOpts();
                        });
                    } else {
                        var $temp_div = $("<div id='temp_div'><div>").append(data);
                        var $error = $temp_div.find(".error code").addClass("error");
                        PMA_ajaxShowMessage($error);
                    }
                }) // end $.post()
            } else {
                // non-Ajax submit
                $form.append('<input type="hidden" name="do_save_data" value="Save" />');
                $form.submit();
            }
        }
    }) // end change table button "do_save_data"

}, 'top.frame_content'); //end $(document).ready for 'Change Table'

/**
 * Attach Ajax event handlers for Drop Database. Moved here from db_structure.js
 * as it was also required on db_create.php
 *
 * @uses    $.PMA_confirm()
 * @uses    PMA_ajaxShowMessage()
 * @uses    window.parent.refreshNavigation()
 * @uses    window.parent.refreshMain()
 * @see $cfg['AjaxEnable']
 */
$(document).ready(function() {
    $("#drop_db_anchor").live('click', function(event) {
        event.preventDefault();

        //context is top.frame_content, so we need to use window.parent.db to access the db var
        /**
         * @var question    String containing the question to be asked for confirmation
         */
        var question = PMA_messages['strDropDatabaseStrongWarning'] + '\n' + PMA_messages['strDoYouReally'] + ' :\n' + 'DROP DATABASE ' + window.parent.db;

        $(this).PMA_confirm(question, $(this).attr('href') ,function(url) {

            PMA_ajaxShowMessage(PMA_messages['strProcessingRequest']);
            $.get(url, {'is_js_confirmed': '1', 'ajax_request': true}, function(data) {
                //Database deleted successfully, refresh both the frames
                window.parent.refreshNavigation();
                window.parent.refreshMain();
            }) // end $.get()
        }); // end $.PMA_confirm()
    }); //end of Drop Database Ajax action
}) // end of $(document).ready() for Drop Database

/**
 * Attach Ajax event handlers for 'Create Database'.  Used wherever libraries/
 * display_create_database.lib.php is used, ie main.php and server_databases.php
 *
 * @uses    PMA_ajaxShowMessage()
 * @see $cfg['AjaxEnable']
 */
$(document).ready(function() {

    $('#create_database_form.ajax').live('submit', function(event) {
        event.preventDefault();

        $form = $(this);

        PMA_ajaxShowMessage(PMA_messages['strProcessingRequest']);
        PMA_prepareForAjaxRequest($form);

        $.post($form.attr('action'), $form.serialize(), function(data) {
            if(data.success == true) {
                PMA_ajaxShowMessage(data.message);

                //Append database's row to table
                $("#tabledatabases")
                .find('tbody')
                .append(data.new_db_string)
                .PMA_sort_table('.name')
                .find('#db_summary_row')
                .appendTo('#tabledatabases tbody')
                .removeClass('odd even');

                var $databases_count_object = $('#databases_count');
                var databases_count = parseInt($databases_count_object.text());
                $databases_count_object.text(++databases_count);
                //Refresh navigation frame as a new database has been added
                if (window.parent && window.parent.frame_navigation) {
                    window.parent.frame_navigation.location.reload();
                }
            }
            else {
                PMA_ajaxShowMessage(data.error);
            }
        }) // end $.post()
    }) // end $().live()
})  // end $(document).ready() for Create Database

/**
 * Attach Ajax event handlers for 'Change Password' on main.php
 */
$(document).ready(function() {

    /**
     * Attach Ajax event handler on the change password anchor
     * @see $cfg['AjaxEnable']
     */
    $('#change_password_anchor.dialog_active').live('click',function(event) {
        event.preventDefault();
        return false;
        });
    $('#change_password_anchor.ajax').live('click', function(event) {
        event.preventDefault();
        $(this).removeClass('ajax').addClass('dialog_active');
        /**
         * @var button_options  Object containing options to be passed to jQueryUI's dialog
         */
        var button_options = {};
        button_options[PMA_messages['strCancel']] = function() {$(this).dialog('close').remove();}
        $.get($(this).attr('href'), {'ajax_request': true}, function(data) {
            $('<div id="change_password_dialog"></div>')
            .dialog({
                title: PMA_messages['strChangePassword'],
                width: 600,
                close: function(ev,ui) {$(this).remove();},
                buttons : button_options,
                beforeClose: function(ev,ui){ $('#change_password_anchor.dialog_active').removeClass('dialog_active').addClass('ajax')}
            })
            .append(data);
            displayPasswordGenerateButton();
        }) // end $.get()
    }) // end handler for change password anchor

    /**
     * Attach Ajax event handler for Change Password form submission
     *
     * @uses    PMA_ajaxShowMessage()
     * @see $cfg['AjaxEnable']
     */
    $("#change_password_form.ajax").find('input[name=change_pw]').live('click', function(event) {
        event.preventDefault();

        /**
         * @var the_form    Object referring to the change password form
         */
        var the_form = $("#change_password_form");

        /**
         * @var this_value  String containing the value of the submit button.
         * Need to append this for the change password form on Server Privileges
         * page to work
         */
        var this_value = $(this).val();

        var $msgbox = PMA_ajaxShowMessage(PMA_messages['strProcessingRequest']);
        $(the_form).append('<input type="hidden" name="ajax_request" value="true" />');

        $.post($(the_form).attr('action'), $(the_form).serialize() + '&change_pw='+ this_value, function(data) {
            if(data.success == true) {
                $("#topmenucontainer").after(data.sql_query);
                $("#change_password_dialog").hide().remove();
                $("#edit_user_dialog").dialog("close").remove();
                $('#change_password_anchor.dialog_active').removeClass('dialog_active').addClass('ajax');
                PMA_ajaxRemoveMessage($msgbox);
            }
            else {
                PMA_ajaxShowMessage(data.error);
            }
        }) // end $.post()
    }) // end handler for Change Password form submission
}) // end $(document).ready() for Change Password

/**
 * Toggle the hiding/showing of the "Open in ENUM/SET editor" message when
 * the page loads and when the selected data type changes
 */
$(document).ready(function() {
    // is called here for normal page loads and also when opening
    // the Create table dialog
    PMA_verifyTypeOfAllColumns();
    //
    // needs live() to work also in the Create Table dialog
    $("select[class='column_type']").live('change', function() {
        PMA_showNoticeForEnum($(this));
    });
});

function PMA_verifyTypeOfAllColumns() {
    $("select[class='column_type']").each(function() {
        PMA_showNoticeForEnum($(this));
    });
}

/**
 * Closes the ENUM/SET editor and removes the data in it
 */
function disable_popup() {
    $("#popup_background").fadeOut("fast");
    $("#enum_editor").fadeOut("fast");
    // clear the data from the text boxes
    $("#enum_editor #values input").remove();
    $("#enum_editor input[type='hidden']").remove();
}

/**
 * Opens the ENUM/SET editor and controls its functions
 */
$(document).ready(function() {
    // Needs live() to work also in the Create table dialog
    $("a[class='open_enum_editor']").live('click', function() {
        // Center the popup
        var windowWidth = document.documentElement.clientWidth;
        var windowHeight = document.documentElement.clientHeight;
        var popupWidth = windowWidth/2;
        var popupHeight = windowHeight*0.8;
        var popupOffsetTop = windowHeight/2 - popupHeight/2;
        var popupOffsetLeft = windowWidth/2 - popupWidth/2;
        $("#enum_editor").css({"position":"absolute", "top": popupOffsetTop, "left": popupOffsetLeft, "width": popupWidth, "height": popupHeight});

        // Make it appear
        $("#popup_background").css({"opacity":"0.7"});
        $("#popup_background").fadeIn("fast");
        $("#enum_editor").fadeIn("fast");

        // Get the values
        var values = $(this).parent().prev("input").attr("value").split(",");
        $.each(values, function(index, val) {
            if(jQuery.trim(val) != "") {
                 // enclose the string in single quotes if it's not already
                 if(val.substr(0, 1) != "'") {
                      val = "'" + val;
                 }
                 if(val.substr(val.length-1, val.length) != "'") {
                      val = val + "'";
                 }
                // escape the single quotes, except the mandatory ones enclosing the entire string
                val = val.substr(1, val.length-2).replace(/''/g, "'").replace(/\\\\/g, '\\').replace(/\\'/g, "'").replace(/'/g, "&#039;");
                // escape the greater-than symbol
                val = val.replace(/>/g, "&gt;");
                $("#enum_editor #values").append("<input type='text' value=" + val + " />");
            }
        });
        // So we know which column's data is being edited
        $("#enum_editor").append("<input type='hidden' value='" + $(this).parent().prev("input").attr("id") + "' />");
        return false;
    });

    // If the "close" link is clicked, close the enum editor
    // Needs live() to work also in the Create table dialog
    $("a[class='close_enum_editor']").live('click', function() {
        disable_popup();
    });

    // If the "cancel" link is clicked, close the enum editor
    // Needs live() to work also in the Create table dialog
    $("a[class='cancel_enum_editor']").live('click', function() {
        disable_popup();
    });

    // When "add a new value" is clicked, append an empty text field
    // Needs live() to work also in the Create table dialog
    $("a[class='add_value']").live('click', function() {
        $("#enum_editor #values").append("<input type='text' />");
    });

    // When the submit button is clicked, put the data back into the original form
    // Needs live() to work also in the Create table dialog
    $("#enum_editor input[type='submit']").live('click', function() {
        var value_array = new Array();
        $.each($("#enum_editor #values input"), function(index, input_element) {
            val = jQuery.trim(input_element.value);
            if(val != "") {
                value_array.push("'" + val.replace(/\\/g, '\\\\').replace(/'/g, "''") + "'");
            }
        });
        // get the Length/Values text field where this value belongs
        var values_id = $("#enum_editor input[type='hidden']").attr("value");
        $("input[id='" + values_id + "']").attr("value", value_array.join(","));
        disable_popup();
     });

    /**
     * Hides certain table structure actions, replacing them with the word "More". They are displayed
     * in a dropdown menu when the user hovers over the word "More."
     */
    displayMoreTableOpts();
});

function displayMoreTableOpts() {
    // Remove the actions from the table cells (they are available by default for JavaScript-disabled browsers)
    // if the table is not a view or information_schema (otherwise there is only one action to hide and there's no point)
    if($("input[type='hidden'][name='table_type']").val() == "table") {
        var $table = $("table[id='tablestructure']");
        $table.find("td[class='browse']").remove();
        $table.find("td[class='primary']").remove();
        $table.find("td[class='unique']").remove();
        $table.find("td[class='index']").remove();
        $table.find("td[class='fulltext']").remove();
        $table.find("td[class='spatial']").remove();
        $table.find("th[class='action']").attr("colspan", 3);

        // Display the "more" text
        $table.find("td[class='more_opts']").show();

        // Position the dropdown
        $(".structure_actions_dropdown").each(function() {
            // Optimize DOM querying
            var $this_dropdown = $(this);
             // The top offset must be set for IE even if it didn't change
            var cell_right_edge_offset = $this_dropdown.parent().position().left + $this_dropdown.parent().innerWidth();
            var left_offset = cell_right_edge_offset - $this_dropdown.innerWidth();
            var top_offset = $this_dropdown.parent().position().top + $this_dropdown.parent().innerHeight();
            $this_dropdown.offset({ top: top_offset, left: left_offset });
        });

        // A hack for IE6 to prevent the after_field select element from being displayed on top of the dropdown by
        // positioning an iframe directly on top of it
        var $after_field = $("select[name='after_field']");
        $("iframe[class='IE_hack']")
            .width($after_field.width())
            .height($after_field.height())
            .offset({
                top: $after_field.offset().top,
                left: $after_field.offset().left
            });

        // When "more" is hovered over, show the hidden actions
        $table.find("td[class='more_opts']")
            .mouseenter(function() {
                if($.browser.msie && $.browser.version == "6.0") {
                    $("iframe[class='IE_hack']")
                        .show()
                        .width($after_field.width()+4)
                        .height($after_field.height()+4)
                        .offset({
                            top: $after_field.offset().top,
                            left: $after_field.offset().left
                        });
                }
                $(".structure_actions_dropdown").hide(); // Hide all the other ones that may be open
                $(this).children(".structure_actions_dropdown").show();
                // Need to do this again for IE otherwise the offset is wrong
                if($.browser.msie) {
                    var left_offset_IE = $(this).offset().left + $(this).innerWidth() - $(this).children(".structure_actions_dropdown").innerWidth();
                    var top_offset_IE = $(this).offset().top + $(this).innerHeight();
                    $(this).children(".structure_actions_dropdown").offset({
                        top: top_offset_IE,
                        left: left_offset_IE });
                }
            })
            .mouseleave(function() {
                $(this).children(".structure_actions_dropdown").hide();
                if($.browser.msie && $.browser.version == "6.0") {
                    $("iframe[class='IE_hack']").hide();
                }
            });
    }

}
$(document).ready(function(){
    PMA_convertFootnotesToTooltips();
});

/**
 * Ensures indexes names are valid according to their type and, for a primary
 * key, lock index name to 'PRIMARY'
 * @param   string   form_id  Variable which parses the form name as
 *                            the input
 * @return  boolean  false    if there is no index form, true else
 */
function checkIndexName(form_id)
{
    if ($("#"+form_id).length == 0) {
        return false;
    }

    // Gets the elements pointers
    var $the_idx_name = $("#input_index_name");
    var $the_idx_type = $("#select_index_type");

    // Index is a primary key
    if ($the_idx_type.find("option:selected").attr("value") == 'PRIMARY') {
        $the_idx_name.attr("value", 'PRIMARY');
        $the_idx_name.attr("disabled", true);
    }

    // Other cases
    else {
        if ($the_idx_name.attr("value") == 'PRIMARY') {
            $the_idx_name.attr("value",  '');
        }
        $the_idx_name.attr("disabled", false);
    }

    return true;
} // end of the 'checkIndexName()' function

/**
 * function to convert the footnotes to tooltips
 *
 * @param   jquery-Object   $div    a div jquery object which specifies the 
 *                                  domain for searching footnootes. If we 
 *                                  ommit this parameter the function searches 
 *                                  the footnotes in the whole body
 **/
function PMA_convertFootnotesToTooltips($div) {
    // Hide the footnotes from the footer (which are displayed for
    // JavaScript-disabled browsers) since the tooltip is sufficient

    if ($div == undefined || ! $div instanceof jQuery || $div.length == 0) {
        $div = $("#serverinfo").parent();
    }

    $footnotes = $div.find(".footnotes");

    $footnotes.hide();
    $footnotes.find('span').each(function() {
        $(this).children("sup").remove();
    });
    // The border and padding must be removed otherwise a thin yellow box remains visible
    $footnotes.css("border", "none");
    $footnotes.css("padding", "0px");

    // Replace the superscripts with the help icon
<<<<<<< HEAD
    $div.find("sup.footnotemarker").hide();
    $div.find("img.footnotemarker").show();

    $div.find("img.footnotemarker").each(function() {
        var img_class = $(this).attr("class");
        /** img contains two classes, as example "footnotemarker footnote_1".
         *  We split it by second class and take it for the id of span
        */
        img_class = img_class.split(" ");
        for (i = 0; i < img_class.length; i++) {
            if (img_class[i].split("_")[0] == "footnote") {
                var span_id = img_class[i].split("_")[1];
            }
        }
        /**
         * Now we get the #id of the span with span_id variable. As an example if we
         * initially get the img class as "footnotemarker footnote_2", now we get
         * #2 as the span_id. Using that we can find footnote_2 in footnotes.
         * */
        var tooltip_text = $footnotes.find("span[id='footnote_" + span_id + "']").html();
=======
    $("sup[class~='footnotemarker']").hide();
    $("img[class~='footnotemarker']").show();

    $("img[class~='footnotemarker']").each(function() {
        var span_id = $(this).attr("id");
        span_id = span_id.split("_")[1];
        var tooltip_text = $(".footnotes span[id='footnote_" + span_id + "']").html();
>>>>>>> 97b13756
        $(this).qtip({
            content: tooltip_text,
            show: { delay: 0 },
            hide: { delay: 1000 },
            style: { background: '#ffffcc' }
        });
    });
}

function menuResize()
{
    var cnt = $('#topmenu');
    var wmax = cnt.innerWidth() - 5; // 5 px margin for jumping menu in Chrome
    var submenu = cnt.find('.submenu');
    var submenu_w = submenu.outerWidth(true);
    var submenu_ul = submenu.find('ul');
    var li = cnt.find('> li');
    var li2 = submenu_ul.find('li');
    var more_shown = li2.length > 0;
    var w = more_shown ? submenu_w : 0;

    // hide menu items
    var hide_start = 0;
    for (var i = 0; i < li.length-1; i++) { // li.length-1: skip .submenu element
        var el = $(li[i]);
        var el_width = el.outerWidth(true);
        el.data('width', el_width);
        w += el_width;
        if (w > wmax) {
            w -= el_width;
            if (w + submenu_w < wmax) {
                hide_start = i;
            } else {
                hide_start = i-1;
                w -= $(li[i-1]).data('width');
            }
            break;
        }
    }

    if (hide_start > 0) {
        for (var i = hide_start; i < li.length-1; i++) {
            $(li[i])[more_shown ? 'prependTo' : 'appendTo'](submenu_ul);
        }
        submenu.addClass('shown');
    } else if (more_shown) {
        w -= submenu_w;
        // nothing hidden, maybe something can be restored
        for (var i = 0; i < li2.length; i++) {
            //console.log(li2[i], submenu_w);
            w += $(li2[i]).data('width');
            // item fits or (it is the last item and it would fit if More got removed)
            if (w+submenu_w < wmax || (i == li2.length-1 && w < wmax)) {
                $(li2[i]).insertBefore(submenu);
                if (i == li2.length-1) {
                    submenu.removeClass('shown');
                }
                continue;
            }
            break;
        }
    }
    if (submenu.find('.tabactive').length) {
        submenu.addClass('active').find('> a').removeClass('tab').addClass('tabactive');
    } else {
        submenu.removeClass('active').find('> a').addClass('tab').removeClass('tabactive');
    }
}

$(function() {
    var topmenu = $('#topmenu');
    if (topmenu.length == 0) {
        return;
    }
    // create submenu container
    var link = $('<a />', {href: '#', 'class': 'tab'})
        .text(PMA_messages['strMore'])
        .click(function(e) {
            e.preventDefault();
        });
    var img = topmenu.find('li:first-child img');
    if (img.length) {
        img.clone().attr('class', 'icon ic_b_more').prependTo(link);
    }
    var submenu = $('<li />', {'class': 'submenu'})
        .append(link)
        .append($('<ul />'))
        .mouseenter(function() {
            if ($(this).find('ul .tabactive').length == 0) {
                $(this).addClass('submenuhover').find('> a').addClass('tabactive');
            }
        })
        .mouseleave(function() {
            if ($(this).find('ul .tabactive').length == 0) {
                $(this).removeClass('submenuhover').find('> a').removeClass('tabactive');
            }
        });
    topmenu.append(submenu);

    // populate submenu and register resize event
    $(window).resize(menuResize);
    menuResize();
});

/**
 * Get the row number from the classlist (for example, row_1)
 */
function PMA_getRowNumber(classlist) {
    return parseInt(classlist.split(/\s+row_/)[1]);
}

/**
 * Changes status of slider
 */
function PMA_set_status_label(id) {
    if ($('#' + id).css('display') == 'none') {
        $('#anchor_status_' + id).text('+ ');
    } else {
        $('#anchor_status_' + id).text('- ');
    }
}

/**
 * Initializes slider effect.
 */
function PMA_init_slider() {
    $('.pma_auto_slider').each(function(idx, e) {
        if ($(e).hasClass('slider_init_done')) return;
        $(e).addClass('slider_init_done');
        $('<span id="anchor_status_' + e.id + '"></span>')
            .insertBefore(e);
        PMA_set_status_label(e.id);

        $('<a href="#' + e.id + '" id="anchor_' + e.id + '">' + e.title + '</a>')
            .insertBefore(e)
            .click(function() {
                $('#' + e.id).toggle('clip', function() {
                    PMA_set_status_label(e.id);
                });
                return false;
            });
    });
}

/**
 * var  toggleButton  This is a function that creates a toggle
 *                    sliding button given a jQuery reference
 *                    to the correct DOM element
 */
var toggleButton = function ($obj) {
    // In rtl mode the toggle switch is flipped horizontally
    // so we need to take that into account
    if ($('.text_direction', $obj).text() == 'ltr') {
        var right = 'right';
    } else {
        var right = 'left';
    }
	/**
	 *  var  h  Height of the button, used to scale the
	 *          background image and position the layers
	 */
	var h = $obj.height();
	$('img', $obj).height(h);
	$('table', $obj).css('bottom', h-1);
	/**
	 *  var  on   Width of the "ON" part of the toggle switch
	 *  var  off  Width of the "OFF" part of the toggle switch
	 */
	var on  = $('.toggleOn', $obj).width();
	var off = $('.toggleOff', $obj).width();
	// Make the "ON" and "OFF" parts of the switch the same size
	$('.toggleOn > div', $obj).width(Math.max(on, off));
	$('.toggleOff > div', $obj).width(Math.max(on, off));
	/**
	 *  var  w  Width of the central part of the switch
	 */
	var w = parseInt(($('img', $obj).height() / 16) * 22, 10);
	// Resize the central part of the switch on the top
	// layer to match the background
	$('table td:nth-child(2) > div', $obj).width(w);
	/**
	 *  var  imgw    Width of the background image
	 *  var  tblw    Width of the foreground layer
	 *  var  offset  By how many pixels to move the background
	 *               image, so that it matches the top layer
	 */
	var imgw = $('img', $obj).width();
	var tblw = $('table', $obj).width();
	var offset = parseInt(((imgw - tblw) / 2), 10);
	// Move the background to match the layout of the top layer
	$obj.find('img').css(right, offset);
	/**
	 *  var  offw    Outer width of the "ON" part of the toggle switch
	 *  var  btnw    Outer width of the central part of the switch
	 */
	var offw = $('.toggleOff', $obj).outerWidth();
	var btnw = $('table td:nth-child(2)', $obj).outerWidth();
	// Resize the main div so that exactly one side of
	// the switch plus the central part fit into it.
	$obj.width(offw + btnw + 2);
	/**
	 *  var  move  How many pixels to move the
	 *             switch by when toggling
	 */
	var move = $('.toggleOff', $obj).outerWidth();
	// If the switch is initialized to the
	// OFF state we need to move it now.
	if ($('.container', $obj).hasClass('off')) {
        if (right == 'right') {
    		$('table, img', $obj).animate({'left': '-=' + move + 'px'}, 0);
        } else {
    		$('table, img', $obj).animate({'left': '+=' + move + 'px'}, 0);
        }
	}
	// Attach an 'onclick' event to the switch
	$('.container', $obj).click(function () {
        if ($(this).hasClass('isActive')) {
            return false;
        } else {
            $(this).addClass('isActive');
        }
        var $msg = PMA_ajaxShowMessage(PMA_messages['strLoading']);
        var $container = $(this);
        var callback = $('.callback', this).text();
		// Perform the actual toggle
		if ($(this).hasClass('on')) {
            if (right == 'right') {
                var operator = '-=';
            } else {
                var operator = '+=';
            }
            var url = $(this).find('.toggleOff > span').text();
            var removeClass = 'on';
            var addClass = 'off';
		} else {
            if (right == 'right') {
                var operator = '+=';
            } else {
                var operator = '-=';
            }
            var url = $(this).find('.toggleOn > span').text();
            var removeClass = 'off';
            var addClass = 'on';
        }
        $.post(url, {'ajax_request': true}, function(data) {
            if(data.success == true) {
                PMA_ajaxRemoveMessage($msg);
		        $container
		        .removeClass(removeClass)
		        .addClass(addClass)
		        .animate({'left': operator + move + 'px'}, function () {
                    $container.removeClass('isActive');
                });
                eval(callback);
            } else {
                PMA_ajaxShowMessage(data.error);
                $container.removeClass('isActive');
            }
        });
	});
};

/**
 * Initialise all toggle buttons
 */
$(window).load(function () {
    $('.toggleAjax').each(function () {
        $(this)
        .show()
        .find('.toggleButton')
		toggleButton($(this));
	});
});

/**
 * Vertical pointer
 */
$(document).ready(function() {
    $('.vpointer').live('hover',
        //handlerInOut
        function(e) {
            var $this_td = $(this);
            var row_num = PMA_getRowNumber($this_td.attr('class'));
            // for all td of the same vertical row, toggle hover
            $('.vpointer').filter('.row_' + row_num).toggleClass('hover');
        }
        );
}) // end of $(document).ready() for vertical pointer

$(document).ready(function() {
    /**
     * Vertical marker
     */
    $('.vmarker').live('click', function(e) {
        // do not trigger when clicked on anchor
        if ($(e.target).is('a, img, a *')) {
            return;
        }

        var $this_td = $(this);
        var row_num = PMA_getRowNumber($this_td.attr('class'));

        // XXX: FF fires two click events for <label> (label and checkbox), so we need to handle this differently
        var $tr = $(this);
        var $checkbox = $('.vmarker').filter('.row_' + row_num + ':first').find(':checkbox');
        if ($checkbox.length) {
            // checkbox in a row, add or remove class depending on checkbox state
            var checked = $checkbox.attr('checked');
            if (!$(e.target).is(':checkbox, label')) {
                checked = !checked;
                $checkbox.attr('checked', checked);
            }
            // for all td of the same vertical row, toggle the marked class
            if (checked) {      
                $('.vmarker').filter('.row_' + row_num).addClass('marked');
            } else {
                $('.vmarker').filter('.row_' + row_num).removeClass('marked');
            }
        } else {
            // normaln data table, just toggle class
            $('.vmarker').filter('.row_' + row_num).toggleClass('marked');
        }
    });

    /**
     * Reveal visual builder anchor
     */

    $('#visual_builder_anchor').show();

    /**
     * Page selector in db Structure (non-AJAX)
     */
    $('#tableslistcontainer').find('#pageselector').live('change', function() {
        $(this).parent("form").submit();
    });

    /**
     * Page selector in navi panel (non-AJAX)
     */
    $('#navidbpageselector').find('#pageselector').live('change', function() {
        $(this).parent("form").submit();
    });

    /**
     * Page selector in browse_foreigners windows (non-AJAX)
     */
    $('#body_browse_foreigners').find('#pageselector').live('change', function() {
        $(this).closest("form").submit();
    });

    /**
     * Load version information asynchronously.
     */
    if ($('.jsversioncheck').length > 0) {
        (function() {
            var s = document.createElement('script');
            s.type = 'text/javascript';
            s.async = true;
            s.src = 'http://www.phpmyadmin.net/home_page/version.js';
            s.onload = PMA_current_version;
            var x = document.getElementsByTagName('script')[0];
            x.parentNode.insertBefore(s, x);
        })();
    }

    /**
     * Slider effect.
     */
    PMA_init_slider();

    /**
     * Enables the text generated by PMA_linkOrButton() to be clickable
     */
    $('.clickprevimage')
        .css('color', function(index) {
            return $('a').css('color');
        })
        .css('cursor', function(index) {
            return $('a').css('cursor');
        }) //todo: hover effect
        .live('click',function(e) {
            $this_span = $(this);
            if ($this_span.closest('td').is('.inline_edit_anchor')) {
            // this would bind a second click event to the inline edit
            // anchor and would disturb its behavior
            } else {
                $this_span.parent().find('input:image').click();
            }
        });

    $('#update_recent_tables').ready(function() {
        if (window.parent.frame_navigation != undefined
            && window.parent.frame_navigation.PMA_reloadRecentTable != undefined)
        {
            window.parent.frame_navigation.PMA_reloadRecentTable();
        }
    });

}) // end of $(document).ready()

/**
 * Creates a message inside an object with a sliding effect
 *
 * @param   msg    A string containing the text to display
 * @param   $obj   a jQuery object containing the reference
 *                 to the element where to put the message
 *                 This is optional, if no element is
 *                 provided, one will be created below the
 *                 navigation links at the top of the page
 *
 * @return  bool   True on success, false on failure
 */
function PMA_slidingMessage(msg, $obj) {
    if (msg == undefined || msg.length == 0) {
        // Don't show an empty message
        return false;
    }
    if ($obj == undefined || ! $obj instanceof jQuery || $obj.length == 0) {
        // If the second argument was not supplied,
        // we might have to create a new DOM node.
        if ($('#PMA_slidingMessage').length == 0) {
            $('#topmenucontainer')
            .after('<span id="PMA_slidingMessage" '
                 + 'style="display: inline-block;"></span>');
        }
        $obj = $('#PMA_slidingMessage');
    }
    if ($obj.has('div').length > 0) {
        // If there already is a message inside the
        // target object, we must get rid of it
        $obj
        .find('div')
        .first()
        .fadeOut(function () {
            $obj
            .children()
            .remove();
            $obj
            .append('<div style="display: none;">' + msg + '</div>')
            .animate({
                height: $obj.find('div').first().height()
            })
            .find('div')
            .first()
            .fadeIn();
        });
    } else {
        // Object does not already have a message
        // inside it, so we simply slide it down
        var h = $obj
                .width('100%')
                .html('<div style="display: none;">' + msg + '</div>')
                .find('div')
                .first()
                .height();
        $obj
        .find('div')
        .first()
        .css('height', 0)
        .show()
        .animate({
                height: h
            }, function() {
            // Set the height of the parent
            // to the height of the child
            $obj
            .height(
                $obj
                .find('div')
                .first()
                .height()
            );
        });
    }
    return true;
} // end PMA_slidingMessage()

/**
 * Attach Ajax event handlers for Drop Table.
 *
 * @uses    $.PMA_confirm()
 * @uses    PMA_ajaxShowMessage()
 * @uses    window.parent.refreshNavigation()
 * @uses    window.parent.refreshMain()
 * @see $cfg['AjaxEnable']
 */
$(document).ready(function() {
    $("#drop_tbl_anchor").live('click', function(event) {
        event.preventDefault();

        //context is top.frame_content, so we need to use window.parent.db to access the db var
        /**
         * @var question    String containing the question to be asked for confirmation
         */
        var question = PMA_messages['strDropTableStrongWarning'] + '\n' + PMA_messages['strDoYouReally'] + ' :\n' + 'DROP TABLE ' + window.parent.table;

        $(this).PMA_confirm(question, $(this).attr('href') ,function(url) {

            PMA_ajaxShowMessage(PMA_messages['strProcessingRequest']);
            $.get(url, {'is_js_confirmed': '1', 'ajax_request': true}, function(data) {
                //Database deleted successfully, refresh both the frames
                window.parent.refreshNavigation();
                window.parent.refreshMain();
            }) // end $.get()
        }); // end $.PMA_confirm()
    }); //end of Drop Table Ajax action
}) // end of $(document).ready() for Drop Table

/**
 * Attach Ajax event handlers for Truncate Table.
 *
 * @uses    $.PMA_confirm()
 * @uses    PMA_ajaxShowMessage()
 * @uses    window.parent.refreshNavigation()
 * @uses    window.parent.refreshMain()
 * @see $cfg['AjaxEnable']
 */
$(document).ready(function() {
    $("#truncate_tbl_anchor").live('click', function(event) {
        event.preventDefault();

        //context is top.frame_content, so we need to use window.parent.db to access the db var
        /**
         * @var question    String containing the question to be asked for confirmation
         */
        var question = PMA_messages['strTruncateTableStrongWarning'] + '\n' + PMA_messages['strDoYouReally'] + ' :\n' + 'TRUNCATE TABLE ' + window.parent.table;

        $(this).PMA_confirm(question, $(this).attr('href') ,function(url) {

            PMA_ajaxShowMessage(PMA_messages['strProcessingRequest']);
            $.get(url, {'is_js_confirmed': '1', 'ajax_request': true}, function(data) {
                //Database deleted successfully, refresh both the frames
                window.parent.refreshNavigation();
                window.parent.refreshMain();
            }) // end $.get()
        }); // end $.PMA_confirm()
    }); //end of Drop Table Ajax action
}) // end of $(document).ready() for Drop Table

/**
 * Attach CodeMirror2 editor to SQL edit area.
 */
$(document).ready(function() {
    var elm = $('#sqlquery');
    if (elm.length > 0) {
        codemirror_editor = CodeMirror.fromTextArea(elm[0], {lineNumbers: true, matchBrackets: true, indentUnit: 4, mode: "text/x-mysql"});
    }
});

/**
 * jQuery plugin to cancel selection in HTML code.
 */
(function ($) {
    $.fn.noSelect = function (p) { //no select plugin by Paulo P.Marinas
        var prevent = (p == null) ? true : p;
        if (prevent) {
            return this.each(function () {
                if ($.browser.msie || $.browser.safari) $(this).bind('selectstart', function () {
                    return false;
                });
                else if ($.browser.mozilla) {
                    $(this).css('MozUserSelect', 'none');
                    $('body').trigger('focus');
                } else if ($.browser.opera) $(this).bind('mousedown', function () {
                    return false;
                });
                else $(this).attr('unselectable', 'on');
            });
        } else {
            return this.each(function () {
                if ($.browser.msie || $.browser.safari) $(this).unbind('selectstart');
                else if ($.browser.mozilla) $(this).css('MozUserSelect', 'inherit');
                else if ($.browser.opera) $(this).unbind('mousedown');
                else $(this).removeAttr('unselectable', 'on');
            });
        }
    }; //end noSelect    
})(jQuery);

/**
 * Create default PMA tooltip for the element specified. The default appearance
 * can be overriden by specifying optional "options" parameter (see qTip options).
 */
function PMA_createqTip($elements, content, options) {
    var o = {
        content: content,
        style: {
            background: '#333',
            border: {
                radius: 5
            },
            fontSize: '0.8em',
            padding: '0 0.5em',
            name: 'dark'
        },
        position: {
            target: 'mouse',
            corner: { target: 'rightMiddle', tooltip: 'leftMiddle' },
            adjust: { x: 20 }
        },
        show: {
            delay: 0,
            effect: {
                type: 'grow',
                length: 100
            }
        },
        hide: {
            effect: {
                type: 'grow',
                length: 150
            }
        }
    }
    
    $elements.qtip($.extend(true, o, options));
}
<|MERGE_RESOLUTION|>--- conflicted
+++ resolved
@@ -2308,7 +2308,6 @@
     $footnotes.css("padding", "0px");
 
     // Replace the superscripts with the help icon
-<<<<<<< HEAD
     $div.find("sup.footnotemarker").hide();
     $div.find("img.footnotemarker").show();
 
@@ -2329,15 +2328,6 @@
          * #2 as the span_id. Using that we can find footnote_2 in footnotes.
          * */
         var tooltip_text = $footnotes.find("span[id='footnote_" + span_id + "']").html();
-=======
-    $("sup[class~='footnotemarker']").hide();
-    $("img[class~='footnotemarker']").show();
-
-    $("img[class~='footnotemarker']").each(function() {
-        var span_id = $(this).attr("id");
-        span_id = span_id.split("_")[1];
-        var tooltip_text = $(".footnotes span[id='footnote_" + span_id + "']").html();
->>>>>>> 97b13756
         $(this).qtip({
             content: tooltip_text,
             show: { delay: 0 },
