--- conflicted
+++ resolved
@@ -1717,7 +1717,6 @@
 });
 
 /**
-<<<<<<< HEAD
  * Function to process the plain HTML response from an Ajax request.  Inserts
  * the various HTML divisions from the response at the proper locations.  The 
  * array relates the divisions to be inserted to their placeholders.
@@ -1811,6 +1810,18 @@
             .html("")
             .hide();
         })
+
+/**
+ * Hides/shows the "Open in ENUM/SET editor" message, depending on the data type of the column currently selected
+ */
+function toggle_enum_notice(selectElement) {
+    var enum_notice_id = selectElement.attr("id").split("_")[1];
+    enum_notice_id += "_" + (parseInt(selectElement.attr("id").split("_")[2]) + 1);
+    var selectedType = selectElement.attr("value");
+    if(selectedType == "ENUM" || selectedType == "SET") {
+        $("p[id='enum_notice_" + enum_notice_id + "']").show();
+    } else {
+          $("p[id='enum_notice_" + enum_notice_id + "']").hide();
     }
 }
 
@@ -2258,19 +2269,6 @@
         }) // end $.post()
     }) // end handler for Change Password form submission
 }) // end $(document).ready() for Change Password
-=======
- * Hides/shows the "Open in ENUM/SET editor" message, depending on the data type of the column currently selected
- */
-function toggle_enum_notice(selectElement) {
-    var enum_notice_id = selectElement.attr("id").split("_")[1];
-    enum_notice_id += "_" + (parseInt(selectElement.attr("id").split("_")[2]) + 1);
-    var selectedType = selectElement.attr("value");
-    if(selectedType == "ENUM" || selectedType == "SET") {
-        $("p[id='enum_notice_" + enum_notice_id + "']").show();
-    } else {
-          $("p[id='enum_notice_" + enum_notice_id + "']").hide();
-    }
-}
 
 /**
  * Toggle the hiding/showing of the "Open in ENUM/SET editor" message when
@@ -2454,5 +2452,4 @@
             style: { background: '#ffffcc' }
         });
     });
-});
->>>>>>> 7be82362
+});