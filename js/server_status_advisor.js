--- conflicted
+++ resolved
@@ -33,13 +33,8 @@
             $(this).dialog('close');
         };
         $instructionsDialog.dialog({
-<<<<<<< HEAD
             title: Messages.strAdvisorSystem,
-            width: 700,
-=======
-            title: PMA_messages.strAdvisorSystem,
             width: '60%',
->>>>>>> 7923567d
             buttons: dlgBtns
         });
     });
