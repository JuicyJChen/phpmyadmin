/* vim: set expandtab sw=4 ts=4 sts=4: */
/**
 * @fileoverview    functions used for visualizing GIS data
 *
 * @requires    jquery
 * @requires    vendor/jquery/jquery.svg.js
 * @requires    vendor/jquery/jquery.mousewheel.js
 * @requires    vendor/jquery/jquery.event.drag-2.2.js
 */

// Constants
var zoomFactor = 1.5;
var defaultX = 0;
var defaultY = 0;

// Variables
var x = 0;
var y = 0;
var scale = 1;

var svg;

/**
 * Zooms and pans the visualization.
 */
function zoomAndPan () {
    var g = svg.getElementById('groupPanel');
    if (!g) {
        return;
    }

    g.setAttribute('transform', 'translate(' + x + ', ' + y + ') scale(' + scale + ')');
    var id;
    var circle;
    $('circle.vector').each(function () {
        id = $(this).attr('id');
        circle = svg.getElementById(id);
<<<<<<< HEAD
        svg.on('change', circle, {
=======
        $(svg).change(circle, {
>>>>>>> 7d6d1c78
            r : (3 / scale),
            'stroke-width' : (2 / scale)
        });
    });

    var line;
    $('polyline.vector').each(function () {
        id = $(this).attr('id');
        line = svg.getElementById(id);
<<<<<<< HEAD
        svg.on('change', line, {
=======
        $(svg).change(line, {
>>>>>>> 7d6d1c78
            'stroke-width' : (2 / scale)
        });
    });

    var polygon;
    $('path.vector').each(function () {
        id = $(this).attr('id');
        polygon = svg.getElementById(id);
<<<<<<< HEAD
        svg.on('change', polygon, {
=======
        $(svg).change(polygon, {
>>>>>>> 7d6d1c78
            'stroke-width' : (0.5 / scale)
        });
    });
}

/**
 * Initially loads either SVG or OSM visualization based on the choice.
 */
function selectVisualization () {
    if ($('#choice').prop('checked') !== true) {
        $('#openlayersmap').hide();
    } else {
        $('#placeholder').hide();
    }
}

/**
 * Adds necessary styles to the div that coontains the openStreetMap.
 */
function styleOSM () {
    var $placeholder = $('#placeholder');
    var cssObj = {
        'border' : '1px solid #aaa',
        'width' : $placeholder.width(),
        'height' : $placeholder.height(),
        'float' : 'right'
    };
    $('#openlayersmap').css(cssObj);
}

/**
 * Loads the SVG element and make a reference to it.
 */
function loadSVG () {
    var $placeholder = $('#placeholder');

    $placeholder.svg({
        onLoad: function (svg_ref) {
            svg = svg_ref;
        }
    });

    // Removes the second SVG element unnecessarily added due to the above command
    $placeholder.find('svg:nth-child(2)').remove();
}

/**
 * Adds controllers for zooming and panning.
 */
function addZoomPanControllers () {
    var $placeholder = $('#placeholder');
    if ($('#placeholder').find('svg').length > 0) {
        var pmaThemeImage = $('#pmaThemeImage').val();
        // add panning arrows
        $('<img class="button" id="left_arrow" src="' + pmaThemeImage + 'west-mini.png">').appendTo($placeholder);
        $('<img class="button" id="right_arrow" src="' + pmaThemeImage + 'east-mini.png">').appendTo($placeholder);
        $('<img class="button" id="up_arrow" src="' + pmaThemeImage + 'north-mini.png">').appendTo($placeholder);
        $('<img class="button" id="down_arrow" src="' + pmaThemeImage + 'south-mini.png">').appendTo($placeholder);
        // add zooming controls
        $('<img class="button" id="zoom_in" src="' + pmaThemeImage + 'zoom-plus-mini.png">').appendTo($placeholder);
        $('<img class="button" id="zoom_world" src="' + pmaThemeImage + 'zoom-world-mini.png">').appendTo($placeholder);
        $('<img class="button" id="zoom_out" src="' + pmaThemeImage + 'zoom-minus-mini.png">').appendTo($placeholder);
    }
}

/**
 * Resizes the GIS visualization to fit into the space available.
 */
function resizeGISVisualization () {
    var $placeholder = $('#placeholder');
    var old_width = $placeholder.width();
    var visWidth = $('#div_view_options').width() - 48;

    // Assign new value for width
    $placeholder.width(visWidth);
    $('svg').attr('width', visWidth);

    // Assign the offset created due to resizing to defaultX and center the svg.
    defaultX = (visWidth - old_width) / 2;
    x = defaultX;
    y = 0;
    scale = 1;
}

/**
 * Initialize the GIS visualization.
 */
function initGISVisualization () {
    // Loads either SVG or OSM visualization based on the choice
    selectVisualization();
    // Resizes the GIS visualization to fit into the space available
    resizeGISVisualization();
    if (typeof OpenLayers !== 'undefined') {
        // Configure OpenLayers
        OpenLayers._getScriptLocation = function () {
            return './js/vendor/openlayers/';
        };
        // Adds necessary styles to the div that coontains the openStreetMap
        styleOSM();
        // Draws openStreetMap with openLayers
        drawOpenLayers();
    }
    // Loads the SVG element and make a reference to it
    loadSVG();
    // Adds controllers for zooming and panning
    addZoomPanControllers();
    zoomAndPan();
}

function getRelativeCoords (e) {
    var position = $('#placeholder').offset();
    return {
        x : e.pageX - position.left,
        y : e.pageY - position.top
    };
}

/**
 * Ajax handlers for GIS visualization page
 *
 * Actions Ajaxified here:
 *
 * Zooming in and zooming out on mousewheel movement.
 * Panning the visualization on dragging.
 * Zooming in on double clicking.
 * Zooming out on clicking the zoom out button.
 * Panning on clicking the arrow buttons.
 * Displaying tooltips for GIS objects.
 */

/**
 * Unbind all event handlers before tearing down a page
 */
AJAX.registerTeardown('tbl_gis_visualization.js', function () {
    $(document).off('click', '#choice');
    $(document).off('mousewheel', '#placeholder');
    $(document).off('dragstart', 'svg');
    $(document).off('mouseup', 'svg');
    $(document).off('drag', 'svg');
    $(document).off('dblclick', '#placeholder');
    $(document).off('click', '#zoom_in');
    $(document).off('click', '#zoom_world');
    $(document).off('click', '#zoom_out');
    $(document).off('click', '#left_arrow');
    $(document).off('click', '#right_arrow');
    $(document).off('click', '#up_arrow');
    $(document).off('click', '#down_arrow');
    $('.vector').off('mousemove').off('mouseout');
});

AJAX.registerOnload('tbl_gis_visualization.js', function () {
    // If we are in GIS visualization, initialize it
    if ($('#gis_div').length > 0) {
        initGISVisualization();
    }

    if (typeof OpenLayers === 'undefined') {
        $('#choice, #labelChoice').hide();
    }
    $(document).on('click', '#choice', function () {
        if ($(this).prop('checked') === false) {
            $('#placeholder').show();
            $('#openlayersmap').hide();
        } else {
            $('#placeholder').hide();
            $('#openlayersmap').show();
        }
    });

    $(document).on('mousewheel', '#placeholder', function (event, delta) {
        event.preventDefault();
        var relCoords = getRelativeCoords(event);
        if (delta > 0) {
            // zoom in
            scale *= zoomFactor;
            // zooming in keeping the position under mouse pointer unmoved.
            x = relCoords.x - (relCoords.x - x) * zoomFactor;
            y = relCoords.y - (relCoords.y - y) * zoomFactor;
            zoomAndPan();
        } else {
            // zoom out
            scale /= zoomFactor;
            // zooming out keeping the position under mouse pointer unmoved.
            x = relCoords.x - (relCoords.x - x) / zoomFactor;
            y = relCoords.y - (relCoords.y - y) / zoomFactor;
            zoomAndPan();
        }
        return true;
    });

    var dragX = 0;
    var dragY = 0;

    $(document).on('dragstart', 'svg', function (event, dd) {
        $('#placeholder').addClass('placeholderDrag');
        dragX = Math.round(dd.offsetX);
        dragY = Math.round(dd.offsetY);
    });

    $(document).on('mouseup', 'svg', function (event) {
        $('#placeholder').removeClass('placeholderDrag');
    });

    $(document).on('drag', 'svg', function (event, dd) {
        var newX = Math.round(dd.offsetX);
        x +=  newX - dragX;
        dragX = newX;
        var newY = Math.round(dd.offsetY);
        y +=  newY - dragY;
        dragY = newY;
        zoomAndPan();
    });

    $(document).on('dblclick', '#placeholder', function (event) {
        scale *= zoomFactor;
        // zooming in keeping the position under mouse pointer unmoved.
        var relCoords = getRelativeCoords(event);
        x = relCoords.x - (relCoords.x - x) * zoomFactor;
        y = relCoords.y - (relCoords.y - y) * zoomFactor;
        zoomAndPan();
    });

    $(document).on('click', '#zoom_in', function (e) {
        e.preventDefault();
        // zoom in
        scale *= zoomFactor;

        var $placeholder = $('#placeholder').find('svg');
        width = $placeholder.attr('width');
        height = $placeholder.attr('height');
        // zooming in keeping the center unmoved.
        x = width / 2 - (width / 2 - x) * zoomFactor;
        y = height / 2 - (height / 2 - y) * zoomFactor;
        zoomAndPan();
    });

    $(document).on('click', '#zoom_world', function (e) {
        e.preventDefault();
        scale = 1;
        x = defaultX;
        y = defaultY;
        zoomAndPan();
    });

    $(document).on('click', '#zoom_out', function (e) {
        e.preventDefault();
        // zoom out
        scale /= zoomFactor;

        var $placeholder = $('#placeholder').find('svg');
        width = $placeholder.attr('width');
        height = $placeholder.attr('height');
        // zooming out keeping the center unmoved.
        x = width / 2 - (width / 2 - x) / zoomFactor;
        y = height / 2 - (height / 2 - y) / zoomFactor;
        zoomAndPan();
    });

    $(document).on('click', '#left_arrow', function (e) {
        e.preventDefault();
        x += 100;
        zoomAndPan();
    });

    $(document).on('click', '#right_arrow', function (e) {
        e.preventDefault();
        x -= 100;
        zoomAndPan();
    });

    $(document).on('click', '#up_arrow', function (e) {
        e.preventDefault();
        y += 100;
        zoomAndPan();
    });

    $(document).on('click', '#down_arrow', function (e) {
        e.preventDefault();
        y -= 100;
        zoomAndPan();
    });

    /**
     * Detect the mousemove event and show tooltips.
     */
    $('.vector').on('mousemove', function (event) {
        var contents = $.trim(escapeHtml($(this).attr('name')));
        $('#tooltip').remove();
        if (contents !== '') {
            $('<div id="tooltip">' + contents + '</div>').css({
                position : 'absolute',
                top : event.pageY + 10,
                left : event.pageX + 10,
                border : '1px solid #fdd',
                padding : '2px',
                'background-color' : '#fee',
                opacity : 0.90
            }).appendTo('body').fadeIn(200);
        }
    });

    /**
     * Detect the mouseout event and hide tooltips.
     */
    $('.vector').on('mouseout', function (event) {
        $('#tooltip').remove();
    });
});<|MERGE_RESOLUTION|>--- conflicted
+++ resolved
@@ -35,11 +35,7 @@
     $('circle.vector').each(function () {
         id = $(this).attr('id');
         circle = svg.getElementById(id);
-<<<<<<< HEAD
-        svg.on('change', circle, {
-=======
-        $(svg).change(circle, {
->>>>>>> 7d6d1c78
+        $(svg).on('change', circle, {
             r : (3 / scale),
             'stroke-width' : (2 / scale)
         });
@@ -49,11 +45,7 @@
     $('polyline.vector').each(function () {
         id = $(this).attr('id');
         line = svg.getElementById(id);
-<<<<<<< HEAD
-        svg.on('change', line, {
-=======
-        $(svg).change(line, {
->>>>>>> 7d6d1c78
+        $(svg).on('change', line, {
             'stroke-width' : (2 / scale)
         });
     });
@@ -62,11 +54,7 @@
     $('path.vector').each(function () {
         id = $(this).attr('id');
         polygon = svg.getElementById(id);
-<<<<<<< HEAD
-        svg.on('change', polygon, {
-=======
-        $(svg).change(polygon, {
->>>>>>> 7d6d1c78
+        $(svg).on('change', polygon, {
             'stroke-width' : (0.5 / scale)
         });
     });
