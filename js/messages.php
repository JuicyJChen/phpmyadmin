--- conflicted
+++ resolved
@@ -751,14 +751,10 @@
 $js_messages['strU2FTimeout'] = __('Timed out waiting for security key activation.');
 $js_messages['strU2FError'] = __('Failed security key activation (%s).');
 
-<<<<<<< HEAD
 /* Designer */
 $js_messages['strTableAlreadyExists'] = _pgettext('The table already exists in the designer and can not be added once more.', 'Table %s already exists!');
-=======
-/* DB Designer */
 $js_messages['strHide'] = __('Hide');
 $js_messages['strStructure'] = __('Structure');
->>>>>>> 5c7eb38a
 
 echo "var PMA_messages = new Array();\n";
 foreach ($js_messages as $name => $js_message) {
