<?php
/* vim: set expandtab sw=4 ts=4 sts=4: */
/**
 * Exporting of translated messages from PHP to Javascript
 *
 * @package PhpMyAdmin
 */

chdir('..');

// Send correct type:
header('Content-Type: text/javascript; charset=UTF-8');

// Cache output in client - the nocache query parameter makes sure that this
// file is reloaded when config changes
header('Expires: ' . gmdate('D, d M Y H:i:s', time() + 3600) . ' GMT');

// Avoid loading the full common.inc.php because this would add many
// non-js-compatible stuff like DOCTYPE
define('PMA_MINIMUM_COMMON', true);
define('PMA_PATH_TO_BASEDIR', '../');
require_once './libraries/common.inc.php';
// Close session early as we won't write anything there
session_write_close();
// But this one is needed for PMA_escapeJsString()
require_once './libraries/js_escape.lib.php';
require_once './libraries/Util.class.php';

$js_messages['strNoDropDatabases'] = __('"DROP DATABASE" statements are disabled.');
if ($cfg['AllowUserDropDatabase']) {
    $js_messages['strNoDropDatabases'] = '';
}

/* For confirmations */
$js_messages['strConfirm'] = __('Confirm');
$js_messages['strDoYouReally'] = __('Do you really want to execute "%s"?');
$js_messages['strDropDatabaseStrongWarning'] = __('You are about to DESTROY a complete database!');
$js_messages['strDropTableStrongWarning'] = __('You are about to DESTROY a complete table!');
$js_messages['strTruncateTableStrongWarning'] = __('You are about to TRUNCATE a complete table!');
$js_messages['strDeleteTrackingData'] = __('Delete tracking data for this table?');
$js_messages['strDeleteTrackingDataMultiple'] = __('Delete tracking data for these tables?');
$js_messages['strDeleteTrackingVersion'] = __('Delete tracking data for this version?');
$js_messages['strDeleteTrackingVersionMultiple'] = __('Delete tracking data for these versions?');
$js_messages['strDeletingTrackingData'] = __('Deleting tracking data');
$js_messages['strDroppingPrimaryKeyIndex'] = __('Dropping Primary Key/Index');
$js_messages['strDroppingForeignKey'] = __('Dropping Foreign key.');
$js_messages['strOperationTakesLongTime'] = __('This operation could take a long time. Proceed anyway?');
$js_messages['strDropUserGroupWarning'] = __('Do you really want to delete user group "%s"?');
$js_messages['strConfirmDeleteQBESearch'] = __('Do you really want to delete the search "%s"?');
$js_messages['strConfirmNavigation'] = __('You have unsaved changes; are you sure you want to leave this page?');
$js_messages['strDropUserWarning'] = __('Do you really want to revoke the selected user(s) ?');

/* For modal dialog buttons */
$js_messages['strSaveAndClose'] = __('Save & Close');
$js_messages['strReset'] = __('Reset');
$js_messages['strResetAll'] = __('Reset All');

/* For indexes */
$js_messages['strFormEmpty'] = __('Missing value in the form!');
$js_messages['strRadioUnchecked'] = __('Select at least one of the options!');
$js_messages['strEnterValidNumber'] = __('Please enter a valid number!');
$js_messages['strEnterValidLength'] = __('Please enter a valid length!');
$js_messages['strAddIndex'] = __('Add Index');
$js_messages['strEditIndex'] = __('Edit Index');
$js_messages['strAddToIndex'] = __('Add %s column(s) to index');
$js_messages['strCreateSingleColumnIndex'] = __('Create single-column index');
$js_messages['strCreateCompositeIndex'] = __('Create composite index');
$js_messages['strCompositeWith'] = __('Composite with:');
$js_messages['strMissingColumn'] = __('Please select column(s) for the index.');

/* For Create Table */
$js_messages['strLeastColumnError'] = __('You have to add at least one column.');

/* For Preview SQL*/
$js_messages['strPreviewSQL'] = __('Preview SQL');

/* For Simulate DML*/
$js_messages['strSimulateDML'] = __('Simulate query');
$js_messages['strMatchedRows'] = __('Matched rows:');
$js_messages['strSQLQuery'] = __('SQL query:');

/* Charts */
/* l10n: Default label for the y-Axis of Charts */
$js_messages['strYValues'] = __('Y Values');

/* For server_privileges.js */
$js_messages['strHostEmpty'] = __('The host name is empty!');
$js_messages['strUserEmpty'] = __('The user name is empty!');
$js_messages['strPasswordEmpty'] = __('The password is empty!');
$js_messages['strPasswordNotSame'] = __('The passwords aren\'t the same!');
$js_messages['strRemovingSelectedUsers'] = __('Removing Selected Users');
$js_messages['strClose'] = __('Close');

/* l10n: Other, small valued, queries */
$js_messages['strOther'] = __('Other');
/* l10n: Thousands separator */
$js_messages['strThousandsSeparator'] = __(',');
/* l10n: Decimal separator */
$js_messages['strDecimalSeparator'] = __('.');

$js_messages['strChartConnectionsTitle'] = __('Connections / Processes');

/* server status monitor */
$js_messages['strIncompatibleMonitorConfig'] = __('Local monitor configuration incompatible!');
$js_messages['strIncompatibleMonitorConfigDescription'] = __('The chart arrangement configuration in your browsers local storage is not compatible anymore to the newer version of the monitor dialog. It is very likely that your current configuration will not work anymore. Please reset your configuration to default in the <i>Settings</i> menu.');

$js_messages['strQueryCacheEfficiency'] = __('Query cache efficiency');
$js_messages['strQueryCacheUsage'] = __('Query cache usage');
$js_messages['strQueryCacheUsed'] = __('Query cache used');

$js_messages['strSystemCPUUsage'] = __('System CPU Usage');
$js_messages['strSystemMemory'] = __('System memory');
$js_messages['strSystemSwap'] = __('System swap');

$js_messages['strAverageLoad'] = __('Average load');
$js_messages['strTotalMemory'] = __('Total memory');
$js_messages['strCachedMemory'] = __('Cached memory');
$js_messages['strBufferedMemory'] = __('Buffered memory');
$js_messages['strFreeMemory'] = __('Free memory');
$js_messages['strUsedMemory'] = __('Used memory');

$js_messages['strTotalSwap'] = __('Total Swap');
$js_messages['strCachedSwap'] = __('Cached Swap');
$js_messages['strUsedSwap'] = __('Used Swap');
$js_messages['strFreeSwap'] = __('Free Swap');

$js_messages['strBytesSent'] = __('Bytes sent');
$js_messages['strBytesReceived'] = __('Bytes received');
$js_messages['strConnections'] = __('Connections');
$js_messages['strProcesses'] = __('Processes');

/* summary row */
$js_messages['strB'] = __('B');
$js_messages['strKiB'] = __('KiB');
$js_messages['strMiB'] = __('MiB');
$js_messages['strGiB'] = __('GiB');
$js_messages['strTiB'] = __('TiB');
$js_messages['strPiB'] = __('PiB');
$js_messages['strEiB'] = __('EiB');
$js_messages['strTables'] = __('%d table(s)');

/* l10n: Questions is the name of a MySQL Status variable */
$js_messages['strQuestions'] = __('Questions');
$js_messages['strTraffic'] = __('Traffic');
$js_messages['strSettings'] = __('Settings');
$js_messages['strAddChart'] = __('Add chart to grid');
$js_messages['strClose'] = __('Close');
$js_messages['strAddOneSeriesWarning'] = __('Please add at least one variable to the series!');
$js_messages['strNone'] = __('None');
$js_messages['strResumeMonitor'] = __('Resume monitor');
$js_messages['strPauseMonitor'] = __('Pause monitor');
$js_messages['strStartRefresh'] = __('Start auto refresh');
$js_messages['strStopRefresh'] = __('Stop auto refresh');
/* Monitor: Instructions Dialog */
$js_messages['strBothLogOn'] = __('general_log and slow_query_log are enabled.');
$js_messages['strGenLogOn'] = __('general_log is enabled.');
$js_messages['strSlowLogOn'] = __('slow_query_log is enabled.');
$js_messages['strBothLogOff'] = __('slow_query_log and general_log are disabled.');
$js_messages['strLogOutNotTable'] = __('log_output is not set to TABLE.');
$js_messages['strLogOutIsTable'] = __('log_output is set to TABLE.');
$js_messages['strSmallerLongQueryTimeAdvice'] = __('slow_query_log is enabled, but the server logs only queries that take longer than %d seconds. It is advisable to set this long_query_time 0-2 seconds, depending on your system.');
$js_messages['strLongQueryTimeSet'] = __('long_query_time is set to %d second(s).');
$js_messages['strSettingsAppliedGlobal'] = __('Following settings will be applied globally and reset to default on server restart:');
/* l10n: %s is FILE or TABLE */
$js_messages['strSetLogOutput'] = __('Set log_output to %s');
/* l10n: Enable in this context means setting a status variable to ON */
$js_messages['strEnableVar'] = __('Enable %s');
/* l10n: Disable in this context means setting a status variable to OFF */
$js_messages['strDisableVar'] = __('Disable %s');
/* l10n: %d seconds */
$js_messages['setSetLongQueryTime'] = __('Set long_query_time to %d seconds.');
$js_messages['strNoSuperUser'] = __(
    'You can\'t change these variables. Please log in as root or contact'
    . ' your database administrator.'
);
$js_messages['strChangeSettings'] = __('Change settings');
$js_messages['strCurrentSettings'] = __('Current settings');

$js_messages['strChartTitle'] = __('Chart Title');
/* l10n: As in differential values */
$js_messages['strDifferential'] = __('Differential');
$js_messages['strDividedBy'] = __('Divided by %s');
$js_messages['strUnit'] = __('Unit');

$js_messages['strFromSlowLog'] = __('From slow log');
$js_messages['strFromGeneralLog'] = __('From general log');
$js_messages['strServerLogError'] = __(
    'The database name is not known for this query in the server\'s logs.'
);
$js_messages['strAnalysingLogsTitle'] = __('Analysing logs');
$js_messages['strAnalysingLogs'] = __('Analysing & loading logs. This may take a while.');
$js_messages['strCancelRequest'] = __('Cancel request');
$js_messages['strCountColumnExplanation'] = __('This column shows the amount of identical queries that are grouped together. However only the SQL query itself has been used as a grouping criteria, so the other attributes of queries, such as start time, may differ.');
$js_messages['strMoreCountColumnExplanation'] = __('Since grouping of INSERTs queries has been selected, INSERT queries into the same table are also being grouped together, disregarding of the inserted data.');
$js_messages['strLogDataLoaded'] = __('Log data loaded. Queries executed in this time span:');

$js_messages['strJumpToTable'] = __('Jump to Log table');
$js_messages['strNoDataFoundTitle'] = __('No data found');
$js_messages['strNoDataFound'] = __('Log analysed, but no data found in this time span.');

$js_messages['strAnalyzing'] = __('Analyzing…');
$js_messages['strExplainOutput'] = __('Explain output');
$js_messages['strStatus'] = __('Status');
$js_messages['strTime'] = __('Time');
$js_messages['strTotalTime'] = __('Total time:');
$js_messages['strProfilingResults'] = __('Profiling results');
$js_messages['strTable'] = _pgettext('Display format', 'Table');
$js_messages['strChart'] = __('Chart');

/* l10n: A collection of available filters */
$js_messages['strFiltersForLogTable'] = __('Log table filter options');
/* l10n: Filter as in "Start Filtering" */
$js_messages['strFilter'] = __('Filter');
$js_messages['strFilterByWordRegexp'] = __('Filter queries by word/regexp:');
$js_messages['strIgnoreWhereAndGroup'] = __('Group queries, ignoring variable data in WHERE clauses');
$js_messages['strSumRows'] = __('Sum of grouped rows:');
$js_messages['strTotal'] = __('Total:');

$js_messages['strLoadingLogs'] = __('Loading logs');
$js_messages['strRefreshFailed'] = __('Monitor refresh failed');
$js_messages['strInvalidResponseExplanation'] = __('While requesting new chart data the server returned an invalid response. This is most likely because your session expired. Reloading the page and reentering your credentials should help.');
$js_messages['strReloadPage'] = __('Reload page');

$js_messages['strAffectedRows'] = __('Affected rows:');

$js_messages['strFailedParsingConfig'] = __(
    'Failed parsing config file. It doesn\'t seem to be valid JSON code.'
);
$js_messages['strFailedBuildingGrid'] = __('Failed building chart grid with imported config. Resetting to default config…');
$js_messages['strImport'] = __('Import');
$js_messages['strImportDialogTitle'] = __('Import monitor configuration');
$js_messages['strImportDialogMessage'] = __('Please select the file you want to import.');
$js_messages['strNoImportFile'] = __('No files available on server for import!');

$js_messages['strAnalyzeQuery'] = __('Analyse Query');

/* Server status advisor */

$js_messages['strAdvisorSystem'] = __('Advisor system');
$js_messages['strPerformanceIssues'] = __('Possible performance issues');
$js_messages['strIssuse'] = __('Issue');
$js_messages['strRecommendation'] = __('Recommendation');
$js_messages['strRuleDetails'] = __('Rule details');
$js_messages['strJustification'] = __('Justification');
$js_messages['strFormula'] = __('Used variable / formula');
$js_messages['strTest'] = __('Test');

/* For query editor */
$js_messages['strFormatting'] = __('Formatting SQL...');

/* For inline query editing */
$js_messages['strGo'] = __('Go');
$js_messages['strCancel'] = __('Cancel');

/* For Ajax Notifications */
$js_messages['strLoading'] = __('Loading…');
$js_messages['strAbortedRequest'] = __('Request Aborted!!');
$js_messages['strProcessingRequest'] = __('Processing Request');
$js_messages['strErrorProcessingRequest'] = __('Error in Processing Request');
$js_messages['strErrorCode'] = __('Error code: %s');
$js_messages['strErrorText'] = __('Error text: %s');
$js_messages['strNoDatabasesSelected'] = __('No databases selected.');
$js_messages['strDroppingColumn'] = __('Dropping Column');
$js_messages['strAddingPrimaryKey'] = __('Adding Primary Key');
$js_messages['strOK'] = __('OK');
$js_messages['strDismiss'] = __('Click to dismiss this notification');

/* For db_operations.js */
$js_messages['strRenamingDatabases'] = __('Renaming Databases');
$js_messages['strCopyingDatabase'] = __('Copying Database');
$js_messages['strChangingCharset'] = __('Changing Charset');
$js_messages['strNo'] = __('No');

/* For db_stucture.js */
$js_messages['strForeignKeyCheck'] = __('Foreign key check:');
$js_messages['strForeignKeyCheckEnabled'] = __('(Enabled)');
$js_messages['strForeignKeyCheckDisabled'] = __('(Disabled)');
$js_messages['strErrorRealRowCount'] = __('Failed to get real row count.');

/* For db_search.js */
$js_messages['strSearching'] = __('Searching');
$js_messages['strHideSearchResults'] = __('Hide search results');
$js_messages['strShowSearchResults'] = __('Show search results');
$js_messages['strBrowsing'] = __('Browsing');
$js_messages['strDeleting'] = __('Deleting');

/* For db_routines.js */
$js_messages['MissingReturn'] = __('The definition of a stored function must contain a RETURN statement!');

/* For ENUM/SET editor*/
$js_messages['enum_editor'] = __('ENUM/SET editor');
$js_messages['enum_columnVals'] =__('Values for column %s');
$js_messages['enum_newColumnVals'] = __('Values for a new column');
$js_messages['enum_hint'] =__('Enter each value in a separate field.');
$js_messages['enum_addValue'] =__('Add %d value(s)');

/* For import.js */
$js_messages['strImportCSV'] = __('Note: If the file contains multiple tables, they will be combined into one.');

/* For sql.js */
$js_messages['strHideQueryBox'] = __('Hide query box');
$js_messages['strShowQueryBox'] = __('Show query box');
$js_messages['strEdit'] = __('Edit');
$js_messages['strNotValidRowNumber'] = __('%d is not valid row number.');
$js_messages['strBrowseForeignValues'] = __('Browse foreign values');

/* For Central list of columns */
$js_messages['pickColumn'] = __('Pick');
$js_messages['pickColumnTitle'] = __('Column selector');
$js_messages['searchList'] = __('Search this list');
$js_messages['strEmptyCentralList'] = __('No columns in the central list. Make sure the Central columns list for database %s has columns that are not present in the current table.');
$js_messages['seeMore'] = __('See more');
$js_messages['confirmTitle'] = __('Are you sure?');
$js_messages['makeConsistentMessage'] = __('This action may change some of the columns definition.<br/>Are you sure you want to continue?');
$js_messages['strContinue'] = __('Continue');

/** For normalization */
$js_messages['strAddPrimaryKey'] = __('Add primary key');
$js_messages['strPrimaryKeyAdded'] = __('Primary key added.');
$js_messages['strToNextStep'] = __('Taking you to next step…');
$js_messages['strFinishMsg'] = __("The first step of normalization is complete for table '%s'.");
$js_messages['strEndStep'] = __("End of step");
$js_messages['str2NFNormalization'] = __('Second step of normalization (2NF)');
$js_messages['strDone'] = __('Done');
$js_messages['strConfirmPd'] = __('Confirm partial dependencies');
$js_messages['strSelectedPd'] = __('Selected partial dependencies are as follows:');
$js_messages['strPdHintNote'] = __('Note: a, b -> d,f implies values of columns a and b combined together can determine values of column d and column f.');
$js_messages['strNoPdSelected'] = __('No partial dependencies selected!');
$js_messages['strBack'] = __('Back');
$js_messages['strShowPossiblePd'] = __('Show me the possible partial dependencies based on data in the table');
$js_messages['strHidePd'] = __('Hide partial dependencies list');
$js_messages['strWaitForPd'] = __('Sit tight! It may take few seconds depending on data size and column count of the table.');
$js_messages['strStep'] = __('Step');
$js_messages['strMoveRepeatingGroup'] = '<ol><b>' . __('The following actions will be performed:') . '</b>'
    . '<li>' . __('DROP columns %s from the table %s') . '</li>'
    . '<li>' . __('Create the following table') . '</li>';
$js_messages['strNewTablePlaceholder'] = 'Enter new table name';
$js_messages['strNewColumnPlaceholder'] = 'Enter column name';
$js_messages['str3NFNormalization'] = __('Third step of normalization (3NF)');
$js_messages['strConfirmTd'] = __('Confirm transitive dependencies');
$js_messages['strSelectedTd'] = __('Selected dependencies are as follows:');
$js_messages['strNoTdSelected'] = __('No dependencies selected!');

/* For server_variables.js */
$js_messages['strSave'] = __('Save');

/* For tbl_select.js */
$js_messages['strHideSearchCriteria'] = __('Hide search criteria');
$js_messages['strShowSearchCriteria'] = __('Show search criteria');
$js_messages['strRangeSearch'] = __('Range search');
$js_messages['strColumnMax'] = __('Column maximum:');
$js_messages['strColumnMin'] = __('Column minimum:');
$js_messages['strMinValue'] = __('Minimum value:');
$js_messages['strMaxValue'] = __('Maximum value:');

/* For tbl_find_replace.js */
$js_messages['strHideFindNReplaceCriteria'] = __('Hide find and replace criteria');
$js_messages['strShowFindNReplaceCriteria'] = __('Show find and replace criteria');

/* For tbl_zoom_plot_jqplot.js */
$js_messages['strDisplayHelp'] = '<ul><li>'
    . __('Each point represents a data row.')
    . '</li><li>'
    . __('Hovering over a point will show its label.')
    . '</li><li>'
    . __('To zoom in, select a section of the plot with the mouse.')
    . '</li><li>'
    . __('Click reset zoom button to come back to original state.')
    . '</li><li>'
    . __('Click a data point to view and possibly edit the data row.')
    . '</li><li>'
    . __('The plot can be resized by dragging it along the bottom right corner.')
    . '</li></ul>';
$js_messages['strInputNull'] = '<strong>' . __('Select two columns') . '</strong>';
$js_messages['strSameInputs'] = '<strong>'
    . __('Select two different columns')
    . '</strong>';
$js_messages['strDataPointContent'] = __('Data point content');

/* For tbl_change.js */
$js_messages['strIgnore'] = __('Ignore');
$js_messages['strCopy'] = __('Copy');
$js_messages['strX'] = __('X');
$js_messages['strY'] = __('Y');
$js_messages['strPoint'] = __('Point');
$js_messages['strPointN'] = __('Point %d');
$js_messages['strLineString'] = __('Linestring');
$js_messages['strPolygon'] = __('Polygon');
$js_messages['strGeometry'] = __('Geometry');
$js_messages['strInnerRing'] = __('Inner Ring');
$js_messages['strOuterRing'] = __('Outer Ring');
$js_messages['strAddPoint'] = __('Add a point');
$js_messages['strAddInnerRing'] = __('Add an inner ring');
$js_messages['strFunctionHint'] = __('Shift + Click on function name to apply to all rows.');
$js_messages['strYes'] = __('Yes');
$js_messages['strCopyEncryptionKey'] = __('Do you want to copy encryption key?');
$js_messages['strEncryptionKey'] = __('Encryption key');

/* Designer (js/pmd/move.js) */
$js_messages['strSelectReferencedKey'] = __('Select referenced key');
$js_messages['strSelectForeignKey'] = __('Select Foreign Key');
$js_messages['strPleaseSelectPrimaryOrUniqueKey'] = __('Please select the primary key or a unique key!');
$js_messages['strChangeDisplay'] = __('Choose column to display');
$js_messages['strLeavingDesigner'] = __(
    'You haven\'t saved the changes in the layout. They will be lost if you'
    . ' don\'t save them. Do you want to continue?'
);
$js_messages['strPageName'] = __('Page name');
$js_messages['strSavePage'] = __('Save page');
$js_messages['strOpenPage'] = __('Open page');
$js_messages['strDeletePage'] = __('Delete page');
$js_messages['strUntitled'] = __('Untitled');
$js_messages['strSelectPage'] = __('Please select a page to continue');
$js_messages['strEnterValidPageName'] = __('Please enter a valid page name');
$js_messages['strLeavingPage'] = __('Do you want to save the changes to the current page?');
$js_messages['strSuccessfulPageDelete'] = __('Successfully deleted the page');
$js_messages['strExportRelationalSchema'] = __('Export relational schema');
$js_messages['strModificationSaved'] = __('Modifications have been saved');

/* Visual query builder (js/pmd/move.js) */
$js_messages['strAddOption'] = __('Add an option for column "%s".');
$js_messages['strObjectsCreated'] = __('%d object(s) created.');

/* For makegrid.js (column reordering, show/hide column, grid editing) */
$js_messages['strCellEditHint'] = __('Press escape to cancel editing.');
$js_messages['strSaveCellWarning'] = __('You have edited some data and they have not been saved. Are you sure you want to leave this page before saving the data?');
$js_messages['strColOrderHint'] = __('Drag to reorder.');
$js_messages['strSortHint'] = __('Click to sort results by this column.');
$js_messages['strMultiSortHint'] = __('Shift+Click to add this column to ORDER BY clause or to toggle ASC/DESC.<br />- Ctrl+Click or Alt+Click (Mac: Shift+Option+Click) to remove column from ORDER BY clause');
$js_messages['strColMarkHint'] = __('Click to mark/unmark.');
$js_messages['strColNameCopyHint'] = __('Double-click to copy column name.');
$js_messages['strColVisibHint'] = __(
    'Click the drop-down arrow<br />to toggle column\'s visibility.'
);
$js_messages['strShowAllCol'] = __('Show all');
$js_messages['strAlertNonUnique'] = __('This table does not contain a unique column. Features related to the grid edit, checkbox, Edit, Copy and Delete links may not work after saving.');
$js_messages['strEnterValidHex'] = __('Please enter a valid hexadecimal string. Valid characters are 0-9, A-F.');
$js_messages['strShowAllRowsWarning'] = __('Do you really want to see all of the rows? For a big table this could crash the browser.');

/** Drag & Drop sql import messages */
$js_messages['dropImportMessageCancel'] = __('cancel');
$js_messages['dropImportMessageAborted'] = __('Aborted');
$js_messages['dropImportMessageFailed'] = __('Failed');
$js_messages['dropImportMessageSuccess'] = __('Success');
$js_messages['dropImportImportResultHeader'] = __('Import status');
$js_messages['dropImportDropFiles'] = __('Drop files here');
$js_messages['dropImportSelectDB'] = __('Select database first');

// this approach does not work when the parameter is changed via user prefs
switch ($GLOBALS['cfg']['GridEditing']) {
case 'double-click':
    $js_messages['strGridEditFeatureHint'] = __('You can also edit most values<br />by double-clicking directly on them.');
    break;
case 'click':
    $js_messages['strGridEditFeatureHint'] = __('You can also edit most values<br />by clicking directly on them.');
    break;
default:
    break;
}
$js_messages['strGoToLink'] = __('Go to link:');
$js_messages['strColNameCopyTitle'] = __('Copy column name.');
$js_messages['strColNameCopyText'] = __('Right-click the column name to copy it to your clipboard.');
$js_messages['strShowDataRowLink'] = __('Show data row(s).');

/* password generation */
$js_messages['strGeneratePassword'] = __('Generate password');
$js_messages['strGenerate'] = __('Generate');
$js_messages['strChangePassword'] = __('Change Password');

/* navigation tabs */
$js_messages['strMore'] = __('More');

/* navigation panel */
$js_messages['strShowPanel'] = __('Show Panel');
$js_messages['strHidePanel'] = __('Hide Panel');
$js_messages['strUnhideNavItem'] = __('Show hidden navigation tree items.');
$js_messages['linkWithMain'] = __('Link with main panel');
$js_messages['unlinkWithMain'] = __('Unlink from main panel');
<<<<<<< HEAD
$js_messages['strHoverFastFilter'] = __('Press enter after a search term, to make a search on server');
=======
$js_messages['strHoverFastFilter'] = __('To search all databases on server, press Enter after a search term');
>>>>>>> a2c3b39c

/* microhistory */
$js_messages['strInvalidPage'] = __('The requested page was not found in the history, it may have expired.');

/* update */
$js_messages['strNewerVersion'] = __('A newer version of phpMyAdmin is available and you should consider upgrading. The newest version is %s, released on %s.');
/* l10n: Latest available phpMyAdmin version */
$js_messages['strLatestAvailable'] = __(', latest stable version:');
$js_messages['strUpToDate'] = __('up to date');

$js_messages['strCreateView'] = __('Create view');

/* Error Reporting */
$js_messages['strSendErrorReport'] = __("Send Error Report");
$js_messages['strSubmitErrorReport'] = __("Submit Error Report");
$js_messages['strErrorOccurred'] = __(
    "A fatal JavaScript error has occurred. Would you like to send an error report?"
);
$js_messages['strChangeReportSettings'] = __("Change Report Settings");
$js_messages['strShowReportDetails'] = __("Show Report Details");
$js_messages['strIgnore'] = __("Ignore");
$js_messages['strTimeOutError'] = __(
    "Your export is incomplete, due to a low execution time limit at the PHP level!"
);

$js_messages['strTooManyInputs'] = __(
    "Warning: a form on this page has more than %d fields. On submission, "
    . "some of the fields might be ignored, due to PHP's "
    . "max_input_vars configuration."
);

$js_messages['phpErrorsFound'] = '<div class="error">'
    . __('Some errors have been detected on the server!')
    . '<div>'
    . __('Please look at the bottom of this window.')
    . '<input id="pma_ignore_errors_popup" type="submit" value="'
    . __('Ignore')
    . '" style="float: right; margin: 20px;">'
    . '<input id="pma_ignore_all_errors_popup" type="submit" value="'
    . __('Ignore All')
    . '" style="float: right; margin: 20px;">'
    . '</div></div>';

$js_messages['phpErrorsBeingSubmitted'] = '<div class="error">'
    . __('Some errors have been detected on the server!')
    . '<br/>'
    . __('As per your settings, they are being submitted currently, please be patient.')
    . '<br/>'
    . '<img src="'
    . ($_SESSION['PMA_Theme']->getImgPath('ajax_clock_small.gif'))
    . '" width="16" height="16" alt="ajax clock"/>'
    . '</div>';

$js_messages['strConsoleRequeryConfirm'] = __('Execute this query again?');
$js_messages['strConsoleDeleteBookmarkConfirm'] = __('Do you really want to delete this bookmark?');
$js_messages['strNoLocalStorage'] = __('Your web browser does not support local storage of settings or the quota limit has been reached, some features may not work properly for you. In Safari, such problem is commonly caused by "Private Mode Browsing".');

echo "var PMA_messages = new Array();\n";
foreach ($js_messages as $name => $js_message) {
    PMA_printJsValue("PMA_messages['" . $name . "']", $js_message);
}

/* Calendar */
echo "var themeCalendarImage = '" . $GLOBALS['pmaThemeImage']
    . 'b_calendar.png' . "';\n";

/* Image path */
echo "var pmaThemeImage = '" . $GLOBALS['pmaThemeImage'] . "';\n";

echo "var mysql_doc_template = '" . PMA_Util::getMySQLDocuURL('%s') . "';\n";

//Max input vars allowed by PHP.
$maxInputVars = ini_get('max_input_vars');
echo 'var maxInputVars = '
    . (false === $maxInputVars || '' == $maxInputVars ? 'false' : $maxInputVars)
    . ';' . "\n";

echo "if ($.datepicker) {\n";
/* l10n: Display text for calendar close link */
PMA_printJsValue("$.datepicker.regional['']['closeText']", __('Done'));
/* l10n: Display text for previous month link in calendar */
PMA_printJsValue(
    "$.datepicker.regional['']['prevText']",
    _pgettext('Previous month', 'Prev')
);
/* l10n: Display text for next month link in calendar */
PMA_printJsValue(
    "$.datepicker.regional['']['nextText']",
    _pgettext('Next month', 'Next')
);
/* l10n: Display text for current month link in calendar */
PMA_printJsValue("$.datepicker.regional['']['currentText']", __('Today'));
PMA_printJsValue(
    "$.datepicker.regional['']['monthNames']",
    array(
        __('January'),
        __('February'),
        __('March'),
        __('April'),
        __('May'),
        __('June'),
        __('July'),
        __('August'),
        __('September'),
        __('October'),
        __('November'),
        __('December')
    )
);
PMA_printJsValue(
    "$.datepicker.regional['']['monthNamesShort']",
    array(
/* l10n: Short month name */
        __('Jan'),
/* l10n: Short month name */
        __('Feb'),
/* l10n: Short month name */
        __('Mar'),
/* l10n: Short month name */
        __('Apr'),
/* l10n: Short month name */
        _pgettext('Short month name', 'May'),
/* l10n: Short month name */
        __('Jun'),
/* l10n: Short month name */
        __('Jul'),
/* l10n: Short month name */
        __('Aug'),
/* l10n: Short month name */
        __('Sep'),
/* l10n: Short month name */
        __('Oct'),
/* l10n: Short month name */
        __('Nov'),
/* l10n: Short month name */
        __('Dec')
    )
);
PMA_printJsValue(
    "$.datepicker.regional['']['dayNames']",
    array(
        __('Sunday'),
        __('Monday'),
        __('Tuesday'),
        __('Wednesday'),
        __('Thursday'),
        __('Friday'),
        __('Saturday')
    )
);
PMA_printJsValue(
    "$.datepicker.regional['']['dayNamesShort']",
    array(
/* l10n: Short week day name */
        __('Sun'),
/* l10n: Short week day name */
        __('Mon'),
/* l10n: Short week day name */
        __('Tue'),
/* l10n: Short week day name */
        __('Wed'),
/* l10n: Short week day name */
        __('Thu'),
/* l10n: Short week day name */
        __('Fri'),
/* l10n: Short week day name */
        __('Sat')
    )
);
PMA_printJsValue(
    "$.datepicker.regional['']['dayNamesMin']",
    array(
/* l10n: Minimal week day name */
        __('Su'),
/* l10n: Minimal week day name */
        __('Mo'),
/* l10n: Minimal week day name */
        __('Tu'),
/* l10n: Minimal week day name */
        __('We'),
/* l10n: Minimal week day name */
        __('Th'),
/* l10n: Minimal week day name */
        __('Fr'),
/* l10n: Minimal week day name */
        __('Sa')
    )
);
/* l10n: Column header for week of the year in calendar */
PMA_printJsValue("$.datepicker.regional['']['weekHeader']", __('Wk'));

PMA_printJsValue(
    "$.datepicker.regional['']['showMonthAfterYear']",
    /* l10n: Month-year order for calendar, use either "calendar-month-year"
    * or "calendar-year-month".
    */
    (__('calendar-month-year') == 'calendar-year-month')
);
/* l10n: Year suffix for calendar, "none" is empty. */
$year_suffix = _pgettext('Year suffix', 'none');
PMA_printJsValue(
    "$.datepicker.regional['']['yearSuffix']",
    ($year_suffix == 'none' ? '' : $year_suffix)
);
?>
$.extend($.datepicker._defaults, $.datepicker.regional['']);
} /* if ($.datepicker) */

<?php
echo "if ($.timepicker) {\n";
PMA_printJsValue("$.timepicker.regional['']['timeText']", __('Time'));
PMA_printJsValue("$.timepicker.regional['']['hourText']", __('Hour'));
PMA_printJsValue("$.timepicker.regional['']['minuteText']", __('Minute'));
PMA_printJsValue("$.timepicker.regional['']['secondText']", __('Second'));
?>
$.extend($.timepicker._defaults, $.timepicker.regional['']);
} /* if ($.timepicker) */<|MERGE_RESOLUTION|>--- conflicted
+++ resolved
@@ -476,11 +476,7 @@
 $js_messages['strUnhideNavItem'] = __('Show hidden navigation tree items.');
 $js_messages['linkWithMain'] = __('Link with main panel');
 $js_messages['unlinkWithMain'] = __('Unlink from main panel');
-<<<<<<< HEAD
-$js_messages['strHoverFastFilter'] = __('Press enter after a search term, to make a search on server');
-=======
 $js_messages['strHoverFastFilter'] = __('To search all databases on server, press Enter after a search term');
->>>>>>> a2c3b39c
 
 /* microhistory */
 $js_messages['strInvalidPage'] = __('The requested page was not found in the history, it may have expired.');
