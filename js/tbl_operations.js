/**
 * Unbind all event handlers before tearing down a page
 */
AJAX.registerTeardown('tbl_operations.js', function () {
    $(document).off('submit', '#copyTable.ajax');
    $(document).off('submit', '#moveTableForm');
    $(document).off('submit', '#tableOptionsForm');
    $(document).off('submit', '#partitionsForm');
    $(document).off('click', '#tbl_maintenance li a.maintain_action.ajax');
    $(document).off('click', '#drop_tbl_anchor.ajax');
    $(document).off('click', '#drop_view_anchor.ajax');
    $(document).off('click', '#truncate_tbl_anchor.ajax');
});

/**
 * jQuery coding for 'Table operations'.  Used on tbl_operations.php
 * Attach Ajax Event handlers for Table operations
 */
AJAX.registerOnload('tbl_operations.js', function () {
    /**
     *Ajax action for submitting the "Copy table"
     **/
    $(document).on('submit', '#copyTable.ajax', function (event) {
        event.preventDefault();
        var $form = $(this);
        PMA_prepareForAjaxRequest($form);
<<<<<<< HEAD
        $.post($form.attr('action'), $form.serialize() + '&submit_copy=Go', function (data) {
=======
        var argsep = PMA_commonParams.get('arg_separator');
        $.post($form.attr('action'), $form.serialize() + argsep + 'submit_copy=Go', function (data) {
>>>>>>> c9153ed2
            if (typeof data !== 'undefined' && data.success === true) {
                if ($form.find('input[name=\'switch_to_new\']').prop('checked')) {
                    PMA_commonParams.set(
                        'db',
                        $form.find('select[name=\'target_db\']').val()
                    );
                    PMA_commonParams.set(
                        'table',
                        $form.find('input[name=\'new_name\']').val()
                    );
                    PMA_commonActions.refreshMain(false, function () {
                        PMA_ajaxShowMessage(data.message);
                    });
                } else {
                    PMA_ajaxShowMessage(data.message);
                }
                // Refresh navigation when the table is copied
                PMA_reloadNavigation();
            } else {
                PMA_ajaxShowMessage(data.error, false);
            }
        }); // end $.post()
    });// end of copyTable ajax submit

    /**
     *Ajax action for submitting the "Move table"
     */
    $(document).on('submit', '#moveTableForm', function (event) {
        event.preventDefault();
        var $form = $(this);
        PMA_prepareForAjaxRequest($form);
<<<<<<< HEAD
        $.post($form.attr('action'), $form.serialize() + '&submit_move=1', function (data) {
=======
        var argsep = PMA_commonParams.get('arg_separator');
        $.post($form.attr('action'), $form.serialize() + argsep + 'submit_move=1', function (data) {
>>>>>>> c9153ed2
            if (typeof data !== 'undefined' && data.success === true) {
                PMA_commonParams.set('db', data._params.db);
                PMA_commonParams.set('table', data._params.tbl);
                PMA_commonActions.refreshMain(false, function () {
                    PMA_ajaxShowMessage(data.message);
                });
                // Refresh navigation when the table is copied
                PMA_reloadNavigation();
            } else {
                PMA_ajaxShowMessage(data.error, false);
            }
        }); // end $.post()
    });

    /**
     * Ajax action for submitting the "Table options"
     */
    $(document).on('submit', '#tableOptionsForm', function (event) {
        event.preventDefault();
        event.stopPropagation();
        var $form = $(this);
        var $tblNameField = $form.find('input[name=new_name]');
        var $tblCollationField = $form.find('select[name=tbl_collation]');
        var collationOrigValue = $('select[name="tbl_collation"] option[selected]').val();
        var $changeAllColumnCollationsCheckBox = $('#checkbox_change_all_collations');
        var question = PMA_messages.strChangeAllColumnCollationsWarning;

        if ($tblNameField.val() !== $tblNameField[0].defaultValue) {
            // reload page and navigation if the table has been renamed
            PMA_prepareForAjaxRequest($form);

            if ($tblCollationField.val() !== collationOrigValue && $changeAllColumnCollationsCheckBox.is(':checked')) {
                $form.PMA_confirm(question, $form.attr('action'), function (url) {
                    submitOptionsForm();
                });
            } else {
                submitOptionsForm();
            }
        } else {
            if ($tblCollationField.val() !== collationOrigValue && $changeAllColumnCollationsCheckBox.is(':checked')) {
                $form.PMA_confirm(question, $form.attr('action'), function (url) {
                    $form.removeClass('ajax').submit().addClass('ajax');
                });
            } else {
                $form.removeClass('ajax').submit().addClass('ajax');
            }
        }

        function submitOptionsForm () {
            $.post($form.attr('action'), $form.serialize(), function (data) {
                if (typeof data !== 'undefined' && data.success === true) {
                    PMA_commonParams.set('table', data._params.table);
                    PMA_commonActions.refreshMain(false, function () {
                        $('#page_content').html(data.message);
                        PMA_highlightSQL($('#page_content'));
                    });
                    // Refresh navigation when the table is renamed
                    PMA_reloadNavigation();
                } else {
                    PMA_ajaxShowMessage(data.error, false);
                }
            }); // end $.post()
        }
    });

    /**
     *Ajax events for actions in the "Table maintenance"
    **/
    $(document).on('click', '#tbl_maintenance li a.maintain_action.ajax', function (event) {
        event.preventDefault();
        var $link = $(this);
        
        if ($('.sqlqueryresults').length !== 0) {
            $('.sqlqueryresults').remove();
        }
        if ($('.result_query').length !== 0) {
            $('.result_query').remove();
        }
        // variables which stores the common attributes
        var params = $.param({
            ajax_request: 1,
            server: PMA_commonParams.get('server')
        });
        var postData = $link.getPostData();
        if (postData) {
            params += PMA_commonParams.get('arg_separator') + postData;
        }

        $.post($link.attr('href'), params, function (data) {
            function scrollToTop () {
                $('html, body').animate({ scrollTop: 0 });
            }
            var $temp_div;
            if (typeof data !== 'undefined' && data.success === true && data.sql_query !== undefined) {
                PMA_ajaxShowMessage(data.message);
                $('<div class=\'sqlqueryresults ajax\'></div>').prependTo('#page_content');
                $('.sqlqueryresults').html(data.sql_query);
                PMA_highlightSQL($('#page_content'));
                scrollToTop();
            } else if (typeof data !== 'undefined' && data.success === true) {
                $temp_div = $('<div id=\'temp_div\'></div>');
                $temp_div.html(data.message);
                var $success = $temp_div.find('.result_query .success');
                PMA_ajaxShowMessage($success);
                $('<div class=\'sqlqueryresults ajax\'></div>').prependTo('#page_content');
                $('.sqlqueryresults').html(data.message);
                PMA_highlightSQL($('#page_content'));
                PMA_init_slider();
                $('.sqlqueryresults').children('fieldset,br').remove();
                scrollToTop();
            } else {
                $temp_div = $('<div id=\'temp_div\'></div>');
                $temp_div.html(data.error);

                var $error;
                if ($temp_div.find('.error code').length !== 0) {
                    $error = $temp_div.find('.error code').addClass('error');
                } else {
                    $error = $temp_div;
                }

                PMA_ajaxShowMessage($error, false);
            }
        }); // end $.post()
    });// end of table maintenance ajax click

    /**
     * Ajax action for submitting the "Partition Maintenance"
     * Also, asks for confirmation when DROP partition is submitted
     */
    $(document).on('submit', '#partitionsForm', function (event) {
        event.preventDefault();
        var $form = $(this);

<<<<<<< HEAD
        function submitPartitionMaintenance () {
            var submitData = $form.serialize() + '&ajax_request=true&ajax_page_request=true';
=======
        function submitPartitionMaintenance() {
            var argsep = PMA_commonParams.get('arg_separator');
            var submitData = $form.serialize() + argsep + 'ajax_request=true' + argsep + 'ajax_page_request=true';
>>>>>>> c9153ed2
            PMA_ajaxShowMessage(PMA_messages.strProcessingRequest);
            AJAX.source = $form;
            $.post($form.attr('action'), submitData, AJAX.responseHandler);
        }

        if ($('#partition_operation_DROP').is(':checked')) {
            var question = PMA_messages.strDropPartitionWarning;
            $form.PMA_confirm(question, $form.attr('action'), function (url) {
                submitPartitionMaintenance();
            });
        } else if ($('#partition_operation_TRUNCATE').is(':checked')) {
            var question = PMA_messages.strTruncatePartitionWarning;
            $form.PMA_confirm(question, $form.attr('action'), function (url) {
                submitPartitionMaintenance();
            });
        } else {
            submitPartitionMaintenance();
        }
    });

    $(document).on('click', '#drop_tbl_anchor.ajax', function (event) {
        event.preventDefault();
        /**
         * @var question    String containing the question to be asked for confirmation
         */
        var question = PMA_messages.strDropTableStrongWarning + ' ';
        question += PMA_sprintf(
            PMA_messages.strDoYouReally,
            'DROP TABLE `'  + escapeHtml(PMA_commonParams.get('db')) + '`.`' + escapeHtml(PMA_commonParams.get('table') + '`')
        ) + getForeignKeyCheckboxLoader();

        $(this).PMA_confirm(question, $(this).attr('href'), function (url) {
            var $msgbox = PMA_ajaxShowMessage(PMA_messages.strProcessingRequest);

            var params = getJSConfirmCommonParam(this);

            $.post(url, params, function (data) {
                if (typeof data !== 'undefined' && data.success === true) {
                    PMA_ajaxRemoveMessage($msgbox);
                    // Table deleted successfully, refresh both the frames
                    PMA_reloadNavigation();
                    PMA_commonParams.set('table', '');
                    PMA_commonActions.refreshMain(
                        PMA_commonParams.get('opendb_url'),
                        function () {
                            PMA_ajaxShowMessage(data.message);
                        }
                    );
                } else {
                    PMA_ajaxShowMessage(data.error, false);
                }
            }); // end $.post()
        }, loadForeignKeyCheckbox); // end $.PMA_confirm()
    }); // end of Drop Table Ajax action

    $(document).on('click', '#drop_view_anchor.ajax', function (event) {
        event.preventDefault();
        /**
         * @var question    String containing the question to be asked for confirmation
         */
        var question = PMA_messages.strDropTableStrongWarning + ' ';
        question += PMA_sprintf(
            PMA_messages.strDoYouReally,
            'DROP VIEW `' + escapeHtml(PMA_commonParams.get('table') + '`')
        );

        $(this).PMA_confirm(question, $(this).attr('href'), function (url) {
            var $msgbox = PMA_ajaxShowMessage(PMA_messages.strProcessingRequest);
            var params = {
                'is_js_confirmed': '1',
                'ajax_request': true
            };
            $.post(url, params, function (data) {
                if (typeof data !== 'undefined' && data.success === true) {
                    PMA_ajaxRemoveMessage($msgbox);
                    // Table deleted successfully, refresh both the frames
                    PMA_reloadNavigation();
                    PMA_commonParams.set('table', '');
                    PMA_commonActions.refreshMain(
                        PMA_commonParams.get('opendb_url'),
                        function () {
                            PMA_ajaxShowMessage(data.message);
                        }
                    );
                } else {
                    PMA_ajaxShowMessage(data.error, false);
                }
            }); // end $.post()
        }); // end $.PMA_confirm()
    }); // end of Drop View Ajax action

    $(document).on('click', '#truncate_tbl_anchor.ajax', function (event) {
        event.preventDefault();
        /**
         * @var question    String containing the question to be asked for confirmation
         */
        var question = PMA_messages.strTruncateTableStrongWarning + ' ';
        question += PMA_sprintf(
            PMA_messages.strDoYouReally,
            'TRUNCATE `' + escapeHtml(PMA_commonParams.get('db')) + '`.`' + escapeHtml(PMA_commonParams.get('table') + '`')
        ) + getForeignKeyCheckboxLoader();
        $(this).PMA_confirm(question, $(this).attr('href'), function (url) {
            PMA_ajaxShowMessage(PMA_messages.strProcessingRequest);

            var params = getJSConfirmCommonParam(this);

            $.post(url, params, function (data) {
                if ($('.sqlqueryresults').length !== 0) {
                    $('.sqlqueryresults').remove();
                }
                if ($('.result_query').length !== 0) {
                    $('.result_query').remove();
                }
                if (typeof data !== 'undefined' && data.success === true) {
                    PMA_ajaxShowMessage(data.message);
                    $('<div class=\'sqlqueryresults ajax\'></div>').prependTo('#page_content');
                    $('.sqlqueryresults').html(data.sql_query);
                    PMA_highlightSQL($('#page_content'));
                } else {
                    PMA_ajaxShowMessage(data.error, false);
                }
            }); // end $.post()
        }, loadForeignKeyCheckbox); // end $.PMA_confirm()
    }); // end of Truncate Table Ajax action
}); // end $(document).ready for 'Table operations'<|MERGE_RESOLUTION|>--- conflicted
+++ resolved
@@ -24,12 +24,8 @@
         event.preventDefault();
         var $form = $(this);
         PMA_prepareForAjaxRequest($form);
-<<<<<<< HEAD
-        $.post($form.attr('action'), $form.serialize() + '&submit_copy=Go', function (data) {
-=======
         var argsep = PMA_commonParams.get('arg_separator');
         $.post($form.attr('action'), $form.serialize() + argsep + 'submit_copy=Go', function (data) {
->>>>>>> c9153ed2
             if (typeof data !== 'undefined' && data.success === true) {
                 if ($form.find('input[name=\'switch_to_new\']').prop('checked')) {
                     PMA_commonParams.set(
@@ -61,12 +57,8 @@
         event.preventDefault();
         var $form = $(this);
         PMA_prepareForAjaxRequest($form);
-<<<<<<< HEAD
-        $.post($form.attr('action'), $form.serialize() + '&submit_move=1', function (data) {
-=======
         var argsep = PMA_commonParams.get('arg_separator');
         $.post($form.attr('action'), $form.serialize() + argsep + 'submit_move=1', function (data) {
->>>>>>> c9153ed2
             if (typeof data !== 'undefined' && data.success === true) {
                 PMA_commonParams.set('db', data._params.db);
                 PMA_commonParams.set('table', data._params.tbl);
@@ -138,7 +130,7 @@
     $(document).on('click', '#tbl_maintenance li a.maintain_action.ajax', function (event) {
         event.preventDefault();
         var $link = $(this);
-        
+
         if ($('.sqlqueryresults').length !== 0) {
             $('.sqlqueryresults').remove();
         }
@@ -201,14 +193,9 @@
         event.preventDefault();
         var $form = $(this);
 
-<<<<<<< HEAD
         function submitPartitionMaintenance () {
-            var submitData = $form.serialize() + '&ajax_request=true&ajax_page_request=true';
-=======
-        function submitPartitionMaintenance() {
             var argsep = PMA_commonParams.get('arg_separator');
             var submitData = $form.serialize() + argsep + 'ajax_request=true' + argsep + 'ajax_page_request=true';
->>>>>>> c9153ed2
             PMA_ajaxShowMessage(PMA_messages.strProcessingRequest);
             AJAX.source = $form;
             $.post($form.attr('action'), submitData, AJAX.responseHandler);
