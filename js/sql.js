--- conflicted
+++ resolved
@@ -66,14 +66,9 @@
 
             var $img_object = $cloned_anchor.find('img').attr('title', PMA_messages['strInlineEdit']);
             if ($img_object.length != 0) {
-<<<<<<< HEAD
-                var img_class = $img_object.attr('class').replace(/b_edit/,'b_inline_edit');
-                $img_object.attr('class', img_class);
-=======
                 $img_object.removeClass('ic_b_edit');
                 $img_object.addClass('ic_b_inline_edit');
-                
->>>>>>> ace73f25
+
                 $cloned_anchor.find('a').attr('href', '#');
                 var $edit_span = $cloned_anchor.find('span:contains("' + PMA_messages['strEdit'] + '")');
                 var $span = $cloned_anchor.find('a').find('span');
@@ -92,13 +87,8 @@
                 // the link was too big so <input type="image"> is there
                 $img_object = $cloned_anchor.find('input:image').attr('title', PMA_messages['strInlineEdit']);
                 if ($img_object.length > 0) {
-<<<<<<< HEAD
-                    var img_class = $img_object.attr('class').replace(/b_edit/,'b_inline_edit');
-                    $img_object.attr('class', img_class);
-=======
                     $img_object.removeClass('ic_b_edit');
                     $img_object.addClass('ic_b_inline_edit');
->>>>>>> ace73f25
                 }
                 $cloned_anchor
                  .find('.clickprevimage')
@@ -457,13 +447,8 @@
         // If icons are displayed. See $cfg['PropertiesIconic']
         if ($img_object.length > 0) {
             $img_object.attr('title', PMA_messages['strSave']);
-<<<<<<< HEAD
-            var img_class = $img_object.attr('class').replace(/b_inline_edit/,'b_save');
-            $img_object.attr('class', img_class);
-=======
             $img_object.removeClass('ic_b_inline_edit');
             $img_object.addClass('ic_b_save');
->>>>>>> ace73f25
             $this_children.prepend($img_object);
         }
 
@@ -482,13 +467,8 @@
         // If icons are displayed. See $cfg['PropertiesIconic']
         if ($img_object.length > 0) {
             $img_object.attr('title', PMA_messages['strHide']);
-<<<<<<< HEAD
-            var img_class = $img_object.attr('class').replace(/b_save/,'b_close');
-            $img_object.attr('class', img_class);
-=======
             $img_object.removeClass('ic_b_save');
-            $img_object.addClass('ic_b_close');            
->>>>>>> ace73f25
+            $img_object.addClass('ic_b_close');
             $hide_span.prepend($img_object);
         }
 
@@ -1252,15 +1232,10 @@
 /*
  * Profiling Chart
  */
-<<<<<<< HEAD
-function createProfilingChart() {
+function makeProfilingChart() {
     if ($('#profilingchart').length == 0) {
         return;
     }
-=======
-function makeProfilingChart() {
-    if($('#profilingchart').length==0) return;
->>>>>>> ace73f25
 
     var data = new Array();
     $.each(jQuery.parseJSON($('#profilingchart').html()),function(key,value) {
