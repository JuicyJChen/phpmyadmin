--- conflicted
+++ resolved
@@ -1074,92 +1074,6 @@
     });
 };
 
-<<<<<<< HEAD
-/**
- * Set position, left, top, width of sticky_columns div
- */
-Sql.setStickyColumnsPosition = function ($stickyColumns, $tableResults, position, top, left, marginLeft) {
-    $stickyColumns
-        .css('position', position)
-        .css('top', top)
-        .css('left', left ? left : 'auto')
-        .css('margin-left', marginLeft ? marginLeft : '0px')
-        .css('width', $tableResults.width());
-};
-
-/**
- * Initialize sticky columns
- */
-Sql.initStickyColumns = function ($tableResults) {
-    return $('<table class="sticky_columns"></table>')
-        .insertBefore($tableResults)
-        .css('position', 'fixed')
-        .css('z-index', '98')
-        .css('width', $tableResults.width())
-        .css('margin-left', $('#page_content').css('margin-left'))
-        .css('top', $('#floating_menubar').height())
-        .css('display', 'none');
-};
-
-/**
- * Arrange/Rearrange columns in sticky header
- */
-Sql.rearrangeStickyColumns = function ($stickyColumns, $tableResults) {
-    var $originalHeader = $tableResults.find('thead');
-    var $originalColumns = $originalHeader.find('tr').first().children();
-    var $clonedHeader = $originalHeader.clone();
-    /* eslint-disable compat/compat */
-    var isFirefox = navigator.userAgent.indexOf('Firefox') > -1;
-    var isSafari = navigator.userAgent.indexOf('Safari') > -1;
-    /* eslint-enable compat/compat */
-    // clone width per cell
-    $clonedHeader.find('tr').first().children().each(function (i) {
-        var width = $originalColumns.eq(i).width();
-        if (! isFirefox && ! isSafari) {
-            width += 1;
-        }
-        $(this).width(width);
-        if (isSafari) {
-            $(this).css('min-width', width).css('max-width', width);
-        }
-    });
-    $stickyColumns.empty().append($clonedHeader);
-};
-
-/**
- * Adjust sticky columns on horizontal/vertical scroll for all tables
- */
-Sql.handleAllStickyColumns = function () {
-    $('.sticky_columns').each(function () {
-        Sql.handleStickyColumns($(this), $(this).next('.table_results'));
-    });
-};
-
-/**
- * Adjust sticky columns on horizontal/vertical scroll
- */
-Sql.handleStickyColumns = function ($stickyColumns, $tableResults) {
-    var currentScrollX = $(window).scrollLeft();
-    var windowOffset = $(window).scrollTop();
-    var tableStartOffset = $tableResults.offset().top;
-    var tableEndOffset = tableStartOffset + $tableResults.height();
-    if (windowOffset >= tableStartOffset && windowOffset <= tableEndOffset) {
-        // for horizontal scrolling
-        if (prevScrollX !== currentScrollX) {
-            prevScrollX = currentScrollX;
-            Sql.setStickyColumnsPosition($stickyColumns, $tableResults, 'absolute', $('#floating_menubar').height() + windowOffset - tableStartOffset);
-        // for vertical scrolling
-        } else {
-            Sql.setStickyColumnsPosition($stickyColumns, $tableResults, 'fixed', $('#floating_menubar').height(), $('#pma_navigation').width() - currentScrollX, $('#page_content').css('margin-left'));
-        }
-        $stickyColumns.show();
-    } else {
-        $stickyColumns.hide();
-    }
-};
-
-=======
->>>>>>> 61a1ff10
 AJAX.registerOnload('sql.js', function () {
     Sql.makeProfilingChart();
     Sql.initProfilingTables();
