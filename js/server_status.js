--- conflicted
+++ resolved
@@ -1258,36 +1258,11 @@
                     selection: function(event) {
                         if(editMode) return false;
 
-<<<<<<< HEAD
                         var $logAnalyseDialog = $('#logAnalyseDialog');
                         if ($logAnalyseDialog.length == 0) {
                             return false;
                         }
 
-                        var extremesObject = event.xAxis[0], 
-                            min = extremesObject.min,
-                            max = extremesObject.max;
-                        
-                        $logAnalyseDialog.html(
-                            '<p>' + PMA_messages['strSelectedTimeRange']
-                            + '<input type="text" name="dateStart" class="datetimefield" value="' + Highcharts.dateFormat('%Y-%m-%d %H:%M:%S',new Date(min)) + '" /> - ' 
-                            + '<input type="text" name="dateEnd" class="datetimefield" value="' + Highcharts.dateFormat('%Y-%m-%d %H:%M:%S',new Date(max)) + '" /></p>'
-                            + '<input type="checkbox" id="groupInserts" value="1" checked="checked" />'
-                            + '<label for="groupData">' + PMA_messages['strGroupInserts'] + '</label>'
-                            + PMA_messages['strLogAnalyseInfo']
-                        );
-                        
-                        PMA_addDatepicker($logAnalyseDialog.find('input[name="dateStart"],input[name="dateEnd"]'), {
-                            showOn: 'focus',
-                            beforeShow: function() {
-                                // Fix wrong timepicker z-index, doesn't work without timeout
-                                setTimeout(function() {
-                                    $('#ui-timepicker-div').css('z-index',$('#ui-datepicker-div').css('z-index')) 
-                                },0);
-                            }
-                        });
-                        
-=======
                         var extremesObject = event.xAxis[0],
                             min = extremesObject.min,
                             max = extremesObject.max;
@@ -1297,21 +1272,9 @@
                         $('#logAnalyseDialog input[name="dateEnd"]')
                             .attr('value', Highcharts.dateFormat('%Y-%m-%d %H:%M:%S', new Date(max)));
 
->>>>>>> 489e8f12
                         var dlgBtns = { };
 
                         dlgBtns[PMA_messages['strFromSlowLog']] = function() {
-<<<<<<< HEAD
-                            var dateStart = Date.parse($logAnalyseDialog.find('input[name="dateStart"]').attr('value')) || min;
-                            var dateEnd = Date.parse($logAnalyseDialog.find('input[name="dateEnd"]').attr('value')) || max;
-                            
-                            loadLogStatistics(
-                                { src: 'slow', start: dateStart, end: dateEnd, groupInserts: $('input#groupInserts').attr('checked') } 
-                            );
-                                
-                            $logAnalyseDialog.find('dateStart,dateEnd').datepicker('destroy');
-                            
-=======
                             var dateStart = Date.parse($('#logAnalyseDialog input[name="dateStart"]').attr('value')) || min;
                             var dateEnd = Date.parse($('#logAnalyseDialog input[name="dateEnd"]').attr('value')) || max;
 
@@ -1325,26 +1288,10 @@
 
                             $('#logAnalyseDialog').find('dateStart,dateEnd').datepicker('destroy');
 
->>>>>>> 489e8f12
                             $(this).dialog("close");
                         }
 
                         dlgBtns[PMA_messages['strFromGeneralLog']] = function() {
-<<<<<<< HEAD
-                            var dateStart = Date.parse($logAnalyseDialog.find('input[name="dateStart"]').attr('value')) || min;
-                            var dateEnd = Date.parse($logAnalyseDialog.find('input[name="dateEnd"]').attr('value')) || max;
-                            
-                            loadLogStatistics(
-                                { src: 'general', start: dateStart, end: dateEnd, groupInserts: $('input#groupInserts').attr('checked') }
-                            );
-                                
-                            $logAnalyseDialog.find('dateStart,dateEnd').datepicker('destroy');
-                            
-                            $(this).dialog("close");
-                        }
-                        
-                        $logAnalyseDialog.dialog({
-=======
                             var dateStart = Date.parse($('#logAnalyseDialog input[name="dateStart"]').attr('value')) || min;
                             var dateEnd = Date.parse($('#logAnalyseDialog input[name="dateEnd"]').attr('value')) || max;
 
@@ -1362,7 +1309,6 @@
                         }
 
                         $('#logAnalyseDialog').dialog({
->>>>>>> 489e8f12
                             width: 'auto',
                             height: 'auto',
                             buttons: dlgBtns
