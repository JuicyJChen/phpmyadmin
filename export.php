<?php
/* vim: set expandtab sw=4 ts=4 sts=4: */
/**
 * Main export handling code
 *
 * @package PhpMyAdmin
 */
declare(strict_types=1);

use PhpMyAdmin\Core;
use PhpMyAdmin\Encoding;
use PhpMyAdmin\Export;
use PhpMyAdmin\Plugins;
use PhpMyAdmin\Plugins\ExportPlugin;
use PhpMyAdmin\Relation;
use PhpMyAdmin\Sanitize;
use PhpMyAdmin\Url;
use PhpMyAdmin\Util;
use PhpMyAdmin\Response;

/**
 * Get the variables sent or posted to this script and a core script
 */
include_once 'libraries/common.inc.php';
/**
 * If we are sending the export file (as opposed to just displaying it
 * as text), we have to bypass the usual PhpMyAdmin\Response mechanism
 */
if (isset($_POST['output_format']) && $_POST['output_format'] == 'sendit') {
    $response = Response::getInstance();
    $response->disable();
}

$response = Response::getInstance();
$header   = $response->getHeader();
$scripts  = $header->getScripts();
$scripts->addFile('export_output.js');

$export = new Export();

//check if it's the GET request to check export time out
if (isset($_GET['check_time_out'])) {
    if (isset($_SESSION['pma_export_error'])) {
        $err = $_SESSION['pma_export_error'];
        unset($_SESSION['pma_export_error']);
        echo "timeout";
    } else {
        echo "success";
    }
    exit;
}
/**
 * Sets globals from $_POST
 *
 * - Please keep the parameters in order of their appearance in the form
 * - Some of these parameters are not used, as the code below directly
 *   verifies from the superglobal $_POST or $_REQUEST
 * TODO: this should be removed to avoid passing user input to GLOBALS
 * without checking
 */
$post_params = [
        'db',
        'table',
        'what',
        'single_table',
        'export_type',
        'export_method',
        'quick_or_custom',
        'db_select',
        'table_select',
        'table_structure',
        'table_data',
        'limit_to',
        'limit_from',
        'allrows',
        'lock_tables',
        'output_format',
        'filename_template',
        'maxsize',
        'remember_template',
        'charset',
        'compression',
        'as_separate_files',
        'knjenc',
        'xkana',
        'htmlword_structure_or_data',
        'htmlword_null',
        'htmlword_columns',
        'mediawiki_headers',
        'mediawiki_structure_or_data',
        'mediawiki_caption',
        'pdf_structure_or_data',
        'odt_structure_or_data',
        'odt_relation',
        'odt_comments',
        'odt_mime',
        'odt_columns',
        'odt_null',
        'codegen_structure_or_data',
        'codegen_format',
        'excel_null',
        'excel_removeCRLF',
        'excel_columns',
        'excel_edition',
        'excel_structure_or_data',
        'yaml_structure_or_data',
        'ods_null',
        'ods_structure_or_data',
        'ods_columns',
        'json_structure_or_data',
        'json_pretty_print',
        'json_unicode',
        'xml_structure_or_data',
        'xml_export_events',
        'xml_export_functions',
        'xml_export_procedures',
        'xml_export_tables',
        'xml_export_triggers',
        'xml_export_views',
        'xml_export_contents',
        'texytext_structure_or_data',
        'texytext_columns',
        'texytext_null',
        'phparray_structure_or_data',
        'sql_include_comments',
        'sql_header_comment',
        'sql_dates',
        'sql_relation',
        'sql_mime',
        'sql_use_transaction',
        'sql_disable_fk',
        'sql_compatibility',
        'sql_structure_or_data',
        'sql_create_database',
        'sql_drop_table',
        'sql_procedure_function',
        'sql_create_table',
        'sql_create_view',
        'sql_create_trigger',
        'sql_view_current_user',
        'sql_if_not_exists',
        'sql_or_replace_view',
        'sql_auto_increment',
        'sql_backquotes',
        'sql_truncate',
        'sql_delayed',
        'sql_ignore',
        'sql_type',
        'sql_insert_syntax',
        'sql_max_query_size',
        'sql_hex_for_binary',
        'sql_utc_time',
        'sql_drop_database',
        'sql_views_as_tables',
        'sql_metadata',
        'csv_separator',
        'csv_enclosed',
        'csv_escaped',
        'csv_terminated',
        'csv_null',
        'csv_removeCRLF',
        'csv_columns',
        'csv_structure_or_data',
        // csv_replace should have been here but we use it directly from $_POST
        'latex_caption',
        'latex_structure_or_data',
        'latex_structure_caption',
        'latex_structure_continued_caption',
        'latex_structure_label',
        'latex_relation',
        'latex_comments',
        'latex_mime',
        'latex_columns',
        'latex_data_caption',
        'latex_data_continued_caption',
        'latex_data_label',
        'latex_null',
        'aliases'
];

foreach ($post_params as $one_post_param) {
    if (isset($_POST[$one_post_param])) {
        $GLOBALS[$one_post_param] = $_POST[$one_post_param];
    }
}

$table = $GLOBALS['table'];

PhpMyAdmin\Util::checkParameters(['what', 'export_type']);

// sanitize this parameter which will be used below in a file inclusion
$what = Core::securePath($_POST['what']);

// export class instance, not array of properties, as before
/** @var ExportPlugin $export_plugin */
$export_plugin = Plugins::getPlugin(
    "export",
    $what,
    'libraries/classes/Plugins/Export/',
    [
        'export_type' => $export_type,
        'single_table' => isset($single_table)
    ]
);

// Check export type
if (empty($export_plugin)) {
    Core::fatalError(__('Bad type!'));
}

/**
 * valid compression methods
 */
$compression_methods = [
    'zip',
    'gzip'
];

/**
 * init and variable checking
 */
$compression = '';
$onserver = false;
$save_on_server = false;
$buffer_needed = false;
$back_button = '';
$refreshButton = '';
$save_filename = '';
$file_handle = '';
$err_url = '';
$filename = '';
$separate_files = '';

// Is it a quick or custom export?
if (isset($_POST['quick_or_custom'])
    && $_POST['quick_or_custom'] == 'quick'
) {
    $quick_export = true;
} else {
    $quick_export = false;
}

if ($_POST['output_format'] == 'astext') {
    $asfile = false;
} else {
    $asfile = true;
    if (isset($_POST['as_separate_files'])
        && ! empty($_POST['as_separate_files'])
    ) {
        if (isset($_POST['compression'])
            && ! empty($_POST['compression'])
            && $_POST['compression'] == 'zip'
        ) {
            $separate_files = $_POST['as_separate_files'];
        }
    }
    if (in_array($_POST['compression'], $compression_methods)) {
        $compression = $_POST['compression'];
        $buffer_needed = true;
    }
    if (($quick_export && ! empty($_POST['quick_export_onserver']))
        || (! $quick_export && ! empty($_POST['onserver']))
    ) {
        if ($quick_export) {
            $onserver = $_POST['quick_export_onserver'];
        } else {
            $onserver = $_POST['onserver'];
        }
        // Will we save dump on server?
        $save_on_server = ! empty($cfg['SaveDir']) && $onserver;
    }
}
$tables = [];
// Generate error url and check for needed variables
if ($export_type == 'server') {
    $err_url = 'server_export.php' . Url::getCommon();
} elseif ($export_type == 'database' && strlen($db) > 0) {
    $err_url = 'db_export.php' . Url::getCommon(['db' => $db]);
    // Check if we have something to export
    if (isset($table_select)) {
        $tables = $table_select;
    } else {
        $tables = [];
    }
} elseif ($export_type == 'table' && strlen($db) > 0 && strlen($table) > 0) {
    $err_url = 'tbl_export.php' . Url::getCommon(
        [
            'db' => $db, 'table' => $table
        ]
    );
} else {
    Core::fatalError(__('Bad parameters!'));
}

// Merge SQL Query aliases with Export aliases from
// export page, Export page aliases are given more
// preference over SQL Query aliases.
$parser = new \PhpMyAdmin\SqlParser\Parser($sql_query);
$aliases = [];
if ((!empty($parser->statements[0]))
    && ($parser->statements[0] instanceof \PhpMyAdmin\SqlParser\Statements\SelectStatement)
) {
    $aliases = \PhpMyAdmin\SqlParser\Utils\Misc::getAliases($parser->statements[0], $db);
}
<<<<<<< HEAD
if (!empty($_REQUEST['aliases'])) {
    $aliases = $export->mergeAliases($aliases, $_REQUEST['aliases']);
    $_SESSION['tmpval']['aliases'] = $_REQUEST['aliases'];
=======
if (!empty($_POST['aliases'])) {
    $aliases = Export::mergeAliases($aliases, $_POST['aliases']);
    $_SESSION['tmpval']['aliases'] = $_POST['aliases'];
>>>>>>> 09c18849
}

/**
 * Increase time limit for script execution and initializes some variables
 */
Util::setTimeLimit();
if (! empty($cfg['MemoryLimit'])) {
    ini_set('memory_limit', $cfg['MemoryLimit']);
}
register_shutdown_function([$export, 'shutdown']);
// Start with empty buffer
$dump_buffer = '';
$dump_buffer_len = 0;

// Array of dump_buffers - used in separate file exports
$dump_buffer_objects = [];

// We send fake headers to avoid browser timeout when buffering
$time_start = time();

// Defines the default <CR><LF> format.
// For SQL always use \n as MySQL wants this on all platforms.
if ($what == 'sql') {
    $crlf = "\n";
} else {
    $crlf = PHP_EOL;
}

$output_kanji_conversion = Encoding::canConvertKanji();

// Do we need to convert charset?
$output_charset_conversion = $asfile
    && Encoding::isSupported()
    && isset($charset) && $charset != 'utf-8';

// Use on the fly compression?
$GLOBALS['onfly_compression'] = $GLOBALS['cfg']['CompressOnFly']
    && $compression == 'gzip';
if ($GLOBALS['onfly_compression']) {
    $GLOBALS['memory_limit'] = $export->getMemoryLimit();
}

// Generate filename and mime type if needed
if ($asfile) {
    if (empty($remember_template)) {
        $remember_template = '';
    }
    list($filename, $mime_type) = $export->getFilenameAndMimetype(
        $export_type,
        $remember_template,
        $export_plugin,
        $compression,
        $filename_template
    );
} else {
    $mime_type = '';
}

// Open file on server if needed
if ($save_on_server) {
    list($save_filename, $message, $file_handle) = $export->openFile(
        $filename,
        $quick_export
    );

    // problem opening export file on server?
    if (! empty($message)) {
        $export->showPage($db, $table, $export_type);
    }
} else {
    /**
     * Send headers depending on whether the user chose to download a dump file
     * or not
     */
    if ($asfile) {
        // Download
        // (avoid rewriting data containing HTML with anchors and forms;
        // this was reported to happen under Plesk)
        ini_set('url_rewriter.tags', '');
        $filename = Sanitize::sanitizeFilename($filename);

        Core::downloadHeader($filename, $mime_type);
    } else {
        // HTML
        if ($export_type == 'database') {
            $num_tables = count($tables);
            if ($num_tables == 0) {
                $message = PhpMyAdmin\Message::error(
                    __('No tables found in database.')
                );
                $active_page = 'db_export.php';
                include 'db_export.php';
                exit();
            }
        }
        list($html, $back_button, $refreshButton) = $export->getHtmlForDisplayedExportHeader(
            $export_type,
            $db,
            $table
        );
        echo $html;
        unset($html);
    } // end download
}

$relation = new Relation($GLOBALS['dbi']);

// Fake loop just to allow skip of remain of this code by break, I'd really
// need exceptions here :-)
do {
    // Re - initialize
    $dump_buffer = '';
    $dump_buffer_len = 0;

    // Add possibly some comments to export
    if (! $export_plugin->exportHeader()) {
        break;
    }

    // Will we need relation & co. setup?
    $do_relation = isset($GLOBALS[$what . '_relation']);
    $do_comments = isset($GLOBALS[$what . '_include_comments'])
        || isset($GLOBALS[$what . '_comments']);
    $do_mime     = isset($GLOBALS[$what . '_mime']);
    if ($do_relation || $do_comments || $do_mime) {
        $cfgRelation = $relation->getRelationsParam();
    }

    // Include dates in export?
    $do_dates = isset($GLOBALS[$what . '_dates']);

    $whatStrucOrData = $GLOBALS[$what . '_structure_or_data'];

    /**
     * Builds the dump
     */
    if ($export_type == 'server') {
        if (! isset($db_select)) {
            $db_select = '';
        }
        $export->exportServer(
            $db_select,
            $whatStrucOrData,
            $export_plugin,
            $crlf,
            $err_url,
            $export_type,
            $do_relation,
            $do_comments,
            $do_mime,
            $do_dates,
            $aliases,
            $separate_files
        );
    } elseif ($export_type == 'database') {
        if (!isset($table_structure) || !is_array($table_structure)) {
            $table_structure = [];
        }
        if (!isset($table_data) || !is_array($table_data)) {
            $table_data = [];
        }
        if (!empty($_POST['structure_or_data_forced'])) {
            $table_structure = $tables;
            $table_data = $tables;
        }
        if (isset($lock_tables)) {
            $export->lockTables($db, $tables, "READ");
            try {
                $export->exportDatabase(
                    $db,
                    $tables,
                    $whatStrucOrData,
                    $table_structure,
                    $table_data,
                    $export_plugin,
                    $crlf,
                    $err_url,
                    $export_type,
                    $do_relation,
                    $do_comments,
                    $do_mime,
                    $do_dates,
                    $aliases,
                    $separate_files
                );
            } finally {
                $export->unlockTables();
            }
        } else {
            $export->exportDatabase(
                $db,
                $tables,
                $whatStrucOrData,
                $table_structure,
                $table_data,
                $export_plugin,
                $crlf,
                $err_url,
                $export_type,
                $do_relation,
                $do_comments,
                $do_mime,
                $do_dates,
                $aliases,
                $separate_files
            );
        }
    } else {
        // We export just one table
        // $allrows comes from the form when "Dump all rows" has been selected
        if (! isset($allrows)) {
            $allrows = '';
        }
        if (! isset($limit_to)) {
            $limit_to = '0';
        }
        if (! isset($limit_from)) {
            $limit_from = '0';
        }
        if (isset($lock_tables)) {
            try {
                $export->lockTables($db, [$table], "READ");
                $export->exportTable(
                    $db,
                    $table,
                    $whatStrucOrData,
                    $export_plugin,
                    $crlf,
                    $err_url,
                    $export_type,
                    $do_relation,
                    $do_comments,
                    $do_mime,
                    $do_dates,
                    $allrows,
                    $limit_to,
                    $limit_from,
                    $sql_query,
                    $aliases
                );
            } finally {
                $export->unlockTables();
            }
        } else {
            $export->exportTable(
                $db,
                $table,
                $whatStrucOrData,
                $export_plugin,
                $crlf,
                $err_url,
                $export_type,
                $do_relation,
                $do_comments,
                $do_mime,
                $do_dates,
                $allrows,
                $limit_to,
                $limit_from,
                $sql_query,
                $aliases
            );
        }
    }
    if (! $export_plugin->exportFooter()) {
        break;
    }
} while (false);
// End of fake loop

if ($save_on_server && ! empty($message)) {
    $export->showPage($db, $table, $export_type);
}

/**
 * Send the dump as a file...
 */
if (empty($asfile)) {
    echo $export->getHtmlForDisplayedExportFooter($back_button, $refreshButton);
    return;
} // end if

// Convert the charset if required.
if ($output_charset_conversion) {
    $dump_buffer = Encoding::convertString(
        'utf-8',
        $GLOBALS['charset'],
        $dump_buffer
    );
}

// Compression needed?
if ($compression) {
    if (! empty($separate_files)) {
        $dump_buffer = $export->compress(
            $dump_buffer_objects,
            $compression,
            $filename
        );
    } else {
        $dump_buffer = $export->compress($dump_buffer, $compression, $filename);
    }
}

/* If we saved on server, we have to close file now */
if ($save_on_server) {
    $message = $export->closeFile(
        $file_handle,
        $dump_buffer,
        $save_filename
    );
    $export->showPage($db, $table, $export_type);
} else {
    echo $dump_buffer;
}<|MERGE_RESOLUTION|>--- conflicted
+++ resolved
@@ -302,15 +302,9 @@
 ) {
     $aliases = \PhpMyAdmin\SqlParser\Utils\Misc::getAliases($parser->statements[0], $db);
 }
-<<<<<<< HEAD
-if (!empty($_REQUEST['aliases'])) {
-    $aliases = $export->mergeAliases($aliases, $_REQUEST['aliases']);
-    $_SESSION['tmpval']['aliases'] = $_REQUEST['aliases'];
-=======
 if (!empty($_POST['aliases'])) {
-    $aliases = Export::mergeAliases($aliases, $_POST['aliases']);
+    $aliases = $export->mergeAliases($aliases, $_POST['aliases']);
     $_SESSION['tmpval']['aliases'] = $_POST['aliases'];
->>>>>>> 09c18849
 }
 
 /**
