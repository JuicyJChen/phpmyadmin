<?php
/* vim: set expandtab sw=4 ts=4 sts=4: */
/**
 * Display table relations for viewing and editing
 *
 * includes phpMyAdmin relations and InnoDB relations
 *
 * @todo fix name handling: currently names with dots (.) are not properly handled
 * for internal relations (but foreign keys relations are correct)
 * @todo foreign key constraints require both fields being of equal type and size
 * @todo check foreign fields to be from same type and size, all other makes no sense
 * @todo if above todos are fullfilled we can add all fields meet requirements
 * in the select dropdown
 * @package PhpMyAdmin
 */

use PhpMyAdmin\Controllers\Table\TableRelationController;
use PhpMyAdmin\Di\Container;
use PhpMyAdmin\Relation;
use PhpMyAdmin\Response;
use PhpMyAdmin\Table;
use PhpMyAdmin\Util;

require_once 'libraries/common.inc.php';

$container = Container::getDefaultContainer();
$container->factory('PhpMyAdmin\Controllers\Table\TableRelationController');
$container->alias(
    'TableRelationController',
    'PhpMyAdmin\Controllers\Table\TableRelationController'
);
$container->set('PhpMyAdmin\Response', Response::getInstance());
$container->alias('response', 'PhpMyAdmin\Response');

/* Define dependencies for the concerned controller */
$db = $container->get('db');
$table = $container->get('table');
$dbi = $container->get('dbi');
$options_array = array(
    'CASCADE' => 'CASCADE',
    'SET_NULL' => 'SET NULL',
    'NO_ACTION' => 'NO ACTION',
    'RESTRICT' => 'RESTRICT',
);
$cfgRelation = Relation::getRelationsParam();
$tbl_storage_engine = mb_strtoupper(
    $dbi->getTable($db, $table)->getStatusInfo('Engine')
);
$upd_query = new Table($table, $db, $dbi);

$dependency_definitions = array(
    "options_array" => $options_array,
    "cfgRelation" => $cfgRelation,
    "tbl_storage_engine" => $tbl_storage_engine,
    "upd_query" => $upd_query
);
if ($cfgRelation['relwork']) {
    $dependency_definitions['existrel'] = Relation::getForeigners(
        $db, $table, '', 'internal'
    );
}
if (Util::isForeignKeySupported($tbl_storage_engine)) {
    $dependency_definitions['existrel_foreign'] = Relation::getForeigners(
        $db, $table, '', 'foreign'
    );
}
<<<<<<< HEAD
if ($cfgRelation['displaywork']) {
    $dependency_definitions['disp'] = Relation::getDisplayField($db, $table);
} else {
    $dependency_definitions['disp'] = 'asas';
}
=======
>>>>>>> 71370f1b

/** @var TableRelationController $controller */
$controller = $container->get('TableRelationController', $dependency_definitions);
$controller->indexAction();<|MERGE_RESOLUTION|>--- conflicted
+++ resolved
@@ -64,14 +64,6 @@
         $db, $table, '', 'foreign'
     );
 }
-<<<<<<< HEAD
-if ($cfgRelation['displaywork']) {
-    $dependency_definitions['disp'] = Relation::getDisplayField($db, $table);
-} else {
-    $dependency_definitions['disp'] = 'asas';
-}
-=======
->>>>>>> 71370f1b
 
 /** @var TableRelationController $controller */
 $controller = $container->get('TableRelationController', $dependency_definitions);
