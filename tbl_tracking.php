--- conflicted
+++ resolved
@@ -57,13 +57,9 @@
 // Init vars for tracking report
 if (isset($_POST['report']) || isset($_POST['report_export'])) {
     $data = Tracker::getTrackedData(
-<<<<<<< HEAD
-        $_REQUEST['db'],
-        $_REQUEST['table'],
-        $_REQUEST['version']
-=======
-        $GLOBALS['db'], $GLOBALS['table'], $_POST['version']
->>>>>>> 09c18849
+        $GLOBALS['db'],
+        $GLOBALS['table'],
+        $_POST['version']
     );
 
 
@@ -92,13 +88,8 @@
 }
 
 // Prepare export
-<<<<<<< HEAD
-if (isset($_REQUEST['report_export'])) {
+if (isset($_POST['report_export'])) {
     $entries = $tracking->getEntries($data, $filter_ts_from, $filter_ts_to, $filter_users);
-=======
-if (isset($_POST['report_export'])) {
-    $entries = Tracking::getEntries($data, $filter_ts_from, $filter_ts_to, $filter_users);
->>>>>>> 09c18849
 }
 
 // Export as file download
@@ -113,19 +104,11 @@
 /**
  * Actions
  */
-<<<<<<< HEAD
-if (isset($_REQUEST['submit_mult'])) {
-    if (! empty($_REQUEST['selected_versions'])) {
-        if ($_REQUEST['submit_mult'] == 'delete_version') {
-            foreach ($_REQUEST['selected_versions'] as $version) {
-                $tracking->deleteTrackingVersion($version);
-=======
 if (isset($_POST['submit_mult'])) {
     if (! empty($_POST['selected_versions'])) {
         if ($_POST['submit_mult'] == 'delete_version') {
             foreach ($_POST['selected_versions'] as $version) {
-                Tracking::deleteTrackingVersion($version);
->>>>>>> 09c18849
+                $tracking->deleteTrackingVersion($version);
             }
             $html .= Message::success(
                 __('Tracking versions deleted successfully.')
@@ -138,23 +121,13 @@
     }
 }
 
-<<<<<<< HEAD
-if (isset($_REQUEST['submit_delete_version'])) {
-    $html .= $tracking->deleteTrackingVersion($_REQUEST['version']);
-}
-
-// Create tracking version
-if (isset($_REQUEST['submit_create_version'])) {
-    $html .= $tracking->createTrackingVersion();
-=======
 if (isset($_POST['submit_delete_version'])) {
-    $html .= Tracking::deleteTrackingVersion($_POST['version']);
+    $html .= $tracking->deleteTrackingVersion($_POST['version']);
 }
 
 // Create tracking version
 if (isset($_POST['submit_create_version'])) {
-    $html .= Tracking::createTrackingVersion();
->>>>>>> 09c18849
+    $html .= $tracking->createTrackingVersion();
 }
 
 // Deactivate tracking
@@ -172,37 +145,22 @@
 }
 
 // Export as SQL execution
-<<<<<<< HEAD
-if (isset($_REQUEST['report_export']) && $_REQUEST['export_type'] == 'execution') {
+if (isset($_POST['report_export']) && $_POST['export_type'] == 'execution') {
     $sql_result = $tracking->exportAsSqlExecution($entries);
-=======
-if (isset($_POST['report_export']) && $_POST['export_type'] == 'execution') {
-    $sql_result = Tracking::exportAsSqlExecution($entries);
->>>>>>> 09c18849
     $msg = Message::success(__('SQL statements executed.'));
     $html .= $msg->getDisplay();
 }
 
 // Export as SQL dump
-<<<<<<< HEAD
-if (isset($_REQUEST['report_export']) && $_REQUEST['export_type'] == 'sqldump') {
+if (isset($_POST['report_export']) && $_POST['export_type'] == 'sqldump') {
     $html .= $tracking->exportAsSqlDump($entries);
-=======
-if (isset($_POST['report_export']) && $_POST['export_type'] == 'sqldump') {
-    $html .= Tracking::exportAsSqlDump($entries);
->>>>>>> 09c18849
 }
 
 /*
  * Schema snapshot
  */
-<<<<<<< HEAD
-if (isset($_REQUEST['snapshot'])) {
+if (isset($_POST['snapshot'])) {
     $html .= $tracking->getHtmlForSchemaSnapshot($url_query);
-=======
-if (isset($_POST['snapshot'])) {
-    $html .= Tracking::getHtmlForSchemaSnapshot($url_query);
->>>>>>> 09c18849
 }
 // end of snapshot report
 
@@ -215,8 +173,7 @@
     $html .= $tracking->deleteTrackingReportRows($data);
 }
 
-<<<<<<< HEAD
-if (isset($_REQUEST['report']) || isset($_REQUEST['report_export'])) {
+if (isset($_POST['report']) || isset($_POST['report_export'])) {
     $html .= $tracking->getHtmlForTrackingReport(
         $url_query,
         $data,
@@ -227,12 +184,6 @@
         $filter_ts_to,
         $filter_ts_from,
         $filter_users
-=======
-if (isset($_POST['report']) || isset($_POST['report_export'])) {
-    $html .= Tracking::getHtmlForTrackingReport(
-        $url_query, $data, $url_params, $selection_schema, $selection_data,
-        $selection_both, $filter_ts_to, $filter_ts_from, $filter_users
->>>>>>> 09c18849
     );
 } // end of report
 
