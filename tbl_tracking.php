<?php
/* vim: set expandtab sw=4 ts=4 sts=4: */
/**
 *
 * @package phpMyAdmin
 */

// Run common work
require_once './libraries/common.inc.php';

define('TABLE_MAY_BE_ABSENT', true);
require './libraries/tbl_common.php';
$url_query .= '&amp;goto=tbl_tracking.php&amp;back=tbl_tracking.php';
$url_params['goto'] = 'tbl_tracking.php';;
$url_params['back'] = 'tbl_tracking.php';

// Init vars for tracking report
if (isset($_REQUEST['report']) || isset($_REQUEST['report_export'])) {
    $data = PMA_Tracker::getTrackedData($_REQUEST['db'], $_REQUEST['table'], $_REQUEST['version']);

    $selection_schema = false;
    $selection_data   = false;
    $selection_both  = false;

    if (! isset($_REQUEST['logtype'])) {
        $_REQUEST['logtype'] = 'schema_and_data';
    }
    if ($_REQUEST['logtype'] == 'schema') {
        $selection_schema = true;
    } elseif ($_REQUEST['logtype'] == 'data') {
        $selection_data   = true;
    } else {
        $selection_both   = true;
    }
    if (! isset($_REQUEST['date_from'])) {
        $_REQUEST['date_from'] = $data['date_from'];
    }
    if (! isset($_REQUEST['date_to'])) {
        $_REQUEST['date_to'] = $data['date_to'];
    }
    if (! isset($_REQUEST['users'])) {
        $_REQUEST['users'] = '*';
    }
    $filter_ts_from = strtotime($_REQUEST['date_from']);
    $filter_ts_to   = strtotime($_REQUEST['date_to']);
    $filter_users   = array_map('trim', explode(',', $_REQUEST['users']));
}

// Prepare export
if (isset($_REQUEST['report_export'])) {

/**
 * Filters tracking entries
 *
 * @param array   the entries to filter
 * @param string  "from" date
 * @param string  "to" date
 * @param string  users
 *
 * @return  array   filtered entries
 *
 */
    function PMA_filter_tracking($data, $filter_ts_from, $filter_ts_to, $filter_users) {
        $tmp_entries = array();
        $id = 0;
        foreach ( $data as $entry ) {
            $timestamp = strtotime($entry['date']);

            if ($timestamp >= $filter_ts_from && $timestamp <= $filter_ts_to &&
              ( in_array('*', $filter_users) || in_array($entry['username'], $filter_users) ) ) {
                $tmp_entries[] = array( 'id' => $id,
                                    'timestamp' => $timestamp,
                                    'username'  => $entry['username'],
                                    'statement' => $entry['statement']
                             );
            }
            $id++;
        }
        return($tmp_entries);
    }

    $entries = array();
    // Filtering data definition statements
    if ($_REQUEST['logtype'] == 'schema' || $_REQUEST['logtype'] == 'schema_and_data') {
        $entries = array_merge($entries, PMA_filter_tracking($data['ddlog'], $filter_ts_from, $filter_ts_to, $filter_users));
    }

    // Filtering data manipulation statements
    if ($_REQUEST['logtype'] == 'data' || $_REQUEST['logtype'] == 'schema_and_data') {
        $entries = array_merge($entries, PMA_filter_tracking($data['dmlog'], $filter_ts_from, $filter_ts_to, $filter_users));
    }

    // Sort it
    foreach ($entries as $key => $row) {
        $ids[$key]        = $row['id'];
        $timestamps[$key] = $row['timestamp'];
        $usernames[$key]  = $row['username'];
        $statements[$key] = $row['statement'];
    }

    array_multisort($timestamps, SORT_ASC, $ids, SORT_ASC, $usernames, SORT_ASC, $statements, SORT_ASC, $entries);

}

// Export as file download
if (isset($_REQUEST['report_export']) && $_REQUEST['export_type'] == 'sqldumpfile') {
    @ini_set('url_rewriter.tags','');

    $dump = "# " . sprintf(__('Tracking report for table `%s`'), htmlspecialchars($_REQUEST['table'])) . "\n" .
            "# " . date('Y-m-d H:i:s') . "\n";
    foreach ($entries as $entry) {
        $dump .= $entry['statement'];
    }
    $filename = 'log_' . htmlspecialchars($_REQUEST['table']) . '.sql';
    PMA_download_header($filename, 'text/x-sql', strlen($dump));

    echo $dump;
    exit();
}


/**
 * Gets tables informations
 */

/**
 * Displays top menu links
 */
require_once './libraries/tbl_links.inc.php';
echo '<br />';

/**
 * Actions
 */

// Create tracking version
if (isset($_REQUEST['submit_create_version'])) {
    $tracking_set = '';

    if ($_REQUEST['alter_table'] == true) {
        $tracking_set .= 'ALTER TABLE,';
    }
    if ($_REQUEST['rename_table'] == true) {
        $tracking_set .= 'RENAME TABLE,';
    }
    if ($_REQUEST['create_table'] == true) {
        $tracking_set .= 'CREATE TABLE,';
    }
    if ($_REQUEST['drop_table'] == true) {
        $tracking_set .= 'DROP TABLE,';
    }
    if ($_REQUEST['create_index'] == true) {
        $tracking_set .= 'CREATE INDEX,';
    }
    if ($_REQUEST['drop_index'] == true) {
        $tracking_set .= 'DROP INDEX,';
    }
    if ($_REQUEST['insert'] == true) {
        $tracking_set .= 'INSERT,';
    }
    if ($_REQUEST['update'] == true) {
        $tracking_set .= 'UPDATE,';
    }
    if ($_REQUEST['delete'] == true) {
        $tracking_set .= 'DELETE,';
    }
    if ($_REQUEST['truncate'] == true) {
        $tracking_set .= 'TRUNCATE,';
    }
    $tracking_set = rtrim($tracking_set, ',');

    if (PMA_Tracker::createVersion($GLOBALS['db'], $GLOBALS['table'], $_REQUEST['version'], $tracking_set )) {
        $msg = PMA_Message::success(sprintf(__('Version %s is created, tracking for %s.%s is activated.'), $_REQUEST['version'], htmlspecialchars($GLOBALS['db']), htmlspecialchars($GLOBALS['table'])));
        $msg->display();
    }
}

// Deactivate tracking
if (isset($_REQUEST['submit_deactivate_now'])) {
    if (PMA_Tracker::deactivateTracking($GLOBALS['db'], $GLOBALS['table'], $_REQUEST['version'])) {
        $msg = PMA_Message::success(sprintf(__('Tracking for %s.%s , version %s is deactivated.'), htmlspecialchars($GLOBALS['db']), htmlspecialchars($GLOBALS['table']), $_REQUEST['version']));
        $msg->display();
    }
}

// Activate tracking
if (isset($_REQUEST['submit_activate_now'])) {
    if (PMA_Tracker::activateTracking($GLOBALS['db'], $GLOBALS['table'], $_REQUEST['version'])) {
        $msg = PMA_Message::success(sprintf(__('Tracking for %s.%s , version %s is activated.'), htmlspecialchars($GLOBALS['db']), htmlspecialchars($GLOBALS['table']), $_REQUEST['version']));
        $msg->display();
    }
}

// Export as SQL execution
if (isset($_REQUEST['report_export']) && $_REQUEST['export_type'] == 'execution') {
    foreach ($entries as $entry) {
        $sql_result = PMA_DBI_query( "/*NOTRACK*/\n" . $entry['statement'] );
    }
    $msg = PMA_Message::success(__('SQL statements executed.'));
    $msg->display();
}

// Export as SQL dump
if (isset($_REQUEST['report_export']) && $_REQUEST['export_type'] == 'sqldump') {
    $new_query =    "# " . __('You can execute the dump by creating and using a temporary database. Please ensure that you have the privileges to do so.') . "\n" .
                    "# " . __('Comment out these two lines if you do not need them.') . "\n" .
                    "\n" .
                    "CREATE database IF NOT EXISTS pma_temp_db; \n" .
                    "USE pma_temp_db; \n" .
                    "\n";

    foreach ($entries as $entry) {
        $new_query .= $entry['statement'];
    }
    $msg = PMA_Message::success(__('SQL statements exported. Please copy the dump or execute it.'));
    $msg->display();

    $db_temp = $db;
    $table_temp = $table;

    $db = $table = '';
    require_once './libraries/sql_query_form.lib.php';

    PMA_sqlQueryForm($new_query, 'sql');

    $db = $db_temp;
    $table = $table_temp;
}

/*
 * Schema snapshot
 */
if (isset($_REQUEST['snapshot'])) {
?>
    <h3><?php echo __('Structure snapshot');?>  [<a href="tbl_tracking.php?<?php echo $url_query;?>"><?php echo __('Close');?></a>]</h3>
<?php
    $data = PMA_Tracker::getTrackedData($_REQUEST['db'], $_REQUEST['table'], $_REQUEST['version']);

    // Get first DROP TABLE and CREATE TABLE statements
    $drop_create_statements = $data['ddlog'][0]['statement'];

    if (strstr($data['ddlog'][0]['statement'], 'DROP TABLE')) {
        $drop_create_statements .= $data['ddlog'][1]['statement'];
    }
    // Print SQL code
    PMA_showMessage(sprintf(__('Version %s snapshot (SQL code)'), $_REQUEST['version']), $drop_create_statements);

    // Unserialize snapshot
    $temp = unserialize($data['schema_snapshot']);
    $columns = $temp['COLUMNS'];
    $indexes = $temp['INDEXES'];
?>
    <h3><?php echo __('Structure');?></h3>
    <table id="tablestructure" class="data">
    <thead>
    <tr>
        <th><?php echo __('Column'); ?></th>
        <th><?php echo __('Type'); ?></th>
        <th><?php echo __('Collation'); ?></th>
        <th><?php echo __('Null'); ?></th>
        <th><?php echo __('Default'); ?></th>
        <th><?php echo __('Extra'); ?></th>
        <th><?php echo __('Comment'); ?></th>
    </tr>
    </thead>
    <tbody>
<?php
    $style = 'odd';
    foreach ($columns as $field_index => $field) {
?>
        <tr class="noclick <?php echo $style; ?>">
            <?php
            if ($field['Key'] == 'PRI') {
                echo '<td><b><u>' . $field['Field'] . '</u></b></td>' . "\n";
            } else {
                echo '<td><b>' . $field['Field'] . '</b></td>' . "\n";
            }
            ?>
            <td><?php echo $field['Type'];?></td>
            <td><?php echo $field['Collation'];?></td>
            <td><?php echo $field['Null'];?></td>
            <td><?php echo $field['Default'];?></td>
            <td><?php echo $field['Extra'];?></td>
            <td><?php echo $field['Comment'];?></td>
        </tr>
<?php
            if ($style == 'even') {
                $style = 'odd';
            } else {
                $style = 'even';
            }
    }
?>
    </tbody>
    </table>

<?php
    if (count($indexes) > 0) {
?>
        <h3><?php echo __('Indexes');?></h3>
        <table id="tablestructure_indexes" class="data">
        <thead>
        <tr>
            <th><?php echo __('Keyname');?></th>
            <th><?php echo __('Type');?></th>
            <th><?php echo __('Unique');?></th>
            <th><?php echo __('Packed');?></th>
            <th><?php echo __('Column');?></th>
            <th><?php echo __('Cardinality');?></th>
            <th><?php echo __('Collation');?></th>
            <th><?php echo __('Null');?></th>
            <th><?php echo __('Comment');?></th>
        </tr>
        <tbody>
<?php
        $style = 'odd';
        foreach ($indexes as $indexes_index => $index) {
            if ($index['Non_unique'] == 0) {
                $str_unique = __('Yes');
            } else {
                $str_unique = __('No');
            }
            if ($index['Packed'] != '') {
                $str_packed = __('Yes');
            } else {
                $str_packed = __('No');
            }
?>
            <tr class="noclick <?php echo $style; ?>">
                <td><b><?php echo $index['Key_name'];?></b></td>
                <td><?php echo $index['Index_type'];?></td>
                <td><?php echo $str_unique;?></td>
                <td><?php echo $str_packed;?></td>
                <td><?php echo $index['Column_name'];?></td>
                <td><?php echo $index['Cardinality'];?></td>
                <td><?php echo $index['Collation'];?></td>
                <td><?php echo $index['Null'];?></td>
                <td><?php echo $index['Comment'];?></td>
            </tr>
<?php
            if ($style == 'even') {
                $style = 'odd';
            } else {
                $style = 'even';
            }
        }
?>
    </tbody>
    </table>
<?php
    } // endif
?>
    <br /><hr /><br />
<?php
}
// end of snapshot report

/*
 *  Tracking report
 */
if (isset($_REQUEST['report']) && (isset($_REQUEST['delete_ddlog']) || isset($_REQUEST['delete_dmlog']))) {

    if (isset($_REQUEST['delete_ddlog'])) {
<<<<<<< HEAD
        
        // Delete ddlog row data
        $delete_id = $_REQUEST['delete_ddlog'];
        
        // Only in case of valable id
        if ($delete_id == (int)$delete_id) {
            unset($data['ddlog'][$delete_id]);
            
=======

        // Delete ddlog row data
        $delete_id = $_REQUEST['delete_ddlog'];

        // Only in case of valable id
        if ($delete_id == (int)$delete_id) {
            unset($data['ddlog'][$delete_id]);

>>>>>>> a5394bdc
            if (PMA_Tracker::changeTrackingData($_REQUEST['db'], $_REQUEST['table'], $_REQUEST['version'], 'DDL', $data['ddlog']))
                $msg = PMA_Message::success(__('Tracking data definition successfully deleted'));
            else
                $msg = PMA_Message::rawError(__('Query error'));
            $msg->display();
        }
    }

    if (isset($_REQUEST['delete_dmlog'])) {
<<<<<<< HEAD
        
        // Delete dmlog row data
        $delete_id = $_REQUEST['delete_dmlog'];
        
        // Only in case of valable id
        if ($delete_id == (int)$delete_id) {
            unset($data['dmlog'][$delete_id]);
            
=======

        // Delete dmlog row data
        $delete_id = $_REQUEST['delete_dmlog'];

        // Only in case of valable id
        if ($delete_id == (int)$delete_id) {
            unset($data['dmlog'][$delete_id]);

>>>>>>> a5394bdc
            if (PMA_Tracker::changeTrackingData($_REQUEST['db'], $_REQUEST['table'], $_REQUEST['version'], 'DML', $data['dmlog']))
                $msg = PMA_Message::success(__('Tracking data manipulation successfully deleted'));
            else
                $msg = PMA_Message::rawError(__('Query error'));
            $msg->display();
        }
    }
}
<<<<<<< HEAD
 
=======

>>>>>>> a5394bdc
if (isset($_REQUEST['report']) || isset($_REQUEST['report_export'])) {
    ?>
    <h3><?php echo __('Tracking report');?>  [<a href="tbl_tracking.php?<?php echo $url_query;?>"><?php echo __('Close');?></a>]</h3>

    <small><?php echo __('Tracking statements') . ' ' . $data['tracking']; ?></small><br/>
    <br/>

    <form method="post" action="tbl_tracking.php?<?php echo $url_query; ?>&amp;report=true&amp;version=<?php echo $_REQUEST['version'];?>">
    <?php

    $str1 = '<select name="logtype">' .
            '<option value="schema"' . ($selection_schema ? ' selected="selected"' : '') . '>' . __('Structure only') . '</option>' .
            '<option value="data"' . ($selection_data ? ' selected="selected"' : ''). '>' . __('Data only') . '</option>' .
            '<option value="schema_and_data"' . ($selection_both ? ' selected="selected"' : '') . '>' . __('Structure and data') . '</option>' .
            '</select>';
    $str2 = '<input type="text" name="date_from" value="' . $_REQUEST['date_from'] . '" size="19" />';
    $str3 = '<input type="text" name="date_to" value="' . $_REQUEST['date_to'] . '" size="19" />';
    $str4 = '<input type="text" name="users" value="' . $_REQUEST['users'] . '" />';
    $str5 = '<input type="submit" name="list_report" value="' . __('Go') . '" />';

    printf(__('Show %s with dates from %s to %s by user %s %s'), $str1, $str2, $str3, $str4, $str5);

    // Prepare delete link content here
    $drop_image_or_text = '';
    if (true == $GLOBALS['cfg']['PropertiesIconic']) {
        $drop_image_or_text .= '<img class="icon ic_b_drop" src="themes/dot.gif" alt="' . __('Delete tracking data row from report') . '" title="' . __('Delete tracking data row from report') . '" />';
    }
    if ('both' === $GLOBALS['cfg']['PropertiesIconic'] || false === $GLOBALS['cfg']['PropertiesIconic']) {
        $drop_image_or_text .= __('Delete');
    }

    /*
     *  First, list tracked data definition statements
     */
    $i = 1;
    if (count($data['ddlog']) == 0 && count($data['dmlog']) == 0) {
        $msg = PMA_Message::notice(__('No data'));
        $msg->display();
    }

    if ($selection_schema || $selection_both  && count($data['ddlog']) > 0) {
    ?>
        <table id="ddl_versions" class="data" width="100%">
        <thead>
        <tr>
            <th width="18">#</th>
            <th width="100"><?php echo __('Date');?></th>
            <th width="60"><?php echo __('Username');?></th>
            <th><?php echo __('Data definition statement');?></th>
            <th><?php echo __('Delete');?></th>
        </tr>
        </thead>
        <tbody>
        <?php

        $style = 'odd';
        foreach ($data['ddlog'] as $entry) {
            if (strlen($entry['statement']) > $GLOBALS['cfg']['MaxCharactersInDisplayedSQL']) {
                $statement = substr($entry['statement'], 0, $GLOBALS['cfg']['MaxCharactersInDisplayedSQL']) . '[...]';
            } else {
                $statement  = PMA_formatSql(PMA_SQP_parse($entry['statement']));
            }
            $timestamp = strtotime($entry['date']);

            if ($timestamp >= $filter_ts_from && $timestamp <= $filter_ts_to &&
              ( in_array('*', $filter_users) || in_array($entry['username'], $filter_users) ) ) {
        ?>
                <tr class="noclick <?php echo $style; ?>">
                    <td><small><?php echo $i;?></small></td>
                    <td><small><?php echo $entry['date'];?></small></td>
                    <td><small><?php echo $entry['username']; ?></small></td>
                    <td><?php echo $statement; ?></td>
                    <td nowrap="nowrap"><a href="tbl_tracking.php?<?php echo $url_query;?>&amp;report=true&amp;version=<?php echo $version['version'];?>&amp;delete_ddlog=<?php echo $i-1; ?>"><?php echo $drop_image_or_text; ?></a></td>
                </tr>
        <?php
                if ($style == 'even') {
                    $style = 'odd';
                } else {
                    $style = 'even';
                }
                $i++;
            }
        }
        ?>
        </tbody>
        </table>
    <?php

    } //endif

    // Memorize data definition amount
    $ddlog_count = $i;

    /*
     *  Secondly, list tracked data manipulation statements
     */

    if (($selection_data || $selection_both) && count($data['dmlog']) > 0) {
    ?>
        <table id="dml_versions" class="data" width="100%">
        <thead>
        <tr>
            <th width="18">#</th>
            <th width="100"><?php echo __('Date');?></th>
            <th width="60"><?php echo __('Username');?></th>
            <th><?php echo __('Data manipulation statement');?></th>
            <th><?php echo __('Delete');?></th>
        </tr>
        </thead>
        <tbody>
        <?php
        $style = 'odd';
        foreach ($data['dmlog'] as $entry) {
            if (strlen($entry['statement']) > $GLOBALS['cfg']['MaxCharactersInDisplayedSQL']) {
                $statement = substr($entry['statement'], 0, $GLOBALS['cfg']['MaxCharactersInDisplayedSQL']) . '[...]';
            } else {
                $statement  = PMA_formatSql(PMA_SQP_parse($entry['statement']));
            }
            $timestamp = strtotime($entry['date']);

            if ($timestamp >= $filter_ts_from && $timestamp <= $filter_ts_to &&
              ( in_array('*', $filter_users) || in_array($entry['username'], $filter_users) ) ) {
        ?>
                <tr class="noclick <?php echo $style; ?>">
                    <td><small><?php echo $i; ?></small></td>
                    <td><small><?php echo $entry['date']; ?></small></td>
                    <td><small><?php echo $entry['username']; ?></small></td>
                    <td><?php echo $statement; ?></td>
                    <td nowrap="nowrap"><a href="tbl_tracking.php?<?php echo $url_query;?>&amp;report=true&amp;version=<?php echo $version['version'];?>&amp;delete_dmlog=<?php echo $i-$ddlog_count; ?>"><?php echo $drop_image_or_text; ?></a></td>
                </tr>
        <?php
                if ($style == 'even') {
                    $style = 'odd';
                } else {
                    $style = 'even';
                }
                $i++;
            }
        }
    ?>
        </tbody>
        </table>
    <?php
    }
    ?>
    </form>
    <form method="post" action="tbl_tracking.php?<?php echo $url_query; ?>&amp;report=true&amp;version=<?php echo $_REQUEST['version'];?>">
    <?php
    printf(__('Show %s with dates from %s to %s by user %s %s'), $str1, $str2, $str3, $str4, $str5);

    $str_export1 =  '<select name="export_type">' .
                    '<option value="sqldumpfile">' . __('SQL dump (file download)') . '</option>' .
                    '<option value="sqldump">' . __('SQL dump') . '</option>' .
                    '<option value="execution" onclick="alert(\'' . PMA_escapeJsString(__('This option will replace your table and contained data.')) .'\')">' . __('SQL execution') . '</option>' .
                    '</select>';

    $str_export2 = '<input type="submit" name="report_export" value="' . __('Go') .'" />';
    ?>
    </form>
    <form method="post" action="tbl_tracking.php?<?php echo $url_query; ?>&amp;report=true&amp;version=<?php echo $_REQUEST['version'];?>">
    <input type="hidden" name="logtype" value="<?php echo $_REQUEST['logtype'];?>" />
    <input type="hidden" name="date_from" value="<?php echo $_REQUEST['date_from'];?>" />
    <input type="hidden" name="date_to" value="<?php echo $_REQUEST['date_to'];?>" />
    <input type="hidden" name="users" value="<?php echo $_REQUEST['users'];?>" />
    <?php
    echo "<br/>" . sprintf(__('Export as %s'), $str_export1) . $str_export2 . "<br/>";
    ?>
    </form>
    <?php
    echo "<br/><br/><hr/><br/>\n";
} // end of report


/*
 * List selectable tables
 */

$sql_query = " SELECT DISTINCT db_name, table_name FROM " .
             PMA_backquote($GLOBALS['cfg']['Server']['pmadb']) . "." .
             PMA_backquote($GLOBALS['cfg']['Server']['tracking']) .
             " WHERE " . PMA_backquote('db_name') . " = '" . PMA_sqlAddSlashes($GLOBALS['db']) . "' " .
             " ORDER BY ". PMA_backquote('db_name') . ", " . PMA_backquote('table_name');

$sql_result = PMA_query_as_controluser($sql_query);

if (PMA_DBI_num_rows($sql_result) > 0) {
?>
    <form method="post" action="tbl_tracking.php?<?php echo $url_query;?>">
    <select name="table">
    <?php
    while ($entries = PMA_DBI_fetch_array($sql_result)) {
        if (PMA_Tracker::isTracked($entries['db_name'], $entries['table_name'])) {
            $status = ' (' . __('active') . ')';
        } else {
            $status = ' (' . __('not active') . ')';
        }
        if ($entries['table_name'] == $_REQUEST['table']) {
            $s = ' selected="selected"';
        } else {
            $s = '';
        }
        echo '<option value="' . htmlspecialchars($entries['table_name']) . '"' . $s . '>' . htmlspecialchars($entries['db_name']) . ' . ' . htmlspecialchars($entries['table_name']) . $status . '</option>' . "\n";
    }
    ?>
    </select>
    <input type="submit" name="show_versions_submit" value="<?php echo __('Show versions');?>" />
    </form>
<?php
}
?>
<br />
<?php

/*
 * List versions of current table
 */

$sql_query = " SELECT * FROM " .
             PMA_backquote($GLOBALS['cfg']['Server']['pmadb']) . "." .
             PMA_backquote($GLOBALS['cfg']['Server']['tracking']) .
             " WHERE " . PMA_backquote('db_name')    . " = '" . PMA_sqlAddSlashes($_REQUEST['db']) . "' ".
             " AND "   . PMA_backquote('table_name') . " = '" . PMA_sqlAddSlashes($_REQUEST['table']) ."' ".
             " ORDER BY ". PMA_backquote('version') . " DESC ";

$sql_result = PMA_query_as_controluser($sql_query);

$last_version = 0;
$maxversion = PMA_DBI_fetch_array($sql_result);
$last_version = $maxversion['version'];

if ($last_version > 0) {
?>
    <table id="versions" class="data">
    <thead>
    <tr>
        <th><?php echo __('Database');?></th>
        <th><?php echo __('Table');?></th>
        <th><?php echo __('Version');?></th>
        <th><?php echo __('Created');?></th>
        <th><?php echo __('Updated');?></th>
        <th><?php echo __('Status');?></th>
        <th><?php echo __('Show');?></th>
    </tr>
    </thead>
    <tbody>
    <?php
    $style = 'odd';
    PMA_DBI_data_seek($sql_result, 0);
    while($version = PMA_DBI_fetch_array($sql_result)) {
        if ($version['tracking_active'] == 1) {
            $version_status = __('active');
        } else {
            $version_status = __('not active');
        }
        if ($version['version'] == $last_version) {
            if ($version['tracking_active'] == 1) {
                $tracking_active = true;
            } else {
                $tracking_active = false;
            }
        }
    ?>
        <tr class="noclick <?php echo $style;?>">
            <td><?php echo htmlspecialchars($version['db_name']);?></td>
            <td><?php echo htmlspecialchars($version['table_name']);?></td>
            <td><?php echo $version['version'];?></td>
            <td><?php echo $version['date_created'];?></td>
            <td><?php echo $version['date_updated'];?></td>
            <td><?php echo $version_status;?></td>
            <td> <a href="tbl_tracking.php?<?php echo $url_query;?>&amp;report=true&amp;version=<?php echo $version['version'];?>"><?php echo __('Tracking report');?></a> | <a href="tbl_tracking.php?<?php echo $url_query;?>&amp;snapshot=true&amp;version=<?php echo $version['version'];?>"><?php echo __('Structure snapshot');?></a></td>
        </tr>
    <?php
        if ($style == 'even') {
            $style = 'odd';
        } else {
            $style = 'even';
        }
    }
    ?>
    </tbody>
    </table>
    <?php if ($tracking_active == true) {?>
        <div id="div_deactivate_tracking">
        <form method="post" action="tbl_tracking.php?<?php echo $url_query; ?>">
        <fieldset>
            <legend><?php printf(__('Deactivate tracking for %s.%s'), htmlspecialchars($GLOBALS['db']), htmlspecialchars($GLOBALS['table'])); ?></legend>
            <input type="hidden" name="version" value="<?php echo $last_version; ?>" />
            <input type="submit" name="submit_deactivate_now" value="<?php echo __('Deactivate now'); ?>" />
        </fieldset>
        </form>
        </div>
    <?php
    }
    ?>
    <?php if ($tracking_active == false) {?>
        <div id="div_activate_tracking">
        <form method="post" action="tbl_tracking.php?<?php echo $url_query; ?>">
        <fieldset>
            <legend><?php printf(__('Activate tracking for %s.%s'), htmlspecialchars($GLOBALS['db']), htmlspecialchars($GLOBALS['table'])); ?></legend>
            <input type="hidden" name="version" value="<?php echo $last_version; ?>" />
            <input type="submit" name="submit_activate_now" value="<?php echo __('Activate now'); ?>" />
        </fieldset>
        </form>
        </div>
    <?php
    }
}
?>

<div id="div_create_version">
<form method="post" action="tbl_tracking.php?<?php echo $url_query; ?>">
<?php echo PMA_generate_common_hidden_inputs($GLOBALS['db'], $GLOBALS['table']); ?>
<fieldset>
    <legend><?php printf(__('Create version %s of %s.%s'), ($last_version + 1), htmlspecialchars($GLOBALS['db']), htmlspecialchars($GLOBALS['table'])); ?></legend>

    <input type="hidden" name="version" value="<?php echo ($last_version + 1); ?>" />

    <p><?php echo __('Track these data definition statements:');?></p>
    <input type="checkbox" name="alter_table" value="true" checked="checked" /> ALTER TABLE<br/>
    <input type="checkbox" name="rename_table" value="true" checked="checked" /> RENAME TABLE<br/>
    <input type="checkbox" name="create_table" value="true" checked="checked" /> CREATE TABLE<br/>
    <input type="checkbox" name="drop_table" value="true" checked="checked" /> DROP TABLE<br/>
    <br/>
    <input type="checkbox" name="create_index" value="true" checked="checked" /> CREATE INDEX<br/>
    <input type="checkbox" name="drop_index" value="true" checked="checked" /> DROP INDEX<br/>
    <p><?php echo __('Track these data manipulation statements:');?></p>
    <input type="checkbox" name="insert" value="true" checked="checked" /> INSERT<br/>
    <input type="checkbox" name="update" value="true" checked="checked" /> UPDATE<br/>
    <input type="checkbox" name="delete" value="true" checked="checked" /> DELETE<br/>
    <input type="checkbox" name="truncate" value="true" checked="checked" /> TRUNCATE<br/>

</fieldset>
<fieldset class="tblFooters">
    <input type="submit" name="submit_create_version" value="<?php echo __('Create version'); ?>" />
</fieldset>
</form>
</div>

<br class="clearfloat"/>

<?php
/**
 * Displays the footer
 */
require './libraries/footer.inc.php';
?><|MERGE_RESOLUTION|>--- conflicted
+++ resolved
@@ -361,25 +361,14 @@
 if (isset($_REQUEST['report']) && (isset($_REQUEST['delete_ddlog']) || isset($_REQUEST['delete_dmlog']))) {
 
     if (isset($_REQUEST['delete_ddlog'])) {
-<<<<<<< HEAD
-        
+
         // Delete ddlog row data
         $delete_id = $_REQUEST['delete_ddlog'];
-        
+
         // Only in case of valable id
         if ($delete_id == (int)$delete_id) {
             unset($data['ddlog'][$delete_id]);
-            
-=======
-
-        // Delete ddlog row data
-        $delete_id = $_REQUEST['delete_ddlog'];
-
-        // Only in case of valable id
-        if ($delete_id == (int)$delete_id) {
-            unset($data['ddlog'][$delete_id]);
-
->>>>>>> a5394bdc
+
             if (PMA_Tracker::changeTrackingData($_REQUEST['db'], $_REQUEST['table'], $_REQUEST['version'], 'DDL', $data['ddlog']))
                 $msg = PMA_Message::success(__('Tracking data definition successfully deleted'));
             else
@@ -389,25 +378,14 @@
     }
 
     if (isset($_REQUEST['delete_dmlog'])) {
-<<<<<<< HEAD
-        
+
         // Delete dmlog row data
         $delete_id = $_REQUEST['delete_dmlog'];
-        
+
         // Only in case of valable id
         if ($delete_id == (int)$delete_id) {
             unset($data['dmlog'][$delete_id]);
-            
-=======
-
-        // Delete dmlog row data
-        $delete_id = $_REQUEST['delete_dmlog'];
-
-        // Only in case of valable id
-        if ($delete_id == (int)$delete_id) {
-            unset($data['dmlog'][$delete_id]);
-
->>>>>>> a5394bdc
+
             if (PMA_Tracker::changeTrackingData($_REQUEST['db'], $_REQUEST['table'], $_REQUEST['version'], 'DML', $data['dmlog']))
                 $msg = PMA_Message::success(__('Tracking data manipulation successfully deleted'));
             else
@@ -416,11 +394,7 @@
         }
     }
 }
-<<<<<<< HEAD
- 
-=======
-
->>>>>>> a5394bdc
+
 if (isset($_REQUEST['report']) || isset($_REQUEST['report_export'])) {
     ?>
     <h3><?php echo __('Tracking report');?>  [<a href="tbl_tracking.php?<?php echo $url_query;?>"><?php echo __('Close');?></a>]</h3>
