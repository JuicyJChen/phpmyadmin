--- conflicted
+++ resolved
@@ -247,24 +247,7 @@
     echo "* Running composer"
     composer config platform.php "$PHP_REQ"
     composer update --no-dev
-<<<<<<< HEAD
-
-    # Parse the required versions from composer.json
-    PACKAGES_VERSIONS=''
-    case "$branch" in
-      QA_4*) PACKAGE_LIST="tecnickcom/tcpdf pragmarx/google2fa bacon/bacon-qr-code samyoul/u2f-php-server" ;;
-      *) PACKAGE_LIST="tecnickcom/tcpdf pragmarx/google2fa-qrcode samyoul/u2f-php-server" ;;
-    esac
-
-    for PACKAGES in $PACKAGE_LIST
-    do
-        PACKAGES_VERSIONS="$PACKAGES_VERSIONS $PACKAGES:`awk "/require-dev/ {printline = 1; print; next } printline" composer.json | grep "$PACKAGES" | awk -F [\\"] '{print $4}'`"
-    done
-    composer require --update-no-dev $PACKAGES_VERSIONS
-
-=======
     composer require --update-no-dev tecnickcom/tcpdf:\^6.3 pragmarx/google2fa:\^3.0.0 bacon/bacon-qr-code:\^1.0.0 samyoul/u2f-php-server:\^1.1
->>>>>>> c2453788
     mv composer.json.backup composer.json
     echo "* Cleanup of composer packages"
     rm -rf \
