#!/bin/sh
#
# vim: expandtab sw=4 ts=4 sts=4:
#

# Do not run as CGI
if [ -n "$GATEWAY_INTERFACE" ] ; then
    echo 'Can not invoke as CGI!'
    exit 1
fi

# More documentation about making a release is available at:
# https://wiki.phpmyadmin.net/pma/Releasing

# Fail on undefined variables
set -u
# Fail on failure
set -e

KITS="all-languages english source"
COMPRESSIONS="zip-7z txz tgz"
# The version series this script is allowed to handle
VERSION_SERIES="5.1"

# Process parameters

version=""
branch=""
do_tag=0
do_stable=0
do_test=0
do_ci=0
do_sign=1
do_pull=0
do_daily=0

while [ $# -gt 0 ] ; do
    case "$1" in
        --tag)
            do_tag=1
            ;;
        --stable)
            do_stable=1
            ;;
        --test)
            do_test=1
            ;;
        --daily)
            do_sign=0
            do_pull=1
            do_daily=1
            do_test=1
            ;;
        --ci)
            do_test=1
            do_ci=1
            if [ -z "$branch" ] ; then
                git branch ci
                branch="ci"
            fi
            version="ci"
            ;;
        --help)
            echo "Usages:"
            echo "  create-release.sh <version> <from_branch> [--tag] [--stable] [--test] [--ci]"
            echo ""
            echo "If --tag is specified, release tag is automatically created (use this for all releases including pre-releases)"
            echo "If --stable is specified, the STABLE branch is updated with this release"
            echo "If --test is specified, the testsuite is executed before creating the release"
            echo "If --ci is specified, the testsuite is executed and no actual release is created"
            echo ""
            echo "Examples:"
            echo "  create-release.sh 2.9.0-rc1 QA_2_9"
            echo "  create-release.sh 2.9.0 MAINT_2_9_0 --tag --stable"
            exit 65
            ;;
        *)
            do_test=1
            if [ -z "$version" ] ; then
                version=`echo $1 | tr -d -c '0-9a-z.+-'`
                if [ "x$version" != "x$1" ] ; then
                    echo "Invalid version: $1"
                    exit 1
                fi
            elif [ -z "$branch" ] ; then
                branch=`echo $1 | tr -d -c '/0-9A-Za-z_-'`
                if [ "x$branch" != "x$1" ] ; then
                    echo "Invalid branch: $1"
                    exit 1
                fi
            else
                echo "Unknown parameter: $1!"
                exit 1
            fi
    esac
    shift
done

if [ -z "$version" -o -z "$branch" ] ; then
    echo "Branch and version have to be specified!"
    exit 1
fi

# Checks whether remote branch has local tracking branch
ensure_local_branch() {
    if ! git branch | grep -q '^..'"$1"'$' ; then
        git branch --track $1 origin/$1
    fi
}

# Marks current head of given branch as head of other branch
# Used for STABLE tracking
mark_as_release() {
    branch=$1
    rel_branch=$2
    echo "* Marking release as $rel_branch"
    ensure_local_branch $rel_branch
    git checkout $rel_branch
    git merge -s recursive -X theirs $branch
    git checkout master
}

cleanup_composer_vendors() {
    echo "* Cleanup of composer packages"
    rm -rf \
        vendor/phpmyadmin/sql-parser/tests/ \
        vendor/phpmyadmin/sql-parser/tools/ \
        vendor/phpmyadmin/sql-parser/locale/sqlparser.pot \
        vendor/phpmyadmin/sql-parser/locale/*/LC_MESSAGES/sqlparser.po \
        vendor/phpmyadmin/sql-parser/bin/ \
        vendor/phpmyadmin/sql-parser/phpunit.xml.dist \
        vendor/phpmyadmin/motranslator/phpunit.xml.dist \
        vendor/phpmyadmin/motranslator/tests/ \
        vendor/phpmyadmin/shapefile/codecov.yml \
        vendor/phpmyadmin/shapefile/phpunit.xml.dist \
        vendor/phpmyadmin/shapefile/tests/ \
        vendor/phpmyadmin/shapefile/examples/ \
        vendor/phpmyadmin/shapefile/data/ \
        vendor/phpmyadmin/shapefile/phpstan-baseline.neon \
        vendor/phpmyadmin/shapefile/phpstan.neon.dist \
        vendor/phpmyadmin/twig-i18n-extension/README.rst \
        vendor/phpmyadmin/twig-i18n-extension/phpunit.xml.dist \
        vendor/phpmyadmin/twig-i18n-extension/test/ \
        vendor/phpseclib/phpseclib/phpseclib/File/ \
        vendor/phpseclib/phpseclib/phpseclib/Math/ \
        vendor/phpseclib/phpseclib/phpseclib/Net/ \
        vendor/phpseclib/phpseclib/phpseclib/System/ \
        vendor/phpseclib/phpseclib/appveyor.yml \
        vendor/phpseclib/phpseclib/.github \
        vendor/symfony/cache/Tests/ \
        vendor/symfony/service-contracts/Test/ \
        vendor/symfony/expression-language/Tests/ \
        vendor/symfony/expression-language/Resources/ \
        vendor/symfony/dependency-injection/Loader/schema/dic/services/services-1.0.xsd \
        vendor/tecnickcom/tcpdf/examples/ \
        vendor/tecnickcom/tcpdf/tools/ \
        vendor/tecnickcom/tcpdf/fonts/ae_fonts_*/ \
        vendor/tecnickcom/tcpdf/fonts/dejavu-fonts-ttf-2.*/ \
        vendor/tecnickcom/tcpdf/fonts/freefont-*/ \
        vendor/tecnickcom/tcpdf/include/sRGB.icc \
        vendor/tecnickcom/tcpdf/.git \
        vendor/tecnickcom/tcpdf/.github/ \
        vendor/bacon/bacon-qr-code/phpunit.xml.dist \
        vendor/bacon/bacon-qr-code/test/ \
        vendor/dasprid/enum/phpunit.xml.dist \
        vendor/dasprid/enum/test/ \
        vendor/williamdes/mariadb-mysql-kbs/phpunit.xml \
        vendor/williamdes/mariadb-mysql-kbs/test/ \
        vendor/williamdes/mariadb-mysql-kbs/schemas/ \
        vendor/williamdes/mariadb-mysql-kbs/dist/merged-raw.json \
        vendor/williamdes/mariadb-mysql-kbs/dist/merged-raw.md \
        vendor/williamdes/mariadb-mysql-kbs/dist/merged-slim.json \
        vendor/williamdes/mariadb-mysql-kbs/dist/merged-ultraslim.php \
        vendor/nikic/fast-route/.travis.yml \
        vendor/nikic/fast-route/.hhconfig \
        vendor/nikic/fast-route/FastRoute.hhi \
        vendor/nikic/fast-route/phpunit.xml \
        vendor/nikic/fast-route/psalm.xml \
        vendor/nikic/fast-route/test/ \
        vendor/twig/twig/doc/ \
        vendor/twig/twig/test/ \
        vendor/twig/twig/.github/ \
        vendor/twig/twig/README.rst \
        vendor/twig/twig/.travis.yml \
        vendor/twig/twig/.editorconfig \
        vendor/twig/twig/.php_cs.dist \
        vendor/twig/twig/drupal_test.sh \
<<<<<<< HEAD
        vendor/webmozart/assert/.editorconfig \
        vendor/webmozart/assert/.github/ \
        vendor/webmozart/assert/.php_cs \
        vendor/webmozart/assert/psalm.xml \
=======
        vendor/twig/twig/src/Test/ \
        vendor/psr/log/Psr/Log/Test/ \
>>>>>>> dab66689
        vendor/paragonie/constant_time_encoding/tests/ \
        vendor/paragonie/constant_time_encoding/psalm.xml \
        vendor/paragonie/constant_time_encoding/phpunit.xml.dist \
        vendor/paragonie/constant_time_encoding/.travis.yml \
        vendor/paragonie/random_compat/build-phar.sh \
        vendor/paragonie/random_compat/dist/random_compat.phar.pubkey \
        vendor/paragonie/random_compat/dist/random_compat.phar.pubkey.asc \
        vendor/paragonie/random_compat/psalm.xml \
        vendor/pragmarx/google2fa/phpstan.neon \
        vendor/pragmarx/google2fa-qrcode/.scrutinizer.yml \
        vendor/pragmarx/google2fa-qrcode/.travis.yml \
        vendor/pragmarx/google2fa-qrcode/phpunit.xml \
        vendor/pragmarx/google2fa-qrcode/tests \
        vendor/google/recaptcha/app.yaml \
        vendor/google/recaptcha/.travis.yml \
        vendor/google/recaptcha/phpunit.xml.dist \
        vendor/google/recaptcha/.github/ \
        vendor/google/recaptcha/examples/ \
        vendor/google/recaptcha/tests/
    rm -rf \
        vendor/google/recaptcha/CONTRIBUTING.md \
        vendor/phpmyadmin/motranslator/CODE_OF_CONDUCT.md \
        vendor/phpmyadmin/motranslator/CONTRIBUTING.md \
        vendor/phpmyadmin/motranslator/PERFORMANCE.md \
        vendor/phpmyadmin/shapefile/CONTRIBUTING.md \
        vendor/phpmyadmin/shapefile/CODE_OF_CONDUCT.md \
        vendor/phpmyadmin/sql-parser/CODE_OF_CONDUCT.md \
        vendor/phpmyadmin/sql-parser/CONTRIBUTING.md
    find vendor/phpseclib/phpseclib/phpseclib/Crypt/ -maxdepth 1 -type f \
        -not -name AES.php \
        -not -name Base.php \
        -not -name Random.php \
        -not -name Rijndael.php \
        -print0 | xargs -0 rm
    find vendor/tecnickcom/tcpdf/fonts/ -maxdepth 1 -type f \
        -not -name 'dejavusans.*' \
        -not -name 'dejavusansb.*' \
        -not -name 'helvetica.php' \
        -print0 | xargs -0 rm
}

backup_vendor_folder() {
    TEMP_FOLDER="$(mktemp -d /tmp/phpMyAdmin.XXXXXXXXX)"
    cp -rp ./vendor "${TEMP_FOLDER}"
}

restore_vendor_folder() {
    if [ ! -d ${TEMP_FOLDER} ]; then
        echo 'No backup to restore'
        exit 1;
    fi
    rm -rf ./vendor
    mv "${TEMP_FOLDER}/vendor" ./vendor
    rmdir "${TEMP_FOLDER}"
}

get_composer_package_version() {
    awk '/require-dev/ {printline = 1; print; next } printline' composer.json | grep "$1" | awk -F [\"] '{print $4}'
}

create_phpunit_sandbox() {
    PHPUNIT_VERSION="$(get_composer_package_version 'phpunit/phpunit')"
    TEMP_PHPUNIT_FOLDER="$(mktemp -d /tmp/phpMyAdmin-phpunit.XXXXXXXXX)"
    cd "${TEMP_PHPUNIT_FOLDER}"
    composer require "phpunit/phpunit:${PHPUNIT_VERSION}"
    cd -
}

delete_phpunit_sandbox() {
    if [ ! -d ${TEMP_PHPUNIT_FOLDER} ]; then
        echo 'No phpunit sandbox to delete'
        exit 1;
    fi
    rm -rf "${TEMP_PHPUNIT_FOLDER}"
}

security_checkup() {
    if [ ! -f vendor/tecnickcom/tcpdf/tcpdf.php ]; then
        echo 'TCPDF should be installed, detection failed !'
        exit 1;
    fi
    if [ ! -f vendor/samyoul/u2f-php-server/src/U2FServer.php ]; then
        echo 'U2F-server should be installed, detection failed !'
        exit 1;
    fi
    if [ ! -f vendor/pragmarx/google2fa-qrcode/src/Google2FA.php ]; then
        echo 'Google 2FA should be installed, detection failed !'
        exit 1;
    fi
}

# Ensure we have tracking branch
ensure_local_branch $branch

VERSION_FILE=libraries/classes/Version.php

# Keep in sync with update-po script
fetchReleaseFromFile() {
    php -r "define('VERSION_SUFFIX', ''); require_once('libraries/classes/Version.php'); echo \PhpMyAdmin\Version::VERSION;"
}

fetchVersionSeriesFromFile() {
    php -r "define('VERSION_SUFFIX', ''); require_once('libraries/classes/Version.php'); echo \PhpMyAdmin\Version::SERIES;"
}

VERSION_SERIES_FROM_FILE="$(fetchVersionSeriesFromFile)"

if [ "${VERSION_SERIES_FROM_FILE}" != "${VERSION_SERIES}" ]; then
    echo "This script can not handle ${VERSION_SERIES_FROM_FILE} version series."
    echo "Only ${VERSION_SERIES} version series are allowed, please use your target branch directly or another branch."
    echo "By changing branches you will have a release script that was designed for your version series."
    exit 1;
fi

echo "The actual configured release is: $(fetchReleaseFromFile)"

if [ $do_ci -eq 0 -a -$do_daily -eq 0 ] ; then
    cat <<END

Please ensure you have incremented rc count or version in the repository :
     - run ./scripts/console set-version $version
     - in $VERSION_FILE Version class:
        - check that VERSION, MAJOR, MINOR and PATCH are correct.
     - in doc/conf.py the line
          " version = '$version' "
     - in README the "Version" line
     - in package.json the line
          " "version": "$version", "
     - set release date in ChangeLog

Continue (y/n)?
END
    read do_release

    if [ "$do_release" != 'y' ]; then
        exit 100
    fi
fi

echo "The actual configured release is now: $(fetchReleaseFromFile)"

# Create working copy
mkdir -p release
git worktree prune
workdir=release/phpMyAdmin-$version
if [ -d $workdir ] ; then
    echo "Working directory '$workdir' already exists, please move it out of way"
    exit 1
fi

# Add worktree with chosen branch
git worktree add --force $workdir $branch
cd $workdir
if [ $do_pull -eq 1 ] ; then
    git pull -q
fi
if [ $do_daily -eq 1 ] ; then
    git_head=`git log -n 1 --format=%H`
    git_head_short=`git log -n 1 --format=%h`
    today_date=`date +'%Y%m%d' -u`
fi

if [ $do_daily -eq 1 ] ; then
    echo '* setting the version suffix for the snapshot'
    sed -i "s/'VERSION_SUFFIX', '.*'/'VERSION_SUFFIX', '+$today_date.$git_head_short'/" libraries/vendor_config.php
    php -l libraries/vendor_config.php
fi

# Check release version
if [ $do_ci -eq 0 -a -$do_daily -eq 0 ] ; then
    if ! grep -q "VERSION = '$version'" $VERSION_FILE ; then
        echo "There seems to be wrong version in $VERSION_FILE!"
        exit 2
    fi
    if ! grep -q "version = '$version'" doc/conf.py ; then
        echo "There seems to be wrong version in doc/conf.py"
        exit 2
    fi
    if ! grep -q "Version $version\$" README ; then
        echo "There seems to be wrong version in README"
        exit 2
    fi
    if ! grep -q "\"version\": \"$version\"," package.json ; then
        echo "There seems to be wrong version in package.json"
        exit 2
    fi
fi

# Cleanup release dir
LC_ALL=C date -u > RELEASE-DATE-${version}

# Building documentation
echo "* Generating documentation"
LC_ALL=C make -C doc html
find doc -name '*.pyc' -print0 | xargs -0 -r rm -f

# Check for gettext support
if [ -d po ] ; then
    echo "* Generating mo files"
    ./scripts/generate-mo
    if [ -f ./scripts/remove-incomplete-mo ] ; then
        echo "* Removing incomplete translations"
        ./scripts/remove-incomplete-mo
    fi
fi

if [ -f ./scripts/line-counts.sh ] ; then
    echo "* Generating line counts"
    ./scripts/line-counts.sh
fi

echo "* Removing unneeded files"

# Remove developer information
rm -rf .github CODE_OF_CONDUCT.md DCO

# Testsuite setup
rm -f .travis.yml .scrutinizer.yml .jshintrc .weblate codecov.yml

# Remove Doctum config file
rm -f test/doctum-config.php

# Remove readme for github
rm -f README.rst

if [ -f ./scripts/console ]; then
    # Update the vendors to have the dev vendors
    composer update --no-interaction
    # Warm up the routing cache for 5.1+ releases
    ./scripts/console cache:warmup --routing
fi

PHP_REQ=$(sed -n '/"php"/ s/.*"\^\([0-9]\.[0-9]\.[0-9]\).*/\1/p' composer.json)

if [ -z "$PHP_REQ" ] ; then
    echo "Failed to figure out required PHP version from composer.json"
    exit 2
fi
# Okay, there is no way to tell composer to install
# suggested package. Let's require it and then revert
# composer.json to original state.
cp composer.json composer.json.backup
COMPOSER_VERSION="$(composer --version)"
echo "* Running composer (version: $COMPOSER_VERSION)"
composer config platform.php "$PHP_REQ"
composer update --no-interaction --no-dev --optimize-autoloader

# Parse the required versions from composer.json
PACKAGES_VERSIONS=''
<<<<<<< HEAD
case "$branch" in
    QA_4*) PACKAGE_LIST="tecnickcom/tcpdf pragmarx/google2fa bacon/bacon-qr-code samyoul/u2f-php-server" ;;
    *) PACKAGE_LIST="tecnickcom/tcpdf pragmarx/google2fa-qrcode bacon/bacon-qr-code samyoul/u2f-php-server" ;;
esac
=======
PACKAGE_LIST='tecnickcom/tcpdf pragmarx/google2fa-qrcode samyoul/u2f-php-server'
>>>>>>> dab66689

for PACKAGES in $PACKAGE_LIST
do
    PKG_VERSION="$(get_composer_package_version "$PACKAGES")"
    PACKAGES_VERSIONS="$PACKAGES_VERSIONS $PACKAGES:$PKG_VERSION"
done

echo "Installing composer packages '$PACKAGES_VERSIONS'"

composer require --no-interaction --optimize-autoloader --update-no-dev $PACKAGES_VERSIONS

security_checkup

mv composer.json.backup composer.json
cleanup_composer_vendors

security_checkup
if [ $do_tag -eq 1 ] ; then
    echo "* Commiting composer.lock"
    git add --force composer.lock
    git commit -s -m "Adding composer lock for $version"
fi

if [ -f package.json ] ; then
    echo "* Running Yarn"
    yarn install --production
fi

# Remove Bootstrap theme
rm -rf themes/bootstrap

# Remove git metadata
rm .git
find . -name .gitignore -print0 | xargs -0 -r rm -f
find . -name .gitattributes -print0 | xargs -0 -r rm -f

if [ $do_test -eq 1 ] ; then
    # Move the folder out and install dev vendors
    create_phpunit_sandbox
    # Backup the files because the new autoloader will change the composer vendor
    backup_vendor_folder
    # Generate an autoload for test class files (and include dev namespaces)
    composer dump-autoload --dev || php -r "echo 'Requires: composer >= v2.1.2' . PHP_EOL; exit(1);"
    "${TEMP_PHPUNIT_FOLDER}/vendor/bin/phpunit" --no-coverage --testsuite unit
    test_ret=$?
    if [ $do_ci -eq 1 ] ; then
        cd ../..
        rm -rf $workdir
        git worktree prune
        if [ "$branch" = "ci" ] ; then
            git branch -D ci
        fi
        exit $test_ret
    fi
    if [ $test_ret -ne 0 ] ; then
        exit $test_ret
    fi
    # Remove PHPUnit cache file
    rm -f .phpunit.result.cache
    # Generate an normal autoload (this is just a security, because normally the vendor folder will be restored)
    composer dump-autoload
    # Remove libs installed for testing
    rm -rf build
    delete_phpunit_sandbox
    restore_vendor_folder
fi

security_checkup

cd ..

# Prepare all kits
for kit in $KITS ; do
    # Copy all files
    name=phpMyAdmin-$version-$kit
    cp -r phpMyAdmin-$version $name

    # Cleanup translations
    cd phpMyAdmin-$version-$kit
    ./scripts/lang-cleanup.sh $kit

    # Remove tests, source code,...
    if [ $kit != source ] ; then
        echo "* Removing source files"
        # Testsuite
        rm -rf test/
        rm phpunit.xml.* build.xml
        rm -f .editorconfig .browserslistrc .eslintignore .jshintrc .eslintrc.json .stylelintrc.json psalm.xml psalm-baseline.xml phpstan.neon.dist phpstan-baseline.neon phpcs.xml.dist jest.config.js infection.json.dist
        # Gettext po files
        rm -rf po/
        # Documentation source code
        mv doc/html htmldoc
        rm -rf doc
        mkdir doc
        mv htmldoc doc/html
        rm doc/html/.buildinfo doc/html/objects.inv
        rm -rf node_modules
        # Remove bin files for non source version
        # https://github.com/phpmyadmin/phpmyadmin/issues/16033
        rm -rf vendor/bin
    fi

    # Remove developer scripts
    rm -rf scripts

    # Remove possible tmp folder
    rm -rf tmp

    cd ..

    # Remove tar file possibly left from previous run
    rm -f $name.tar

    # Prepare distributions
    for comp in $COMPRESSIONS ; do
        case $comp in
            tbz|tgz|txz)
                if [ ! -f $name.tar ] ; then
                    echo "* Creating $name.tar"
                    tar --owner=root --group=root --numeric-owner --sort=name -cf $name.tar $name
                fi
                if [ $comp = txz ] ; then
                    echo "* Creating $name.tar.xz"
                    xz -9k $name.tar
                fi
                if [ $comp = tgz ] ; then
                    echo "* Creating $name.tar.gz"
                    gzip -9c $name.tar > $name.tar.gz
                fi
                ;;
            zip-7z)
                echo "* Creating $name.zip"
                7za a -bd -tzip $name.zip $name > /dev/null
                ;;
            *)
                echo "WARNING: ignoring compression '$comp', not known!"
                ;;
        esac
    done


    # Cleanup
    rm -f $name.tar
    # Remove directory with current dist set
    rm -rf $name
done

# Cleanup
rm -rf phpMyAdmin-${version}
git worktree prune

# Signing of files with default GPG key
echo "* Signing files"
for file in phpMyAdmin-$version-*.gz phpMyAdmin-$version-*.zip phpMyAdmin-$version-*.xz ; do
    if [ $do_sign -eq 1 ] ; then
        gpg --detach-sign --armor $file
    fi
    sha1sum $file > $file.sha1
    sha256sum $file > $file.sha256
done

if [ $do_daily -eq 1 ] ; then
    cat > phpMyAdmin-${version}.json << EOT
{
    "date": "`date --iso-8601=seconds`",
    "commit": "$git_head"
}
EOT
    exit 0
fi


echo ""
echo ""
echo ""
echo "Files:"
echo "------"

ls -la *.gz *.zip *.xz

cd ..

# Tag as release
if [ $do_tag -eq 1 ] ; then
    echo
    echo "Additional tasks:"
    tagname=RELEASE_`echo $version | tr . _ | tr '[:lower:]' '[:upper:]' | tr -d -`
    echo "* Tagging release as $tagname"
    git tag -s -a -m "Released $version" $tagname $branch
    echo "   Dont forget to push tags using: git push --tags"
    echo "* Cleanup of $branch"
    # Remove composer.lock, but we need to create fresh worktree for that
    git worktree add --force $workdir $branch
    cd $workdir
    git rm --force composer.lock
    git commit -s -m "Removing composer.lock"
    cd ../..
    rm -rf $workdir
    git worktree prune
fi

# Mark as stable release
if [ $do_stable -eq 1 ] ; then
    mark_as_release $branch STABLE
fi

cat <<END


Todo now:
---------

 1. Push the new tag upstream, with a command like git push origin --tags

 2. Push the new STABLE branch upstream

 3. prepare a release/phpMyAdmin-$version-notes.html explaining in short the goal of
    this release and paste into it the ChangeLog for this release, followed
    by the notes of all previous incremental versions (i.e. 4.4.9 through 4.4.0)

 4. upload the files to our file server, use scripts/upload-release, eg.:

        ./scripts/upload-release $version release

 5. add a news item to our website; a good idea is to include a link to the release notes such as https://www.phpmyadmin.net/files/4.4.10/

 6. send a short mail (with list of major changes) to
        developers@phpmyadmin.net
        news@phpmyadmin.net

    Don't forget to update the Description section in the announcement,
    based on documentation.

 7. increment rc count or version in the repository :
        - run ./scripts/console set-version $version
        - in $VERSION_FILE Version class:
            - check that VERSION, MAJOR, MINOR and PATCH are correct.
        - in README the "Version" line
              " Version 2.7.1-dev "
        - in package.json the line
            " "version": " 2.7.1-dev", "
        - in doc/conf.py (if it exists) the line
              " version = '2.7.1-dev' "

 8. on https://github.com/phpmyadmin/phpmyadmin/milestones close the milestone corresponding to the released version (if this is a stable release) and open a new one for the next minor release

 9. for a major release, update demo/php/versions.ini in the scripts repository so that the demo server shows current versions

10. in case of a new major release ('y' in x.y.0), update the pmaweb/settings.py in website repository to include the new major releases

11. update the Dockerfile in the docker repository to reflect the new version and create a new annotated tag (such as with git tag -s -a 4.7.9-1 -m "Version 4.7.9-1"). Remember to push the tag with git push origin {tagName}

END<|MERGE_RESOLUTION|>--- conflicted
+++ resolved
@@ -20,7 +20,7 @@
 KITS="all-languages english source"
 COMPRESSIONS="zip-7z txz tgz"
 # The version series this script is allowed to handle
-VERSION_SERIES="5.1"
+VERSION_SERIES="5.2"
 
 # Process parameters
 
@@ -185,15 +185,12 @@
         vendor/twig/twig/.editorconfig \
         vendor/twig/twig/.php_cs.dist \
         vendor/twig/twig/drupal_test.sh \
-<<<<<<< HEAD
         vendor/webmozart/assert/.editorconfig \
         vendor/webmozart/assert/.github/ \
         vendor/webmozart/assert/.php_cs \
         vendor/webmozart/assert/psalm.xml \
-=======
         vendor/twig/twig/src/Test/ \
         vendor/psr/log/Psr/Log/Test/ \
->>>>>>> dab66689
         vendor/paragonie/constant_time_encoding/tests/ \
         vendor/paragonie/constant_time_encoding/psalm.xml \
         vendor/paragonie/constant_time_encoding/phpunit.xml.dist \
@@ -443,14 +440,7 @@
 
 # Parse the required versions from composer.json
 PACKAGES_VERSIONS=''
-<<<<<<< HEAD
-case "$branch" in
-    QA_4*) PACKAGE_LIST="tecnickcom/tcpdf pragmarx/google2fa bacon/bacon-qr-code samyoul/u2f-php-server" ;;
-    *) PACKAGE_LIST="tecnickcom/tcpdf pragmarx/google2fa-qrcode bacon/bacon-qr-code samyoul/u2f-php-server" ;;
-esac
-=======
-PACKAGE_LIST='tecnickcom/tcpdf pragmarx/google2fa-qrcode samyoul/u2f-php-server'
->>>>>>> dab66689
+PACKAGE_LIST='tecnickcom/tcpdf pragmarx/google2fa-qrcode bacon/bacon-qr-code samyoul/u2f-php-server'
 
 for PACKAGES in $PACKAGE_LIST
 do
