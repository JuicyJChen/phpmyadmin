#!/bin/sh
if [ x$1 = x--quiet ] ; then
    stats=""
    shift
else
    stats="--statistics"
fi

compile() {
    lang=`echo $1 | sed 's@po/\(.*\)\.po@\1@'`
    if [ ! -z "$stats" ] ; then
        echo -n "$lang: "
    fi
    mkdir -p locale/$lang/LC_MESSAGES
    msgfmt $stats --check -o locale/$lang/LC_MESSAGES/phpmyadmin.mo $1
    return $?
}

if [ ! -z "$1" ] ; then
    compile po/$1.po
    exit $?
fi

result=0
for x in po/*.po  ; do
    compile $x
<<<<<<< HEAD
    if [ $? != 0 ] ; then
        echo Error when compiling $x 
=======
    ret=$?
    if [ $ret != 0 ] ; then
        tput setf 4 >&2
        echo Error when compiling $x  >&2
        tput sgr0 >&2
        result=$ret
>>>>>>> d19fe594
    fi
done

exit $result<|MERGE_RESOLUTION|>--- conflicted
+++ resolved
@@ -24,17 +24,12 @@
 result=0
 for x in po/*.po  ; do
     compile $x
-<<<<<<< HEAD
-    if [ $? != 0 ] ; then
-        echo Error when compiling $x 
-=======
     ret=$?
     if [ $ret != 0 ] ; then
         tput setf 4 >&2
         echo Error when compiling $x  >&2
         tput sgr0 >&2
         result=$ret
->>>>>>> d19fe594
     fi
 done
 
