--- conflicted
+++ resolved
@@ -3,13 +3,8 @@
 msgstr ""
 "Project-Id-Version: phpMyAdmin 4.0.0-dev\n"
 "Report-Msgid-Bugs-To: phpmyadmin-devel@lists.sourceforge.net\n"
-<<<<<<< HEAD
 "POT-Creation-Date: 2012-09-03 19:56+0200\n"
-"PO-Revision-Date: 2012-09-03 21:02+0200\n"
-=======
-"POT-Creation-Date: 2012-08-28 14:48+0200\n"
 "PO-Revision-Date: 2012-09-04 09:20+0200\n"
->>>>>>> 2234feb8
 "Last-Translator: Vojislav Pavić <vpavic@gmail.com>\n"
 "Language-Team: Serbian (latin) <http://l10n.cihar.com/projects/phpmyadmin/"
 "master/sr@latin/>\n"
@@ -1084,12 +1079,7 @@
 msgid "Traffic"
 msgstr "Saobraćaj"
 
-<<<<<<< HEAD
 #: js/messages.php:133 libraries/Menu.class.php:477 server_status.php:1737
-#, fuzzy
-=======
-#: js/messages.php:133 libraries/Menu.class.php:477 server_status.php:1738
->>>>>>> 2234feb8
 #| msgid "General relation features"
 msgid "Settings"
 msgstr "Podešavanja"
@@ -1216,12 +1206,7 @@
 msgid "Current settings"
 msgstr "Trenutna podešavanja"
 
-<<<<<<< HEAD
 #: js/messages.php:164 server_status.php:1833
-#, fuzzy
-=======
-#: js/messages.php:164 server_status.php:1834
->>>>>>> 2234feb8
 #| msgid "Report title"
 msgid "Chart Title"
 msgstr "Naslov grafikona"
@@ -1939,12 +1924,7 @@
 msgstr "Apr"
 
 #. l10n: Short month name
-<<<<<<< HEAD
 #: js/messages.php:435 libraries/CommonFunctions.class.php:1792
-#, fuzzy
-=======
-#: js/messages.php:435 libraries/CommonFunctions.class.php:1787
->>>>>>> 2234feb8
 #| msgid "May"
 msgctxt "Short month name"
 msgid "May"
@@ -2293,12 +2273,7 @@
 msgid "Inline edit of this query"
 msgstr ""
 
-<<<<<<< HEAD
 #: libraries/CommonFunctions.class.php:1468
-#, fuzzy
-=======
-#: libraries/CommonFunctions.class.php:1463
->>>>>>> 2234feb8
 #| msgid "Engines"
 msgctxt "Inline edit query"
 msgid "Inline"
@@ -2325,12 +2300,7 @@
 msgid "%s days, %s hours, %s minutes and %s seconds"
 msgstr "%s dana, %s sati, %s minuta i %s sekundi"
 
-<<<<<<< HEAD
 #: libraries/CommonFunctions.class.php:2267
-#, fuzzy
-=======
-#: libraries/CommonFunctions.class.php:2262
->>>>>>> 2234feb8
 #| msgid "Routines"
 msgid "Missing parameter:"
 msgstr "Nedostaje parametar:"
@@ -2343,35 +2313,19 @@
 msgid "Begin"
 msgstr "Početak"
 
-<<<<<<< HEAD
 #: libraries/CommonFunctions.class.php:2693
 #: libraries/CommonFunctions.class.php:2696
 #: libraries/DisplayResults.class.php:785 server_binlog.php:143
 #: server_binlog.php:145
-#, fuzzy
-=======
-#: libraries/CommonFunctions.class.php:2688
-#: libraries/CommonFunctions.class.php:2691
-#: libraries/DisplayResults.class.php:785 server_binlog.php:142
-#: server_binlog.php:144
->>>>>>> 2234feb8
 #| msgid "Previous"
 msgctxt "Previous page"
 msgid "Previous"
 msgstr "Prethodna"
 
-<<<<<<< HEAD
 #: libraries/CommonFunctions.class.php:2728
 #: libraries/CommonFunctions.class.php:2731
 #: libraries/DisplayResults.class.php:842 server_binlog.php:178
 #: server_binlog.php:180
-#, fuzzy
-=======
-#: libraries/CommonFunctions.class.php:2723
-#: libraries/CommonFunctions.class.php:2726
-#: libraries/DisplayResults.class.php:842 server_binlog.php:177
-#: server_binlog.php:179
->>>>>>> 2234feb8
 #| msgid "Next"
 msgctxt "Next page"
 msgid "Next"
@@ -2447,13 +2401,8 @@
 msgid "Browse your computer:"
 msgstr ""
 
-<<<<<<< HEAD
 #: libraries/CommonFunctions.class.php:3610
-#, fuzzy, php-format
-=======
-#: libraries/CommonFunctions.class.php:3605
-#, php-format
->>>>>>> 2234feb8
+#, php-format
 #| msgid "web server upload directory"
 msgid "Select from the web server upload directory <b>%s</b>:"
 msgstr "Izaberi iz direkorijuma otpremljenih datoteka <b>%s</b> na web serveru:"
@@ -3258,12 +3207,7 @@
 msgid "Table Search"
 msgstr "Pretraga tabele"
 
-<<<<<<< HEAD
 #: libraries/TableSearch.class.php:247 libraries/insert_edit.lib.php:1378
-#, fuzzy
-=======
-#: libraries/TableSearch.class.php:247 libraries/insert_edit.lib.php:1376
->>>>>>> 2234feb8
 #| msgid "Insert"
 msgid "Edit/Insert"
 msgstr "Uredi/Umetni"
@@ -6094,12 +6038,7 @@
 msgid "possible deep recursion attack"
 msgstr ""
 
-<<<<<<< HEAD
 #: libraries/database_interface.lib.php:2017
-#, fuzzy
-=======
-#: libraries/database_interface.lib.php:2016
->>>>>>> 2234feb8
 #| msgid " the local MySQL server's socket is not correctly configured)"
 msgid ""
 "The server is not responding (or the local server's socket is not correctly "
@@ -6108,12 +6047,7 @@
 "Nema odgovora sa servera (ili priključak lokalnog servera nije ispravno "
 "podešen)."
 
-<<<<<<< HEAD
 #: libraries/database_interface.lib.php:2020
-#, fuzzy
-=======
-#: libraries/database_interface.lib.php:2019
->>>>>>> 2234feb8
 #| msgid "The server is not responding"
 msgid "The server is not responding."
 msgstr "Server ne odgovara."
@@ -6163,12 +6097,7 @@
 msgid "Password Hashing"
 msgstr "Heširanje lozinke"
 
-<<<<<<< HEAD
 #: libraries/display_change_password.lib.php:68
-#, fuzzy
-=======
-#: libraries/display_change_password.lib.php:65
->>>>>>> 2234feb8
 #| msgid "MySQL&nbsp;4.0 compatible"
 msgid "MySQL 4.0 compatible"
 msgstr "MySQL 4.0 kompatibilno"
@@ -6444,42 +6373,22 @@
 "not available."
 msgstr ""
 
-<<<<<<< HEAD
 #: libraries/display_import.lib.php:189
-#, fuzzy
-=======
-#: libraries/display_import.lib.php:187
->>>>>>> 2234feb8
 #| msgid "Cannot log in to the MySQL server"
 msgid "Importing into the current server"
 msgstr "Uvoz na trenutni server"
 
-<<<<<<< HEAD
 #: libraries/display_import.lib.php:191
-#, fuzzy, php-format
-=======
-#: libraries/display_import.lib.php:189
-#, php-format
->>>>>>> 2234feb8
+#, php-format
 msgid "Importing into the database \"%s\""
 msgstr "Uvoz u bazu \"%s\""
 
-<<<<<<< HEAD
 #: libraries/display_import.lib.php:193
-#, fuzzy, php-format
-=======
-#: libraries/display_import.lib.php:191
-#, php-format
->>>>>>> 2234feb8
+#, php-format
 msgid "Importing into the table \"%s\""
 msgstr "Uvoz u tabelu \"%s\""
 
-<<<<<<< HEAD
 #: libraries/display_import.lib.php:199
-#, fuzzy
-=======
-#: libraries/display_import.lib.php:197
->>>>>>> 2234feb8
 #| msgid "File to import"
 msgid "File to Import:"
 msgstr "Datoteka za uvoz:"
@@ -6890,13 +6799,8 @@
 msgid "Edit structure by following the \"Structure\" link"
 msgstr ""
 
-<<<<<<< HEAD
 #: libraries/import.lib.php:1201
-#, fuzzy, php-format
-=======
-#: libraries/import.lib.php:1199
-#, php-format
->>>>>>> 2234feb8
+#, php-format
 msgid "Go to database: %s"
 msgstr "Idi na bazu: %s"
 
@@ -6905,23 +6809,13 @@
 msgid "Edit settings for %s"
 msgstr ""
 
-<<<<<<< HEAD
 #: libraries/import.lib.php:1227
-#, fuzzy, php-format
-=======
-#: libraries/import.lib.php:1225
-#, php-format
->>>>>>> 2234feb8
+#, php-format
 msgid "Go to table: %s"
 msgstr "Idi na tabelu: %s"
 
-<<<<<<< HEAD
 #: libraries/import.lib.php:1230
-#, fuzzy, php-format
-=======
-#: libraries/import.lib.php:1228
-#, php-format
->>>>>>> 2234feb8
+#, php-format
 #| msgid "Structure only"
 msgid "Structure of %s"
 msgstr "Struktura %s"
@@ -6941,12 +6835,7 @@
 msgid "Binary"
 msgstr "Binarni"
 
-<<<<<<< HEAD
 #: libraries/insert_edit.lib.php:680
-#, fuzzy
-=======
-#: libraries/insert_edit.lib.php:678
->>>>>>> 2234feb8
 #| msgid "ause of its length,<br /> this field might not be editable "
 msgid "Because of its length,<br /> this column might not be editable"
 msgstr "Zbog njene veličine,<br />ova kolona možda neće moći da se izmeni"
@@ -6959,13 +6848,8 @@
 msgid "web server upload directory"
 msgstr "direktorijum za slanje veb servera"
 
-<<<<<<< HEAD
 #: libraries/insert_edit.lib.php:1428
-#, fuzzy, php-format
-=======
-#: libraries/insert_edit.lib.php:1426
-#, php-format
->>>>>>> 2234feb8
+#, php-format
 #| msgid "Restart insertion with %s rows"
 msgid "Continue insertion with %s rows"
 msgstr "Nastavi umetanje sa %s redova"
@@ -6982,12 +6866,7 @@
 msgid "Insert as new row and ignore errors"
 msgstr ""
 
-<<<<<<< HEAD
 #: libraries/insert_edit.lib.php:1497
-#, fuzzy
-=======
-#: libraries/insert_edit.lib.php:1495
->>>>>>> 2234feb8
 msgid "Show insert query"
 msgstr "Prikaži insert upit"
 
@@ -8899,22 +8778,12 @@
 msgid "Create a page"
 msgstr "Napravi novu stranu"
 
-<<<<<<< HEAD
 #: libraries/schema/User_Schema.class.php:150
-#, fuzzy
-=======
-#: libraries/schema/User_Schema.class.php:140
->>>>>>> 2234feb8
 #| msgid "Page number:"
 msgid "Page name"
 msgstr "Ime strane"
 
-<<<<<<< HEAD
 #: libraries/schema/User_Schema.class.php:156
-#, fuzzy
-=======
-#: libraries/schema/User_Schema.class.php:144
->>>>>>> 2234feb8
 #| msgid "Automatic layout"
 msgid "Automatic layout based on"
 msgstr "Automatski raspored zasnovan na"
@@ -8931,12 +8800,7 @@
 msgid "Please choose a page to edit"
 msgstr "Izaberite stranu koju menjate"
 
-<<<<<<< HEAD
 #: libraries/schema/User_Schema.class.php:211
-#, fuzzy
-=======
-#: libraries/schema/User_Schema.class.php:197
->>>>>>> 2234feb8
 #| msgid "Select Tables"
 msgid "Select page"
 msgstr "Izaberi stranu"
@@ -8949,12 +8813,7 @@
 msgid "Column names"
 msgstr "Imena kolona"
 
-<<<<<<< HEAD
 #: libraries/schema/User_Schema.class.php:417
-#, fuzzy
-=======
-#: libraries/schema/User_Schema.class.php:403
->>>>>>> 2234feb8
 #| msgid "Relational schema"
 msgid "Display relational schema"
 msgstr "Prikaži relacionu šemu"
@@ -8995,12 +8854,7 @@
 msgid "Portrait"
 msgstr "Uspravno"
 
-<<<<<<< HEAD
 #: libraries/schema/User_Schema.class.php:472
-#, fuzzy
-=======
-#: libraries/schema/User_Schema.class.php:451
->>>>>>> 2234feb8
 #| msgid "Creation"
 msgid "Orientation"
 msgstr "Orijentacija"
@@ -9713,12 +9567,7 @@
 msgid "Propose table structure"
 msgstr "Predloži strukturu tabele"
 
-<<<<<<< HEAD
 #: libraries/structure.lib.php:1562 libraries/tbl_properties.inc.php:741
-#, fuzzy
-=======
-#: libraries/structure.lib.php:1562 libraries/tbl_properties.inc.php:737
->>>>>>> 2234feb8
 #| msgid "You have to add at least one field."
 msgid "You have to add at least one column."
 msgstr "Morate dodati barem jednu kolonu."
@@ -9729,13 +9578,8 @@
 msgid "Add column"
 msgstr "Dodaj %s polja"
 
-<<<<<<< HEAD
 #: libraries/structure.lib.php:1578 libraries/tbl_properties.inc.php:733
-#, fuzzy, php-format
-=======
-#: libraries/structure.lib.php:1578 libraries/tbl_properties.inc.php:729
-#, php-format
->>>>>>> 2234feb8
+#, php-format
 #| msgid "Add %s field(s)"
 msgid "Add %s column(s)"
 msgstr "Dodaj %s kolona"
@@ -9914,12 +9758,7 @@
 msgid "Get more editing space"
 msgstr ""
 
-<<<<<<< HEAD
 #: libraries/tbl_properties.inc.php:404
-#, fuzzy
-=======
-#: libraries/tbl_properties.inc.php:400
->>>>>>> 2234feb8
 #| msgid "None"
 msgctxt "for default"
 msgid "None"
@@ -10576,13 +10415,8 @@
 msgid "Unable to change master"
 msgstr ""
 
-<<<<<<< HEAD
 #: server_replication.php:111
-#, fuzzy, php-format
-=======
-#: server_replication.php:105
-#, php-format
->>>>>>> 2234feb8
+#, php-format
 #| msgid "The privileges were reloaded successfully."
 msgid "Master server changed successfully to %s"
 msgstr "Master server uspešno promenjen u %s"
@@ -10591,12 +10425,7 @@
 msgid "This server is configured as master in a replication process."
 msgstr ""
 
-<<<<<<< HEAD
 #: server_replication.php:238 server_status.php:654
-#, fuzzy
-=======
-#: server_replication.php:212 server_status.php:655
->>>>>>> 2234feb8
 msgid "Show master status"
 msgstr "Prikaži status master servera"
 
@@ -10632,12 +10461,7 @@
 msgid "Ignore all databases; Replicate:"
 msgstr ""
 
-<<<<<<< HEAD
 #: server_replication.php:282
-#, fuzzy
-=======
-#: server_replication.php:255
->>>>>>> 2234feb8
 msgid "Please select databases:"
 msgstr "Molimo vas izaberite baze:"
 
@@ -10679,21 +10503,11 @@
 msgid "Control slave:"
 msgstr ""
 
-<<<<<<< HEAD
 #: server_replication.php:382
-#, fuzzy
-=======
-#: server_replication.php:355
->>>>>>> 2234feb8
 msgid "Full start"
 msgstr "Kompletan start"
 
-<<<<<<< HEAD
 #: server_replication.php:382
-#, fuzzy
-=======
-#: server_replication.php:355
->>>>>>> 2234feb8
 msgid "Full stop"
 msgstr "Kompletan stop"
 
@@ -10701,12 +10515,7 @@
 msgid "Reset slave"
 msgstr ""
 
-<<<<<<< HEAD
 #: server_replication.php:385
-#, fuzzy
-=======
-#: server_replication.php:358
->>>>>>> 2234feb8
 #| msgid "Structure only"
 msgid "Start SQL Thread only"
 msgstr "Pokreni samo SQL nit"
@@ -10715,12 +10524,7 @@
 msgid "Stop SQL Thread only"
 msgstr ""
 
-<<<<<<< HEAD
 #: server_replication.php:390
-#, fuzzy
-=======
-#: server_replication.php:363
->>>>>>> 2234feb8
 #| msgid "Structure only"
 msgid "Start IO Thread only"
 msgstr "Pokreni samo UI nit"
@@ -10839,51 +10643,26 @@
 msgid "Advisor"
 msgstr ""
 
-<<<<<<< HEAD
 #: server_status.php:821 server_status.php:847
-#, fuzzy
-=======
-#: server_status.php:822 server_status.php:848
->>>>>>> 2234feb8
 #| msgid "Number of fields"
 msgid "Number of data points: "
 msgstr "Broj tačaka podataka: "
 
-<<<<<<< HEAD
 #: server_status.php:825 server_status.php:851
-#, fuzzy
-=======
-#: server_status.php:826 server_status.php:852
->>>>>>> 2234feb8
 #| msgid "Refresh"
 msgid "Refresh rate: "
 msgstr "Interval osvežavanja: "
 
-<<<<<<< HEAD
 #: server_status.php:864 server_variables.php:117
-#, fuzzy
-=======
-#: server_status.php:865 server_variables.php:116
->>>>>>> 2234feb8
 msgid "Filters"
 msgstr "Filteri"
 
-<<<<<<< HEAD
 #: server_status.php:872 server_variables.php:119
-#, fuzzy
-=======
-#: server_status.php:873 server_variables.php:118
->>>>>>> 2234feb8
 #| msgid "Do not change the password"
 msgid "Containing the word:"
 msgstr "Sadrži reč:"
 
-<<<<<<< HEAD
 #: server_status.php:877
-#, fuzzy
-=======
-#: server_status.php:878
->>>>>>> 2234feb8
 #| msgid "Show open tables"
 msgid "Show only alert values"
 msgstr "Prikaži samo vrednosti upozorenja"
@@ -10892,42 +10671,22 @@
 msgid "Filter by category..."
 msgstr ""
 
-<<<<<<< HEAD
 #: server_status.php:894
-#, fuzzy
-=======
-#: server_status.php:895
->>>>>>> 2234feb8
 #| msgid "Show open tables"
 msgid "Show unformatted values"
 msgstr "Prikaži neformatirane vrednosti"
 
-<<<<<<< HEAD
 #: server_status.php:898
-#, fuzzy
-=======
-#: server_status.php:899
->>>>>>> 2234feb8
 #| msgid "Relations"
 msgid "Related links:"
 msgstr "ovezani linkovi:"
 
-<<<<<<< HEAD
 #: server_status.php:933
-#, fuzzy
-=======
-#: server_status.php:934
->>>>>>> 2234feb8
 #| msgid "Query type"
 msgid "Run analyzer"
 msgstr "Pokreni analizator"
 
-<<<<<<< HEAD
 #: server_status.php:934
-#, fuzzy
-=======
-#: server_status.php:935
->>>>>>> 2234feb8
 #| msgid "Functions"
 msgid "Instructions"
 msgstr "Instrukcije"
@@ -10979,13 +10738,8 @@
 msgid "Network traffic since startup: %s"
 msgstr ""
 
-<<<<<<< HEAD
 #: server_status.php:1099
-#, fuzzy, php-format
-=======
-#: server_status.php:1100
-#, php-format
->>>>>>> 2234feb8
+#, php-format
 #| msgid "s MySQL server has been running for %s. It started up on %s."
 msgid "This MySQL server has been running for %1$s. It started up on %2$s."
 msgstr "Ovaj MySQL server radi %1$s. Pokrenut je %2$s."
@@ -11010,12 +10764,7 @@
 "the <a href=\"#replication\">replication section</a>."
 msgstr ""
 
-<<<<<<< HEAD
 #: server_status.php:1126
-#, fuzzy
-=======
-#: server_status.php:1127
->>>>>>> 2234feb8
 msgid "Replication status"
 msgstr "Status replikacije"
 
@@ -11061,12 +10810,7 @@
 "closing the connection properly."
 msgstr ""
 
-<<<<<<< HEAD
 #: server_status.php:1466
-#, fuzzy
-=======
-#: server_status.php:1467
->>>>>>> 2234feb8
 #| msgid "The number of fsync() writes done to the log file."
 msgid "The number of failed attempts to connect to the MySQL server."
 msgstr "Broj neuspelih pokušaja povezivanja na MySQL server."
@@ -11743,12 +11487,7 @@
 msgid "The number of threads that are not sleeping."
 msgstr "Broj niti koje nisu uspavane."
 
-<<<<<<< HEAD
 #: server_status.php:1733
-#, fuzzy
-=======
-#: server_status.php:1734
->>>>>>> 2234feb8
 #| msgid "Start"
 msgid "Start Monitor"
 msgstr "Pokreni monitor"
@@ -11761,12 +11500,7 @@
 msgid "Done rearranging/editing charts"
 msgstr ""
 
-<<<<<<< HEAD
 #: server_status.php:1758 server_status.php:1831
-#, fuzzy
-=======
-#: server_status.php:1759 server_status.php:1832
->>>>>>> 2234feb8
 #| msgid "Add %s field(s)"
 msgid "Add chart"
 msgstr "Dodaj grafikon"
@@ -11775,21 +11509,11 @@
 msgid "Rearrange/edit charts"
 msgstr ""
 
-<<<<<<< HEAD
 #: server_status.php:1764
-#, fuzzy
-=======
-#: server_status.php:1765
->>>>>>> 2234feb8
 msgid "Refresh rate"
 msgstr "Interval osvežavanja"
 
-<<<<<<< HEAD
 #: server_status.php:1769
-#, fuzzy
-=======
-#: server_status.php:1770
->>>>>>> 2234feb8
 #| msgid "Add/Delete Field Columns"
 msgid "Chart columns"
 msgstr "Kolone grafikona"
@@ -11860,12 +11584,7 @@
 "general_log and empty its table once monitoring is not required any more."
 msgstr ""
 
-<<<<<<< HEAD
 #: server_status.php:1836
-#, fuzzy
-=======
-#: server_status.php:1837
->>>>>>> 2234feb8
 #| msgid "Remove database"
 msgid "Preset chart"
 msgstr "Unapred podesi grafikon"
@@ -11874,12 +11593,7 @@
 msgid "Status variable(s)"
 msgstr ""
 
-<<<<<<< HEAD
 #: server_status.php:1842
-#, fuzzy
-=======
-#: server_status.php:1843
->>>>>>> 2234feb8
 #| msgid "Select Tables"
 msgid "Select series:"
 msgstr "Izaberite seriju podataka:"
@@ -11888,12 +11602,7 @@
 msgid "Commonly monitored"
 msgstr ""
 
-<<<<<<< HEAD
 #: server_status.php:1859
-#, fuzzy
-=======
-#: server_status.php:1860
->>>>>>> 2234feb8
 #| msgid "Invalid table name"
 msgid "or type variable name:"
 msgstr "ili unesite ime promenljive:"
@@ -11910,12 +11619,7 @@
 msgid "Append unit to data values"
 msgstr ""
 
-<<<<<<< HEAD
 #: server_status.php:1878
-#, fuzzy
-=======
-#: server_status.php:1879
->>>>>>> 2234feb8
 msgid "Add this series"
 msgstr "Dodaj ovu seriju podataka"
 
@@ -11923,30 +11627,15 @@
 msgid "Clear series"
 msgstr ""
 
-<<<<<<< HEAD
 #: server_status.php:1883
-#, fuzzy
-=======
-#: server_status.php:1884
->>>>>>> 2234feb8
 msgid "Series in Chart:"
 msgstr "Serije podataka u grafikonu:"
 
-<<<<<<< HEAD
 #: server_status.php:1898
-#, fuzzy
-=======
-#: server_status.php:1899
->>>>>>> 2234feb8
 msgid "Log statistics"
 msgstr "Statistike loga"
 
-<<<<<<< HEAD
 #: server_status.php:1899
-#, fuzzy
-=======
-#: server_status.php:1900
->>>>>>> 2234feb8
 #| msgid "Select Tables"
 msgid "Selected time range:"
 msgstr "Izaberi vremenski opseg:"
@@ -11967,23 +11656,13 @@
 msgid "Results are grouped by query text."
 msgstr ""
 
-<<<<<<< HEAD
 #: server_status.php:1921
-#, fuzzy
-=======
-#: server_status.php:1922
->>>>>>> 2234feb8
 #| msgid "Query type"
 msgid "Query analyzer"
 msgstr "Analizator upita"
 
-<<<<<<< HEAD
 #: server_status.php:1971 server_status.php:1989
-#, fuzzy, php-format
-=======
-#: server_status.php:1972 server_status.php:1990
-#, php-format
->>>>>>> 2234feb8
+#, php-format
 #| msgid "per second"
 msgid "%d second"
 msgid_plural "%d seconds"
@@ -11991,13 +11670,8 @@
 msgstr[1] "%d sekundi"
 msgstr[2] "%d sekunde"
 
-<<<<<<< HEAD
 #: server_status.php:1974
-#, fuzzy, php-format
-=======
-#: server_status.php:1975
-#, php-format
->>>>>>> 2234feb8
+#, php-format
 #| msgid "in use"
 msgid "%d minute"
 msgid_plural "%d minutes"
@@ -12424,12 +12098,7 @@
 msgid "Showing as PHP code"
 msgstr "Prikaz kao PHP kod"
 
-<<<<<<< HEAD
 #: sql.php:871
-#, fuzzy
-=======
-#: sql.php:835
->>>>>>> 2234feb8
 #| msgid "Validate SQL"
 msgid "Validated SQL"
 msgstr "Validiran SQL"
@@ -12451,13 +12120,8 @@
 msgid "Label"
 msgstr "Naziv"
 
-<<<<<<< HEAD
 #: tbl_addfield.php:190 tbl_alter.php:206 tbl_indexes.php:109
-#, fuzzy, php-format
-=======
-#: tbl_addfield.php:190 tbl_alter.php:216 tbl_indexes.php:109
-#, php-format
->>>>>>> 2234feb8
+#, php-format
 msgid "Table %1$s has been altered successfully"
 msgstr "Tabela %1$s je uspešno izmenjena"
 
