# Automatically generated <>, 2010.
msgid ""
msgstr ""
"Project-Id-Version: phpMyAdmin 4.0.0-dev\n"
"Report-Msgid-Bugs-To: phpmyadmin-devel@lists.sourceforge.net\n"
<<<<<<< HEAD
"POT-Creation-Date: 2012-04-26 10:36+0200\n"
"PO-Revision-Date: 2012-04-26 09:42+0200\n"
=======
"POT-Creation-Date: 2012-04-25 12:34-0400\n"
"PO-Revision-Date: 2012-04-26 10:27+0200\n"
>>>>>>> de6ef6e2
"Last-Translator: Burak Yavuz <hitowerdigit@hotmail.com>\n"
"Language-Team: turkish <tr@li.org>\n"
"Language: tr\n"
"MIME-Version: 1.0\n"
"Content-Type: text/plain; charset=UTF-8\n"
"Content-Transfer-Encoding: 8bit\n"
"Plural-Forms: nplurals=1; plural=0;\n"
"X-Generator: Weblate 0.10\n"

#: browse_foreigners.php:35 browse_foreigners.php:53 js/messages.php:357
#: libraries/display_tbl.lib.php:362 server_privileges.php:1829
msgid "Show all"
msgstr "Tümünü göster"

#: browse_foreigners.php:70 libraries/PDF.class.php:46
#: libraries/common.lib.php:2481
#: libraries/schema/Pdf_Relation_Schema.class.php:1145
#: libraries/schema/Pdf_Relation_Schema.class.php:1169
#: libraries/schema/User_Schema.class.php:399
#: libraries/select_lang.lib.php:506
msgid "Page number:"
msgstr "Sayfa numarası:"

#: browse_foreigners.php:138
msgid ""
"The target browser window could not be updated. Maybe you have closed the "
"parent window, or your browser's security settings are configured to block "
"cross-window updates."
msgstr ""
"Hedef tarayıcı penceresi güncellenemedi. Belki ana pencereyi kapatmış "
"olabilirsiniz ya da tarayıcınızın güvenlik ayarları pencereler arası "
"güncellemeleri engellemek için yapılandırılmıştır."

#: browse_foreigners.php:156 libraries/common.lib.php:3162
#: libraries/common.lib.php:3169 libraries/common.lib.php:3394
#: libraries/common.lib.php:3395 libraries/db_links.inc.php:60
#: libraries/tbl_links.inc.php:68
msgid "Search"
msgstr "Ara"

#: browse_foreigners.php:159 db_operations.php:409 db_operations.php:449
#: db_operations.php:562 db_operations.php:591 db_search.php:352
#: gis_data_editor.php:314 js/messages.php:231
#: libraries/auth/cookie.auth.lib.php:264 libraries/core.lib.php:530
#: libraries/display_change_password.lib.php:72
#: libraries/display_create_table.lib.php:61
#: libraries/display_export.lib.php:364 libraries/display_import.lib.php:312
#: libraries/display_tbl.lib.php:707 libraries/replication_gui.lib.php:76
#: libraries/replication_gui.lib.php:375 libraries/rte/rte_events.lib.php:493
#: libraries/rte/rte_routines.lib.php:969
#: libraries/rte/rte_routines.lib.php:1454
#: libraries/rte/rte_triggers.lib.php:373
#: libraries/schema/User_Schema.class.php:150
#: libraries/schema/User_Schema.class.php:207
#: libraries/schema/User_Schema.class.php:449
#: libraries/schema/User_Schema.class.php:490
#: libraries/sql_query_form.lib.php:362 libraries/sql_query_form.lib.php:417
#: libraries/sql_query_form.lib.php:472 libraries/tbl_properties.inc.php:617
#: pmd_pdf.php:125 prefs_manage.php:271 prefs_manage.php:322
#: server_binlog.php:109 server_privileges.php:847 server_privileges.php:1963
#: server_privileges.php:2327 server_privileges.php:2374
#: server_privileges.php:2406 server_replication.php:265
#: server_replication.php:349 server_replication.php:380
#: server_synchronize.php:1390 tbl_change.php:373 tbl_change.php:1119
#: tbl_indexes.php:289 tbl_operations.php:292 tbl_operations.php:329
#: tbl_operations.php:534 tbl_operations.php:597 tbl_operations.php:800
#: tbl_select.php:237 tbl_structure.php:685 tbl_structure.php:722
#: tbl_tracking.php:454 tbl_tracking.php:596 tbl_zoom_select.php:307
#: view_create.php:173 view_operations.php:99
msgid "Go"
msgstr "Git"

#: browse_foreigners.php:174 browse_foreigners.php:178
#: libraries/Index.class.php:457 tbl_tracking.php:340
msgid "Keyname"
msgstr "Anahtar adı"

#: browse_foreigners.php:175 browse_foreigners.php:177
#: server_collations.php:45 server_collations.php:57 server_engines.php:48
#: server_plugins.php:134 server_status.php:1505
msgid "Description"
msgstr "Açıklama"

#: browse_foreigners.php:255 browse_foreigners.php:264
#: browse_foreigners.php:276 browse_foreigners.php:284
msgid "Use this value"
msgstr "Bu değeri kullan"

#: changelog.php:32 license.php:28
#, php-format
msgid ""
"The %s file is not available on this system, please visit www.phpmyadmin.net "
"for more information."
msgstr ""
"%s dosyası bu sistemde mevcut değil, lütfen daha fazla bilgi için www."
"phpmyadmin.net adresini ziyaret edin."

#: db_create.php:74
#, php-format
msgid "Database %1$s has been created."
msgstr "Veritabanı %1$s oluşturuldu."

#: db_datadict.php:49 db_operations.php:401
msgid "Database comment: "
msgstr "Veritabanı yorumu: "

#: db_datadict.php:154 libraries/schema/Pdf_Relation_Schema.class.php:1282
#: libraries/tbl_properties.inc.php:704 tbl_operations.php:374
#: tbl_printview.php:125
msgid "Table comments"
msgstr "Tablo yorumları"

#: db_datadict.php:163 db_qbe.php:199 libraries/Index.class.php:461
#: libraries/export/htmlword.php:194 libraries/export/htmlword.php:314
#: libraries/export/latex.php:394 libraries/export/odt.php:259
#: libraries/export/odt.php:387 libraries/export/texytext.php:195
#: libraries/export/texytext.php:313 libraries/export/texytext.php:390
#: libraries/schema/Pdf_Relation_Schema.class.php:1308
#: libraries/schema/Pdf_Relation_Schema.class.php:1329
#: libraries/tbl_properties.inc.php:279 libraries/tbl_select.lib.php:86
#: tbl_change.php:339 tbl_indexes.php:214 tbl_printview.php:137
#: tbl_relation.php:411 tbl_tracking.php:278 tbl_tracking.php:344
#: tbl_zoom_select.php:424
msgid "Column"
msgstr "Sütun"

#: db_datadict.php:164 db_printview.php:103 libraries/Index.class.php:458
#: libraries/db_structure.lib.php:46 libraries/export/htmlword.php:195
#: libraries/export/htmlword.php:315 libraries/export/latex.php:395
#: libraries/export/odt.php:262 libraries/export/odt.php:390
#: libraries/export/texytext.php:196 libraries/export/texytext.php:314
#: libraries/rte/rte_list.lib.php:54 libraries/rte/rte_list.lib.php:80
#: libraries/rte/rte_routines.lib.php:835
#: libraries/rte/rte_routines.lib.php:860
#: libraries/rte/rte_routines.lib.php:1372
#: libraries/schema/Pdf_Relation_Schema.class.php:1309
#: libraries/schema/Pdf_Relation_Schema.class.php:1330
#: libraries/tbl_properties.inc.php:93 libraries/tbl_select.lib.php:87
#: server_privileges.php:2420 tbl_change.php:318 tbl_change.php:351
#: tbl_printview.php:138 tbl_printview.php:273 tbl_structure.php:204
#: tbl_structure.php:782 tbl_tracking.php:279 tbl_tracking.php:341
msgid "Type"
msgstr "Türü"

#: db_datadict.php:166 libraries/Index.class.php:464
#: libraries/export/htmlword.php:196 libraries/export/htmlword.php:316
#: libraries/export/latex.php:396 libraries/export/odt.php:265
#: libraries/export/odt.php:393 libraries/export/texytext.php:197
#: libraries/export/texytext.php:315
#: libraries/schema/Pdf_Relation_Schema.class.php:1311
#: libraries/schema/Pdf_Relation_Schema.class.php:1332
#: libraries/tbl_properties.inc.php:102 tbl_change.php:366
#: tbl_printview.php:139 tbl_structure.php:207 tbl_tracking.php:281
#: tbl_tracking.php:347 tbl_zoom_select.php:425
msgid "Null"
msgstr "Boş"

#: db_datadict.php:167 db_structure.php:609 libraries/export/htmlword.php:197
#: libraries/export/htmlword.php:317 libraries/export/latex.php:397
#: libraries/export/odt.php:268 libraries/export/odt.php:396
#: libraries/export/texytext.php:198 libraries/export/texytext.php:316
#: libraries/schema/Pdf_Relation_Schema.class.php:1312
#: libraries/schema/Pdf_Relation_Schema.class.php:1333
#: libraries/tbl_properties.inc.php:99 tbl_printview.php:140
#: tbl_structure.php:208 tbl_tracking.php:282
msgid "Default"
msgstr "Varsayılan"

#: db_datadict.php:171 libraries/export/htmlword.php:319
#: libraries/export/latex.php:399 libraries/export/odt.php:400
#: libraries/export/texytext.php:318
#: libraries/schema/Pdf_Relation_Schema.class.php:1314
#: libraries/schema/Pdf_Relation_Schema.class.php:1335 tbl_printview.php:143
msgid "Links to"
msgstr "Bağlantı verilen:"

#: db_datadict.php:173 db_printview.php:109
#: libraries/config/messages.inc.php:98 libraries/config/messages.inc.php:113
#: libraries/config/messages.inc.php:135 libraries/export/htmlword.php:322
#: libraries/export/latex.php:402 libraries/export/odt.php:405
#: libraries/export/texytext.php:321
#: libraries/schema/Pdf_Relation_Schema.class.php:1325
#: libraries/schema/Pdf_Relation_Schema.class.php:1336
#: libraries/tbl_properties.inc.php:122 tbl_printview.php:145
msgid "Comments"
msgstr "Yorumlar"

#: db_datadict.php:235 js/messages.php:251 libraries/Index.class.php:359
#: libraries/Index.class.php:386 libraries/Index.class.php:704
#: libraries/config.values.php:45 libraries/config.values.php:51
#: libraries/config/FormDisplay.tpl.php:230 libraries/export/htmlword.php:229
#: libraries/export/htmlword.php:360 libraries/export/latex.php:460
#: libraries/export/odt.php:299 libraries/export/odt.php:444
#: libraries/export/texytext.php:228 libraries/export/texytext.php:357
#: libraries/mult_submits.inc.php:327
#: libraries/schema/Pdf_Relation_Schema.class.php:1360
#: libraries/user_preferences.lib.php:287 prefs_manage.php:132
#: server_privileges.php:1603 server_privileges.php:1613
#: server_privileges.php:1887 server_privileges.php:1898
#: server_privileges.php:2239 server_privileges.php:2244
#: server_privileges.php:2537 sql.php:331 sql.php:395 tbl_printview.php:191
#: tbl_structure.php:333 tbl_tracking.php:302 tbl_tracking.php:357
#: tbl_tracking.php:362
msgid "No"
msgstr "Hayır"

#: db_datadict.php:235 js/messages.php:250 libraries/Index.class.php:360
#: libraries/Index.class.php:385 libraries/Index.class.php:704
#: libraries/config.values.php:45 libraries/config.values.php:51
#: libraries/config/FormDisplay.tpl.php:230 libraries/export/htmlword.php:229
#: libraries/export/htmlword.php:360 libraries/export/latex.php:460
#: libraries/export/odt.php:299 libraries/export/odt.php:444
#: libraries/export/texytext.php:228 libraries/export/texytext.php:357
#: libraries/mult_submits.inc.php:68 libraries/mult_submits.inc.php:100
#: libraries/mult_submits.inc.php:109 libraries/mult_submits.inc.php:114
#: libraries/mult_submits.inc.php:119 libraries/mult_submits.inc.php:124
#: libraries/mult_submits.inc.php:289 libraries/mult_submits.inc.php:302
#: libraries/mult_submits.inc.php:326 libraries/mult_submits.inc.php:333
#: libraries/schema/Pdf_Relation_Schema.class.php:1360
#: libraries/user_preferences.lib.php:287 prefs_manage.php:131
#: server_databases.php:102 server_databases.php:109
#: server_privileges.php:1601 server_privileges.php:1611
#: server_privileges.php:1884 server_privileges.php:1898
#: server_privileges.php:2239 server_privileges.php:2242
#: server_privileges.php:2537 sql.php:394 tbl_printview.php:191
#: tbl_structure.php:41 tbl_structure.php:333 tbl_tracking.php:302
#: tbl_tracking.php:355 tbl_tracking.php:360
msgid "Yes"
msgstr "Evet"

#: db_export.php:26
msgid "View dump (schema) of database"
msgstr "Veritabanının dökümünü (şemasını) göster"

#: db_export.php:30 db_printview.php:94 db_qbe.php:104 db_tracking.php:47
#: export.php:374 navigation.php:287
msgid "No tables found in database."
msgstr "Veritabanında tablo bulunamadı."

#: db_export.php:40 db_search.php:334 server_export.php:26
msgid "Select All"
msgstr "Tümünü Seç"

#: db_export.php:42 db_search.php:337 server_export.php:28
msgid "Unselect All"
msgstr "Tüm Seçimi Kaldır"

#: db_operations.php:59 tbl_create.php:22
msgid "The database name is empty!"
msgstr "Veritabanı adı boş!"

#: db_operations.php:311
#, php-format
msgid "Database %1$s has been renamed to %2$s"
msgstr "%1$s veritabanı %2$s olarak yeniden adlandırıldı"

#: db_operations.php:315
#, php-format
msgid "Database %1$s has been copied to %2$s"
msgstr "%1$s veritabanı %2$s veritabanına kopyalandı"

#: db_operations.php:443
msgid "Rename database to"
msgstr "Veritabanını şuna yeniden adlandır"

#: db_operations.php:470
msgid "Remove database"
msgstr "Veritabanını kaldır"

#: db_operations.php:482
#, php-format
msgid "Database %s has been dropped."
msgstr "%s veritabanı kaldırıldı."

#: db_operations.php:487
msgid "Drop the database (DROP)"
msgstr "Veritabanını kaldır (DROP)"

#: db_operations.php:516
msgid "Copy database to"
msgstr "Veritabanını şuraya kopyala:"

#: db_operations.php:523 tbl_operations.php:563 tbl_tracking.php:447
msgid "Structure only"
msgstr "Sadece yapı"

#: db_operations.php:524 tbl_operations.php:564 tbl_tracking.php:449
msgid "Structure and data"
msgstr "Yapı ve veri"

#: db_operations.php:525 tbl_operations.php:565 tbl_tracking.php:448
msgid "Data only"
msgstr "Sadece veri"

#: db_operations.php:533
msgid "CREATE DATABASE before copying"
msgstr "Kopyalamadan önce VERİTABANI OLUŞTUR"

#: db_operations.php:536 libraries/config/messages.inc.php:130
#: libraries/config/messages.inc.php:131 libraries/config/messages.inc.php:133
#: libraries/config/messages.inc.php:139 tbl_operations.php:571
#, php-format
msgid "Add %s"
msgstr "%s ekle"

#: db_operations.php:540 libraries/config/messages.inc.php:123
#: tbl_operations.php:326 tbl_operations.php:573
msgid "Add AUTO_INCREMENT value"
msgstr "AUTO_INCREMENT değeri ekle"

#: db_operations.php:544 tbl_operations.php:580
msgid "Add constraints"
msgstr "Kısıtlamaları ekle"

#: db_operations.php:559
msgid "Switch to copied database"
msgstr "Kopyalanmış veritabanına geç"

#: db_operations.php:582 libraries/Index.class.php:463
#: libraries/build_html_for_db.lib.php:20 libraries/db_structure.lib.php:48
#: libraries/mysql_charsets.lib.php:113 libraries/tbl_properties.inc.php:100
#: libraries/tbl_properties.inc.php:710 libraries/tbl_select.lib.php:88
#: server_collations.php:44 server_collations.php:56 tbl_operations.php:390
#: tbl_structure.php:205 tbl_structure.php:887 tbl_tracking.php:280
#: tbl_tracking.php:346
msgid "Collation"
msgstr "Karşılaştırma"

#: db_operations.php:599
#, php-format
msgid ""
"The phpMyAdmin configuration storage has been deactivated. To find out why "
"click %shere%s."
msgstr ""
"phpMyAdmin yapılandırma depolaması devre dışı bırakıldı. Nedenini öğrenmek "
"için %sburaya%s tıklayın."

#: db_operations.php:633
msgid "Edit or export relational schema"
msgstr "Bağlantılı şemayı dışa aktar veya düzenle"

#: db_printview.php:101 db_tracking.php:85 db_tracking.php:193
#: libraries/config/messages.inc.php:515 libraries/db_structure.lib.php:32
#: libraries/export/pdf.php:98 libraries/export/xml.php:360
#: libraries/header.inc.php:169 libraries/rte/rte_list.lib.php:65
#: libraries/rte/rte_triggers.lib.php:310
#: libraries/schema/User_Schema.class.php:275 server_privileges.php:2014
#: server_privileges.php:2072 server_privileges.php:2341
#: server_synchronize.php:450 server_synchronize.php:962 tbl_tracking.php:676
msgid "Table"
msgstr "Tablo"

#: db_printview.php:102 libraries/Table.class.php:308
#: libraries/build_html_for_db.lib.php:31 libraries/db_structure.lib.php:42
#: libraries/header_printview.inc.php:64 libraries/import.lib.php:153
#: navigation.php:593 navigation.php:615 tbl_printview.php:354
#: tbl_structure.php:451 tbl_structure.php:525 tbl_structure.php:897
msgid "Rows"
msgstr "Satır"

#: db_printview.php:106 libraries/db_structure.lib.php:53 tbl_indexes.php:215
msgid "Size"
msgstr "Boyut"

#: db_printview.php:160 db_structure.php:566 libraries/export/sql.php:806
msgid "in use"
msgstr "kullanımda"

#: db_printview.php:186 libraries/db_info.inc.php:77
#: libraries/db_structure.lib.php:60 libraries/export/sql.php:758
#: libraries/schema/Pdf_Relation_Schema.class.php:1287 tbl_printview.php:394
#: tbl_structure.php:929
msgid "Creation"
msgstr "Oluşturma"

#: db_printview.php:195 libraries/db_info.inc.php:82
#: libraries/db_structure.lib.php:65 libraries/export/sql.php:763
#: libraries/schema/Pdf_Relation_Schema.class.php:1292 tbl_printview.php:404
#: tbl_structure.php:937
msgid "Last update"
msgstr "Son güncellenme"

#: db_printview.php:204 libraries/db_info.inc.php:87
#: libraries/db_structure.lib.php:70 libraries/export/sql.php:768
#: libraries/schema/Pdf_Relation_Schema.class.php:1297 tbl_printview.php:414
#: tbl_structure.php:945
msgid "Last check"
msgstr "Son kontrol"

#: db_printview.php:221 db_structure.php:585
#, php-format
msgid "%s table"
msgid_plural "%s tables"
msgstr[0] "%s tablo"

#: db_qbe.php:41
msgid "You have to choose at least one column to display"
msgstr "Görüntülemek için en az bir sütun seçmelisiniz"

#: db_qbe.php:189
#, php-format
msgid "Switch to %svisual builder%s"
msgstr "%sGörsel yaratıcı'ya%s geç"

#: db_qbe.php:225 libraries/db_structure.lib.php:106
#: libraries/display_tbl.lib.php:1014
msgid "Sort"
msgstr "Sırala"

#: db_qbe.php:234 db_qbe.php:269 libraries/db_structure.lib.php:113
#: libraries/db_structure.lib.php:122 libraries/display_tbl.lib.php:569
#: libraries/display_tbl.lib.php:970 libraries/display_tbl.lib.php:973
#: server_databases.php:193 server_databases.php:210 tbl_operations.php:287
#: tbl_select.php:224
msgid "Ascending"
msgstr "Küçükten Büyüğe"

#: db_qbe.php:235 db_qbe.php:277 libraries/db_structure.lib.php:114
#: libraries/db_structure.lib.php:123 libraries/display_tbl.lib.php:574
#: libraries/display_tbl.lib.php:969 libraries/display_tbl.lib.php:974
#: server_databases.php:193 server_databases.php:210 tbl_operations.php:288
#: tbl_select.php:225
msgid "Descending"
msgstr "Büyükten Küçüğe"

#: db_qbe.php:290 db_tracking.php:91 libraries/display_tbl.lib.php:430
#: tbl_change.php:296 tbl_tracking.php:681
msgid "Show"
msgstr "Göster"

#: db_qbe.php:326
msgid "Criteria"
msgstr "Kriter"

#: db_qbe.php:380 db_qbe.php:462 db_qbe.php:554 db_qbe.php:585
msgid "Ins"
msgstr "Ins"

#: db_qbe.php:384 db_qbe.php:466 db_qbe.php:551 db_qbe.php:582
msgid "And"
msgstr "Ve"

#: db_qbe.php:393 db_qbe.php:474 db_qbe.php:556 db_qbe.php:587
msgid "Del"
msgstr "Del"

#: db_qbe.php:397 db_qbe.php:478 db_qbe.php:549 db_qbe.php:580
#: server_privileges.php:488 tbl_change.php:946 tbl_indexes.php:284
#: tbl_select.php:198
msgid "Or"
msgstr "Veya"

#: db_qbe.php:534
msgid "Modify"
msgstr "Değiştir"

#: db_qbe.php:609
msgid "Add/Delete criteria rows"
msgstr "Kriter satırı Ekle/Sil"

#: db_qbe.php:621
msgid "Add/Delete columns"
msgstr "Sütun Ekle/Sil"

#: db_qbe.php:634 db_qbe.php:657
msgid "Update Query"
msgstr "Sorguyu Güncelle"

#: db_qbe.php:640
msgid "Use Tables"
msgstr "Tabloları kullan"

#: db_qbe.php:663
#, php-format
msgid "SQL query on database <b>%s</b>:"
msgstr "<b>%s</b> veritabanındaki SQL sorgusu:"

#: db_qbe.php:956 libraries/common.lib.php:1264
msgid "Submit Query"
msgstr "Sorguyu Gönder"

#: db_search.php:31 libraries/auth/config.auth.lib.php:78
#: libraries/auth/config.auth.lib.php:99
#: libraries/auth/cookie.auth.lib.php:609 libraries/auth/http.auth.lib.php:52
#: libraries/auth/signon.auth.lib.php:238
msgid "Access denied"
msgstr "Erişim engellendi"

#: db_search.php:43 db_search.php:301
msgid "at least one of the words"
msgstr "kelimelerin en azından biri"

#: db_search.php:44 db_search.php:302
msgid "all words"
msgstr "tüm kelimeler"

#: db_search.php:45 db_search.php:303
msgid "the exact phrase"
msgstr "kesin ifade"

#: db_search.php:46 db_search.php:304
msgid "as regular expression"
msgstr "kurallı ifade olarak"

#: db_search.php:216
#, php-format
msgid "Search results for \"<i>%s</i>\" %s:"
msgstr "\"<i>%s</i>\" %s için arama sonuçları:"

#: db_search.php:239
#, php-format
msgid "%1$s match inside table <i>%2$s</i>"
msgid_plural "%1$s matches inside table <i>%2$s</i>"
msgstr[0] "<i>%2$s</i> tablosu içerisinde %1$s benzeşme"

#: db_search.php:247 libraries/common.lib.php:3164
#: libraries/common.lib.php:3392 libraries/common.lib.php:3393
#: libraries/tbl_links.inc.php:55 tbl_structure.php:560
msgid "Browse"
msgstr "Gözat"

#: db_search.php:252
#, php-format
msgid "Delete the matches for the %s table?"
msgstr "%s tablosu için benzeşenler silinsin mi?"

#: db_search.php:252 libraries/display_tbl.lib.php:1439
#: libraries/display_tbl.lib.php:2480
#: libraries/schema/User_Schema.class.php:200
#: libraries/schema/User_Schema.class.php:276
#: libraries/schema/User_Schema.class.php:311
#: libraries/schema/User_Schema.class.php:341
#: libraries/sql_query_form.lib.php:410 pmd_general.php:436
#: setup/frames/index.inc.php:148 setup/frames/index.inc.php:245
#: tbl_tracking.php:464 tbl_tracking.php:485 tbl_tracking.php:544
msgid "Delete"
msgstr "Sil"

#: db_search.php:266
#, php-format
msgid "<b>Total:</b> <i>%s</i> match"
msgid_plural "<b>Total:</b> <i>%s</i> matches"
msgstr[0] "<b>Toplam:</b> <i>%s</i> benzeşme"

#: db_search.php:289
msgid "Search in database"
msgstr "Veritabanında ara"

#: db_search.php:292
msgid "Words or values to search for (wildcard: \"%\"):"
msgstr "Aranacak kelimeler veya değerler (joker: \"%\"):"

#: db_search.php:297
msgid "Find:"
msgstr "Bul:"

#: db_search.php:301 db_search.php:302
msgid "Words are separated by a space character (\" \")."
msgstr "Kelimeler boşlukla ayrılır (\" \")."

#: db_search.php:315
msgid "Inside tables:"
msgstr "Tablo içindekiler:"

#: db_search.php:345
msgid "Inside column:"
msgstr "İç sütun:"

#: db_structure.php:84
msgid "No tables found in database"
msgstr "Veritabanında tablolar bulunamadı"

#: db_structure.php:242 libraries/mysql_charsets.lib.php:411
#: libraries/mysql_charsets.lib.php:418
msgid "unknown"
msgstr "bilinmeyen"

#: db_structure.php:367 tbl_operations.php:719
#, php-format
msgid "Table %s has been emptied"
msgstr "%s tablosu boşaltıldı"

#: db_structure.php:384 tbl_operations.php:738
#, php-format
msgid "View %s has been dropped"
msgstr "%s görünümü kaldırıldı"

#: db_structure.php:384 tbl_operations.php:738
#, php-format
msgid "Table %s has been dropped"
msgstr "%s tablosu kaldırıldı"

#: db_structure.php:394 tbl_create.php:285
msgid "Tracking is active."
msgstr "İzleme aktif."

#: db_structure.php:399 tbl_create.php:288
msgid "Tracking is not active."
msgstr "İzleme aktif değil."

#: db_structure.php:518 libraries/display_tbl.lib.php:2363
#, php-format
msgid ""
"This view has at least this number of rows. Please refer to %sdocumentation"
"%s."
msgstr ""
"Bu görünüm en az bu satır sayısı kadar olur. Lütfen %sbelgeden%s yararlanın."

#: db_structure.php:534 db_structure.php:557 libraries/header.inc.php:169
#: libraries/tbl_info.inc.php:60 tbl_structure.php:211
msgid "View"
msgstr "Görünüm"

#: db_structure.php:592 libraries/db_structure.lib.php:35
#: libraries/server_links.inc.php:92 server_replication.php:31
#: server_replication.php:192 server_status.php:612
msgid "Replication"
msgstr "Kopya Etme"

#: db_structure.php:596
msgid "Sum"
msgstr "Toplam"

#: db_structure.php:603 libraries/StorageEngine.class.php:341
#, php-format
msgid "%s is the default storage engine on this MySQL server."
msgstr "%s bu MySQL sunucusundaki varsayılan depolama motorudur."

#: db_structure.php:651 db_structure.php:668 db_structure.php:669
#: libraries/display_tbl.lib.php:2505 libraries/display_tbl.lib.php:2510
#: libraries/mult_submits.inc.php:39 server_databases.php:296
#: server_databases.php:301 server_privileges.php:1921
#: server_privileges.php:1929 tbl_structure.php:548 tbl_structure.php:557
msgid "With selected:"
msgstr "Seçilileri:"

#: db_structure.php:654 libraries/display_tbl.lib.php:2500
#: server_databases.php:298 server_privileges.php:785
#: server_privileges.php:1924 tbl_structure.php:551
msgid "Check All"
msgstr "Tümünü Seç"

#: db_structure.php:658 libraries/display_tbl.lib.php:2501
#: libraries/replication_gui.lib.php:35 server_databases.php:300
#: server_privileges.php:788 server_privileges.php:1928 tbl_structure.php:555
msgid "Uncheck All"
msgstr "Hiçbirini Seçme"

#: db_structure.php:663
msgid "Check tables having overhead"
msgstr "Ek yükü olan tabloları kontrol et"

#: db_structure.php:671 libraries/common.lib.php:3405
#: libraries/common.lib.php:3406 libraries/config/messages.inc.php:168
#: libraries/db_links.inc.php:56 libraries/display_export.lib.php:82
#: libraries/display_tbl.lib.php:2523 libraries/display_tbl.lib.php:2664
#: libraries/server_links.inc.php:65 libraries/tbl_links.inc.php:80
#: prefs_manage.php:294 server_privileges.php:1569 server_privileges.php:1933
#: server_status.php:1634 setup/frames/menu.inc.php:22
msgid "Export"
msgstr "Dışa Aktar"

#: db_structure.php:673 db_structure.php:721
#: libraries/display_tbl.lib.php:2613 tbl_structure.php:622
msgid "Print view"
msgstr "Baskı görünümü"

#: db_structure.php:677 libraries/common.lib.php:3401
#: libraries/common.lib.php:3402
msgid "Empty"
msgstr "Boşalt"

#: db_structure.php:679 db_tracking.php:106 libraries/Index.class.php:507
#: libraries/common.lib.php:3399 libraries/common.lib.php:3400
#: server_databases.php:302 tbl_structure.php:151 tbl_structure.php:152
#: tbl_structure.php:564
msgid "Drop"
msgstr "Kaldır"

#: db_structure.php:681 tbl_operations.php:622
msgid "Check table"
msgstr "Tabloyu kontrol et"

#: db_structure.php:684 tbl_operations.php:679 tbl_structure.php:831
msgid "Optimize table"
msgstr "Tabloyu uyarla"

#: db_structure.php:686 tbl_operations.php:664
msgid "Repair table"
msgstr "Tabloyu onar"

#: db_structure.php:689 tbl_operations.php:649
msgid "Analyze table"
msgstr "Tabloyu çözümle"

#: db_structure.php:691
msgid "Add prefix to table"
msgstr "Tabloya ön ek ekle"

#: db_structure.php:693 libraries/mult_submits.inc.php:278
msgid "Replace table prefix"
msgstr "Tablo ön ekini değiştir"

#: db_structure.php:695 libraries/mult_submits.inc.php:278
msgid "Copy table with prefix"
msgstr "Tabloyu ön eki ile kopyala"

#: db_structure.php:724 libraries/schema/User_Schema.class.php:426
msgid "Data Dictionary"
msgstr "Veri sözlüğü"

#: db_tracking.php:79
msgid "Tracked tables"
msgstr "İzlenen tablolar"

#: db_tracking.php:84 libraries/config/messages.inc.php:509
#: libraries/export/htmlword.php:83 libraries/export/latex.php:156
#: libraries/export/odt.php:114 libraries/export/pdf.php:98
#: libraries/export/sql.php:609 libraries/export/texytext.php:69
#: libraries/export/xml.php:293 libraries/header.inc.php:152
#: libraries/header_printview.inc.php:59 server_databases.php:192
#: server_privileges.php:2009 server_privileges.php:2072
#: server_privileges.php:2335 server_status.php:1263
#: server_synchronize.php:1358 server_synchronize.php:1362
#: tbl_tracking.php:675
msgid "Database"
msgstr "Veritabanı"

#: db_tracking.php:86
msgid "Last version"
msgstr "Son sürüm"

#: db_tracking.php:87 tbl_tracking.php:678
msgid "Created"
msgstr "Oluşturuldu"

#: db_tracking.php:88 tbl_tracking.php:679
msgid "Updated"
msgstr "Güncellendi"

#: db_tracking.php:89 js/messages.php:185 libraries/rte/rte_events.lib.php:380
#: libraries/rte/rte_list.lib.php:78 libraries/server_links.inc.php:51
#: server_status.php:1266 sql.php:962 tbl_tracking.php:680
msgid "Status"
msgstr "Durum"

#: db_tracking.php:90 libraries/Index.class.php:455
#: libraries/db_structure.lib.php:39 libraries/rte/rte_list.lib.php:53
#: libraries/rte/rte_list.lib.php:67 libraries/rte/rte_list.lib.php:79
#: server_databases.php:227 server_privileges.php:1858
#: server_privileges.php:2076 server_privileges.php:2423 tbl_structure.php:221
msgid "Action"
msgstr "Eylem"

#: db_tracking.php:101 js/messages.php:34
msgid "Delete tracking data for this table"
msgstr "Bu tablo için izleme verisini sil"

#: db_tracking.php:123 tbl_tracking.php:632 tbl_tracking.php:690
msgid "active"
msgstr "aktif"

#: db_tracking.php:125 tbl_tracking.php:634 tbl_tracking.php:692
msgid "not active"
msgstr "aktif değil"

#: db_tracking.php:140
msgid "Versions"
msgstr "Sürümler"

#: db_tracking.php:141 tbl_tracking.php:438 tbl_tracking.php:710
msgid "Tracking report"
msgstr "İzleme raporu"

#: db_tracking.php:142 tbl_tracking.php:256 tbl_tracking.php:712
msgid "Structure snapshot"
msgstr "Yapı görüntüsü yakalama"

#: db_tracking.php:188
msgid "Untracked tables"
msgstr "İzlenmeyen tablolar"

#: db_tracking.php:207 tbl_structure.php:648
msgid "Track table"
msgstr "Tabloyu izle"

#: db_tracking.php:233
msgid "Database Log"
msgstr "Veritabanı Günlüğü"

#: export.php:39
msgid "Bad type!"
msgstr "Kötü tür!"

#: export.php:87
msgid "Selected export type has to be saved in file!"
msgstr "Seçili dışa aktarma türü dosyaya kaydedilmelidir!"

#: export.php:116
msgid "Bad parameters!"
msgstr "Kötü parametreler!"

#: export.php:177 export.php:202 export.php:673
#, php-format
msgid "Insufficient space to save the file %s."
msgstr "%s dosyasını kaydetmek için yetersiz alan."

#: export.php:327
#, php-format
msgid ""
"File %s already exists on server, change filename or check overwrite option."
msgstr ""
"%s dosyası zaten sunucuda var, dosya adını değiştirin veya üzerine yazma "
"seçeneğini işaretleyin."

#: export.php:331 export.php:335
#, php-format
msgid "The web server does not have permission to save the file %s."
msgstr "Web sunucusu %s dosyasını kaydetmek için izne sahip değil."

#: export.php:675
#, php-format
msgid "Dump has been saved to file %s."
msgstr "Döküm, %s dosyasına kaydedildi."

#: file_echo.php:21
msgid "Invalid export type"
msgstr "Geçersiz dışa aktarma türü"

#: gis_data_editor.php:85
#, php-format
msgid "Value for the column \"%s\""
msgstr "\"%s\" sütunu için değer"

#: gis_data_editor.php:114 tbl_gis_visualization.php:165
msgid "Use OpenStreetMaps as Base Layer"
msgstr "Taban Katman olarak OpenStreetMaps kullan"

#: gis_data_editor.php:134
msgid "SRID"
msgstr "SRID"

#: gis_data_editor.php:151 js/messages.php:329
#: libraries/display_tbl.lib.php:695
msgid "Geometry"
msgstr "Geometri"

#: gis_data_editor.php:171 js/messages.php:325
msgid "Point"
msgstr "Nokta"

#: gis_data_editor.php:172 gis_data_editor.php:196 gis_data_editor.php:244
#: gis_data_editor.php:296 js/messages.php:323
msgid "X"
msgstr "X"

#: gis_data_editor.php:174 gis_data_editor.php:198 gis_data_editor.php:246
#: gis_data_editor.php:298 js/messages.php:324
msgid "Y"
msgstr "Y"

#: gis_data_editor.php:194 gis_data_editor.php:242 gis_data_editor.php:294
#: js/messages.php:326
#, php-format
msgid "Point %d"
msgstr "Nokta %d"

#: gis_data_editor.php:203 gis_data_editor.php:249 gis_data_editor.php:301
#: js/messages.php:332
msgid "Add a point"
msgstr "Nokta ekle"

#: gis_data_editor.php:219 js/messages.php:327
msgid "Linestring"
msgstr "Satır dizgisi"

#: gis_data_editor.php:222 gis_data_editor.php:278 js/messages.php:331
msgid "Outer Ring"
msgstr "Dış Halka"

#: gis_data_editor.php:224 gis_data_editor.php:280 js/messages.php:330
msgid "Inner Ring"
msgstr "İç Halka"

#: gis_data_editor.php:251
msgid "Add a linestring"
msgstr "Satır dizgisi ekle"

#: gis_data_editor.php:251 gis_data_editor.php:303 js/messages.php:333
msgid "Add an inner ring"
msgstr "İç halka ekle"

#: gis_data_editor.php:265 js/messages.php:328
msgid "Polygon"
msgstr "Poligon"

#: gis_data_editor.php:305 js/messages.php:334
msgid "Add a polygon"
msgstr "Poligon ekle"

#: gis_data_editor.php:309
msgid "Add geometry"
msgstr "Geometri ekle"

#: gis_data_editor.php:316
msgid "Output"
msgstr "Çıktı"

#: gis_data_editor.php:317
msgid ""
"Chose \"GeomFromText\" from the \"Function\" column and paste the below "
"string into the \"Value\" field"
msgstr ""
"\"Function\" sütunundan \"GeomFromText\" seçin ve \"Value\" alanı içine "
"alttaki dizgiyi yapıştırın"

#: import.php:86
#, php-format
msgid ""
"You probably tried to upload too large file. Please refer to %sdocumentation"
"%s for ways to workaround this limit."
msgstr ""
"Muhtemelen çok büyük dosya göndermeyi denediniz. Lütfen bu sınıra çözüm yolu "
"bulmak için %sbelgeden%s yararlanın."

#: import.php:216 import.php:443
msgid "Showing bookmark"
msgstr "Gösterilen işaret"

#: import.php:226 import.php:439
msgid "The bookmark has been deleted."
msgstr "İşaretleme silindi."

#: import.php:315 import.php:368 libraries/File.class.php:403
#: libraries/File.class.php:486
msgid "File could not be read"
msgstr "Dosya okunamadı"

#: import.php:323 import.php:332 import.php:351 import.php:360
#: libraries/File.class.php:556 libraries/File.class.php:564
#: libraries/File.class.php:580 libraries/File.class.php:588
#, php-format
msgid ""
"You attempted to load file with unsupported compression (%s). Either support "
"for it is not implemented or disabled by your configuration."
msgstr ""
"Desteklenmeyen sıkıştırmayla (%s) dosya yüklemeyi denediniz. Ya bunun için "
"destek henüz tamamlanmadı ya da yapılandırmanız tarafından etkisizleştirildi."

#: import.php:373
msgid ""
"No data was received to import. Either no file name was submitted, or the "
"file size exceeded the maximum size permitted by your PHP configuration. See "
"[a@./Documentation.html#faq1_16@Documentation]FAQ 1.16[/a]."
msgstr ""
"İçe aktarmak için veri alınmadı. Ya gönderilen dosya adı yok ya da dosya "
"boyutu PHP yapılandırmanız tarafından izin verilen en fazla boyutu aştı. "
"[a@./Documentation.html#faq1_16@Documentation]SSS 1.16[/a]'ya bakın."

#: import.php:390
msgid ""
"Cannot convert file's character set without character set conversion library"
msgstr ""
"Karakter grubu dönüştürme kütüphanesi olmadan dosyanın karakter grubu "
"dönüştürülemez"

#: import.php:414 libraries/display_import.lib.php:23
msgid "Could not load import plugins, please check your installation!"
msgstr "İçe aktarma eklentileri yüklenemedi, lütfen kurulumunuzu kontrol edin!"

#: import.php:445 sql.php:1001
#, php-format
msgid "Bookmark %s created"
msgstr "İşaretleme %s oluşturuldu"

#: import.php:451 import.php:457
#, php-format
msgid "Import has been successfully finished, %d queries executed."
msgstr "İçe aktarma başarılı olarak bitti, %d sorgu çalıştırıldı."

#: import.php:466
msgid ""
"Script timeout passed, if you want to finish import, please resubmit same "
"file and import will resume."
msgstr ""
"Betik zaman aşımı geçti, eğer içe aktarmayı bitirmek istiyorsanız, lütfen "
"aynı dosyayı yeniden gönderin ve içe aktarma devam edecektir."

#: import.php:468
msgid ""
"However on last run no data has been parsed, this usually means phpMyAdmin "
"won't be able to finish this import unless you increase php time limits."
msgstr ""
"Ancak son çalıştırmada hiç veri ayrıştırılmadı, bu genellikle, php zaman "
"sınırlarını arttırmadığınız sürece phpMyAdmin'in bu içe aktarmayı "
"biteremeyeceği anlamına gelir."

#: import.php:496 libraries/Message.class.php:177
#: libraries/display_tbl.lib.php:2400 libraries/rte/rte_routines.lib.php:1208
#: libraries/sql_query_form.lib.php:114 tbl_operations.php:237
#: tbl_relation.php:300 tbl_row_action.php:119 view_operations.php:60
msgid "Your SQL query has been executed successfully"
msgstr "SQL sorgunuz başarılı olarak çalıştırıldı"

#: import_status.php:117 libraries/common.lib.php:720
#: libraries/schema/Export_Relation_Schema.class.php:240 user_password.php:205
msgid "Back"
msgstr "Geri"

#: index.php:163
msgid "phpMyAdmin is more friendly with a <b>frames-capable</b> browser."
msgstr ""
"phpMyAdmin, <b>çerçeve-kabiliyeti</b> olan tarayıcı ile daha kullanışlıdır."

#: js/messages.php:27 libraries/import.lib.php:105 sql.php:288
msgid "\"DROP DATABASE\" statements are disabled."
msgstr "\"DROP DATABASE\" ifadesi etkisizleştirildi."

#: js/messages.php:30
#, php-format
msgid "Do you really want to execute \"%s\"?"
msgstr "\"%s\" sorgusunu çalıştırmak istediğinize emin misiniz?"

#: js/messages.php:31 libraries/mult_submits.inc.php:309 sql.php:374
msgid "You are about to DESTROY a complete database!"
msgstr "Bütün bir veritabanını YOK ETMEK üzeresiniz!"

#: js/messages.php:32
msgid "You are about to DESTROY a complete table!"
msgstr "Bütün bir tabloyu YOK ETMEK üzeresiniz!"

#: js/messages.php:33
msgid "You are about to TRUNCATE a complete table!"
msgstr "Bütün bir tabloyu KESMEK üzeresiniz!"

#: js/messages.php:35
msgid "Deleting tracking data"
msgstr "İzleme verisi siliniyor"

#: js/messages.php:36
msgid "Dropping Primary Key/Index"
msgstr "Birincil Anahtar/İndeks Kaldırılıyor"

#: js/messages.php:37
msgid "This operation could take a long time. Proceed anyway?"
msgstr "Bu işlem uzun zaman alabilir. Yine de ilerlensin mi?"

#: js/messages.php:40
msgid "Missing value in the form!"
msgstr "Formda eksik değer!"

#: js/messages.php:41
msgid "This is not a number!"
msgstr "Bu bir sayı değil!"

#: js/messages.php:42
msgid "Add Index"
msgstr "İndeksi ekle"

#: js/messages.php:43
msgid "Edit Index"
msgstr "İndeksi düzenle"

#: js/messages.php:44 tbl_indexes.php:294
#, php-format
msgid "Add %d column(s) to index"
msgstr "İndekse %d sütun ekle"

#. l10n: Default description for the y-Axis of Charts
#: js/messages.php:48
msgid "Total count"
msgstr "Toplam sayı"

#: js/messages.php:51
msgid "The host name is empty!"
msgstr "Anamakine adı boş!"

#: js/messages.php:52
msgid "The user name is empty!"
msgstr "Kullanıcı adı boş!"

#: js/messages.php:53 server_privileges.php:1436 user_password.php:102
msgid "The password is empty!"
msgstr "Parola boş!"

#: js/messages.php:54 server_privileges.php:1434 user_password.php:105
msgid "The passwords aren't the same!"
msgstr "Parolalar birbiriyle aynı değil!"

#: js/messages.php:55 server_privileges.php:1948 server_privileges.php:1972
#: server_privileges.php:2384 server_privileges.php:2578
msgid "Add user"
msgstr "Kullanıcı ekle"

#: js/messages.php:56
msgid "Reloading Privileges"
msgstr "Yetkiler Yeniden Yükleniyor"

#: js/messages.php:57
msgid "Removing Selected Users"
msgstr "Seçili Kullanıcılar Kaldırılıyor"

#: js/messages.php:58 js/messages.php:137 tbl_tracking.php:256
#: tbl_tracking.php:438
msgid "Close"
msgstr "Kapat"

#: js/messages.php:61 js/messages.php:284 libraries/Index.class.php:485
#: libraries/common.lib.php:659 libraries/common.lib.php:1240
#: libraries/common.lib.php:3403 libraries/common.lib.php:3404
#: libraries/config/messages.inc.php:491 libraries/display_tbl.lib.php:1403
#: libraries/schema/User_Schema.class.php:199 setup/frames/index.inc.php:147
msgid "Edit"
msgstr "Düzenle"

#: js/messages.php:62 server_status.php:816
msgid "Live traffic chart"
msgstr "Canlı trafik çizelgesi"

#: js/messages.php:63 server_status.php:819
msgid "Live conn./process chart"
msgstr "Canlı bağ./işlem çizelgesi"

#: js/messages.php:64 server_status.php:837
msgid "Live query chart"
msgstr "Canlı sorgu çizelgesi"

#: js/messages.php:66
msgid "Static data"
msgstr "Sabit veri"

#. l10n: Total number of queries
#: js/messages.php:68 libraries/build_html_for_db.lib.php:46
#: libraries/engines/innodb.lib.php:161 server_databases.php:255
#: server_status.php:1141 server_status.php:1210 tbl_printview.php:311
#: tbl_structure.php:819
msgid "Total"
msgstr "Toplam"

#. l10n: Other, small valued, queries
#: js/messages.php:70 server_status.php:618 server_status.php:1035
msgid "Other"
msgstr "Diğer"

#. l10n: Thousands separator
#: js/messages.php:72 libraries/common.lib.php:1494
msgid ","
msgstr ","

#. l10n: Decimal separator
#: js/messages.php:74 libraries/common.lib.php:1496
msgid "."
msgstr "."

#: js/messages.php:76
msgid "KiB sent since last refresh"
msgstr "Son yenilemeden bu yana gönderilmiş KiB"

#: js/messages.php:77
msgid "KiB received since last refresh"
msgstr "Son yenilemeden bu yana alınmış KiB"

#: js/messages.php:78
msgid "Server traffic (in KiB)"
msgstr "Sunucu trafiği (KiB olarak)"

#: js/messages.php:79
msgid "Connections since last refresh"
msgstr "Son yenilemeden bu yana bağlantılar"

#: js/messages.php:80 js/messages.php:118 server_status.php:1259
msgid "Processes"
msgstr "İşlemler"

#: js/messages.php:81
msgid "Connections / Processes"
msgstr "Bağlantılar / İşlemler"

#. l10n: Questions is the name of a MySQL Status variable
#: js/messages.php:83
msgid "Questions since last refresh"
msgstr "Son yenilemeden bu yana sorular"

#. l10n: Questions is the name of a MySQL Status variable
#: js/messages.php:85
msgid "Questions (executed statements by the server)"
msgstr "Sorular (sunucu tarafından çalıştırılan ifadeler)"

#: js/messages.php:87 server_status.php:798
msgid "Query statistics"
msgstr "Sorgu istatistikleri"

#: js/messages.php:90
msgid "Local monitor configuration incompatible"
msgstr "Yerel izleme yapılandırması uyumsuz"

#: js/messages.php:91
msgid ""
"The chart arrangement configuration in your browsers local storage is not "
"compatible anymore to the newer version of the monitor dialog. It is very "
"likely that your current configuration will not work anymore. Please reset "
"your configuration to default in the <i>Settings</i> menu."
msgstr ""
"Tarayıcınızın yerel depolamasındaki çizelge ayarlama yapılandırması, izleme "
"iletisinin en yeni sürümüyle daha fazla uyumlu değil. Şu anki yapılandırma "
"büyük olasılıkla bundan sonra çalışmayacak. Lütfen <i>Ayarlar</i> menüsünden "
"yapılandırmanızı varsayılana sıfırlayın."

#: js/messages.php:93
msgid "Query cache efficiency"
msgstr "Sorgu önbelleği verimi"

#: js/messages.php:94
msgid "Query cache usage"
msgstr "Sorgu önbelleği kullanımı"

#: js/messages.php:95
msgid "Query cache used"
msgstr "Kullanılan sorgu önbelleği"

#: js/messages.php:97
msgid "System CPU Usage"
msgstr "Sistem İşlemcisi Kullanımı"

#: js/messages.php:98
msgid "System memory"
msgstr "Sistem belleği"

#: js/messages.php:99
msgid "System swap"
msgstr "Sistem takası"

#. l10n: shortcuts for Megabyte
#: js/messages.php:100 js/messages.php:123 libraries/common.lib.php:1444
#: server_status.php:1714
msgid "MiB"
msgstr "MiB"

#. l10n: shortcuts for Kilobyte
#: js/messages.php:101 js/messages.php:122 libraries/common.lib.php:1442
#: server_status.php:1714
msgid "KiB"
msgstr "KiB"

#: js/messages.php:103
msgid "Average load"
msgstr "Ortalama yükleme"

#: js/messages.php:104
msgid "Total memory"
msgstr "Toplam bellek"

#: js/messages.php:105
msgid "Cached memory"
msgstr "Önbelleklenen bellek"

#: js/messages.php:106
msgid "Buffered memory"
msgstr "Arabelleklenen bellek"

#: js/messages.php:107
msgid "Free memory"
msgstr "Boş bellek"

#: js/messages.php:108
msgid "Used memory"
msgstr "Kullanılan bellek"

#: js/messages.php:110
msgid "Total Swap"
msgstr "Toplam Takas"

#: js/messages.php:111
msgid "Cached Swap"
msgstr "Önbelleklenen Takas"

#: js/messages.php:112
msgid "Used Swap"
msgstr "Kullanılan Takas"

#: js/messages.php:113
msgid "Free Swap"
msgstr "Serbest Takas"

#: js/messages.php:115
msgid "Bytes sent"
msgstr "Gönderilmiş bayt"

#: js/messages.php:116
msgid "Bytes received"
msgstr "Alınmış bayt"

#: js/messages.php:117 server_status.php:1164
msgid "Connections"
msgstr "Bağlantılar"

#. l10n: shortcuts for Byte
#: js/messages.php:121 libraries/common.lib.php:1440
msgid "B"
msgstr "B"

#. l10n: shortcuts for Gigabyte
#: js/messages.php:124 libraries/common.lib.php:1446
msgid "GiB"
msgstr "GiB"

#. l10n: shortcuts for Terabyte
#: js/messages.php:125 libraries/common.lib.php:1448
msgid "TiB"
msgstr "TiB"

#. l10n: shortcuts for Petabyte
#: js/messages.php:126 libraries/common.lib.php:1450
msgid "PiB"
msgstr "PiB"

#. l10n: shortcuts for Exabyte
#: js/messages.php:127 libraries/common.lib.php:1452
msgid "EiB"
msgstr "EiB"

#: js/messages.php:128
#, php-format
msgid "%d table(s)"
msgstr "%d tablo"

#. l10n: Questions is the name of a MySQL Status variable
#: js/messages.php:131
msgid "Questions"
msgstr "Sorular"

#: js/messages.php:132 server_status.php:1113
msgid "Traffic"
msgstr "Trafik"

#: js/messages.php:133 libraries/server_links.inc.php:73
#: server_status.php:1589
msgid "Settings"
msgstr "Ayarlar"

#: js/messages.php:134
msgid "Remove chart"
msgstr "Çizelgeyi kaldır"

#: js/messages.php:135
msgid "Edit title and labels"
msgstr "Etiketleri ve başlığı düzenle"

#: js/messages.php:136
msgid "Add chart to grid"
msgstr "Çizelgeyi ızgaraya ekle"

#: js/messages.php:138
msgid "Please add at least one variable to the series"
msgstr "Lütfen diziye en az bir değişken ekleyin"

#: js/messages.php:139 libraries/display_export.lib.php:323
#: libraries/display_tbl.lib.php:576 libraries/export/sql.php:1113
#: libraries/tbl_properties.inc.php:572 pmd_general.php:523
#: server_privileges.php:2225 server_status.php:1292 server_status.php:1731
#: tbl_zoom_select.php:228 tbl_zoom_select.php:272
msgid "None"
msgstr "Yok"

#: js/messages.php:140
msgid "Resume monitor"
msgstr "İzlemeye devam et"

#: js/messages.php:141
msgid "Pause monitor"
msgstr "İzlemeyi duraklat"

#: js/messages.php:143
msgid "general_log and slow_query_log are enabled."
msgstr "general_log ve slow_query_log etkin."

#: js/messages.php:144
msgid "general_log is enabled."
msgstr "general_log etkinleştirildi."

#: js/messages.php:145
msgid "slow_query_log is enabled."
msgstr "slow_query_log etkinleştirildi."

#: js/messages.php:146
msgid "slow_query_log and general_log are disabled."
msgstr "slow_query_log ve general_log etkisiz."

#: js/messages.php:147
msgid "log_output is not set to TABLE."
msgstr "log_output, TABLE olarak ayarlı değil."

#: js/messages.php:148
msgid "log_output is set to TABLE."
msgstr "log_output, TABLE olarak ayarlı."

#: js/messages.php:149
#, php-format
msgid ""
"slow_query_log is enabled, but the server logs only queries that take longer "
"than %d seconds. It is advisable to set this long_query_time 0-2 seconds, "
"depending on your system."
msgstr ""
"slow_query_log etkinleştirildi ama sunucu sadece %d saniyeden daha uzun "
"süren sorguları günlükler. Bu long_query_time'ın, sisteminize bağlı olarak "
"0-2 saniyeye ayarlanması tavsiye edilir."

#: js/messages.php:150
#, php-format
msgid "long_query_time is set to %d second(s)."
msgstr "long_query_time %d saniyeye ayarlı."

#: js/messages.php:151
msgid ""
"Following settings will be applied globally and reset to default on server "
"restart:"
msgstr ""
"Aşağıdaki ayarlar genel olarak uygulanacak ve sunucu yeniden başlatıldığında "
"varsayılana sıfırlanacak:"

#. l10n: %s is FILE or TABLE
#: js/messages.php:153
#, php-format
msgid "Set log_output to %s"
msgstr "log_output'u %s'a ayarla"

#. l10n: Enable in this context means setting a status variable to ON
#: js/messages.php:155
#, php-format
msgid "Enable %s"
msgstr "%s etkin"

#. l10n: Disable in this context means setting a status variable to OFF
#: js/messages.php:157
#, php-format
msgid "Disable %s"
msgstr "%s etkisiz"

#. l10n: %d seconds
#: js/messages.php:159
#, php-format
msgid "Set long_query_time to %ds"
msgstr "long_query_time'ı %ds ayarla"

#: js/messages.php:160
msgid ""
"You can't change these variables. Please log in as root or contact your "
"database administrator."
msgstr ""
"Bu değişkenleri değiştiremezsiniz. Lütfen root olarak oturum açın veya "
"veritabanı yöneticinizle temasa geçin."

#: js/messages.php:161
msgid "Change settings"
msgstr "Ayarları değiştir"

#: js/messages.php:162
msgid "Current settings"
msgstr "Şu anki ayarlar"

#: js/messages.php:164 server_status.php:1679
msgid "Chart Title"
msgstr "Çizelge Başlığı"

#. l10n: As in differential values
#: js/messages.php:166
msgid "Differential"
msgstr "Ayırdedici"

#: js/messages.php:167
#, php-format
msgid "Divided by %s"
msgstr "%s tarafından bölen"

#: js/messages.php:168
msgid "Unit"
msgstr "Birim"

#: js/messages.php:170
msgid "From slow log"
msgstr "Yavaş günlükten"

#: js/messages.php:171
msgid "From general log"
msgstr "Genel günlükten"

#: js/messages.php:172
msgid "Analysing logs"
msgstr "Günlükler çözümleniyor"

#: js/messages.php:173
msgid "Analysing & loading logs. This may take a while."
msgstr "Günlükler çözümleniyor ve yükleniyor. Bu biraz zaman alabilir."

#: js/messages.php:174
msgid "Cancel request"
msgstr "İsteği iptal et"

#: js/messages.php:175
msgid ""
"This column shows the amount of identical queries that are grouped together. "
"However only the SQL query itself has been used as a grouping criteria, so "
"the other attributes of queries, such as start time, may differ."
msgstr ""
"Bu sütunlar birlikte gruplanmış özdeş sorguların miktarını gösterir. Ancak "
"sadece SQL Metnin kendisi gruplama kriteri olarak kullanılır, böylece "
"başlama zamanı gibi, sorguların diğer öznitelikleri farklı olabilir."

#: js/messages.php:176
msgid ""
"Since grouping of INSERTs queries has been selected, INSERT queries into the "
"same table are also being grouped together, disregarding of the inserted "
"data."
msgstr ""
"INSERT'lerin gruplanmasından bu yana sorgular seçilir, aynı tablo içindeki "
"INSERT sorguları, eklenen verinin hiçe sayılması, aynı zamanda birlikte "
"gruplanır."

#: js/messages.php:177
msgid "Log data loaded. Queries executed in this time span:"
msgstr "Günlük verisi yüklendi. Sorgular bu zaman aralığında çalıştırıldı:"

#: js/messages.php:179
msgid "Jump to Log table"
msgstr "Günlük tablosuna atla"

#: js/messages.php:180
msgid "No data found"
msgstr "Bulunan veri yok"

#: js/messages.php:181
msgid "Log analysed, but no data found in this time span."
msgstr "Günlük çözümlendi, ama bu zaman aralığı içinde bulunan veri yok."

#: js/messages.php:183
msgid "Analyzing..."
msgstr "Çözümleniyor..."

#: js/messages.php:184
msgid "Explain output"
msgstr "Çıktıyı açıkla"

#: js/messages.php:186 js/messages.php:519 libraries/export/htmlword.php:396
#: libraries/export/odt.php:504 libraries/export/texytext.php:393
#: libraries/rte/rte_list.lib.php:68 server_status.php:1265 sql.php:963
msgid "Time"
msgstr "Süre"

#: js/messages.php:187
msgid "Total time:"
msgstr "Toplam süre:"

#: js/messages.php:188
msgid "Profiling results"
msgstr "Sonuçların profili çıkarılıyor"

#: js/messages.php:189
msgctxt "Display format"
msgid "Table"
msgstr "Tablo"

#: js/messages.php:190
msgid "Chart"
msgstr "Çizelge"

#: js/messages.php:191
msgid "Edit chart"
msgstr "Çizelgeyi düzenle"

#: js/messages.php:192
msgid "Series"
msgstr "Dizi"

#. l10n: A collection of available filters
#: js/messages.php:195
msgid "Log table filter options"
msgstr "Günlük tablosu süzgeci seçenekleri"

#. l10n: Filter as in "Start Filtering"
#: js/messages.php:197
msgid "Filter"
msgstr "Süzgeç"

#: js/messages.php:198
msgid "Filter queries by word/regexp:"
msgstr "Kelime/düzenli ifadeye göre sorguları süz:"

#: js/messages.php:199
msgid "Group queries, ignoring variable data in WHERE clauses"
msgstr "Grup sorguları, WHERE cümleciklerindeki değişken veri yoksayılıyor"

#: js/messages.php:200
msgid "Sum of grouped rows:"
msgstr "Gruplanmış satırların toplamı:"

#: js/messages.php:201
msgid "Total:"
msgstr "Toplam:"

#: js/messages.php:203
msgid "Loading logs"
msgstr "Günlükler yükleniyor"

#: js/messages.php:204
msgid "Monitor refresh failed"
msgstr "İzleyici yenileme başarısız oldu"

#: js/messages.php:205
msgid ""
"While requesting new chart data the server returned an invalid response. "
"This is most likely because your session expired. Reloading the page and "
"reentering your credentials should help."
msgstr ""
"Yeni çizelge verisi istenirken sunucu geçersiz bir cevap döndürür. Bu büyük "
"ihtimalle oturumunuzun süresi dolduğundandır. Sayfanın yeniden yüklenmesi ve "
"tanıtımlarınızın yeniden girilmesi yardımcı olmalıdır."

#: js/messages.php:206
msgid "Reload page"
msgstr "Sayfayı yeniden yükle"

#: js/messages.php:208
msgid "Affected rows:"
msgstr "Etkilenen satırlar:"

#: js/messages.php:210
msgid "Failed parsing config file. It doesn't seem to be valid JSON code."
msgstr ""
"Yapılandırma dosyasının ayrıştırılması başarısız. Bu geçerli JSON kodu "
"görünmüyor."

#: js/messages.php:211
msgid ""
"Failed building chart grid with imported config. Resetting to default "
"config..."
msgstr ""
"İçe aktarılan yapılandırma ile çizelge çizgilerinin oluşturulması başarısız. "
"Varsayılan yapılandırmaya sıfırlanıyor..."

#: js/messages.php:212 libraries/config/messages.inc.php:174
#: libraries/db_links.inc.php:82 libraries/display_import.lib.php:171
#: libraries/server_links.inc.php:69 libraries/tbl_links.inc.php:89
#: prefs_manage.php:237 server_status.php:1634 setup/frames/menu.inc.php:21
msgid "Import"
msgstr "İçe Aktar"

#: js/messages.php:213
msgid "Import monitor configuration"
msgstr "İzleme yapılandırmasını içe aktar"

#: js/messages.php:214
msgid "Please select the file you want to import"
msgstr "Lütfen içe aktarmak istediğiniz dosyayı seçin"

#: js/messages.php:216
msgid "Analyse Query"
msgstr "Sorguyu Çözümle"

#: js/messages.php:220
msgid "Advisor system"
msgstr "Danışman sistemi"

#: js/messages.php:221
msgid "Possible performance issues"
msgstr "Olası performans sorunları"

#: js/messages.php:222
msgid "Issue"
msgstr "Sorun"

#: js/messages.php:223
msgid "Recommendation"
msgstr "Tavsiye"

#: js/messages.php:224
msgid "Rule details"
msgstr "Kural ayrıntıları"

#: js/messages.php:225
msgid "Justification"
msgstr "Gerekçe"

#: js/messages.php:226
msgid "Used variable / formula"
msgstr "Kullanılan değişken / formül"

#: js/messages.php:227
msgid "Test"
msgstr "Sınama"

#: js/messages.php:232 pmd_general.php:401 pmd_general.php:438
#: pmd_general.php:558 pmd_general.php:606 pmd_general.php:682
#: pmd_general.php:736 pmd_general.php:799 pmd_general.php:830
msgid "Cancel"
msgstr "İptal"

#: js/messages.php:235
msgid "Loading"
msgstr "Yükleniyor"

#: js/messages.php:236
msgid "Processing Request"
msgstr "İstek İşleniyor"

#: js/messages.php:237 libraries/rte/rte_export.lib.php:39
msgid "Error in Processing Request"
msgstr "İstek İşlemede Hata"

#: js/messages.php:238 server_databases.php:88
msgid "No databases selected."
msgstr "Veritabanı seçilmedi."

#: js/messages.php:239
msgid "Dropping Column"
msgstr "Sütun Kaldırılıyor"

#: js/messages.php:240
msgid "Adding Primary Key"
msgstr "Birincil Anahtar Ekleniyor"

#: js/messages.php:241 pmd_general.php:399 pmd_general.php:556
#: pmd_general.php:604 pmd_general.php:680 pmd_general.php:734
#: pmd_general.php:797
msgid "OK"
msgstr "TAMAM"

#: js/messages.php:242
msgid "Click to dismiss this notification"
msgstr "Bu bildiriyi reddetmek için tıklayın"

#: js/messages.php:245
msgid "Renaming Databases"
msgstr "Veritabanı Yeniden Adlandırılıyor"

#: js/messages.php:246
msgid "Reload Database"
msgstr "Veritabanını Yeniden Yükle"

#: js/messages.php:247
msgid "Copying Database"
msgstr "Veritabanı Kopyalanıyor"

#: js/messages.php:248
msgid "Changing Charset"
msgstr "Karakter Grubu Değiştiriliyor"

#: js/messages.php:249
msgid "Table must have at least one column"
msgstr "Tablonun en az bir sütunu olmalı"

#: js/messages.php:254
msgid "Insert Table"
msgstr "Tablo Ekle"

#: js/messages.php:255
msgid "Hide indexes"
msgstr "İndeksleri gizle"

#: js/messages.php:256
msgid "Show indexes"
msgstr "İndeksleri göster"

#: js/messages.php:257 libraries/mult_submits.inc.php:319
msgid "Foreign key check:"
msgstr "Dış anahtar kontrolü:"

#: js/messages.php:258 libraries/mult_submits.inc.php:323
msgid "(Enabled)"
msgstr "(Etkinleştirildi)"

#: js/messages.php:259 libraries/mult_submits.inc.php:323
msgid "(Disabled)"
msgstr "(Etkisizleştirildi)"

#: js/messages.php:262
msgid "Searching"
msgstr "Aranıyor"

#: js/messages.php:263
msgid "Hide search results"
msgstr "Arama sonuçlarını gizle"

#: js/messages.php:264
msgid "Show search results"
msgstr "Arama sonuçlarını göster"

#: js/messages.php:265
msgid "Browsing"
msgstr "Gözatılıyor"

#: js/messages.php:266
msgid "Deleting"
msgstr "Siliniyor"

#: js/messages.php:269
msgid "The definition of a stored function must contain a RETURN statement!"
msgstr "Depolanan işlevin tanımı RETURN ifadesi içermek zorunda!"

#: js/messages.php:272 libraries/rte/rte_routines.lib.php:689
msgid "ENUM/SET editor"
msgstr "ENUM/SET düzenleyicisi"

#: js/messages.php:273
#, php-format
msgid "Values for column %s"
msgstr "%s sütunu için değerler"

#: js/messages.php:274
msgid "Values for a new column"
msgstr "Yeni bir sütun için değerler"

#: js/messages.php:275
msgid "Enter each value in a separate field"
msgstr "Her bir değeri ayrı alana girin"

#: js/messages.php:276
#, php-format
msgid "Add %d value(s)"
msgstr "%d değer ekle"

#: js/messages.php:279
msgid ""
"Note: If the file contains multiple tables, they will be combined into one"
msgstr ""
"Not: Eğer dosya çoklu tablolar içeriyorsa, bunlar bir tane içinde "
"birleştirilecektir"

#: js/messages.php:282
msgid "Hide query box"
msgstr "Sorgu kutusunu gizle"

#: js/messages.php:283
msgid "Show query box"
msgstr "Sorgu kutusunu göster"

#: js/messages.php:285 tbl_row_action.php:21
msgid "No rows selected"
msgstr "Satır seçilmedi"

#: js/messages.php:286 libraries/display_tbl.lib.php:2514 querywindow.php:88
#: tbl_structure.php:150 tbl_structure.php:563
msgid "Change"
msgstr "Değiştir"

#: js/messages.php:287
msgid "Query execution time"
msgstr "Sorgu yürütme süresi"

#: js/messages.php:290 libraries/config/FormDisplay.tpl.php:355
#: libraries/schema/User_Schema.class.php:355
#: libraries/tbl_properties.inc.php:761 setup/frames/config.inc.php:39
#: setup/frames/index.inc.php:243 tbl_change.php:1071
#: tbl_gis_visualization.php:186 tbl_indexes.php:281 tbl_relation.php:579
msgid "Save"
msgstr "Kaydet"

#: js/messages.php:293
msgid "Hide search criteria"
msgstr "Arama kriterini gizle"

#: js/messages.php:294
msgid "Show search criteria"
msgstr "Arama kriterini göster"

#: js/messages.php:297 libraries/tbl_select.lib.php:113
msgid "Zoom Search"
msgstr "Odaklı Arama"

#: js/messages.php:299
msgid "Each point represents a data row."
msgstr "Her nokta bir veri satırını temsil eder."

#: js/messages.php:301
msgid "Hovering over a point will show its label."
msgstr "Noktanın üzerinde durmak etiketini gösterecektir."

#: js/messages.php:303
msgid "Use mousewheel to zoom in or out of the plot."
msgstr "Çizime yakınlaşmak ya da uzaklaşmak için fare tekerini kullanın."

#: js/messages.php:305
msgid "Click and drag the mouse to navigate the plot."
msgstr "Çizimde gezinmek için tıklayın ve fareyi sürükleyin."

#: js/messages.php:307
msgid "Click reset zoom link to come back to original state."
msgstr ""
"Orijinal durumuna geri gelmesi için yakınlaştırmayı sıfırla bağlantısına "
"tıklayın."

#: js/messages.php:309
msgid "Click a data point to view and possibly edit the data row."
msgstr ""
"Veri satırını mümkün olduğunca düzenlemek ve görmek için veri noktasına "
"tıklayın."

#: js/messages.php:311
msgid "The plot can be resized by dragging it along the bottom right corner."
msgstr ""
"Çizim en alt sağ köşe boyunca sürüklenerek yeniden boyutlandırılabilir."

#: js/messages.php:313
msgid "Strings are converted into integer for plotting"
msgstr "Dizgiler çizim yapmak için tamsayıya dönüştürülür"

#: js/messages.php:315
msgid "Select two columns"
msgstr "İki sütun seçin"

#: js/messages.php:316
msgid "Select two different columns"
msgstr "İki farklı sütun seçin"

#: js/messages.php:317
msgid "Query results"
msgstr "Sorgu sonuçları"

#: js/messages.php:318
msgid "Data point content"
msgstr "Veri imleci içeriği"

#: js/messages.php:321 tbl_change.php:333 tbl_indexes.php:229
#: tbl_indexes.php:256
msgid "Ignore"
msgstr "Yoksay"

#: js/messages.php:322 libraries/display_tbl.lib.php:1404
msgid "Copy"
msgstr "Kopyala"

#: js/messages.php:337
msgid "Add columns"
msgstr "Sütunları ekle"

#: js/messages.php:340
msgid "Select referenced key"
msgstr "Kaynak gösterilen anahtarı seç"

#: js/messages.php:341
msgid "Select Foreign Key"
msgstr "Dış Anahtarı seç"

#: js/messages.php:342
msgid "Please select the primary key or a unique key"
msgstr "Lütfen birincil anahtarı veya benzersiz anahtarı seçin"

#: js/messages.php:343 pmd_general.php:92 tbl_relation.php:561
msgid "Choose column to display"
msgstr "Göstermek için sütun seçin"

#: js/messages.php:344
msgid ""
"You haven't saved the changes in the layout. They will be lost if you don't "
"save them. Do you want to continue?"
msgstr ""
"Değişiklikleri yerleşime kaydetmediniz. Eğer bunları kaydetmezseniz, "
"kaybolacaklardır. Devam etmek istiyor musunuz?"

#: js/messages.php:347
msgid "Add an option for column "
msgstr "Sütun için bir seçenek ekle "

#: js/messages.php:350
msgid "Press escape to cancel editing"
msgstr "Düzenlemeyi iptal etmek için Esc tuşuna basın"

#: js/messages.php:351
msgid ""
"You have edited some data and they have not been saved. Are you sure you "
"want to leave this page before saving the data?"
msgstr ""
"Bazı verileri düzenlediniz ve kaydedilmediler. Veriyi kaydetmeden önce bu "
"sayfadan ayrılmak istediğinize emin misiniz?"

#: js/messages.php:352
msgid "Drag to reorder"
msgstr "Yen.düzenleme için sürükle"

#: js/messages.php:353
msgid "Click to sort"
msgstr "Sıralamak için tıklayın"

#: js/messages.php:354
msgid "Click to mark/unmark"
msgstr "İşaretlemek/işareti kaldırmak için tıklayın"

#: js/messages.php:355
msgid "Double-click to copy column name"
msgstr "Sütun adını kopyalamak için çift tıklayın"

#: js/messages.php:356
msgid "Click the drop-down arrow<br />to toggle column's visibility"
msgstr ""
"Sütunların görünürlüğünü değiştirmek<br />için aşağı açılır okuna tıklayın"

#: js/messages.php:358
msgid ""
"This table does not contain a unique column. Features related to the grid "
"edit, checkbox, Edit, Copy and Delete links may not work after saving."
msgstr ""
"Bu tablo benzersiz bir sütun içermiyor. Izgara düzenlemeyle ilgili "
"özellikler, Düzenle, Kopyala ve Sil bağlantıları kaydedildikten sonra "
"çalışmayabilir."

#: js/messages.php:359
msgid ""
"You can also edit most columns<br />by clicking directly on their content."
msgstr ""
"Aynı zamanda çoğu sütunu içeriğine<br />doğrudan tıklayarak "
"düzenleyebilirsiniz."

#: js/messages.php:360
msgid "Go to link"
msgstr "Bağlantıya git"

#: js/messages.php:361
msgid "Copy column name"
msgstr "Sütun adını kopyala"

#: js/messages.php:362
msgid "Right-click the column name to copy it to your clipboard."
msgstr "Sütun adını panonuza kopyalamak için sağ tuşa tıklayın."

#: js/messages.php:363
msgid "Show data row(s)"
msgstr "Veri satır(larını)nı göster"

#: js/messages.php:366
msgid "Generate password"
msgstr "Parola üret"

#: js/messages.php:367 libraries/replication_gui.lib.php:369
msgid "Generate"
msgstr "Üret"

#: js/messages.php:368
msgid "Change Password"
msgstr "Parola Değiştir"

#: js/messages.php:371 tbl_structure.php:456
msgid "More"
msgstr "Daha Fazla"

#: js/messages.php:374 setup/lib/index.lib.php:176
#, php-format
msgid ""
"A newer version of phpMyAdmin is available and you should consider "
"upgrading. The newest version is %s, released on %s."
msgstr ""
"phpMyAdmin'in yeni sürümü mevcut ve yükseltmeyi düşünmelisiniz. Yeni sürüm "
"%s, %s tarihinde yayınlandı."

#. l10n: Latest available phpMyAdmin version
#: js/messages.php:376
msgid ", latest stable version:"
msgstr ", son sağlam sürüm:"

#: js/messages.php:377
msgid "up to date"
msgstr "güncel"

#. l10n: Display text for calendar close link
#: js/messages.php:396
msgid "Done"
msgstr "Bitti"

#: js/messages.php:400
msgctxt "Previous month"
msgid "Prev"
msgstr "Önceki"

#: js/messages.php:405
msgctxt "Next month"
msgid "Next"
msgstr "Sonraki"

#. l10n: Display text for current month link in calendar
#: js/messages.php:408
msgid "Today"
msgstr "Bugün"

#: js/messages.php:412
msgid "January"
msgstr "Ocak"

#: js/messages.php:413
msgid "February"
msgstr "Şubat"

#: js/messages.php:414
msgid "March"
msgstr "Mart"

#: js/messages.php:415
msgid "April"
msgstr "Nisan"

#: js/messages.php:416
msgid "May"
msgstr "Mayıs"

#: js/messages.php:417
msgid "June"
msgstr "Haziran"

#: js/messages.php:418
msgid "July"
msgstr "Temmuz"

#: js/messages.php:419
msgid "August"
msgstr "Ağustos"

#: js/messages.php:420
msgid "September"
msgstr "Eylül"

#: js/messages.php:421
msgid "October"
msgstr "Ekim"

#: js/messages.php:422
msgid "November"
msgstr "Kasım"

#: js/messages.php:423
msgid "December"
msgstr "Aralık"

#. l10n: Short month name
#: js/messages.php:430 libraries/common.lib.php:1652
msgid "Jan"
msgstr "Oca"

#. l10n: Short month name
#: js/messages.php:432 libraries/common.lib.php:1654
msgid "Feb"
msgstr "Şub"

#. l10n: Short month name
#: js/messages.php:434 libraries/common.lib.php:1656
msgid "Mar"
msgstr "Mar"

#. l10n: Short month name
#: js/messages.php:436 libraries/common.lib.php:1658
msgid "Apr"
msgstr "Nis"

#. l10n: Short month name
#: js/messages.php:438 libraries/common.lib.php:1660
msgctxt "Short month name"
msgid "May"
msgstr "May"

#. l10n: Short month name
#: js/messages.php:440 libraries/common.lib.php:1662
msgid "Jun"
msgstr "Haz"

#. l10n: Short month name
#: js/messages.php:442 libraries/common.lib.php:1664
msgid "Jul"
msgstr "Tem"

#. l10n: Short month name
#: js/messages.php:444 libraries/common.lib.php:1666
msgid "Aug"
msgstr "Ağu"

#. l10n: Short month name
#: js/messages.php:446 libraries/common.lib.php:1668
msgid "Sep"
msgstr "Eyl"

#. l10n: Short month name
#: js/messages.php:448 libraries/common.lib.php:1670
msgid "Oct"
msgstr "Eki"

#. l10n: Short month name
#: js/messages.php:450 libraries/common.lib.php:1672
msgid "Nov"
msgstr "Kas"

#. l10n: Short month name
#: js/messages.php:452 libraries/common.lib.php:1674
msgid "Dec"
msgstr "Ara"

#: js/messages.php:458
msgid "Sunday"
msgstr "Pazar"

#: js/messages.php:459
msgid "Monday"
msgstr "Pazartesi"

#: js/messages.php:460
msgid "Tuesday"
msgstr "Salı"

#: js/messages.php:461
msgid "Wednesday"
msgstr "Çarşamba"

#: js/messages.php:462
msgid "Thursday"
msgstr "Perşembe"

#: js/messages.php:463
msgid "Friday"
msgstr "Cuma"

#: js/messages.php:464
msgid "Saturday"
msgstr "Cumartesi"

#. l10n: Short week day name
#: js/messages.php:471
msgid "Sun"
msgstr "Paz"

#. l10n: Short week day name
#: js/messages.php:473 libraries/common.lib.php:1679
msgid "Mon"
msgstr "Ptesi"

#. l10n: Short week day name
#: js/messages.php:475 libraries/common.lib.php:1681
msgid "Tue"
msgstr "Sal"

#. l10n: Short week day name
#: js/messages.php:477 libraries/common.lib.php:1683
msgid "Wed"
msgstr "Çar"

#. l10n: Short week day name
#: js/messages.php:479 libraries/common.lib.php:1685
msgid "Thu"
msgstr "Per"

#. l10n: Short week day name
#: js/messages.php:481 libraries/common.lib.php:1687
msgid "Fri"
msgstr "Cum"

#. l10n: Short week day name
#: js/messages.php:483 libraries/common.lib.php:1689
msgid "Sat"
msgstr "Ctesi"

#. l10n: Minimal week day name
#: js/messages.php:490
msgid "Su"
msgstr "Pz"

#. l10n: Minimal week day name
#: js/messages.php:492
msgid "Mo"
msgstr "Pt"

#. l10n: Minimal week day name
#: js/messages.php:494
msgid "Tu"
msgstr "Sa"

#. l10n: Minimal week day name
#: js/messages.php:496
msgid "We"
msgstr "Ça"

#. l10n: Minimal week day name
#: js/messages.php:498
msgid "Th"
msgstr "Pe"

#. l10n: Minimal week day name
#: js/messages.php:500
msgid "Fr"
msgstr "Cu"

#. l10n: Minimal week day name
#: js/messages.php:502
msgid "Sa"
msgstr "Ct"

#. l10n: Column header for week of the year in calendar
#: js/messages.php:506
msgid "Wk"
msgstr "Hs"

#. l10n: Month-year order for calendar, use either "calendar-month-year" or "calendar-year-month".
#: js/messages.php:509
msgid "calendar-month-year"
msgstr "calendar-month-year"

#. l10n: Year suffix for calendar, "none" is empty.
#: js/messages.php:511
msgctxt "Year suffix"
msgid "none"
msgstr "yok"

#: js/messages.php:520
msgid "Hour"
msgstr "Saat"

#: js/messages.php:521
msgid "Minute"
msgstr "Dakika"

#: js/messages.php:522
msgid "Second"
msgstr "Saniye"

#: libraries/Advisor.class.php:171
#, php-format
msgid "Failed formatting string for rule '%s'. PHP threw following error: %s"
msgstr ""
"'%s' kuralı için dizgi biçimlendirme başarısız. PHP aşağıdaki hatayı "
"yöneltti: %s"

#: libraries/Advisor.class.php:334 server_status.php:965
msgid "per second"
msgstr "saniye başına"

#: libraries/Advisor.class.php:337 server_status.php:960
msgid "per minute"
msgstr "dakika başına"

#: libraries/Advisor.class.php:340 server_status.php:956 server_status.php:992
#: server_status.php:1114 server_status.php:1165
msgid "per hour"
msgstr "saat başına"

#: libraries/Advisor.class.php:343
msgid "per day"
msgstr "gün başına"

#: libraries/Config.class.php:888
msgid "Remove \"./config\" directory before using phpMyAdmin!"
msgstr "phpMyAdmin'den önce kullanılan \"./config\" dizinini kaldır!"

#: libraries/Config.class.php:924
#, php-format
msgid "Existing configuration file (%s) is not readable."
msgstr "Mevcut yapılandırma dosyası (%s) okunabilir değil."

#: libraries/Config.class.php:952
msgid "Wrong permissions on configuration file, should not be world writable!"
msgstr ""
"Yapılandırma dosyasında yanlış izinler, herkesçe yazılabilir olmamalıdır!"

#: libraries/Config.class.php:1529
msgid "Font size"
msgstr "Yazı Tipi boyutu"

#: libraries/Error_Handler.class.php:62
msgid "Too many error messages, some are not displayed."
msgstr "Çok fazla hata mesajı, bazıları görüntülenmedi."

#: libraries/File.class.php:227
msgid "File was not an uploaded file."
msgstr "Dosya gönderilmiş bir dosya değil."

#: libraries/File.class.php:259
msgid "The uploaded file exceeds the upload_max_filesize directive in php.ini."
msgstr ""
"Gönderilen dosya, php.ini içindeki upload_max_filesize yönergesini aşıyor."

#: libraries/File.class.php:262
msgid ""
"The uploaded file exceeds the MAX_FILE_SIZE directive that was specified in "
"the HTML form."
msgstr ""
"Gönderilen dosya, HTML formu içinde belirlenmiş MAX_FILE_SIZE yönergesini "
"aşıyor."

#: libraries/File.class.php:265
msgid "The uploaded file was only partially uploaded."
msgstr "Gönderilen dosya sadece kısmen gönderildi."

#: libraries/File.class.php:268
msgid "Missing a temporary folder."
msgstr "Eksik geçici klasör."

#: libraries/File.class.php:271
msgid "Failed to write file to disk."
msgstr "Dosyayı diske yazma başarısız."

#: libraries/File.class.php:274
msgid "File upload stopped by extension."
msgstr "Dosya gönderme uzantısından dolayı durduruldu."

#: libraries/File.class.php:277
msgid "Unknown error in file upload."
msgstr "Dosya göndermede bilinmeyen hata oldu."

#: libraries/File.class.php:442
msgid ""
"Error moving the uploaded file, see [a@./Documentation."
"html#faq1_11@Documentation]FAQ 1.11[/a]"
msgstr ""
"Gönderilen dosyayı taşıma hatası, [a@./Documentation."
"html#faq1_11@Documentation]SSS 1.11[/a]'e bakın"

#: libraries/File.class.php:454
msgid "Error while moving uploaded file."
msgstr "Gönderilmiş dosya taşınırken hata oldu."

#: libraries/File.class.php:462
msgid "Cannot read (moved) upload file."
msgstr "Gönderilen dosya okunamıyor (taşınamadı)."

#: libraries/Index.class.php:430 tbl_relation.php:542
msgid "No index defined!"
msgstr "Tanımlı indeks yok!"

#: libraries/Index.class.php:435 libraries/Index.class.php:445
#: libraries/build_html_for_db.lib.php:41 tbl_structure.php:706
#: tbl_tracking.php:336
msgid "Indexes"
msgstr "İndeksler"

#: libraries/Index.class.php:459 libraries/tbl_properties.inc.php:485
#: tbl_structure.php:155 tbl_structure.php:160 tbl_structure.php:567
#: tbl_tracking.php:342
msgid "Unique"
msgstr "Benzersiz"

#: libraries/Index.class.php:460 tbl_tracking.php:343
msgid "Packed"
msgstr "Paketlendi"

#: libraries/Index.class.php:462 tbl_tracking.php:345
msgid "Cardinality"
msgstr "Önemlilik"

#: libraries/Index.class.php:465 libraries/rte/rte_events.lib.php:480
#: libraries/rte/rte_routines.lib.php:956 tbl_tracking.php:284
#: tbl_tracking.php:348
msgid "Comment"
msgstr "Yorum"

#: libraries/Index.class.php:491
msgid "The primary key has been dropped"
msgstr "Birincil anahtar kaldırıldı"

#: libraries/Index.class.php:495
#, php-format
msgid "Index %s has been dropped"
msgstr "%s indeksi kaldırıldı"

#: libraries/Index.class.php:598
#, php-format
msgid ""
"The indexes %1$s and %2$s seem to be equal and one of them could possibly be "
"removed."
msgstr ""
"İndeks %1$s ve %2$s eşit görünüyor ve bunlardan birinin silinmesi mümkün "
"olabilir."

#: libraries/List_Database.class.php:390 libraries/config/messages.inc.php:181
#: libraries/server_links.inc.php:43 server_databases.php:134
#: server_privileges.php:2009
msgid "Databases"
msgstr "Veritabanları"

#: libraries/Message.class.php:196 libraries/common.lib.php:625
#: libraries/core.lib.php:220 libraries/import.lib.php:142 tbl_change.php:942
#: tbl_operations.php:237 tbl_relation.php:298 view_operations.php:60
msgid "Error"
msgstr "Hata"

#: libraries/Message.class.php:249
#, php-format
msgid "%1$d row affected."
msgid_plural "%1$d rows affected."
msgstr[0] "%1$d satır etkilendi."

#: libraries/Message.class.php:266
#, php-format
msgid "%1$d row deleted."
msgid_plural "%1$d rows deleted."
msgstr[0] "%1$d satır silindi."

#: libraries/Message.class.php:283
#, php-format
msgid "%1$d row inserted."
msgid_plural "%1$d rows inserted."
msgstr[0] "%1$d satır eklendi."

#: libraries/PDF.class.php:85
msgid "Error while creating PDF:"
msgstr "PDF oluşturulurken hata:"

#: libraries/RecentTable.class.php:109
msgid "Could not save recent table"
msgstr "Son tablo kaydedilemedi"

#: libraries/RecentTable.class.php:144
msgid "Recent tables"
msgstr "Son tablolar"

#: libraries/RecentTable.class.php:151
msgid "There are no recent tables"
msgstr "Son tablolar yok"

#: libraries/StorageEngine.class.php:206
msgid ""
"There is no detailed status information available for this storage engine."
msgstr "Bu depolama motoru için ayrıntılı durum bilgisi mevcut değil."

#: libraries/StorageEngine.class.php:344
#, php-format
msgid "%s is available on this MySQL server."
msgstr "%s bu MySQL sunucusunda var."

#: libraries/StorageEngine.class.php:347
#, php-format
msgid "%s has been disabled for this MySQL server."
msgstr "%s bu MySQL sunucusu için etkisizleştirildi."

#: libraries/StorageEngine.class.php:351
#, php-format
msgid "This MySQL server does not support the %s storage engine."
msgstr "Bu MySQL sunucusu %s depolama motorunu desteklemez."

#: libraries/Table.class.php:347
msgid "unknown table status: "
msgstr "bilinmeyen tablo durumu: "

#: libraries/Table.class.php:1167
msgid "Invalid database"
msgstr "Geçersiz veritabanı"

#: libraries/Table.class.php:1181 tbl_get_field.php:27
msgid "Invalid table name"
msgstr "Geçersiz tablo adı"

#: libraries/Table.class.php:1212
#, php-format
msgid "Error renaming table %1$s to %2$s"
msgstr "%1$s tablo adını %2$s tablo adına değiştirme hatası"

#: libraries/Table.class.php:1299
#, php-format
msgid "Table %1$s has been renamed to %2$s."
msgstr "%1$s tablosu %2$s olarak yeniden adlandırıldı."

#: libraries/Table.class.php:1443
msgid "Could not save table UI preferences"
msgstr "Tablo KA tercihleri kaydedilemedi"

#: libraries/Table.class.php:1467
#, php-format
msgid ""
"Failed to cleanup table UI preferences (see $cfg['Servers'][$i]"
"['MaxTableUiprefs'] %s)"
msgstr ""
"Tablo KA tercihlerini temizleme başarısız ($cfg['Servers'][$i]"
"['MaxTableUiprefs'] %s bakın)"

#: libraries/Table.class.php:1594
#, php-format
msgid ""
"Cannot save UI property \"%s\". The changes made will not be persistent "
"after you refresh this page. Please check if the table structure has been "
"changed."
msgstr ""
"KA özelliği \"%s\" kaydedilemiyor. Yapılan değişiklikler bu sayfayı "
"yenilemenizden sonra kalıcı olmayacaktır. Eğer tablo yapısı değiştirilmişse "
"lütfen kontrol edin."

#: libraries/Theme.class.php:148
#, php-format
msgid "No valid image path for theme %s found!"
msgstr "%s teması için geçerli resim yolu bulunamadı!"

#: libraries/Theme.class.php:356
msgid "No preview available."
msgstr "Önizleme mevcut değil."

#: libraries/Theme.class.php:359
msgid "take it"
msgstr "Al"

#: libraries/Theme_Manager.class.php:113
#, php-format
msgid "Default theme %s not found!"
msgstr "Varsayılan tema %s bulunamadı!"

#: libraries/Theme_Manager.class.php:156
#, php-format
msgid "Theme %s not found!"
msgstr "%s teması bulunamadı!"

#: libraries/Theme_Manager.class.php:227
#, php-format
msgid "Theme path not found for theme %s!"
msgstr "%s teması için tema yolu bulunamadı!"

#: libraries/Theme_Manager.class.php:309 themes.php:20 themes.php:27
msgid "Theme"
msgstr "Tema"

#: libraries/Types.class.php:188
#, fuzzy
#| msgid ""
#| "A very small integer. The signed range is -128 to 127. The unsigned range "
#| "is 0 to 255."
msgid ""
"A 1-byte integer, signed range is -128 to 127, unsigned range is 0 to 255"
msgstr ""
"Çok küçük bir tamsayı. İşaretli aralığı -128'den 127'ye dir. İşaretsiz "
"aralığı 0'dan 255'e dir."

#: libraries/Types.class.php:190
#, fuzzy
#| msgid ""
#| "A small integer. The signed range is -32,768 to 32,767. The unsigned "
#| "range is 0 to 65,535."
msgid ""
"A 2-byte integer, signed range is -32,768 to 32,767, unsigned range is 0 to "
"65,535"
msgstr ""
"Küçük bir tamsayı. İşaretli aralığı -32,768'den 32,767'ye dir. İşaretsiz "
"aralığı 0'dan 65,535'e dir."

#: libraries/Types.class.php:192
#, fuzzy
#| msgid ""
#| "A medium-sized integer. The signed range is -8,388,608 to 8,388,607. The "
#| "unsigned range is 0 to 16,777,215."
msgid ""
"A 3-byte integer, signed range is -8,388,608 to 8,388,607, unsigned range is "
"0 to 16,777,215"
msgstr ""
"Orta boyutta bir tamsayı. İşaretli aralığı -8,388,608'den 8,388,607'ye dir. "
"İşaretsiz aralığı 0'dan 16,777,215'e dir."

#: libraries/Types.class.php:194
#, fuzzy
#| msgid ""
#| "A normal-size integer. The signed range is -2,147,483,648 to "
#| "2,147,483,647. The unsigned range is 0 to 4,294,967,295."
msgid ""
"A 4-byte integer, signed range is -2,147,483,648 to 2,147,483,647, unsigned "
"range is 0 to 4,294,967,295."
msgstr ""
"Normal boyutta bir tamsayı. İşaretli aralığı -2,147,483,648'den "
"2,147,483,647'ye dir. İşaretsiz aralığı 0'dan 4,294,967,295'e dir."

#: libraries/Types.class.php:196
#, fuzzy
#| msgid ""
#| "A large integer. The signed range is -9,223,372,036,854,775,808 to "
#| "9,223,372,036,854,775,807. The unsigned range is 0 to "
#| "18,446,744,073,709,551,615."
msgid ""
"An 8-byte integer, signed range is -9,223,372,036,854,775,808 to "
"9,223,372,036,854,775,807, unsigned range is 0 to 18,446,744,073,709,551,615"
msgstr ""
"Büyük bir tamsayı. İşaretli aralığı -9,223,372,036,854,775,808'den "
"9,223,372,036,854,775,807'ye dir. İşaretsiz aralığı 0'dan "
"18,446,744,073,709,551,615'e dir."

#: libraries/Types.class.php:198 libraries/Types.class.php:291
#, fuzzy
#| msgid ""
#| "A packed \"exact\" fixed-point number. The maximum number of digits (M) "
#| "for DECIMAL is 65. The maximum number of supported decimals (D) is 30. If "
#| "D is omitted, the default is 0. If M is omitted, the default is 10."
msgid ""
"A fixed-point number (M, D) - the maximum number of digits (M) is 65 "
"(default 10), the maximum number of decimals (D) is 30 (default 0)"
msgstr ""
"Paketlenmiş \"tam\" sabit noktalı sayı. ONDALIK için rakamların (M) en fazla "
"sayısı 65'tir. Desteklenen ondalıkların (D) en fazla sayısı 30'dur. Eğer D "
"işlenirse, varsayılan 0'dır. Eğer M işlenirse, varsayılan 10'dur."

#: libraries/Types.class.php:200
#, fuzzy
#| msgid ""
#| "A small (single-precision) floating-point number. Allowable values are "
#| "-3.402823466E+38 to -1.175494351E-38, 0, and 1.175494351E-38 to "
#| "3.402823466E+38."
msgid ""
"A small floating-point number, allowable values are -3.402823466E+38 to "
"-1.175494351E-38, 0, and 1.175494351E-38 to 3.402823466E+38"
msgstr ""
"Küçük (tek duyarlıklı) kayan noktalı sayı. İzin verilebilir değerler "
"-3.402823466E+38'den -1.175494351E-38'e, 0 ve 1.175494351E-38'den "
"3.402823466E+38'e."

#: libraries/Types.class.php:202
#, fuzzy
#| msgid ""
#| "A normal-size (double-precision) floating-point number. Allowable values "
#| "are -1.7976931348623157E+308 to -2.2250738585072014E-308, 0, and "
#| "2.2250738585072014E-308 to 1.7976931348623157E+308."
msgid ""
"A double-precision floating-point number, allowable values are "
"-1.7976931348623157E+308 to -2.2250738585072014E-308, 0, and "
"2.2250738585072014E-308 to 1.7976931348623157E+308"
msgstr ""
"Normal boyutta bir (çift duyarlıklı) kayan noktalı sayı. İzin verilebilir "
"değerler -1.7976931348623157E+308'den -2.2250738585072014E-308'e, 0 ve "
"2.2250738585072014E-308'den 1.7976931348623157E+308'e."

#: libraries/Types.class.php:204
msgid ""
"Synonym for DOUBLE (exception: in REAL_AS_FLOAT SQL mode it is a synonym for "
"FLOAT)"
msgstr ""

#: libraries/Types.class.php:206
msgid ""
"A bit-field type (M), storing M of bits per value (default is 1, maximum is "
"64)"
msgstr ""

#: libraries/Types.class.php:208
msgid ""
"A synonym for TINYINT(1), a value of zero is considered false, nonzero "
"values are considered true"
msgstr ""

#: libraries/Types.class.php:210
msgid "An alias for BIGINT UNSIGNED NOT NULL AUTO_INCREMENT UNIQUE"
msgstr ""

#: libraries/Types.class.php:212 libraries/Types.class.php:302
#, php-format
msgid "A date, supported range is '%s' to '%s'"
msgstr ""

#: libraries/Types.class.php:214 libraries/Types.class.php:304
#, php-format
msgid "A date and time combination, supported range is '%s' to '%s'"
msgstr ""

#: libraries/Types.class.php:216
msgid ""
"A timestamp, range is '1970-01-01 00:00:01' UTC to '2038-01-09 03:14:07' "
"UTC, stored as the number of seconds since the epoch ('1970-01-01 00:00:00' "
"UTC)"
msgstr ""

#: libraries/Types.class.php:218 libraries/Types.class.php:308
#, php-format
msgid "A time, range is '%s' to '%s'"
msgstr ""

#: libraries/Types.class.php:220
msgid ""
"A year in four-digit (4, default) or two-digit (2) format, the allowable "
"values are 70 (1970) to 69 (2069) or 1901 to 2155 and 0000"
msgstr ""

#: libraries/Types.class.php:222
msgid ""
"A fixed-length (0-255, default 1) string that is always right-padded with "
"spaces to the specified length when stored"
msgstr ""

#: libraries/Types.class.php:224 libraries/Types.class.php:310
#, php-format
msgid ""
"A variable-length (%s) string, the effective maximum length is subject to "
"the maximum row size"
msgstr ""

#: libraries/Types.class.php:226
msgid ""
"A TEXT column with a maximum length of 255 (2^8 - 1) characters, stored with "
"a one-byte prefix indicating the length of the value in bytes"
msgstr ""

#: libraries/Types.class.php:228 libraries/Types.class.php:312
msgid ""
"A TEXT column with a maximum length of 65,535 (2^16 - 1) characters, stored "
"with a two-byte prefix indicating the length of the value in bytes"
msgstr ""

#: libraries/Types.class.php:230
msgid ""
"A TEXT column with a maximum length of 16,777,215 (2^24 - 1) characters, "
"stored with a three-byte prefix indicating the length of the value in bytes"
msgstr ""

#: libraries/Types.class.php:232
msgid ""
"A TEXT column with a maximum length of 4,294,967,295 or 4GB (2^32 - 1) "
"characters, stored with a four-byte prefix indicating the length of the "
"value in bytes"
msgstr ""

#: libraries/Types.class.php:234
msgid ""
"Similar to the CHAR type, but stores binary byte strings rather than non-"
"binary character strings"
msgstr ""

#: libraries/Types.class.php:236
msgid ""
"Similar to the VARCHAR type, but stores binary byte strings rather than non-"
"binary character strings"
msgstr ""

#: libraries/Types.class.php:238
msgid ""
"A BLOB column with a maximum length of 255 (2^8 - 1) bytes, stored with a "
"one-byte prefix indicating the length of the value"
msgstr ""

#: libraries/Types.class.php:240
msgid ""
"A BLOB column with a maximum length of 16,777,215 (2^24 - 1) bytes, stored "
"with a three-byte prefix indicating the length of the value"
msgstr ""

#: libraries/Types.class.php:242 libraries/Types.class.php:316
msgid ""
"A BLOB column with a maximum length of 65,535 (2^16 - 1) bytes, stored with "
"a four-byte prefix indicating the length of the value"
msgstr ""

#: libraries/Types.class.php:244
msgid ""
"A BLOB column with a maximum length of 4,294,967,295 or 4GB (2^32 - 1) "
"bytes, stored with a two-byte prefix indicating the length of the value"
msgstr ""

#: libraries/Types.class.php:246
msgid ""
"An enumeration, chosen from the list of up to 65,535 values or the special "
"'' error value"
msgstr ""

#: libraries/Types.class.php:248
msgid "A single value chosen from a set of up to 64 members"
msgstr ""

#: libraries/Types.class.php:250
msgid "A type that can store a geometry of any type"
msgstr ""

#: libraries/Types.class.php:252
msgid "A point in 2-dimensional space"
msgstr ""

#: libraries/Types.class.php:254
msgid "A curve with linear interpolation between points"
msgstr ""

#: libraries/Types.class.php:256
#, fuzzy
#| msgid "Add a polygon"
msgid "A polygon"
msgstr "Poligon ekle"

#: libraries/Types.class.php:258
msgid "A collection of points"
msgstr ""

#: libraries/Types.class.php:260
msgid "A collection of curves with linear interpolation between points"
msgstr ""

#: libraries/Types.class.php:262
msgid "A collection of polygons"
msgstr ""

#: libraries/Types.class.php:264
msgid "A collection of geometry objects of any type"
msgstr ""

#: libraries/Types.class.php:287
#, fuzzy
#| msgid ""
#| "A normal-size integer. The signed range is -2,147,483,648 to "
#| "2,147,483,647. The unsigned range is 0 to 4,294,967,295."
msgid "A 4-byte integer, range is -2,147,483,648 to 2,147,483,647"
msgstr ""
"Normal boyutta bir tamsayı. İşaretli aralığı -2,147,483,648'den "
"2,147,483,647'ye dir. İşaretsiz aralığı 0'dan 4,294,967,295'e dir."

#: libraries/Types.class.php:289
#, fuzzy
#| msgid ""
#| "A large integer. The signed range is -9,223,372,036,854,775,808 to "
#| "9,223,372,036,854,775,807. The unsigned range is 0 to "
#| "18,446,744,073,709,551,615."
msgid ""
"An 8-byte integer, range is -9,223,372,036,854,775,808 to "
"9,223,372,036,854,775,807"
msgstr ""
"Büyük bir tamsayı. İşaretli aralığı -9,223,372,036,854,775,808'den "
"9,223,372,036,854,775,807'ye dir. İşaretsiz aralığı 0'dan "
"18,446,744,073,709,551,615'e dir."

#: libraries/Types.class.php:293
msgid "A system's default double-precision floating-point number"
msgstr ""

#: libraries/Types.class.php:295
#, fuzzy
#| msgid "True or false."
msgid "True or false"
msgstr "True veya false."

#: libraries/Types.class.php:298
msgid "An alias for BIGINT NOT NULL AUTO_INCREMENT UNIQUE"
msgstr ""

#: libraries/Types.class.php:300
#, fuzzy
#| msgid "Stores Universally Unique Identifiers (UUID)."
msgid "Stores a Universally Unique Identifier (UUID)"
msgstr "Evrensel Depolanan Benzersiz Tanımlayıcı (UUID)."

#: libraries/Types.class.php:306
msgid ""
"A timestamp, range is '0001-01-01 00:00:00' UTC to '9999-12-31 23:59:59' "
"UTC; TIMESTAMP(6) can store microseconds"
msgstr ""

#: libraries/Types.class.php:314
msgid ""
"A variable-length (0-65,535) string, uses binary collation for all "
"comparisons"
msgstr ""

#: libraries/Types.class.php:319
msgid "An enumeration, chosen from the list of defined values"
msgstr ""

#: libraries/auth/config.auth.lib.php:72
msgid "Cannot connect: invalid settings."
msgstr "Bağlanamıyor: geçersiz ayarlar."

#: libraries/auth/config.auth.lib.php:88
#: libraries/auth/cookie.auth.lib.php:191 libraries/auth/http.auth.lib.php:65
#, php-format
msgid "Welcome to %s"
msgstr "%s'e Hoş Geldiniz"

#: libraries/auth/config.auth.lib.php:103
#, php-format
msgid ""
"You probably did not create a configuration file. You might want to use the "
"%1$ssetup script%2$s to create one."
msgstr ""
"Muhtemelen bunun sebebi yapılandırma dosyasını oluşturmadığınız içindir. Bir "
"tane oluşturmak için %1$skur programcığı%2$s kullanmak isteyebilirsiniz."

#: libraries/auth/config.auth.lib.php:112
msgid ""
"phpMyAdmin tried to connect to the MySQL server, and the server rejected the "
"connection. You should check the host, username and password in your "
"configuration and make sure that they correspond to the information given by "
"the administrator of the MySQL server."
msgstr ""
"phpMyAdmin MySQL sunucusuna bağlanmayı denedi ama sunucu bağlantıyı "
"reddetti. Yapılandırma dosyanızdaki anamakine (host), kullanıcı adı ve "
"parolayı kontrol edin ve MySQL sunucusu yöneticisi tarafından verilen "
"bilgiye uyduğundan emin olun."

#: libraries/auth/cookie.auth.lib.php:44
msgid "Failed to use Blowfish from mcrypt!"
msgstr "mcrypt'tan Blowfish kullanmak başarısız!"

#: libraries/auth/cookie.auth.lib.php:204 libraries/header.inc.php:90
msgid "Javascript must be enabled past this point"
msgstr "Bu kısmı geçmek için Javascript etkinleştirilmiş olmalıdır"

#: libraries/auth/cookie.auth.lib.php:223
msgid "Log in"
msgstr "Oturum aç"

#: libraries/auth/cookie.auth.lib.php:230
#: libraries/auth/cookie.auth.lib.php:231
msgid "You can enter hostname/IP address and port separated by space."
msgstr ""
"Anamakine adı/IP adresi ve bağlantı noktasını boşluk bırakarak ayrı "
"girebilirsiniz."

#: libraries/auth/cookie.auth.lib.php:230
msgid "Server:"
msgstr "Sunucu:"

#: libraries/auth/cookie.auth.lib.php:235
msgid "Username:"
msgstr "Kullanıcı Adı:"

#: libraries/auth/cookie.auth.lib.php:239
msgid "Password:"
msgstr "Parola:"

#: libraries/auth/cookie.auth.lib.php:246
msgid "Server Choice"
msgstr "Sunucu Seçimi"

#: libraries/auth/cookie.auth.lib.php:292 libraries/header.inc.php:86
msgid "Cookies must be enabled past this point."
msgstr ""
"Bu kısmı geçmek için tanımlama bilgileri (cookies) etkinleştirilmiş "
"olmalıdır."

#: libraries/auth/cookie.auth.lib.php:607
#: libraries/auth/signon.auth.lib.php:236
msgid ""
"Login without a password is forbidden by configuration (see AllowNoPassword)"
msgstr ""
"Yapılandırma tarafından parolasız oturum açma yasaktır (AllowNoPassword'a "
"bakın)"

#: libraries/auth/cookie.auth.lib.php:611
#: libraries/auth/signon.auth.lib.php:240
#, php-format
msgid "No activity within %s seconds; please log in again"
msgstr "%s saniye içinde hiçbir işlem yapılmadı, lütfen yeniden oturum açın"

#: libraries/auth/cookie.auth.lib.php:621
#: libraries/auth/cookie.auth.lib.php:623
#: libraries/auth/signon.auth.lib.php:244
msgid "Cannot log in to the MySQL server"
msgstr "MySQL sunucusuna oturum açılamıyor"

#: libraries/auth/http.auth.lib.php:70
msgid "Wrong username/password. Access denied."
msgstr "Yanlış kullanıcı adı/parola girdiniz. Erişim engellendi."

#: libraries/auth/signon.auth.lib.php:89
msgid "Can not find signon authentication script:"
msgstr "Oturumu açma kimlik doğrulaması betiği bulunamıyor:"

#: libraries/auth/swekey/swekey.auth.lib.php:131
#, php-format
msgid "File %s does not contain any key id"
msgstr "%s dosyası herhangi bir anahtar kimliği içermiyor"

#: libraries/auth/swekey/swekey.auth.lib.php:173
#: libraries/auth/swekey/swekey.auth.lib.php:193
msgid "Hardware authentication failed"
msgstr "Donanım kimlik doğrulaması başarısız"

#: libraries/auth/swekey/swekey.auth.lib.php:180
msgid "No valid authentication key plugged"
msgstr "Geçerli kimlik doğrulama anahtarı takılı değil"

#: libraries/auth/swekey/swekey.auth.lib.php:213
msgid "Authenticating..."
msgstr "Kimlik doğrulanıyor..."

#: libraries/bookmark.lib.php:76
msgid "shared"
msgstr "paylaşılmış"

#: libraries/build_html_for_db.lib.php:26
#: libraries/config/messages.inc.php:187 libraries/export/xml.php:51
#: server_status.php:614
msgid "Tables"
msgstr "Tablolar"

#: libraries/build_html_for_db.lib.php:36 libraries/config/setup.forms.php:306
#: libraries/config/setup.forms.php:342 libraries/config/setup.forms.php:365
#: libraries/config/setup.forms.php:370
#: libraries/config/user_preferences.forms.php:205
#: libraries/config/user_preferences.forms.php:241
#: libraries/config/user_preferences.forms.php:264
#: libraries/config/user_preferences.forms.php:269
#: libraries/export/latex.php:212 libraries/export/sql.php:1113
#: server_privileges.php:715 server_replication.php:347 tbl_printview.php:277
#: tbl_structure.php:788
msgid "Data"
msgstr "Veri"

#: libraries/build_html_for_db.lib.php:51 libraries/db_structure.lib.php:55
#: tbl_printview.php:296 tbl_structure.php:805
msgid "Overhead"
msgstr "Ek Yük"

#: libraries/build_html_for_db.lib.php:96
msgid "Jump to database"
msgstr "Veritabanına git"

#: libraries/build_html_for_db.lib.php:133
msgid "Not replicated"
msgstr "Kopya edilmedi"

#: libraries/build_html_for_db.lib.php:139
msgid "Replicated"
msgstr "Kopya edildi"

#: libraries/build_html_for_db.lib.php:153
#, php-format
msgid "Check privileges for database &quot;%s&quot;."
msgstr "&quot;%s&quot; veritabanı için yetkileri kontrol et."

#: libraries/build_html_for_db.lib.php:156
msgid "Check Privileges"
msgstr "Yetkileri kontrol et"

#: libraries/common.inc.php:156
msgid "possible exploit"
msgstr "olası kötüye kullanma"

#: libraries/common.inc.php:165
msgid "numeric key detected"
msgstr "sayısal tuş algılandı"

#: libraries/common.inc.php:611
msgid "Failed to read configuration file"
msgstr "Yapılandırma dosyasını okuma başarısız"

#: libraries/common.inc.php:612
msgid ""
"This usually means there is a syntax error in it, please check any errors "
"shown below."
msgstr ""
"Bu genellikle bir sözdizimi hatası var anlamına gelir, lütfen aşağıda "
"gösterilen her hatayı kontrol edin."

#: libraries/common.inc.php:620
#, php-format
msgid "Could not load default configuration from: %1$s"
msgstr "Varsayılan yapılandırma bundan yüklenemedi: %1$s"

#: libraries/common.inc.php:626
msgid ""
"The [code]$cfg['PmaAbsoluteUri'][/code] directive MUST be set in your "
"configuration file!"
msgstr ""
"[code]$cfg['PmaAbsoluteUri'][/code] talimatı yapılandırma dosyanız içinde "
"AYARLANMAK zorundadır!"

#: libraries/common.inc.php:656
#, php-format
msgid "Invalid server index: %s"
msgstr "Geçersiz sunucu indeksi: %s"

#: libraries/common.inc.php:663
#, php-format
msgid "Invalid hostname for server %1$s. Please review your configuration."
msgstr ""
"%1$s sunucusu için geçersiz anamakine. Lütfen yapılandırma dosyanızı gözden "
"geçirin."

#: libraries/common.inc.php:672 libraries/config/messages.inc.php:513
#: libraries/header.inc.php:138 main.php:181 server_status.php:797
#: server_synchronize.php:1338
msgid "Server"
msgstr "Sunucu"

#: libraries/common.inc.php:860
msgid "Invalid authentication method set in configuration:"
msgstr "Yapılandırma içinde geçersiz kimlik doğrulama yöntemi ayarı:"

#: libraries/common.inc.php:978
#, php-format
msgid "You should upgrade to %s %s or later."
msgstr "%s %s veya sonrasına yükseltmelisiniz."

#: libraries/common.lib.php:195
#, php-format
msgid "Max: %s%s"
msgstr "En fazla: %s%s"

#: libraries/common.lib.php:405 libraries/common.lib.php:408
#: libraries/common.lib.php:497 libraries/config/FormDisplay.tpl.php:140
#: libraries/display_export.lib.php:238 libraries/engines/pbxt.lib.php:109
#: libraries/relation.lib.php:78 main.php:247 server_variables.php:139
msgid "Documentation"
msgstr "Belgeler"

#. l10n: Please check that translation actually exists.
#: libraries/common.lib.php:473
msgctxt "MySQL 5.5 documentation language"
msgid "en"
msgstr "en"

#. l10n: Please check that translation actually exists.
#: libraries/common.lib.php:477
msgctxt "MySQL 5.1 documentation language"
msgid "en"
msgstr "en"

#. l10n: Please check that translation actually exists.
#: libraries/common.lib.php:481
msgctxt "MySQL 5.0 documentation language"
msgid "en"
msgstr "en"

#: libraries/common.lib.php:637 libraries/header_printview.inc.php:62
#: server_status.php:601 server_status.php:1268
msgid "SQL query"
msgstr "SQL sorgusu"

#: libraries/common.lib.php:678 libraries/rte/rte_events.lib.php:103
#: libraries/rte/rte_events.lib.php:108 libraries/rte/rte_events.lib.php:118
#: libraries/rte/rte_events.lib.php:131 libraries/rte/rte_routines.lib.php:253
#: libraries/rte/rte_routines.lib.php:258
#: libraries/rte/rte_routines.lib.php:268
#: libraries/rte/rte_routines.lib.php:282
#: libraries/rte/rte_routines.lib.php:1259
#: libraries/rte/rte_triggers.lib.php:76 libraries/rte/rte_triggers.lib.php:81
#: libraries/rte/rte_triggers.lib.php:91
#: libraries/rte/rte_triggers.lib.php:104
msgid "MySQL said: "
msgstr "MySQL çıktısı: "

#: libraries/common.lib.php:1173
msgid "Failed to connect to SQL validator!"
msgstr "SQL onaylayıcısına bağlanma başarısız oldu!"

#: libraries/common.lib.php:1214 libraries/config/messages.inc.php:492
msgid "Explain SQL"
msgstr "SQL'i açıkla"

#: libraries/common.lib.php:1218
msgid "Skip Explain SQL"
msgstr "SQL Açıklamasını atla"

#: libraries/common.lib.php:1253
msgid "Without PHP Code"
msgstr "PHP Kodsuz"

#: libraries/common.lib.php:1256 libraries/config/messages.inc.php:494
msgid "Create PHP Code"
msgstr "PHP Kodu oluştur"

#: libraries/common.lib.php:1276 libraries/config/messages.inc.php:493
#: server_status.php:808 server_status.php:830 server_status.php:850
msgid "Refresh"
msgstr "Yenile"

#: libraries/common.lib.php:1286
msgid "Skip Validate SQL"
msgstr "SQL Onaylamayı atla"

#: libraries/common.lib.php:1289 libraries/config/messages.inc.php:496
msgid "Validate SQL"
msgstr "SQL'i onayla"

#: libraries/common.lib.php:1348
msgid "Inline edit of this query"
msgstr "Bu sorguyu sıralı düzenle"

#: libraries/common.lib.php:1350
msgctxt "Inline edit query"
msgid "Inline"
msgstr "Sıralı"

#: libraries/common.lib.php:1416 sql.php:958
msgid "Profiling"
msgstr "Profil çıkart"

#. l10n: Short week day name
#: libraries/common.lib.php:1677
msgctxt "Short week day name"
msgid "Sun"
msgstr "Paz"

#. l10n: See http://www.php.net/manual/en/function.strftime.php
#: libraries/common.lib.php:1693
#: libraries/transformations/text_plain__dateformat.inc.php:37
msgid "%B %d, %Y at %I:%M %p"
msgstr "%d %B %Y, %H:%M:%S"

#: libraries/common.lib.php:2026
#, php-format
msgid "%s days, %s hours, %s minutes and %s seconds"
msgstr "%s gün, %s saat, %s dakika ve %s saniye"

#: libraries/common.lib.php:2115
msgid "Missing parameter:"
msgstr "Eksik parametreler:"

#: libraries/common.lib.php:2490 libraries/common.lib.php:2493
#: libraries/display_tbl.lib.php:309
msgctxt "First page"
msgid "Begin"
msgstr "Başlangıç"

#: libraries/common.lib.php:2491 libraries/common.lib.php:2494
#: libraries/display_tbl.lib.php:310 server_binlog.php:135
#: server_binlog.php:137
msgctxt "Previous page"
msgid "Previous"
msgstr "Önceki"

#: libraries/common.lib.php:2521 libraries/common.lib.php:2524
#: libraries/display_tbl.lib.php:376 server_binlog.php:170
#: server_binlog.php:172
msgctxt "Next page"
msgid "Next"
msgstr "Sonraki"

#: libraries/common.lib.php:2522 libraries/common.lib.php:2525
#: libraries/display_tbl.lib.php:393
msgctxt "Last page"
msgid "End"
msgstr "Son"

#: libraries/common.lib.php:2592
#, php-format
msgid "Jump to database &quot;%s&quot;."
msgstr "&quot;%s&quot; veritabanına git."

#: libraries/common.lib.php:2612
#, php-format
msgid "The %s functionality is affected by a known bug, see %s"
msgstr "%s işlevselliği bilinen bir hata tarafından zarar görmüş, bakınız %s"

#: libraries/common.lib.php:2764
msgid "Click to toggle"
msgstr "Değiştirmek için tıklayın"

#: libraries/common.lib.php:3160 libraries/common.lib.php:3167
#: libraries/common.lib.php:3398 libraries/config/setup.forms.php:297
#: libraries/config/setup.forms.php:334 libraries/config/setup.forms.php:360
#: libraries/config/user_preferences.forms.php:196
#: libraries/config/user_preferences.forms.php:233
#: libraries/config/user_preferences.forms.php:259
#: libraries/db_links.inc.php:48 libraries/export/latex.php:371
#: libraries/import.lib.php:1167 libraries/tbl_links.inc.php:61
#: libraries/tbl_properties.inc.php:633 pmd_general.php:155
#: server_privileges.php:715 server_replication.php:346 tbl_tracking.php:274
msgid "Structure"
msgstr "Yapı"

#: libraries/common.lib.php:3161 libraries/common.lib.php:3168
#: libraries/config/messages.inc.php:218 libraries/db_links.inc.php:53
#: libraries/export/sql.php:25 libraries/import/sql.php:18
#: libraries/server_links.inc.php:47 libraries/tbl_links.inc.php:65
#: querywindow.php:65
msgid "SQL"
msgstr "SQL"

#: libraries/common.lib.php:3163 libraries/common.lib.php:3396
#: libraries/common.lib.php:3397 libraries/sql_query_form.lib.php:289
#: libraries/sql_query_form.lib.php:292 libraries/tbl_links.inc.php:74
msgid "Insert"
msgstr "Ekle"

#: libraries/common.lib.php:3170 libraries/db_links.inc.php:85
#: libraries/tbl_links.inc.php:93 libraries/tbl_links.inc.php:114
#: view_operations.php:87
msgid "Operations"
msgstr "İşlemler"

#: libraries/common.lib.php:3324 libraries/sql_query_form.lib.php:442
#: prefs_manage.php:247
msgid "Browse your computer:"
msgstr "Bilgisayarınıza gözat:"

#: libraries/common.lib.php:3346
#, php-format
msgid "Select from the web server upload directory <b>%s</b>:"
msgstr "Web sunucusu gönderme dizininden <b>%s</b> seçin:"

#: libraries/common.lib.php:3370 libraries/sql_query_form.lib.php:451
#: tbl_change.php:943
msgid "The directory you set for upload work cannot be reached"
msgstr "Gönderme işi için ayarladığınız dizine ulaşılamıyor"

#: libraries/common.lib.php:3379
msgid "There are no files to upload"
msgstr "Göndermek için hiç dosya yok"

#: libraries/common.lib.php:3407 libraries/common.lib.php:3408
msgid "Execute"
msgstr "Çalıştır"

#: libraries/common.lib.php:3904
msgid "Print"
msgstr "Yazdır"

#: libraries/config.values.php:45 libraries/config.values.php:47
#: libraries/config.values.php:51
msgid "Both"
msgstr "Her ikisi"

#: libraries/config.values.php:47
msgid "Nowhere"
msgstr "Hiçbir yeri"

#: libraries/config.values.php:47
msgid "Left"
msgstr "Sol"

#: libraries/config.values.php:47
msgid "Right"
msgstr "Sağ"

#: libraries/config.values.php:76
msgid "Open"
msgstr "Açık"

#: libraries/config.values.php:77
msgid "Closed"
msgstr "Kapandı"

#: libraries/config.values.php:78 libraries/config/FormDisplay.tpl.php:199
#: libraries/relation.lib.php:82 libraries/relation.lib.php:89
#: pmd_relation_new.php:71
msgid "Disabled"
msgstr "Etkisiz"

#: libraries/config.values.php:99 libraries/export/htmlword.php:25
#: libraries/export/latex.php:42 libraries/export/mediawiki.php:39
#: libraries/export/odt.php:34 libraries/export/sql.php:129
#: libraries/export/texytext.php:24
msgid "structure"
msgstr "yapı"

#: libraries/config.values.php:100 libraries/export/htmlword.php:25
#: libraries/export/latex.php:42 libraries/export/mediawiki.php:40
#: libraries/export/odt.php:34 libraries/export/sql.php:130
#: libraries/export/texytext.php:24
msgid "data"
msgstr "veri"

#: libraries/config.values.php:101 libraries/export/htmlword.php:25
#: libraries/export/latex.php:42 libraries/export/mediawiki.php:41
#: libraries/export/odt.php:34 libraries/export/sql.php:131
#: libraries/export/texytext.php:24
msgid "structure and data"
msgstr "yapı ve veri"

#: libraries/config.values.php:103
msgid "Quick - display only the minimal options to configure"
msgstr "Hızlı - yapılandırmak için sadece en az seçenekleri göster"

#: libraries/config.values.php:104
msgid "Custom - display all possible options to configure"
msgstr "Özel - yapılandırmak için tüm olası seçenekleri göster"

#: libraries/config.values.php:105
msgid "Custom - like above, but without the quick/custom choice"
msgstr "Özel - yukarıdaki gibi ancak hızlı/özel seçimsiz"

#: libraries/config.values.php:123
msgid "complete inserts"
msgstr "tam eklemeler"

#: libraries/config.values.php:124
msgid "extended inserts"
msgstr "genişletilmiş eklemeler"

#: libraries/config.values.php:125
msgid "both of the above"
msgstr "yukarıdakinin ikisi birden"

#: libraries/config.values.php:126
msgid "neither of the above"
msgstr "yukarıdakinin hiçbiri"

#: libraries/config/FormDisplay.class.php:83
#: libraries/config/validate.lib.php:441
msgid "Not a positive number"
msgstr "Pozitif sayı değil"

#: libraries/config/FormDisplay.class.php:84
#: libraries/config/validate.lib.php:453
msgid "Not a non-negative number"
msgstr "Negatif olmayan sayı değil"

#: libraries/config/FormDisplay.class.php:85
#: libraries/config/validate.lib.php:429
msgid "Not a valid port number"
msgstr "Geçerli bağlantı noktası numarası değil"

#: libraries/config/FormDisplay.class.php:86
#: libraries/config/FormDisplay.class.php:552
#: libraries/config/validate.lib.php:380 libraries/config/validate.lib.php:468
msgid "Incorrect value"
msgstr "Yanlış değer"

#: libraries/config/FormDisplay.class.php:87
#: libraries/config/validate.lib.php:482
#, php-format
msgid "Value must be equal or lower than %s"
msgstr "Değer, %s değerinden az ya da eşit olmalıdır"

#: libraries/config/FormDisplay.class.php:514
#, php-format
msgid "Missing data for %s"
msgstr "%s için kayıp veri"

#: libraries/config/FormDisplay.class.php:715
#: libraries/config/FormDisplay.class.php:719
msgid "unavailable"
msgstr "kullanılamaz"

#: libraries/config/FormDisplay.class.php:716
#: libraries/config/FormDisplay.class.php:721
#, php-format
msgid "\"%s\" requires %s extension"
msgstr "\"%s\", %s uzantısı gerektirir"

#: libraries/config/FormDisplay.class.php:737
#, php-format
msgid "import will not work, missing function (%s)"
msgstr "içe aktarma çalışmayacak, eksik işlev (%s)"

#: libraries/config/FormDisplay.class.php:743
#, php-format
msgid "export will not work, missing function (%s)"
msgstr "dışa aktarma çalışmayacak, eksik işlev (%s)"

#: libraries/config/FormDisplay.class.php:751
msgid "SQL Validator is disabled"
msgstr "SQL Onaylayıcı etkisizleştirildi"

#: libraries/config/FormDisplay.class.php:758
msgid "SOAP extension not found"
msgstr "SOAP uzantısı bulunamadı"

#: libraries/config/FormDisplay.class.php:767
#, php-format
msgid "maximum %s"
msgstr "en fazla %s"

#: libraries/config/FormDisplay.tpl.php:141 main.php:248
msgid "Wiki"
msgstr "Viki"

#: libraries/config/FormDisplay.tpl.php:199
msgid "This setting is disabled, it will not be applied to your configuration"
msgstr "Bu ayar etkisizleştirildi, yapılandırmanıza uygulanmayacaktır"

#: libraries/config/FormDisplay.tpl.php:274
#, php-format
msgid "Set value: %s"
msgstr "Ayar değeri: %s"

#: libraries/config/FormDisplay.tpl.php:279
#: libraries/config/messages.inc.php:361
msgid "Restore default value"
msgstr "Varsayılan değeri geri yükle"

#: libraries/config/FormDisplay.tpl.php:295
msgid "Allow users to customize this value"
msgstr "Bu değeri özelleştirmek için kullanıcılara izin ver"

#: libraries/config/FormDisplay.tpl.php:356
#: libraries/schema/User_Schema.class.php:511 prefs_manage.php:326
#: prefs_manage.php:331 tbl_change.php:1120
msgid "Reset"
msgstr "Sıfırla"

#: libraries/config/messages.inc.php:17
msgid "Improves efficiency of screen refresh"
msgstr "Ekran yenileme etkinliğini geliştirir"

#: libraries/config/messages.inc.php:18
msgid "Enable Ajax"
msgstr "Ajax etkin"

#: libraries/config/messages.inc.php:19
msgid ""
"If enabled user can enter any MySQL server in login form for cookie auth"
msgstr ""
"Eğer etkinleştirilirse kullanıcı herhangi MySQL sunucusuna tanımlama bilgisi "
"kimlik doğrulamasıyla oturum açma formundan girebilir"

#: libraries/config/messages.inc.php:20
msgid "Allow login to any MySQL server"
msgstr "Herhangi MySQL sunucusuna oturum açmaya izin ver"

#: libraries/config/messages.inc.php:21
msgid ""
"Enabling this allows a page located on a different domain to call phpMyAdmin "
"inside a frame, and is a potential [strong]security hole[/strong] allowing "
"cross-frame scripting attacks"
msgstr ""
"Bunu etkinleştirmek phpMyAdmin'i çerçeve içinde çağırmak için farklı alan "
"adlarında bulunan sayfalara izin verir ve çerçeveler arası betik "
"saldırılarına izin veren olası [strong]güvenlik açığıdır[/strong]"

#: libraries/config/messages.inc.php:22
msgid "Allow third party framing"
msgstr "Üçüncü parti çerçevelemeye izin ver"

#: libraries/config/messages.inc.php:23
msgid "Show &quot;Drop database&quot; link to normal users"
msgstr ""
"&quot;Veritabanını kaldır&quot; bağlantısını normal kullanıcılara göster"

#: libraries/config/messages.inc.php:24
msgid ""
"Secret passphrase used for encrypting cookies in [kbd]cookie[/kbd] "
"authentication"
msgstr ""
"[kbd]Tanımlama bilgisi[/kbd] kimlik doğrulamada tanımlama bilgilerini "
"şifrelemek için kullanılan gizli şifreleme tekniği"

#: libraries/config/messages.inc.php:25
msgid "Blowfish secret"
msgstr "Blowfish gizliliği"

#: libraries/config/messages.inc.php:26
msgid "Highlight selected rows"
msgstr "Seçili satırları vurgular"

#: libraries/config/messages.inc.php:27
msgid "Row marker"
msgstr "Satır işaretleyicisi"

#: libraries/config/messages.inc.php:28
msgid "Highlight row pointed by the mouse cursor"
msgstr "Vurgulanan satır fare imleci tarafından işaret edilir"

#: libraries/config/messages.inc.php:29
msgid "Highlight pointer"
msgstr "Vurgulama işaretçisi"

#: libraries/config/messages.inc.php:30
msgid ""
"Enable [a@http://en.wikipedia.org/wiki/Bzip2]bzip2[/a] compression for "
"import and export operations"
msgstr ""
"İçe ve dışa aktarma işlemleri için [a@http://en.wikipedia.org/wiki/Bzip2]"
"bzip2[/a] sıkıştırma etkin"

#: libraries/config/messages.inc.php:31
msgid "Bzip2"
msgstr "Bzip2"

#: libraries/config/messages.inc.php:32
msgid ""
"Defines which type of editing controls should be used for CHAR and VARCHAR "
"columns; [kbd]input[/kbd] - allows limiting of input length, [kbd]textarea[/"
"kbd] - allows newlines in columns"
msgstr ""
"CHAR ve VARCHAR sütunları için hangi tür düzenleme denetimlerinin "
"kullanılacağını tanımlar; [kbd]girdi[/kbd] - girdi uzunluğunun sınırlamasına "
"izin verir, [kbd]metinalanı[/kbd] - sütunlarda yeni satırlara izin verir"

#: libraries/config/messages.inc.php:33
msgid "CHAR columns editing"
msgstr "CHAR sütununu düzenleme"

#: libraries/config/messages.inc.php:34
msgid ""
"Use user-friendly editor for editing SQL queries ([a@http://codemirror.net/]"
"CodeMirror[/a]) with syntax highlighting and line numbers"
msgstr ""
"Sözdizimi vurgulama ve satır numaraları ile SQL sorgularını ([a@http://"
"codemirror.net/]CodeMirror[/a]) düzenlemek için kullanımı kolay düzenleyici "
"kullanın"

#: libraries/config/messages.inc.php:35
msgid "Enable CodeMirror"
msgstr "CodeMirror etkin"

#: libraries/config/messages.inc.php:36
msgid ""
"Defines the minimum size for input fields generated for CHAR and VARCHAR "
"columns"
msgstr ""
"CHAR ve VARCHAR sütunları için oluşturulmuş en az boyut girdi alanlarını "
"tanımlar"

#: libraries/config/messages.inc.php:37
msgid "Minimum size for input field"
msgstr "Girdi alanı için en az boyut"

#: libraries/config/messages.inc.php:38
msgid ""
"Defines the maximum size for input fields generated for CHAR and VARCHAR "
"columns"
msgstr ""
"CHAR ve VARCHAR sütunları için oluşturulmuş en fazla boyut girdi alanlarını "
"tanımlar"

#: libraries/config/messages.inc.php:39
msgid "Maximum size for input field"
msgstr "Girdi alanı için en fazla boyut"

#: libraries/config/messages.inc.php:40
msgid "Number of columns for CHAR/VARCHAR textareas"
msgstr "CHAR/VARCHAR metin alanları için sütun sayısıdır"

#: libraries/config/messages.inc.php:41
msgid "CHAR textarea columns"
msgstr "CHAR metin alanı sütunları"

#: libraries/config/messages.inc.php:42
msgid "Number of rows for CHAR/VARCHAR textareas"
msgstr "CHAR/VARCHAR metin alanları için satır sayısıdır"

#: libraries/config/messages.inc.php:43
msgid "CHAR textarea rows"
msgstr "CHAR metin alanı satırları"

#: libraries/config/messages.inc.php:44
msgid "Check config file permissions"
msgstr "Yapılandırma dosyası izinlerini kontrol et"

#: libraries/config/messages.inc.php:45
msgid ""
"Compress gzip/bzip2 exports on the fly without the need for much memory; if "
"you encounter problems with created gzip/bzip2 files disable this feature"
msgstr ""
"Daha fazla belleğe gerek kalmadan gzip/bzip2 dışa aktarmalarını anında "
"sıkıştırır; eğer gzip/bzip2 dosyalarını oluşturmada sorunlarla "
"karşılaşırsanız bu özelliği etkisizleştirin"

#: libraries/config/messages.inc.php:46
msgid "Compress on the fly"
msgstr "Anında sıkıştır"

#: libraries/config/messages.inc.php:47 setup/frames/config.inc.php:25
#: setup/frames/index.inc.php:175
msgid "Configuration file"
msgstr "Yapılandırma dosyası"

#: libraries/config/messages.inc.php:48
msgid ""
"Whether a warning (&quot;Are your really sure...&quot;) should be displayed "
"when you're about to lose data"
msgstr ""
"Veri kaybı yaşamamanız için bir uyarı (&quot;... yapmak istediğiniz için "
"emin misiniz?&quot;) görüntülenip görüntülenmeyeceğidir"

#: libraries/config/messages.inc.php:49
msgid "Confirm DROP queries"
msgstr "DROP sorgularını onayla"

#: libraries/config/messages.inc.php:50
msgid "Debug SQL"
msgstr "SQL Hata Ayıklama"

#: libraries/config/messages.inc.php:51
msgid "Default display direction"
msgstr "Varsayılan görüntü talimatı"

#: libraries/config/messages.inc.php:52
msgid "Tab that is displayed when entering a database"
msgstr "Veritabanı girildiğinde görüntülenen sekme"

#: libraries/config/messages.inc.php:53
msgid "Default database tab"
msgstr "Varsayılan veritabanı sekmesi"

#: libraries/config/messages.inc.php:54
msgid "Tab that is displayed when entering a server"
msgstr "Sunucu girildiğinde görüntülenen sekme"

#: libraries/config/messages.inc.php:55
msgid "Default server tab"
msgstr "Varsayılan sunucu sekmesi"

#: libraries/config/messages.inc.php:56
msgid "Tab that is displayed when entering a table"
msgstr "Tablo girildiğinde görüntülenen sekme"

#: libraries/config/messages.inc.php:57
msgid "Default table tab"
msgstr "Varsayılan tablo sekmesi"

#: libraries/config/messages.inc.php:58
msgid "Whether the table structure actions should be hidden"
msgstr "Tablo yapısı eylemlerinin gizlenip gizlenmeyeceği"

#: libraries/config/messages.inc.php:59
msgid "Hide table structure actions"
msgstr "Tablo yapısı eylemlerini gizle"

#: libraries/config/messages.inc.php:60
msgid "Show binary contents as HEX by default"
msgstr "Binari içerikleri varsayılandan HEX olarak göster"

#: libraries/config/messages.inc.php:61 libraries/display_tbl.lib.php:681
msgid "Show binary contents as HEX"
msgstr "Binari içerikleri HEX olarak göster"

#: libraries/config/messages.inc.php:62
msgid "Show database listing as a list instead of a drop down"
msgstr "Veritabanı listelemeyi aşağı açılır menü yerine liste olarak gösterir"

#: libraries/config/messages.inc.php:63
msgid "Display databases as a list"
msgstr "Veritabanlarını liste olarak görüntüle"

#: libraries/config/messages.inc.php:64
msgid "Show server listing as a list instead of a drop down"
msgstr "Sunucu listelemeyi aşağı açılır menü yerine liste olarak gösterir"

#: libraries/config/messages.inc.php:65
msgid "Display servers as a list"
msgstr "Sunucuları liste olarak görüntüle"

#: libraries/config/messages.inc.php:66
msgid ""
"Disable the table maintenance mass operations, like optimizing or repairing "
"the selected tables of a database."
msgstr ""
"Bir veritabanının seçili tablolarını uyarlama ya da onarma gibi toplu tablo "
"bakımı işlemlerini etkisizleştirir."

#: libraries/config/messages.inc.php:67
msgid "Disable multi table maintenance"
msgstr "Çoklu tablo bakımı etkisiz"

#: libraries/config/messages.inc.php:68
msgid "Edit SQL queries in popup window"
msgstr "Açılır pencere içinde SQL sorgularını düzenle"

#: libraries/config/messages.inc.php:69
msgid "Edit in window"
msgstr "Pencerede düzenle"

#: libraries/config/messages.inc.php:70
msgid "Display errors"
msgstr "Hataları göster"

#: libraries/config/messages.inc.php:71
msgid "Gather errors"
msgstr "Hataları toparla"

#: libraries/config/messages.inc.php:72
msgid ""
"Set the number of seconds a script is allowed to run ([kbd]0[/kbd] for no "
"limit)"
msgstr ""
"Betiğin çalışmasına izin verilecek saniye sayısı ayarıdır (sınırsız için "
"[kbd]0[/kbd])"

#: libraries/config/messages.inc.php:73
msgid "Maximum execution time"
msgstr "En fazla yürütme süresi"

#: libraries/config/messages.inc.php:74 prefs_manage.php:305
msgid "Save as file"
msgstr "Dosya olarak kaydet"

#: libraries/config/messages.inc.php:75 libraries/config/messages.inc.php:247
msgid "Character set of the file"
msgstr "Dosyanın karakter grubu"

#: libraries/config/messages.inc.php:76 libraries/config/messages.inc.php:92
#: tbl_gis_visualization.php:174 tbl_printview.php:336 tbl_structure.php:857
msgid "Format"
msgstr "Biçim"

#: libraries/config/messages.inc.php:77
msgid "Compression"
msgstr "Sıkıştırma"

#: libraries/config/messages.inc.php:78 libraries/config/messages.inc.php:85
#: libraries/config/messages.inc.php:93 libraries/config/messages.inc.php:97
#: libraries/config/messages.inc.php:110 libraries/config/messages.inc.php:112
#: libraries/config/messages.inc.php:145 libraries/config/messages.inc.php:148
#: libraries/config/messages.inc.php:150 libraries/export/csv.php:30
#: libraries/export/excel.php:25 libraries/export/htmlword.php:30
#: libraries/export/latex.php:72 libraries/export/ods.php:25
#: libraries/export/odt.php:58 libraries/export/texytext.php:28
msgid "Put columns names in the first row"
msgstr "İlk satır içine sütun adlarını koy"

#: libraries/config/messages.inc.php:79 libraries/config/messages.inc.php:249
#: libraries/config/messages.inc.php:256 libraries/import/csv.php:130
#: libraries/import/ldi.php:42
msgid "Columns enclosed by"
msgstr "Sütunu kapatan:"

#: libraries/config/messages.inc.php:80 libraries/config/messages.inc.php:250
#: libraries/config/messages.inc.php:257 libraries/import/csv.php:135
#: libraries/import/ldi.php:43
msgid "Columns escaped by"
msgstr "Sütunu dolduran:"

#: libraries/config/messages.inc.php:81 libraries/config/messages.inc.php:87
#: libraries/config/messages.inc.php:94 libraries/config/messages.inc.php:103
#: libraries/config/messages.inc.php:111 libraries/config/messages.inc.php:115
#: libraries/config/messages.inc.php:146 libraries/config/messages.inc.php:149
#: libraries/config/messages.inc.php:151 libraries/export/texytext.php:27
msgid "Replace NULL by"
msgstr "NULL'u bunla değiştir:"

#: libraries/config/messages.inc.php:82 libraries/config/messages.inc.php:88
msgid "Remove CRLF characters within columns"
msgstr "Sütunlardaki CRLF karakterlerini kaldır"

#: libraries/config/messages.inc.php:83 libraries/config/messages.inc.php:253
#: libraries/config/messages.inc.php:261 libraries/import/csv.php:117
#: libraries/import/ldi.php:41
msgid "Columns terminated by"
msgstr "Sütunu sonlandıran:"

#: libraries/config/messages.inc.php:84 libraries/config/messages.inc.php:248
#: libraries/import/csv.php:140 libraries/import/ldi.php:44
msgid "Lines terminated by"
msgstr "Satırı sonlandıran:"

#: libraries/config/messages.inc.php:86
msgid "Excel edition"
msgstr "Excel yapısı"

#: libraries/config/messages.inc.php:89
msgid "Database name template"
msgstr "Veritabanı adı şablonu"

#: libraries/config/messages.inc.php:90
msgid "Server name template"
msgstr "Sunucu adı şablonu"

#: libraries/config/messages.inc.php:91
msgid "Table name template"
msgstr "Tablo adı şablonu"

#: libraries/config/messages.inc.php:95 libraries/config/messages.inc.php:108
#: libraries/config/messages.inc.php:117 libraries/config/messages.inc.php:141
#: libraries/config/messages.inc.php:147 libraries/export/htmlword.php:24
#: libraries/export/latex.php:40 libraries/export/mediawiki.php:33
#: libraries/export/odt.php:32 libraries/export/sql.php:123
#: libraries/export/texytext.php:23
msgid "Dump table"
msgstr "Tabloyu dökümle"

#: libraries/config/messages.inc.php:96 libraries/export/latex.php:32
msgid "Include table caption"
msgstr "Tablo başlığını dahil et"

#: libraries/config/messages.inc.php:99 libraries/config/messages.inc.php:105
#: libraries/export/latex.php:50 libraries/export/latex.php:74
msgid "Table caption"
msgstr "Tablo başlığı"

#: libraries/config/messages.inc.php:100 libraries/config/messages.inc.php:106
msgid "Continued table caption"
msgstr "Devam eden tablo başlığı"

#: libraries/config/messages.inc.php:101 libraries/config/messages.inc.php:107
#: libraries/export/latex.php:54 libraries/export/latex.php:78
msgid "Label key"
msgstr "Etiket anahtarı"

#: libraries/config/messages.inc.php:102 libraries/config/messages.inc.php:114
#: libraries/config/messages.inc.php:138 libraries/export/odt.php:411
#: libraries/tbl_properties.inc.php:147
msgid "MIME type"
msgstr "MIME türü"

#: libraries/config/messages.inc.php:104 libraries/config/messages.inc.php:116
#: libraries/config/messages.inc.php:140 tbl_relation.php:408
msgid "Relations"
msgstr "Bağlantılar"

#: libraries/config/messages.inc.php:109
msgid "Export method"
msgstr "Dışa aktarma yöntemi"

#: libraries/config/messages.inc.php:118 libraries/config/messages.inc.php:120
msgid "Save on server"
msgstr "Sunucuda kaydet"

#: libraries/config/messages.inc.php:119 libraries/config/messages.inc.php:121
#: libraries/display_export.lib.php:193 libraries/display_export.lib.php:219
msgid "Overwrite existing file(s)"
msgstr "Mevcut dosya(ların)nın üzerine yaz"

#: libraries/config/messages.inc.php:122
msgid "Remember file name template"
msgstr "Dosya adı şablonunu hatırla"

#: libraries/config/messages.inc.php:124
msgid "Enclose table and column names with backquotes"
msgstr "Tablo ve sütun adlarını ters tırnaklarla kapattır"

#: libraries/config/messages.inc.php:125 libraries/config/messages.inc.php:268
#: libraries/display_export.lib.php:363
msgid "SQL compatibility mode"
msgstr "SQL uyumluluk kipi"

#: libraries/config/messages.inc.php:126 libraries/export/sql.php:190
msgid "<code>CREATE TABLE</code> options:"
msgstr "<code>CREATE TABLE</code> seçenekleri:"

#: libraries/config/messages.inc.php:127
msgid "Creation/Update/Check dates"
msgstr "Oluşturma/Güncelleme/Denetleme tarihleri"

#: libraries/config/messages.inc.php:128
msgid "Use delayed inserts"
msgstr "Gecikmiş eklemeleri kullan"

#: libraries/config/messages.inc.php:129 libraries/export/sql.php:81
msgid "Disable foreign key checks"
msgstr "Dış anahtar kontrolünü etkisizleştir"

#: libraries/config/messages.inc.php:132
msgid "Use hexadecimal for BLOB"
msgstr "BLOB için onaltılık düzen kullan"

#: libraries/config/messages.inc.php:134
msgid "Use ignore inserts"
msgstr "Yoksayılan eklemeleri kullan"

#: libraries/config/messages.inc.php:136
msgid "Syntax to use when inserting data"
msgstr "Veri eklenirken kullanılacak sözdizimi"

#: libraries/config/messages.inc.php:137 libraries/export/sql.php:286
msgid "Maximal length of created query"
msgstr "Oluşturulan sorgunun azami uzunluğu"

#: libraries/config/messages.inc.php:142
msgid "Export type"
msgstr "Dışa aktarma türü"

#: libraries/config/messages.inc.php:143 libraries/export/sql.php:73
msgid "Enclose export in a transaction"
msgstr "İşlem içinde dışa aktarmayı kapsa"

#: libraries/config/messages.inc.php:144
msgid "Export time in UTC"
msgstr "UTC olarak dışa aktarma zamanı"

#: libraries/config/messages.inc.php:152
msgid "Force secured connection while using phpMyAdmin"
msgstr "phpMyAdmin kullanırken güvenli bağlantıya zorlar"

#: libraries/config/messages.inc.php:153
msgid "Force SSL connection"
msgstr "SSL bağlantıya zorla"

#: libraries/config/messages.inc.php:154
msgid ""
"Sort order for items in a foreign-key dropdown box; [kbd]content[/kbd] is "
"the referenced data, [kbd]id[/kbd] is the key value"
msgstr ""
"Dış anahtar aşağı açılır kutusu içindeki öğeler için sıralama düzeni; [kbd]"
"content[/kbd] başvurulan veridir, [kbd]id[/kbd] anahtar değerdir"

#: libraries/config/messages.inc.php:155
msgid "Foreign key dropdown order"
msgstr "Dış anahtar aşağı açılır düzeni"

#: libraries/config/messages.inc.php:156
msgid "A dropdown will be used if fewer items are present"
msgstr "Eğer az öğe bulunuyorsa aşağı açılır kutu kullanılacaktır"

#: libraries/config/messages.inc.php:157
msgid "Foreign key limit"
msgstr "Dış anahtar sınırı"

#: libraries/config/messages.inc.php:158
msgid "Browse mode"
msgstr "Gözatma kipi"

#: libraries/config/messages.inc.php:159
msgid "Customize browse mode"
msgstr "Gözatma kipini özelleştirir"

#: libraries/config/messages.inc.php:161 libraries/config/messages.inc.php:163
#: libraries/config/messages.inc.php:180 libraries/config/messages.inc.php:191
#: libraries/config/messages.inc.php:193 libraries/config/messages.inc.php:221
#: libraries/config/messages.inc.php:237
msgid "Customize default options"
msgstr "Varsayılan seçenekleri özelleştirir"

#: libraries/config/messages.inc.php:162 libraries/config/setup.forms.php:244
#: libraries/config/setup.forms.php:317
#: libraries/config/user_preferences.forms.php:145
#: libraries/config/user_preferences.forms.php:216 libraries/export/csv.php:19
#: libraries/import/csv.php:22
msgid "CSV"
msgstr "CSV"

#: libraries/config/messages.inc.php:164
msgid "Developer"
msgstr "Geliştirici"

#: libraries/config/messages.inc.php:165
msgid "Settings for phpMyAdmin developers"
msgstr "phpMyAdmin geliştiricileri için ayarlar"

#: libraries/config/messages.inc.php:166
msgid "Edit mode"
msgstr "Düzenleme kipi"

#: libraries/config/messages.inc.php:167
msgid "Customize edit mode"
msgstr "Düzenleme kipini özelleştirir"

#: libraries/config/messages.inc.php:169
msgid "Export defaults"
msgstr "Dışa aktarma varsayılanları"

#: libraries/config/messages.inc.php:170
msgid "Customize default export options"
msgstr "Varsayılan dışa aktarma seçeneklerini özelleştirir"

#: libraries/config/messages.inc.php:171 libraries/config/messages.inc.php:213
#: setup/frames/menu.inc.php:17
msgid "Features"
msgstr "Özellikler"

#: libraries/config/messages.inc.php:172
msgid "General"
msgstr "Genel"

#: libraries/config/messages.inc.php:173
msgid "Set some commonly used options"
msgstr "Bazı çoğunlukla kullanılmış seçenekleri ayarla"

#: libraries/config/messages.inc.php:175
msgid "Import defaults"
msgstr "İçe aktarma varsayılanları"

#: libraries/config/messages.inc.php:176
msgid "Customize default common import options"
msgstr "Varsayılan genel içe aktarma seçeneklerini özelleştirir"

#: libraries/config/messages.inc.php:177
msgid "Import / export"
msgstr "İçe Aktar / Dışa Aktar"

#: libraries/config/messages.inc.php:178
msgid "Set import and export directories and compression options"
msgstr "İçe ve dışa aktarma dizinlerini ve sıkıştırma seçeneklerini ayarlar"

#: libraries/config/messages.inc.php:179 libraries/export/latex.php:27
msgid "LaTeX"
msgstr "LaTeX"

#: libraries/config/messages.inc.php:182
msgid "Databases display options"
msgstr "Veritabanlarının görüntü seçenekleri"

#: libraries/config/messages.inc.php:183 setup/frames/menu.inc.php:19
msgid "Navigation frame"
msgstr "Rehber çerçeve"

#: libraries/config/messages.inc.php:184
msgid "Customize appearance of the navigation frame"
msgstr "Rehber çerçevenin görünümünü özelleştirir"

#: libraries/config/messages.inc.php:185 libraries/select_server.lib.php:38
#: setup/frames/index.inc.php:117
msgid "Servers"
msgstr "Sunucular"

#: libraries/config/messages.inc.php:186
msgid "Servers display options"
msgstr "Sunucuların görüntü seçenekleri"

#: libraries/config/messages.inc.php:188
msgid "Tables display options"
msgstr "Tabloların görüntü seçenekleri"

#: libraries/config/messages.inc.php:189 setup/frames/menu.inc.php:20
msgid "Main frame"
msgstr "Ana çerçeve"

#: libraries/config/messages.inc.php:190
msgid "Microsoft Office"
msgstr "Microsoft Office"

#: libraries/config/messages.inc.php:192
msgid "Open Document"
msgstr "Open Belgesi"

#: libraries/config/messages.inc.php:194
msgid "Other core settings"
msgstr "Diğer çekirdek ayarlar"

#: libraries/config/messages.inc.php:195
msgid "Settings that didn't fit enywhere else"
msgstr "Başka hiçbir yere uymayan ayarlar"

#: libraries/config/messages.inc.php:196
msgid "Page titles"
msgstr "Sayfa başlığı"

#: libraries/config/messages.inc.php:197
msgid ""
"Specify browser's title bar text. Refer to [a@Documentation."
"html#cfg_TitleTable]documentation[/a] for magic strings that can be used to "
"get special values."
msgstr ""
"Tarayıcının başlık çubuğu metnini belirler. Özel değerleri almakta "
"kullanılabilecek sihirli dizgiler için [a@Documentation.html#cfg_TitleTable]"
"belgeden[/a] yararlanın."

#: libraries/config/messages.inc.php:198
#: libraries/navigation_header.inc.php:74
#: libraries/navigation_header.inc.php:76
msgid "Query window"
msgstr "Sorgu penceresi"

#: libraries/config/messages.inc.php:199
msgid "Customize query window options"
msgstr "Sorgu penceresi seçeneklerini özelleştirir"

#: libraries/config/messages.inc.php:200
msgid "Security"
msgstr "Güvenlik"

#: libraries/config/messages.inc.php:201
msgid ""
"Please note that phpMyAdmin is just a user interface and its features do not "
"limit MySQL"
msgstr ""
"Lütfen unutmayın, phpMyAdmin sadece bir arabirimdir ve özellikleri MySQL'i "
"sınırlandırmaz"

#: libraries/config/messages.inc.php:202
msgid "Basic settings"
msgstr "Temel ayarlar"

#: libraries/config/messages.inc.php:203
msgid "Authentication"
msgstr "Kimlik doğrulama"

#: libraries/config/messages.inc.php:204
msgid "Authentication settings"
msgstr "Kimlik doğrulama ayarları"

#: libraries/config/messages.inc.php:205
msgid "Server configuration"
msgstr "Sunucu yapılandırması"

#: libraries/config/messages.inc.php:206
msgid ""
"Advanced server configuration, do not change these options unless you know "
"what they are for"
msgstr ""
"Gelişmiş sunucu yapılandırması, ne için olduklarını bilmedikçe bu "
"seçenekleri değiştirmeyin"

#: libraries/config/messages.inc.php:207
msgid "Enter server connection parameters"
msgstr "Sunucu bağlantı parametrelerini girin"

#: libraries/config/messages.inc.php:208
msgid "Configuration storage"
msgstr "Yapılandırma depolama"

#: libraries/config/messages.inc.php:209
msgid ""
"Configure phpMyAdmin configuration storage to gain access to additional "
"features, see [a@Documentation.html#linked-tables]phpMyAdmin configuration "
"storage[/a] in documentation"
msgstr ""
"İlave özelliklere erişim kazanmak için phpMyAdmin yapılandırma depolamasını "
"yapılandırır, belgelerde [a@Documentation.html#linked-tables]phpMyAdmin "
"yapılandırma depolama[/a] kısmına bakın"

#: libraries/config/messages.inc.php:210
msgid "Changes tracking"
msgstr "Değişiklikleri izleme"

#: libraries/config/messages.inc.php:211
msgid ""
"Tracking of changes made in database. Requires the phpMyAdmin configuration "
"storage."
msgstr ""
"Veritabanında yapılan değişiklikleri izleme. phpMyAdmin yapılandırma "
"depolaması gerekir."

#: libraries/config/messages.inc.php:212
msgid "Customize export options"
msgstr "Dışa aktarma seçeneklerini özelleştir"

#: libraries/config/messages.inc.php:214
msgid "Customize import defaults"
msgstr "İçe aktarma varsayılanlarını özelleştir"

#: libraries/config/messages.inc.php:215
msgid "Customize navigation frame"
msgstr "Rehber çerçeveyi özelleştir"

#: libraries/config/messages.inc.php:216
msgid "Customize main frame"
msgstr "Ana çerçeveyi özelleştir"

#: libraries/config/messages.inc.php:217 libraries/config/messages.inc.php:222
#: setup/frames/menu.inc.php:18
msgid "SQL queries"
msgstr "SQL sorguları"

#: libraries/config/messages.inc.php:219
msgid "SQL Query box"
msgstr "SQL Sorgu kutusu"

#: libraries/config/messages.inc.php:220
msgid "Customize links shown in SQL Query boxes"
msgstr "SQL Sorgu kutularında gösterilecek bağlantıları özelleştirir"

#: libraries/config/messages.inc.php:223
msgid "SQL queries settings"
msgstr "SQL sorguları ayarları"

#: libraries/config/messages.inc.php:224
msgid "SQL Validator"
msgstr "SQL Onaylayıcı"

#: libraries/config/messages.inc.php:225
msgid ""
"If you wish to use the SQL Validator service, you should be aware that "
"[strong]all SQL statements are stored anonymously for statistical purposes[/"
"strong].[br][em][a@http://sqlvalidator.mimer.com/]Mimer SQL Validator[/a], "
"Copyright 2002 Upright Database Technology. All rights reserved.[/em]"
msgstr ""
"Eğer SQL Onaylayıcı hizmetini kullanmak isterseniz, [strong]tüm SQL "
"ifadelerinin istatistiksel amaç için isimsiz olarak saklanacağının[/strong] "
"farkında olmalısınız.[br][em][a@http://sqlvalidator.mimer.com/]Mimer SQL "
"Onaylayıcı[/a], Telif Hakkı 2002 Upright Database Technology. Tüm hakları "
"saklıdır.[/em]"

#: libraries/config/messages.inc.php:226
msgid "Startup"
msgstr "Başlangıç"

#: libraries/config/messages.inc.php:227
msgid "Customize startup page"
msgstr "Başlangıç sayfasını özelleştirir"

#: libraries/config/messages.inc.php:228
msgid "Database structure"
msgstr "Veritabanı yapısı"

#: libraries/config/messages.inc.php:229
msgid "Choose which details to show in the database structure (list of tables)"
msgstr ""
"Hangi ayrıntıların veritabanı yapısında (tabloların listesi) gösterileceğini "
"seçin"

#: libraries/config/messages.inc.php:230
msgid "Table structure"
msgstr "Tablo yapısı"

#: libraries/config/messages.inc.php:231
msgid "Settings for the table structure (list of columns)"
msgstr "Tablo yapısı (sütunların listesi) için ayarlar"

#: libraries/config/messages.inc.php:232
msgid "Tabs"
msgstr "Sekmeler"

#: libraries/config/messages.inc.php:233
msgid "Choose how you want tabs to work"
msgstr "Sekmelerin nasıl çalışmasını istiyorsanız seçin"

#: libraries/config/messages.inc.php:234
msgid "Text fields"
msgstr "Metin alanları"

#: libraries/config/messages.inc.php:235
msgid "Customize text input fields"
msgstr "Metin girdi alanlarını özelleştirir"

#: libraries/config/messages.inc.php:236 libraries/export/texytext.php:18
msgid "Texy! text"
msgstr "Texy! metni"

#: libraries/config/messages.inc.php:238
msgid "Warnings"
msgstr "Uyarılar"

#: libraries/config/messages.inc.php:239
msgid "Disable some of the warnings shown by phpMyAdmin"
msgstr "phpMyAdmin tarafından gösterilen bazı uyarılar etkisiz"

#: libraries/config/messages.inc.php:240
msgid ""
"Enable [a@http://en.wikipedia.org/wiki/Gzip]gzip[/a] compression for import "
"and export operations"
msgstr ""
"İçe ve dışa aktarma işlemleri için [a@http://en.wikipedia.org/wiki/Gzip]gzip"
"[/a] sıkıştırma etkin"

#: libraries/config/messages.inc.php:241
msgid "GZip"
msgstr "GZip"

#: libraries/config/messages.inc.php:242
msgid "Extra parameters for iconv"
msgstr "Iconv için ilave parametreler"

#: libraries/config/messages.inc.php:243
msgid ""
"If enabled, phpMyAdmin continues computing multiple-statement queries even "
"if one of the queries failed"
msgstr ""
"Eğer etkinleştirilirse, phpMyAdmin çoklu ifade sorgularını hesaplamaya devam "
"eder, eğer sorgulardan biri başarısız olsa bile"

#: libraries/config/messages.inc.php:244
msgid "Ignore multiple statement errors"
msgstr "Çoklu ifade hatalarını yoksay"

#: libraries/config/messages.inc.php:245
msgid ""
"Allow interrupt of import in case script detects it is close to time limit. "
"This might be good way to import large files, however it can break "
"transactions."
msgstr ""
"Betiğin zaman sınırına yaklaşıldığını algılaması durumunda içe aktarımı "
"kesmeye izin verir. Bu büyük dosyaları içe aktarmak için iyi bir yol "
"olabilir, ancak bu işlemleri bozabilir."

#: libraries/config/messages.inc.php:246
msgid "Partial import: allow interrupt"
msgstr "Kısmi içe aktarma: yarıda kesmeye izin ver"

#: libraries/config/messages.inc.php:251 libraries/config/messages.inc.php:258
#: libraries/import/csv.php:41 libraries/import/ldi.php:40
msgid "Do not abort on INSERT error"
msgstr "EKLEME hatasında durdurma"

#: libraries/config/messages.inc.php:252 libraries/config/messages.inc.php:260
#: libraries/import/csv.php:36 libraries/import/ldi.php:39
msgid "Replace table data with file"
msgstr "Tablo verisini dosya ile değiştir"

#: libraries/config/messages.inc.php:254
msgid ""
"Default format; be aware that this list depends on location (database, "
"table) and only SQL is always available"
msgstr ""
"Varsayılan biçim; bu liste yerine göre (veritabanı, tablo) değişir ve sadece "
"her zaman SQL vardır"

#: libraries/config/messages.inc.php:255
msgid "Format of imported file"
msgstr "İçe aktarılmış dosyanın biçimi"

#: libraries/config/messages.inc.php:259 libraries/import/ldi.php:46
msgid "Use LOCAL keyword"
msgstr "YEREL anahtar kelime kullan"

#: libraries/config/messages.inc.php:262 libraries/config/messages.inc.php:270
#: libraries/config/messages.inc.php:271
msgid "Column names in first row"
msgstr "İlk satır içindeki sütun adları"

#: libraries/config/messages.inc.php:263 libraries/import/ods.php:34
msgid "Do not import empty rows"
msgstr "Boş satırları içe aktarma"

#: libraries/config/messages.inc.php:264
msgid "Import currencies ($5.00 to 5.00)"
msgstr "Parasalları içe aktar ($5.00'ı 5.00'a)"

#: libraries/config/messages.inc.php:265
msgid "Import percentages as proper decimals (12.00% to .12)"
msgstr "Yüzdeleri doğru ondalık olarak içe aktar (%12.00'ı .12'ye)"

#: libraries/config/messages.inc.php:266
msgid "Number of queries to skip from start"
msgstr "Başlangıçtan atlanacak sorgu sayısı"

#: libraries/config/messages.inc.php:267
msgid "Partial import: skip queries"
msgstr "Kısmi içe aktarma: sorguları atla"

#: libraries/config/messages.inc.php:269
msgid "Do not use AUTO_INCREMENT for zero values"
msgstr "Sıfır değerleri için AUTO_INCREMENT değeri kullanma"

#: libraries/config/messages.inc.php:272
msgid "Initial state for sliders"
msgstr "Kaydırıcılar için başlangıç durumu"

#: libraries/config/messages.inc.php:273
msgid "How many rows can be inserted at one time"
msgstr "Bir defada kaç tane satır eklenebileceğidir"

#: libraries/config/messages.inc.php:274
msgid "Number of inserted rows"
msgstr "Eklenmiş satır sayısı"

#: libraries/config/messages.inc.php:275
msgid "Target for quick access icon"
msgstr "Hızlı erişim simgesi için hedef"

#: libraries/config/messages.inc.php:276
msgid "Show logo in left frame"
msgstr "Logoyu sol çerçevede göster"

#: libraries/config/messages.inc.php:277
msgid "Display logo"
msgstr "Logoyu görüntüle"

#: libraries/config/messages.inc.php:278
msgid "Display server choice at the top of the left frame"
msgstr "Sunucu seçimini sol çerçevenin en üstünde görüntüler"

#: libraries/config/messages.inc.php:279
msgid "Display servers selection"
msgstr "Sunucu seçimlerini görüntüle"

#: libraries/config/messages.inc.php:280
msgid "Minimum number of tables to display the table filter box"
msgstr "Tablo süzgeci kutusunu görüntülemek için en az tablo sayısıdır"

#: libraries/config/messages.inc.php:281
msgid "String that separates databases into different tree levels"
msgstr "Veritabanlarını farklı ağaç seviyelerine ayıran dizgidir"

#: libraries/config/messages.inc.php:282
msgid "Database tree separator"
msgstr "Veritabanı ağaç ayıracı"

#: libraries/config/messages.inc.php:283
msgid ""
"Only light version; display databases in a tree (determined by the separator "
"defined below)"
msgstr ""
"Sadece sade sürümde; veritabanları ağaç içinde görüntülenir (aşağıda "
"tanımlanan ayıraçlar tarafından belirlenir)"

#: libraries/config/messages.inc.php:284
msgid "Display databases in a tree"
msgstr "Veritabanlarını ağaç içinde görüntüle"

#: libraries/config/messages.inc.php:285
msgid "Disable this if you want to see all databases at once"
msgstr ""
"Eğer tüm veritabanlarını bir kerede görmek isterseniz bunu etkisizleştirin"

#: libraries/config/messages.inc.php:286
msgid "Use light version"
msgstr "Sade sürümü kullan"

#: libraries/config/messages.inc.php:287
msgid "Maximum table tree depth"
msgstr "En fazla tablo ağacı derinliği"

#: libraries/config/messages.inc.php:288
msgid "String that separates tables into different tree levels"
msgstr "Tabloları farklı ağaç seviyelerine ayıran dizgidir"

#: libraries/config/messages.inc.php:289
msgid "Table tree separator"
msgstr "Tablo ağacı ayıracı"

#: libraries/config/messages.inc.php:290
msgid "URL where logo in the navigation frame will point to"
msgstr "Rehber çerçevedeki logoyu işaret eden URL"

#: libraries/config/messages.inc.php:291
msgid "Logo link URL"
msgstr "Logo bağlantısı URL'si"

#: libraries/config/messages.inc.php:292
msgid ""
"Open the linked page in the main window ([kbd]main[/kbd]) or in a new one "
"([kbd]new[/kbd])"
msgstr ""
"Bağlantılı sayfayı ana pencerede ([kbd]main[/kbd]) veya yeni bir tanede "
"([kbd]new[/kbd]) açar"

#: libraries/config/messages.inc.php:293
msgid "Logo link target"
msgstr "Logo bağlantısı hedefi"

#: libraries/config/messages.inc.php:294
msgid "Highlight server under the mouse cursor"
msgstr "Fare imleci altında sunucuyu vurgula"

#: libraries/config/messages.inc.php:295
msgid "Enable highlighting"
msgstr "Vurgulamalar etkin"

#: libraries/config/messages.inc.php:296
msgid "Maximum number of recently used tables; set 0 to disable"
msgstr ""
"En fazla son kullanılan tablo sayısıdır; etkisizleştirmek için 0'a ayarlayın"

#: libraries/config/messages.inc.php:297
msgid "Recently used tables"
msgstr "Son kullanılan tablolar"

#: libraries/config/messages.inc.php:298
msgid ""
"Maximum number of characters shown in any non-numeric column on browse view"
msgstr ""
"Gözat görünümünde herhangi bir sayısal olmayan sütunda gösterilen en fazla "
"karakter sayısıdır"

#: libraries/config/messages.inc.php:299
msgid "Limit column characters"
msgstr "Sütun karakterlerini sınırlandır"

#: libraries/config/messages.inc.php:300
msgid ""
"If TRUE, logout deletes cookies for all servers; when set to FALSE, logout "
"only occurs for the current server. Setting this to FALSE makes it easy to "
"forget to log out from other servers when connected to multiple servers."
msgstr ""
"Eğer TRUE ise, oturum kapatma tüm sunucuların tanımlama bilgilerini siler; "
"eğer FALSE'a ayarlıysa, oturum kapatma sadece şu anki sunucunun tanımlama "
"bilgisini siler. Bunu FALSE'a ayarlamak çoklu sunuculara bağlandığınızda "
"diğer sunuculardan oturumu kapatmayı unutmanızı kolaylaştırır."

#: libraries/config/messages.inc.php:301
msgid "Delete all cookies on logout"
msgstr "Oturum kapatmada tüm tanımlama bilgilerini sil"

#: libraries/config/messages.inc.php:302
msgid ""
"Define whether the previous login should be recalled or not in cookie "
"authentication mode"
msgstr ""
"Tanımlama bilgisi kimlik doğrulaması kipinde önceki açılan oturumun "
"hatırlanıp hatırlanmayacağını tanımlar"

#: libraries/config/messages.inc.php:303
msgid "Recall user name"
msgstr "Kullanıcı adını hatırla"

#: libraries/config/messages.inc.php:304
msgid ""
"Defines how long (in seconds) a login cookie should be stored in browser. "
"The default of 0 means that it will be kept for the existing session only, "
"and will be deleted as soon as you close the browser window. This is "
"recommended for non-trusted environments."
msgstr ""
"Oturum açma tanımlama bilgisinin ne kadar (saniye olarak) tarayıcıda "
"saklanacağını tanımlar. Varsayılan 0 değeri anlamı sadece var olan oturum "
"için tutulacağıdır, ve tarayıcı penceresini kapatır kapatmaz silinecektir. "
"Bu güvenli olmayan ortamlar için önerilir."

#: libraries/config/messages.inc.php:305
msgid "Login cookie store"
msgstr "Oturum açma tanımlama bilgisi saklama"

#: libraries/config/messages.inc.php:306
msgid "Define how long (in seconds) a login cookie is valid"
msgstr ""
"Oturum açma tanımlama bilgisinin ne kadar (saniye cinsinden) geçerli "
"olacağını tanımlar"

#: libraries/config/messages.inc.php:307
msgid "Login cookie validity"
msgstr "Oturum açma tanımlama bilgisi geçerliliği"

#: libraries/config/messages.inc.php:308
msgid "Double size of textarea for LONGTEXT columns"
msgstr "LONGTEXT sütunları için metin alanın iki katı boyutu"

#: libraries/config/messages.inc.php:309
msgid "Bigger textarea for LONGTEXT"
msgstr "LONGTEXT için en büyük metin alanı"

#: libraries/config/messages.inc.php:310
msgid "Maximum number of characters used when a SQL query is displayed"
msgstr "SQL sorgusu görüntülendiğinde kullanılan en fazla karakter sayısıdır"

#: libraries/config/messages.inc.php:311
msgid "Maximum displayed SQL length"
msgstr "En fazla görüntülenecek SQL uzunluğu"

#: libraries/config/messages.inc.php:312 libraries/config/messages.inc.php:317
#: libraries/config/messages.inc.php:344
msgid "Users cannot set a higher value"
msgstr "Kullanıcılar yüksek değer ayarlayamazlar"

#: libraries/config/messages.inc.php:313
msgid "Maximum number of databases displayed in left frame and database list"
msgstr ""
"Sol çerçevede ve veritabanı listesinde görüntülenecek olan en fazla "
"veritabanı sayısıdır"

#: libraries/config/messages.inc.php:314
msgid "Maximum databases"
msgstr "En fazla veritabanı"

#: libraries/config/messages.inc.php:315
msgid ""
"Number of rows displayed when browsing a result set. If the result set "
"contains more rows, &quot;Previous&quot; and &quot;Next&quot; links will be "
"shown."
msgstr ""
"Sonuç grubuna göz atarken görüntülenecek satır sayısıdır. Eğer sonuç grubu "
"daha fazla satır içeriyorsa, &quot;Önceki&quot; ve &quot;Sonraki&quot; "
"bağlantıları gösterilecektir."

#: libraries/config/messages.inc.php:316
msgid "Maximum number of rows to display"
msgstr "Görüntülemek için en fazla satır sayısı"

#: libraries/config/messages.inc.php:318
msgid "Maximum number of tables displayed in table list"
msgstr "Tablo listesinde görüntülenecek olan en fazla tablo sayısıdır"

#: libraries/config/messages.inc.php:319
msgid "Maximum tables"
msgstr "En fazla tablo"

#: libraries/config/messages.inc.php:320
msgid ""
"Disable the default warning that is displayed if mcrypt is missing for "
"cookie authentication"
msgstr ""
"Eğer tanımlama bilgisi kimlik doğrulaması için mcrypt eksikse, gösterilen "
"varsayılan uyarıyı etkisizleştir"

#: libraries/config/messages.inc.php:321
msgid "mcrypt warning"
msgstr "mcrypt uyarısı"

#: libraries/config/messages.inc.php:322
msgid ""
"The number of bytes a script is allowed to allocate, eg. [kbd]32M[/kbd] "
"([kbd]0[/kbd] for no limit)"
msgstr ""
"Betiğe ayrılması için izin verilecek bayt sayısıdır, örn. [kbd]32M[/kbd] "
"(sınırsız için [kbd]0[/kbd])"

#: libraries/config/messages.inc.php:323
msgid "Memory limit"
msgstr "Bellek sınırı"

#: libraries/config/messages.inc.php:324
msgid "These are Edit, Copy and Delete links"
msgstr "Bunlar Düzenle, Kopyala ve Sil bağlantılarıdır"

#: libraries/config/messages.inc.php:325
msgid "Where to show the table row links"
msgstr "Tablo satır bağlantılarının nerede gösterileceği"

#: libraries/config/messages.inc.php:326
msgid "Use natural order for sorting table and database names"
msgstr "Tablo ve veritabanı adlarını sıralamak için doğal sıra kullan"

#: libraries/config/messages.inc.php:327
msgid "Natural order"
msgstr "Doğal sıra"

#: libraries/config/messages.inc.php:328 libraries/config/messages.inc.php:338
msgid "Use only icons, only text or both"
msgstr "Sadece simgeleri, sadece metni veya her ikisinide kullanır"

#: libraries/config/messages.inc.php:329
msgid "Iconic navigation bar"
msgstr "Sembolik rehber çubuğu"

#: libraries/config/messages.inc.php:330
msgid "use GZip output buffering for increased speed in HTTP transfers"
msgstr ""
"HTTP aktarımlarındaki arttırılmış hız için GZip çıktı arabellekleme kullanımı"

#: libraries/config/messages.inc.php:331
msgid "GZip output buffering"
msgstr "GZip çıktı arabellekleme"

#: libraries/config/messages.inc.php:332
msgid ""
"[kbd]SMART[/kbd] - i.e. descending order for columns of type TIME, DATE, "
"DATETIME and TIMESTAMP, ascending order otherwise"
msgstr ""
"[kbd]SMART[/kbd] - yani TIME, DATE, DATETIME ve TIMESTAMP türü sütunları "
"için büyükten küçüğe sıralama, aksi halde küçükten büyüğe sıralama"

#: libraries/config/messages.inc.php:333
msgid "Default sorting order"
msgstr "Varsayılan sıralama düzeni"

#: libraries/config/messages.inc.php:334
msgid "Use persistent connections to MySQL databases"
msgstr "MySQL veritabanlarına sürekli bağlantı kullanımı"

#: libraries/config/messages.inc.php:335
msgid "Persistent connections"
msgstr "Sürekli bağlantılar"

#: libraries/config/messages.inc.php:336
msgid ""
"Disable the default warning that is displayed on the database details "
"Structure page if any of the required tables for the phpMyAdmin "
"configuration storage could not be found"
msgstr ""
"Eğer phpMyAdmin yapılandırma depolaması için gerekli tablolardan herhangi "
"biri bulunamazsa, veritabanı ayrıntıları Yapı sayfasında gösterilen "
"varsayılan uyarıyı etkisizleştir"

#: libraries/config/messages.inc.php:337
msgid "Missing phpMyAdmin configuration storage tables"
msgstr "Eksik phpMyAdmin yapılandırma depolama tabloları"

#: libraries/config/messages.inc.php:339
msgid "Iconic table operations"
msgstr "Sembolik tablo işlemleri"

#: libraries/config/messages.inc.php:340
msgid "Disallow BLOB and BINARY columns from editing"
msgstr "BLOB ve BINARY sütunlarını düzenlemeye izin vermez"

#: libraries/config/messages.inc.php:341
msgid "Protect binary columns"
msgstr "Binari sütunlarını koru"

#: libraries/config/messages.inc.php:342
msgid ""
"Enable if you want DB-based query history (requires phpMyAdmin configuration "
"storage). If disabled, this utilizes JS-routines to display query history "
"(lost by window close)."
msgstr ""
"Eğer VT-tabanlı sorgu geçmişi istiyorsanız etkinleştirin (phpMyAdmin "
"yapılandırma depolaması gerektirir). Eğer etkisizleştirilirse, sorgu "
"geçmişini görüntülemek için bu, JS-yordamlarından yararlanır (pencerenin "
"kapatılmasıyla kaybolur)."

#: libraries/config/messages.inc.php:343
msgid "Permanent query history"
msgstr "Kalıcı sorgu geçmişi"

#: libraries/config/messages.inc.php:345
msgid "How many queries are kept in history"
msgstr "Geçmişte ne kadar sorgu tutulacağıdır"

#: libraries/config/messages.inc.php:346
msgid "Query history length"
msgstr "Sorgu geçmişi uzunluğu"

#: libraries/config/messages.inc.php:347
msgid "Tab displayed when opening a new query window"
msgstr "Yeni bir sorgu penceresi açıldığında görüntülenen sekme"

#: libraries/config/messages.inc.php:348
msgid "Default query window tab"
msgstr "Varsayılan sorgu penceresi sekmesi"

#: libraries/config/messages.inc.php:349
msgid "Query window height (in pixels)"
msgstr "Sorgu penceresi yüksekliği (piksel olarak)"

#: libraries/config/messages.inc.php:350
msgid "Query window height"
msgstr "Sorgu penceresi yüksekliği"

#: libraries/config/messages.inc.php:351
msgid "Query window width (in pixels)"
msgstr "Sorgu penceresi genişliği (piksel olarak)"

#: libraries/config/messages.inc.php:352
msgid "Query window width"
msgstr "Sorgu penceresi genişliği"

#: libraries/config/messages.inc.php:353
msgid "Select which functions will be used for character set conversion"
msgstr "Karakter grubu dönüştürme için kullanılacak olan işlevleri seçin"

#: libraries/config/messages.inc.php:354
msgid "Recoding engine"
msgstr "Kaydetme motoru"

#: libraries/config/messages.inc.php:355
msgid "When browsing tables, the sorting of each table is remembered"
msgstr "Tablolara gözatılırken her tablonun sıralaması hatırlanır"

#: libraries/config/messages.inc.php:356
msgid "Remember table's sorting"
msgstr "Tablonun sıralamasını hatırla"

#: libraries/config/messages.inc.php:357
msgid "Repeat the headers every X cells, [kbd]0[/kbd] deactivates this feature"
msgstr ""
"Her X hücrede başlığı tekrarla, [kbd]0[/kbd] bu özelliği devre dışı bırakır"

#: libraries/config/messages.inc.php:358
msgid "Repeat headers"
msgstr "Başlıkları tekrarla"

#: libraries/config/messages.inc.php:359
msgid "Show help button instead of Documentation text"
msgstr "Belge metni yerine yardım düğmesi göster"

#: libraries/config/messages.inc.php:360
msgid "Show help button"
msgstr "Yardım düğmesi göster"

#: libraries/config/messages.inc.php:362
msgid "Save all edited cells at once"
msgstr "Bir defada tüm düzenlenen hücreleri kaydet"

#: libraries/config/messages.inc.php:363
msgid "Directory where exports can be saved on server"
msgstr "Dışa aktarmaların sunucu üzerinde kaydedilebileceği dizin"

#: libraries/config/messages.inc.php:364
msgid "Save directory"
msgstr "Kayıt dizini"

#: libraries/config/messages.inc.php:365
msgid "Leave blank if not used"
msgstr "Eğer kullanılmayacaksa boş bırakın"

#: libraries/config/messages.inc.php:366
msgid "Host authorization order"
msgstr "Anamakine izin düzeni"

#: libraries/config/messages.inc.php:367
msgid "Leave blank for defaults"
msgstr "Varsayılan için boş bırakın"

#: libraries/config/messages.inc.php:368
msgid "Host authorization rules"
msgstr "Anamakine izin kuralları"

#: libraries/config/messages.inc.php:369
msgid "Allow logins without a password"
msgstr "Parolasız oturum açmaya izin ver"

#: libraries/config/messages.inc.php:370
msgid "Allow root login"
msgstr "Root oturumu açmaya izin ver"

#: libraries/config/messages.inc.php:371
msgid "HTTP Basic Auth Realm name to display when doing HTTP Auth"
msgstr ""
"HTTP Kimlik Doğrulaması yaparken görüntülemek için Basit Kimlik Doğrulaması "
"alan adı"

#: libraries/config/messages.inc.php:372
msgid "HTTP Realm"
msgstr "HTTP Alanı"

#: libraries/config/messages.inc.php:373
msgid ""
"The path for the config file for [a@http://swekey.com]SweKey hardware "
"authentication[/a] (not located in your document root; suggested: /etc/"
"swekey.conf)"
msgstr ""
"[a@http://swekey.com]SweKey donanımsal kimlik doğrulama[/a] için "
"yapılandırma dosyası yolu (belge kök klasörünüzde yer almaz; önerilen: /etc/"
"swekey.conf)"

#: libraries/config/messages.inc.php:374
msgid "SweKey config file"
msgstr "SweKey yapılandırma dosyası"

#: libraries/config/messages.inc.php:375
msgid "Authentication method to use"
msgstr "Kullanmak için kimlik doğrulama yöntemi"

#: libraries/config/messages.inc.php:376 setup/frames/index.inc.php:136
msgid "Authentication type"
msgstr "Kimlik doğrulama türü"

#: libraries/config/messages.inc.php:377
msgid ""
"Leave blank for no [a@http://wiki.phpmyadmin.net/pma/bookmark]bookmark[/a] "
"support, suggested: [kbd]pma_bookmark[/kbd]"
msgstr ""
"[a@http://wiki.phpmyadmin.net/pma/bookmark]Yer imi[/a] desteği istenmiyorsa "
"boş bırakın, varsayılan: [kbd]pma_bookmark[/kbd]"

#: libraries/config/messages.inc.php:378
msgid "Bookmark table"
msgstr "Yer imi tablosu"

#: libraries/config/messages.inc.php:379
msgid ""
"Leave blank for no column comments/mime types, suggested: [kbd]"
"pma_column_info[/kbd]"
msgstr ""
"Sütun yorumları/mime türleri istenmiyorsa boş bırakın, varsayılan: [kbd]"
"pma_column_info[/kbd]"

#: libraries/config/messages.inc.php:380
msgid "Column information table"
msgstr "Sütun bilgisi tablosu"

#: libraries/config/messages.inc.php:381
msgid "Compress connection to MySQL server"
msgstr "MySQL sunucusu bağlantısını sıkıştırır"

#: libraries/config/messages.inc.php:382
msgid "Compress connection"
msgstr "Bağlantıyı sıkıştır"

#: libraries/config/messages.inc.php:383
msgid "How to connect to server, keep [kbd]tcp[/kbd] if unsure"
msgstr ""
"Sunucuya nasıl bağlanılacağıdır, eğer emin değilseniz [kbd]tcp[/kbd] olarak "
"bırakın"

#: libraries/config/messages.inc.php:384
msgid "Connection type"
msgstr "Bağlantı türü"

#: libraries/config/messages.inc.php:385
msgid "Control user password"
msgstr "Denetim kullanıcısı parolası"

#: libraries/config/messages.inc.php:386
msgid ""
"A special MySQL user configured with limited permissions, more information "
"available on [a@http://wiki.phpmyadmin.net/pma/controluser]wiki[/a]"
msgstr ""
"Sınırlı izinlerle yapılandırılmış özel MySQL kullanıcısıdır, daha fazla "
"bilgi [a@http://wiki.phpmyadmin.net/pma/controluser]wiki[/a]'de mevcuttur"

#: libraries/config/messages.inc.php:387
msgid "Control user"
msgstr "Denetim kullanıcısı"

#: libraries/config/messages.inc.php:388
msgid ""
"An alternate host to hold the configuration storage; leave blank to use the "
"already defined host"
msgstr ""
"Yapılandırma depolamasını tutmak için alternatif anamakine; zaten "
"tanımlanmış anamakineyi kullanmak için boş bırakın"

#: libraries/config/messages.inc.php:389
msgid "Control host"
msgstr "Denetim anamakinesi"

#: libraries/config/messages.inc.php:390
msgid "Count tables when showing database list"
msgstr "Veritabanı listesini gösterirken tabloları sayar"

#: libraries/config/messages.inc.php:391
msgid "Count tables"
msgstr "Tabloları say"

#: libraries/config/messages.inc.php:392
msgid ""
"Leave blank for no Designer support, suggested: [kbd]pma_designer_coords[/"
"kbd]"
msgstr ""
"Tasarımcı desteği istenmiyorsa boş bırakın, varsayılan: [kbd]"
"pma_designer_coords[/kbd]"

#: libraries/config/messages.inc.php:393
msgid "Designer table"
msgstr "Tasarımcı tablosu"

#: libraries/config/messages.inc.php:394
msgid ""
"More information on [a@http://sf.net/support/tracker.php?aid=1849494]PMA bug "
"tracker[/a] and [a@http://bugs.mysql.com/19588]MySQL Bugs[/a]"
msgstr ""
"[a@http://sf.net/support/tracker.php?aid=1849494]PMA hata izleyici[/a] ve "
"[a@http://bugs.mysql.com/19588]MySQL Hataları[/a] üzerine daha fazla bilgi"

#: libraries/config/messages.inc.php:395
msgid "Disable use of INFORMATION_SCHEMA"
msgstr "INFORMATION_SCHEMA kullanımı etkisiz"

#: libraries/config/messages.inc.php:396
msgid "What PHP extension to use; you should use mysqli if supported"
msgstr ""
"Kullanmak için hangi PHP uzantısı; Eğer destekleniyorsa mysqli "
"kullanmalısınız"

#: libraries/config/messages.inc.php:397
msgid "PHP extension to use"
msgstr "Kullanmak için PHP uzantısı"

#: libraries/config/messages.inc.php:398
msgid "Hide databases matching regular expression (PCRE)"
msgstr "Düzenli anlatıma (PCRE) uyan veritabanlarını gizler"

#: libraries/config/messages.inc.php:399
msgid "Hide databases"
msgstr "Veritabanlarını gizle"

#: libraries/config/messages.inc.php:400
msgid ""
"Leave blank for no SQL query history support, suggested: [kbd]pma_history[/"
"kbd]"
msgstr ""
"SQL sorgu geçmişi desteği istenmiyorsa boş bırakın, varsayılan: [kbd]"
"pma_history[/kbd]"

#: libraries/config/messages.inc.php:401
msgid "SQL query history table"
msgstr "SQL sorgu geçmişi tablosu"

#: libraries/config/messages.inc.php:402
msgid "Hostname where MySQL server is running"
msgstr "MySQL sunucusunun çalıştığı anamakine"

#: libraries/config/messages.inc.php:403
msgid "Server hostname"
msgstr "Sunucu anamakine adı"

#: libraries/config/messages.inc.php:404
msgid "Logout URL"
msgstr "Oturum kapatma URL'si"

#: libraries/config/messages.inc.php:405
msgid ""
"Limits number of table preferences which are stored in database, the oldest "
"records are automatically removed"
msgstr ""
"Veritabanında saklanan tablo tercihlerinin sayısını sınırlandırır, en eski "
"kayıtlar otomatik olarak kaldırılır"

#: libraries/config/messages.inc.php:406
msgid "Maximal number of table preferences to store"
msgstr "Saklamak için en fazla tablo tercihleri sayısıdır"

#: libraries/config/messages.inc.php:407
msgid "Try to connect without password"
msgstr "Parolasız bağlanmayı dener"

#: libraries/config/messages.inc.php:408
msgid "Connect without password"
msgstr "Parolasız bağlan"

#: libraries/config/messages.inc.php:409
msgid ""
"You can use MySQL wildcard characters (% and _), escape them if you want to "
"use their literal instances, i.e. use [kbd]'my\\_db'[/kbd] and not "
"[kbd]'my_db'[/kbd]. Using this option you can sort database list, just enter "
"their names in order and use [kbd]*[/kbd] at the end to show the rest in "
"alphabetical order."
msgstr ""
"MySQL joker karakterleri (% ve _) kullanabilirsiniz, eğer bunların aslına "
"uygun örneklerini kullanmak istiyorsanız bundan kaçının, yani [kbd]'my"
"\\_db'[/kbd] kullanın ve [kbd]'my_db'[/kbd] kullanmayın. Bu seçeneği "
"kullanarak veritabanı listesini sıralayabilirsiniz, sadece adlarını sıralı "
"girin ve geri kalanını alfabetik sırada göstermek için sonunda [kbd]*[/kbd] "
"kullanın."

#: libraries/config/messages.inc.php:410
msgid "Show only listed databases"
msgstr "Sadece listelenmiş veritabanları göster"

#: libraries/config/messages.inc.php:411 libraries/config/messages.inc.php:452
msgid "Leave empty if not using config auth"
msgstr "Eğer yapılandırma kimlik doğrulaması kullanılmıyorsa boş bırakın"

#: libraries/config/messages.inc.php:412
msgid "Password for config auth"
msgstr "Yapılandırma kimlik den. için parola"

#: libraries/config/messages.inc.php:413
msgid ""
"Leave blank for no PDF schema support, suggested: [kbd]pma_pdf_pages[/kbd]"
msgstr ""
"PDF şeması desteği istenmiyorsa boş bırakın, varsayılan: [kbd]pma_pdf_pages[/"
"kbd]"

#: libraries/config/messages.inc.php:414
msgid "PDF schema: pages table"
msgstr "PDF şeması: sayfalar tablosu"

#: libraries/config/messages.inc.php:415
msgid ""
"Database used for relations, bookmarks, and PDF features. See [a@http://wiki."
"phpmyadmin.net/pma/pmadb]pmadb[/a] for complete information. Leave blank for "
"no support. Suggested: [kbd]phpmyadmin[/kbd]"
msgstr ""
"Bağlantılar, yer imleri ve PDF özellikleri için kullanılan veritabanı. Tam "
"bilgi için [a@http://wiki.phpmyadmin.net/pma/pmadb]pmadb[/a]'ye bakın. "
"Destek istenmiyorsa boş bırakın. Önerilen: [kbd]phpmyadmin[/kbd]"

#: libraries/config/messages.inc.php:416
msgid "Database name"
msgstr "Veritabanı adı"

#: libraries/config/messages.inc.php:417
msgid "Port on which MySQL server is listening, leave empty for default"
msgstr ""
"MySQL sunucusunun dinlemede olduğu bağlantı noktası, varsayılan ayar için "
"boş bırakın"

#: libraries/config/messages.inc.php:418
msgid "Server port"
msgstr "Sunucu bağ.noktası"

#: libraries/config/messages.inc.php:419
msgid ""
"Leave blank for no \"persistent\" recently used tables across sessions, "
"suggested: [kbd]pma_recent[/kbd]"
msgstr ""
"Oturum geçişlerinde \"sürekli\" son kullanılan tablolar olmaması için boş "
"bırakın, önerilen: [kbd]pma_recent[/kbd]"

#: libraries/config/messages.inc.php:420
msgid "Recently used table"
msgstr "Son kullanılan tablo"

#: libraries/config/messages.inc.php:421
msgid ""
"Leave blank for no [a@http://wiki.phpmyadmin.net/pma/relation]relation-links"
"[/a] support, suggested: [kbd]pma_relation[/kbd]"
msgstr ""
"[a@http://wiki.phpmyadmin.net/pma/relation]İlişki bağlantıları[/a] desteği "
"istenmiyorsa boş bırakın, varsayılan: [kbd]pma_relation[/kbd]"

#: libraries/config/messages.inc.php:422
msgid "Relation table"
msgstr "Bağlantı tablosu"

#: libraries/config/messages.inc.php:423
msgid "SQL command to fetch available databases"
msgstr "Mevcut veritabanları getirmek için SQL komutu"

#: libraries/config/messages.inc.php:424
msgid "SHOW DATABASES command"
msgstr "SHOW DATABASES komutu"

#: libraries/config/messages.inc.php:425
msgid ""
"See [a@http://wiki.phpmyadmin.net/pma/auth_types#signon]authentication types"
"[/a] for an example"
msgstr ""
"Örnek için [a@http://wiki.phpmyadmin.net/pma/auth_types#signon]kimlik "
"doğrulama türlerine[/a] bakın"

#: libraries/config/messages.inc.php:426
msgid "Signon session name"
msgstr "Oturumu açma oturum adı"

#: libraries/config/messages.inc.php:427
msgid "Signon URL"
msgstr "Oturumu açma URL'si"

#: libraries/config/messages.inc.php:428
msgid "Socket on which MySQL server is listening, leave empty for default"
msgstr ""
"MySQL sunucusunun dinlemede olduğu soket, varsayılan ayar için boş bırakın"

#: libraries/config/messages.inc.php:429
msgid "Server socket"
msgstr "Sunucu soketi"

#: libraries/config/messages.inc.php:430
msgid "Enable SSL for connection to MySQL server"
msgstr "MySQL sunucusuna bağlantı için SSL etkin"

#: libraries/config/messages.inc.php:431
msgid "Use SSL"
msgstr "SSL kullan"

#: libraries/config/messages.inc.php:432
msgid ""
"Leave blank for no PDF schema support, suggested: [kbd]pma_table_coords[/kbd]"
msgstr ""
"PDF şeması desteği istenmiyorsa boş bırakın, varsayılan: [kbd]"
"pma_table_coords[/kbd]"

#: libraries/config/messages.inc.php:433
msgid "PDF schema: table coordinates"
msgstr "PDF şeması: tablo koordinatları"

#: libraries/config/messages.inc.php:434
msgid ""
"Table to describe the display columns, leave blank for no support; "
"suggested: [kbd]pma_table_info[/kbd]"
msgstr ""
"Görüntü sütunlarını tanımlayan tablodur, destek istenmiyorsa boş bırakın; "
"önerilen: [kbd]pma_table_info[/kbd]"

#: libraries/config/messages.inc.php:435
msgid "Display columns table"
msgstr "Görüntü sütunları tablosu"

#: libraries/config/messages.inc.php:436
msgid ""
"Leave blank for no \"persistent\" tables'UI preferences across sessions, "
"suggested: [kbd]pma_table_uiprefs[/kbd]"
msgstr ""
"Oturum geçişlerinde \"sürekli\" tabloların KA tercihleri olmaması için boş "
"bırakın, önerilen: [kbd]pma_table_uiprefs[/kbd]"

#: libraries/config/messages.inc.php:437
msgid "UI preferences table"
msgstr "KA tercihleri tablosu"

#: libraries/config/messages.inc.php:438
msgid ""
"Whether a DROP DATABASE IF EXISTS statement will be added as first line to "
"the log when creating a database."
msgstr ""
"Veritabanı oluşturulduğunda günlüğe ilk satır olarak DROP DATABASE IF EXISTS "
"ifadesi eklenecek."

#: libraries/config/messages.inc.php:439
msgid "Add DROP DATABASE"
msgstr "DROP DATABASE ifadesi ekle"

#: libraries/config/messages.inc.php:440
msgid ""
"Whether a DROP TABLE IF EXISTS statement will be added as first line to the "
"log when creating a table."
msgstr ""
"Tablo oluşturulduğunda günlüğe ilk satır olarak DROP TABLE IF EXISTS ifadesi "
"eklenecek."

#: libraries/config/messages.inc.php:441
msgid "Add DROP TABLE"
msgstr "DROP TABLE ifadesi ekle"

#: libraries/config/messages.inc.php:442
msgid ""
"Whether a DROP VIEW IF EXISTS statement will be added as first line to the "
"log when creating a view."
msgstr ""
"Görünüm oluşturulduğunda günlüğe ilk satır olarak DROP VIEW IF EXISTS "
"ifadesi eklenecek."

#: libraries/config/messages.inc.php:443
msgid "Add DROP VIEW"
msgstr "DROP VIEW ifadesi ekle"

#: libraries/config/messages.inc.php:444
msgid "Defines the list of statements the auto-creation uses for new versions."
msgstr ""
"Yeni sürümler için otomatik oluşturma kullanan ifade listesini tanımlar."

#: libraries/config/messages.inc.php:445
msgid "Statements to track"
msgstr "İfadelerden izlere"

#: libraries/config/messages.inc.php:446
msgid ""
"Leave blank for no SQL query tracking support, suggested: [kbd]pma_tracking[/"
"kbd]"
msgstr ""
"SQL sorgu izleme desteği olmaması için boş bırakın, önerilen: [kbd]"
"pma_tracking[/kbd]"

#: libraries/config/messages.inc.php:447
msgid "SQL query tracking table"
msgstr "SQL sorgu izleme tablosu"

#: libraries/config/messages.inc.php:448
msgid ""
"Whether the tracking mechanism creates versions for tables and views "
"automatically."
msgstr ""
"İzleme mekanizması tablolar ve görünümler için otomatik olarak sürümler "
"oluşturur."

#: libraries/config/messages.inc.php:449
msgid "Automatically create versions"
msgstr "Otomatik olarak sürümleri oluştur"

#: libraries/config/messages.inc.php:450
msgid ""
"Leave blank for no user preferences storage in database, suggested: [kbd]"
"pma_userconfig[/kbd]"
msgstr ""
"Veritabanında kullanıcı tercihleri depolaması olmaması için boş bırakın, "
"önerilen: [kbd]pma_userconfig[/kbd]"

#: libraries/config/messages.inc.php:451
msgid "User preferences storage table"
msgstr "Kullanıcı tercihleri depolama tablosu"

#: libraries/config/messages.inc.php:453
msgid "User for config auth"
msgstr "Yapılandırma kimlik den. için kullanıcı"

#: libraries/config/messages.inc.php:454
msgid ""
"A user-friendly description of this server. Leave blank to display the "
"hostname instead."
msgstr ""
"Bu sunucunun kolay kullanım açıklaması. Anamakine adını görüntülemek için "
"boş bırakın."

#: libraries/config/messages.inc.php:455
msgid "Verbose name of this server"
msgstr "Bu sunucunun ayrıntılı adı"

#: libraries/config/messages.inc.php:456
msgid "Whether a user should be displayed a &quot;show all (rows)&quot; button"
msgstr ""
"Kullanıcının &quot;tümünü (satırları) göster&quot; düğmesini görüntüleyip "
"görüntüleyemeyeceğidir"

#: libraries/config/messages.inc.php:457
msgid "Allow to display all the rows"
msgstr "Tüm satırları görüntülemeye izin ver"

#: libraries/config/messages.inc.php:458
msgid ""
"Please note that enabling this has no effect with [kbd]config[/kbd] "
"authentication mode because the password is hard coded in the configuration "
"file; this does not limit the ability to execute the same command directly"
msgstr ""
"Lütfen unutmayın, bunu etkinleştirmek kimlik doğrulama kipi [kbd]"
"yapılandırmasını[/kbd] etkilemez çünkü parola yapılandırma dosyasında sıkı "
"kodlanmıştır; bu, doğrudan aynı komutun yürütme kabiliyetini sınırlandırmaz"

#: libraries/config/messages.inc.php:459
msgid "Show password change form"
msgstr "Parola değiştirme formunu göster"

#: libraries/config/messages.inc.php:460
msgid "Show create database form"
msgstr "Veritabanı oluşturma formu göster"

#: libraries/config/messages.inc.php:461
msgid "Show or hide a column displaying the Creation timestamp for all tables"
msgstr ""
"Tüm tablolar için Oluşturma zaman damgasını görüntüleyen sütunu göster veya "
"gizle"

#: libraries/config/messages.inc.php:462
msgid "Show Creation timestamp"
msgstr "Oluşturma zaman damgasını göster"

#: libraries/config/messages.inc.php:463
msgid ""
"Show or hide a column displaying the Last update timestamp for all tables"
msgstr ""
"Tüm tablolar için Son güncelleme zaman damgasını görüntüleyen sütunu göster "
"veya gizle"

#: libraries/config/messages.inc.php:464
msgid "Show Last update timestamp"
msgstr "Son güncelleme zaman damgasını göster"

#: libraries/config/messages.inc.php:465
msgid ""
"Show or hide a column displaying the Last check timestamp for all tables"
msgstr ""
"Tüm tablolar için Son kontrol zaman damgasını görüntüleyen sütunu göster "
"veya gizle"

#: libraries/config/messages.inc.php:466
msgid "Show Last check timestamp"
msgstr "Son kontrol zaman damgasını göster"

#: libraries/config/messages.inc.php:467
msgid ""
"Defines whether or not type display direction option is shown when browsing "
"a table"
msgstr ""
"Tabloya gözatılırken görüntüleme talimatı seçeneği doldurulsada "
"doldurulmasada gösterilmesini tanımlar"

#: libraries/config/messages.inc.php:468
msgid "Show display direction"
msgstr "Görüntüleme talimatını göster"

#: libraries/config/messages.inc.php:469
msgid ""
"Defines whether or not type fields should be initially displayed in edit/"
"insert mode"
msgstr ""
"Düzenle/ekle kipinde alanlar doldurulsada doldurulmasada ilk olarak "
"gösterilmesini tanımlar"

#: libraries/config/messages.inc.php:470
msgid "Show field types"
msgstr "Alan türlerini göster"

#: libraries/config/messages.inc.php:471
msgid "Display the function fields in edit/insert mode"
msgstr "İşlev alanlarını düzenle/ekle kipinde görüntüler"

#: libraries/config/messages.inc.php:472
msgid "Show function fields"
msgstr "İşlev alanlarını göster"

#: libraries/config/messages.inc.php:473
msgid "Whether to show hint or not"
msgstr "İpucu gösterilip gösterilmeyeceği"

#: libraries/config/messages.inc.php:474
msgid "Show hint"
msgstr "İpucu göster"

#: libraries/config/messages.inc.php:475
msgid ""
"Shows link to [a@http://php.net/manual/function.phpinfo.php]phpinfo()[/a] "
"output"
msgstr ""
"[a@http://php.net/manual/function.phpinfo.php]phpinfo()[/a] çıktısı için "
"bağlantı gösterir"

#: libraries/config/messages.inc.php:476
msgid "Show phpinfo() link"
msgstr "phpinfo() bağlantısını göster"

#: libraries/config/messages.inc.php:477
msgid "Show detailed MySQL server information"
msgstr "Ayrıntılı MySQL sunucu bilgisini göster"

#: libraries/config/messages.inc.php:478
msgid "Defines whether SQL queries generated by phpMyAdmin should be displayed"
msgstr ""
"phpMyAdmin tarafından oluşturulan SQL sorgularının görüntülenip "
"görüntülenmemesini tanımlar"

#: libraries/config/messages.inc.php:479
msgid "Show SQL queries"
msgstr "SQL sorgularını göster"

#: libraries/config/messages.inc.php:480
msgid ""
"Defines whether the query box should stay on-screen after its submission"
msgstr "Sorgu kutusunun sunuşundan sonra ekranda kalıp kalmamasını tanımlar"

#: libraries/config/messages.inc.php:481 libraries/sql_query_form.lib.php:358
msgid "Retain query box"
msgstr "Sorgu kutusunu tut"

#: libraries/config/messages.inc.php:482
msgid "Allow to display database and table statistics (eg. space usage)"
msgstr ""
"Veritabanı ve tablo istatistiklerini görüntülemek için izin verir (örn. alan "
"kullanımı)"

#: libraries/config/messages.inc.php:483
msgid "Show statistics"
msgstr "İstatistikleri göster"

#: libraries/config/messages.inc.php:484
msgid ""
"If tooltips are enabled and a database comment is set, this will flip the "
"comment and the real name"
msgstr ""
"Eğer araç ipuçları etkinse ve veritabanı yorumu ayarlıysa bu, yorumu ve "
"gerçek adı çevirecek"

#: libraries/config/messages.inc.php:485
msgid "Display database comment instead of its name"
msgstr "Veritabanının adı yerine yorumunu görüntüle"

#: libraries/config/messages.inc.php:486
msgid ""
"When setting this to [kbd]nested[/kbd], the alias of the table name is only "
"used to split/nest the tables according to the $cfg"
"['LeftFrameTableSeparator'] directive, so only the folder is called like the "
"alias, the table name itself stays unchanged"
msgstr ""
"Bu [kbd]iç içe koymaya[/kbd] ayarlandığında, tablo isimlerinin kod adları "
"tabloları $cfg['LeftFrameTableSeparator'] yönergesine göre sadece bölmek/iç "
"içe koymak için kulanılır, bu yüzden sadece klasör, kod adı gibi çağrılır, "
"tablo adının kendi değişmeden kalır"

#: libraries/config/messages.inc.php:487
msgid "Display table comment instead of its name"
msgstr "Tablonun adı yerine yorumunu görüntüle"

#: libraries/config/messages.inc.php:488
msgid "Display table comments in tooltips"
msgstr "Araç ipuçlarında tablo yorumlarını görüntüle"

#: libraries/config/messages.inc.php:489
msgid ""
"Mark used tables and make it possible to show databases with locked tables"
msgstr ""
"Kullanılan tabloları işaretleyin ve veritabanlarını kilitli tablolarla "
"birlikte gösterilmesini mümkün yapın"

#: libraries/config/messages.inc.php:490
msgid "Skip locked tables"
msgstr "Kilitli tabloları atla"

#: libraries/config/messages.inc.php:495
msgid "Requires SQL Validator to be enabled"
msgstr "SQL Onaylayıcının etkinleştirilmesini gerektirir"

#: libraries/config/messages.inc.php:497
#: libraries/display_change_password.lib.php:40
#: libraries/replication_gui.lib.php:62 libraries/replication_gui.lib.php:63
#: libraries/replication_gui.lib.php:341 libraries/replication_gui.lib.php:345
#: libraries/replication_gui.lib.php:355 server_privileges.php:983
#: server_privileges.php:987 server_privileges.php:998
#: server_privileges.php:1854 server_synchronize.php:1354
msgid "Password"
msgstr "Parola"

#: libraries/config/messages.inc.php:498
msgid ""
"[strong]Warning:[/strong] requires PHP SOAP extension or PEAR SOAP to be "
"installed"
msgstr ""
"[strong]Uyarı:[/strong] PHP SOAP uzantısı ya da PEAR SOAP kurulu olması "
"gerekir"

#: libraries/config/messages.inc.php:499
msgid "Enable SQL Validator"
msgstr "SQL Onaylayıcı etkin"

#: libraries/config/messages.inc.php:500
msgid ""
"If you have a custom username, specify it here (defaults to [kbd]anonymous[/"
"kbd])"
msgstr ""
"Eğer özel kullanıcı adınız varsa, onu burada belirleyin (varsayılanı [kbd]"
"isimsiz'dir[/kbd])"

#: libraries/config/messages.inc.php:501 tbl_tracking.php:483
#: tbl_tracking.php:542
msgid "Username"
msgstr "Kullanıcı Adı"

#: libraries/config/messages.inc.php:502
msgid "A warning is displayed on the main page if Suhosin is detected"
msgstr "Eğer Suhosin algılanırsa, ana sayfada uyarı gösterilir"

#: libraries/config/messages.inc.php:503
msgid "Suhosin warning"
msgstr "Suhosin uyarısı"

#: libraries/config/messages.inc.php:504
msgid ""
"Textarea size (columns) in edit mode, this value will be emphasized for SQL "
"query textareas (*2) and for query window (*1.25)"
msgstr ""
"Düzenle kipinde metin alanı boyutu (sütunlar), bu değer SQL sorgu metni "
"alanları (*2) ve sorgu penceresi (*1.25) için önemi belirtecektir"

#: libraries/config/messages.inc.php:505
msgid "Textarea columns"
msgstr "Metin alanı sütunları"

#: libraries/config/messages.inc.php:506
msgid ""
"Textarea size (rows) in edit mode, this value will be emphasized for SQL "
"query textareas (*2) and for query window (*1.25)"
msgstr ""
"Düzenle kipinde metin alanı boyutu (satırlar), bu değer SQL sorgu metni "
"alanları (*2) ve sorgu penceresi (*1.25) için önemi belirtecektir"

#: libraries/config/messages.inc.php:507
msgid "Textarea rows"
msgstr "Metin alanı satırları"

#: libraries/config/messages.inc.php:508
msgid "Title of browser window when a database is selected"
msgstr "Veritabanı seçildiğinde tarayıcı penceresi başlığı"

#: libraries/config/messages.inc.php:510
msgid "Title of browser window when nothing is selected"
msgstr "Hiçbir şey seçilmediğinde tarayıcı penceresi başlığı"

#: libraries/config/messages.inc.php:511
msgid "Default title"
msgstr "Varsayılan başlık"

#: libraries/config/messages.inc.php:512
msgid "Title of browser window when a server is selected"
msgstr "Sunucu seçildiğinde tarayıcı penceresi başlığı"

#: libraries/config/messages.inc.php:514
msgid "Title of browser window when a table is selected"
msgstr "Tablo seçildiğinde tarayıcı penceresi başlığı"

#: libraries/config/messages.inc.php:516
msgid ""
"Input proxies as [kbd]IP: trusted HTTP header[/kbd]. The following example "
"specifies that phpMyAdmin should trust a HTTP_X_FORWARDED_FOR (X-Forwarded-"
"For) header coming from the proxy 1.2.3.4:[br][kbd]1.2.3.4: "
"HTTP_X_FORWARDED_FOR[/kbd]"
msgstr ""
"Proksileri [kbd]IP: güvenilir HTTP başlığı[/kbd] olarak girin. Aşağıdaki "
"örnek phpMyAdmin'in proksi 1.2.3.4'ten gelen HTTP_X_FORWARDED_FOR (X-"
"Forwarded-For) başlığına güvenmesini belirler:[br][kbd]1.2.3.4: "
"HTTP_X_FORWARDED_FOR[/kbd]"

#: libraries/config/messages.inc.php:517
msgid "List of trusted proxies for IP allow/deny"
msgstr "IP İzin Verme/Reddetme için güvenilir proksi listesi"

#: libraries/config/messages.inc.php:518
msgid "Directory on server where you can upload files for import"
msgstr "İçe aktarmak için dosyaları gönderebileceğiniz sunucu üzerindeki dizin"

#: libraries/config/messages.inc.php:519
msgid "Upload directory"
msgstr "Gönderme dizini"

#: libraries/config/messages.inc.php:520
msgid "Allow for searching inside the entire database"
msgstr "Tüm veritabanı içinde aramaya izin verir"

#: libraries/config/messages.inc.php:521
msgid "Use database search"
msgstr "Veritabanı aramayı kullan"

#: libraries/config/messages.inc.php:522
msgid ""
"When disabled, users cannot set any of the options below, regardless of the "
"checkbox on the right"
msgstr ""
"Etkisizleştirildiğinde kullanıcılar sağdaki işaret kutusunu dikkate almadan "
"herhangi bir seçeneği ayarlayamazlar"

#: libraries/config/messages.inc.php:523
msgid "Enable the Developer tab in settings"
msgstr "Ayarlarda Geliştirici sekmesi etkin"

#: libraries/config/messages.inc.php:524
msgid ""
"Show affected rows of each statement on multiple-statement queries. See "
"libraries/import.lib.php for defaults on how many queries a statement may "
"contain."
msgstr ""
"Çoklu ifade sorgularında etkilenmiş her ifade sırasını gösterir. İfadenin ne "
"kadar sorgu içerebileceği varsayılanı için libraries/import.lib.php'ye bakın."

#: libraries/config/messages.inc.php:525
msgid "Verbose multiple statements"
msgstr "Ayrıntılı çoklu ifadeler"

#: libraries/config/messages.inc.php:526 setup/frames/index.inc.php:257
msgid "Check for latest version"
msgstr "Son sürümü kontrol et"

#: libraries/config/messages.inc.php:527
msgid "Enables check for latest version on main phpMyAdmin page"
msgstr "Ana phpMyAdmin sayfasında son sürümü kontrol etmeyi etkinleştir"

#: libraries/config/messages.inc.php:528 setup/lib/index.lib.php:120
#: setup/lib/index.lib.php:131 setup/lib/index.lib.php:152
#: setup/lib/index.lib.php:163 setup/lib/index.lib.php:175
#: setup/lib/index.lib.php:183 setup/lib/index.lib.php:190
#: setup/lib/index.lib.php:230
msgid "Version check"
msgstr "Sürüm kontrolü"

#: libraries/config/messages.inc.php:529
msgid ""
"Enable [a@http://en.wikipedia.org/wiki/ZIP_(file_format)]ZIP[/a] compression "
"for import and export operations"
msgstr ""
"İçe ve dışa aktarma işlemleri için [a@http://en.wikipedia.org/wiki/ZIP_"
"(file_format)]ZIP[/a] sıkıştırma etkin"

#: libraries/config/messages.inc.php:530
msgid "ZIP"
msgstr "ZIP"

#: libraries/config/setup.forms.php:41
msgid "Config authentication"
msgstr "Yapılandırma kimlik doğrulaması"

#: libraries/config/setup.forms.php:45
msgid "Cookie authentication"
msgstr "Tanımlama bilgisi kimlik doğrulaması"

#: libraries/config/setup.forms.php:48
msgid "HTTP authentication"
msgstr "HTTP kimlik doğrulaması"

#: libraries/config/setup.forms.php:51
msgid "Signon authentication"
msgstr "Oturumu açma kimlik doğrulaması"

#: libraries/config/setup.forms.php:252
#: libraries/config/user_preferences.forms.php:153 libraries/import/ldi.php:35
msgid "CSV using LOAD DATA"
msgstr "VERİ YÜKLE kullanarak CSV"

#: libraries/config/setup.forms.php:261 libraries/config/setup.forms.php:354
#: libraries/config/user_preferences.forms.php:161
#: libraries/config/user_preferences.forms.php:253 libraries/export/ods.php:18
#: libraries/import/ods.php:29
msgid "Open Document Spreadsheet"
msgstr "Açık Kaynaklı Tablolama Belgesi"

#: libraries/config/setup.forms.php:268
#: libraries/config/user_preferences.forms.php:168
msgid "Quick"
msgstr "Hızlı"

#: libraries/config/setup.forms.php:272
#: libraries/config/user_preferences.forms.php:172
msgid "Custom"
msgstr "Özel"

#: libraries/config/setup.forms.php:293
#: libraries/config/user_preferences.forms.php:192
msgid "Database export options"
msgstr "Veritabanı dışa aktarma seçenekleri"

#: libraries/config/setup.forms.php:326
#: libraries/config/user_preferences.forms.php:225
#: libraries/export/excel.php:18
msgid "CSV for MS Excel"
msgstr "MS Excel için CSV"

#: libraries/config/setup.forms.php:349
#: libraries/config/user_preferences.forms.php:248
#: libraries/export/htmlword.php:18
msgid "Microsoft Word 2000"
msgstr "Microsoft Word 2000"

#: libraries/config/setup.forms.php:358
#: libraries/config/user_preferences.forms.php:257 libraries/export/odt.php:22
msgid "Open Document Text"
msgstr "Açık Belge Metni"

#: libraries/config/validate.lib.php:198
msgid "Could not initialize Drizzle connection library"
msgstr "Drizzle bağlantı kütüphanesi başlatılamadı"

#: libraries/config/validate.lib.php:205 libraries/config/validate.lib.php:212
msgid "Could not connect to Drizzle server"
msgstr "Drizzle sunucusuna bağlanılamadı"

#: libraries/config/validate.lib.php:223 libraries/config/validate.lib.php:230
msgid "Could not connect to MySQL server"
msgstr "MySQL sunucusuna bağlanılamadı"

#: libraries/config/validate.lib.php:254
msgid "Empty username while using config authentication method"
msgstr "Yapılandırma kimlik doğrulaması yöntemi kullanırken kullanıcı adı boş"

#: libraries/config/validate.lib.php:258
msgid "Empty signon session name while using signon authentication method"
msgstr ""
"Oturumu açma kimlik doğrulaması yöntemi kullanırken oturumu açma oturum adı "
"boş"

#: libraries/config/validate.lib.php:262
msgid "Empty signon URL while using signon authentication method"
msgstr ""
"Oturumu açma kimlik doğrulaması yöntemi kullanırken oturumu açma URL'si boş"

#: libraries/config/validate.lib.php:295
msgid "Empty phpMyAdmin control user while using pmadb"
msgstr "pmadb kullanan boş phpMyAdmin denetim kullanıcısı"

#: libraries/config/validate.lib.php:299
msgid "Empty phpMyAdmin control user password while using pmadb"
msgstr "pmadb kullanan boş phpMyAdmin denetim kullanıcısı parolası"

#: libraries/config/validate.lib.php:388
#, php-format
msgid "Incorrect IP address: %s"
msgstr "Yanlış IP adresi: %s"

#. l10n: Please check that translation actually exists.
#: libraries/core.lib.php:257
msgctxt "PHP documentation language"
msgid "en"
msgstr "tr"

#: libraries/core.lib.php:278
#, php-format
msgid "The %s extension is missing. Please check your PHP configuration."
msgstr "%s uzantısı eksik. Lütfen PHP yapılandırmanızı kontrol edin."

#: libraries/core.lib.php:428
msgid "possible deep recursion attack"
msgstr "olası aşırı özyinelemeli saldırı"

<<<<<<< HEAD
=======
#: libraries/data_drizzle.inc.php:238
msgid "Most common integer."
msgstr "En yaygın tamsayı."

#: libraries/data_drizzle.inc.php:239
msgid "Larger-range integer."
msgstr "Aralığı büyük tamsayı."

#: libraries/data_drizzle.inc.php:240
msgid "Fixed precision number."
msgstr "Sabit duyarlık numarası."

#: libraries/data_drizzle.inc.php:241
msgid "Systems native double type."
msgstr "Sistemlerin yerel çift türü."

#: libraries/data_drizzle.inc.php:242
msgid "True or false."
msgstr "True veya false."

#: libraries/data_drizzle.inc.php:243
msgid ""
"A number is inserted in increasing order as rows are inserted into the table."
msgstr "Tablo içine eklenen satırlar gibi artan sırayla eklenen bir sayıdır."

#: libraries/data_drizzle.inc.php:244
msgid "Stores Universally Unique Identifiers (UUID)."
msgstr "Evrensel Depolanan Benzersiz Tanımlayıcı (UUID)."

#: libraries/data_drizzle.inc.php:245
#| msgid "Data only"
msgid "Dates only."
msgstr "Sadece tarihler."

#: libraries/data_drizzle.inc.php:246 libraries/data_drizzle.inc.php:247
msgid "Both date and time."
msgstr "Her iki tarih ve saat de."

#: libraries/data_drizzle.inc.php:248
msgid "Time of day."
msgstr "Günün saati."

#: libraries/data_drizzle.inc.php:249 libraries/data_drizzle.inc.php:251
msgid "Variable length data."
msgstr "Değişken uzunlukta veri."

#: libraries/data_drizzle.inc.php:250
msgid "Text up to 2^16 characters."
msgstr "2^16 karaktere kadar metin."

#: libraries/data_drizzle.inc.php:252
msgid ""
"Data up to 2^16 characters. Uses a binary collation for all index usage."
msgstr ""
"2^16 karaktere kadar veri. Bütün indeks kullanımı için bir binari "
"karşılaştırma kullanır."

#: libraries/data_drizzle.inc.php:253
msgid "Static lists of strings."
msgstr "Dizgilerin sabit listeleri."

#: libraries/data_mysql.inc.php:299
msgid ""
"A very small integer. The signed range is -128 to 127. The unsigned range is "
"0 to 255."
msgstr ""
"Çok küçük bir tamsayı. İşaretli aralığı -128'den 127'ye dir. İşaretsiz "
"aralığı 0'dan 255'e dir."

#: libraries/data_mysql.inc.php:300
msgid ""
"A small integer. The signed range is -32,768 to 32,767. The unsigned range "
"is 0 to 65,535."
msgstr ""
"Küçük bir tamsayı. İşaretli aralığı -32,768'den 32,767'ye dir. İşaretsiz "
"aralığı 0'dan 65,535'e dir."

#: libraries/data_mysql.inc.php:301
msgid ""
"A medium-sized integer. The signed range is -8,388,608 to 8,388,607. The "
"unsigned range is 0 to 16,777,215."
msgstr ""
"Orta boyutta bir tamsayı. İşaretli aralığı -8,388,608'den 8,388,607'ye dir. "
"İşaretsiz aralığı 0'dan 16,777,215'e dir."

#: libraries/data_mysql.inc.php:302
msgid ""
"A normal-size integer. The signed range is -2,147,483,648 to 2,147,483,647. "
"The unsigned range is 0 to 4,294,967,295."
msgstr ""
"Normal boyutta bir tamsayı. İşaretli aralığı -2,147,483,648'den "
"2,147,483,647'ye dir. İşaretsiz aralığı 0'dan 4,294,967,295'e dir."

#: libraries/data_mysql.inc.php:303
msgid ""
"A large integer. The signed range is -9,223,372,036,854,775,808 to "
"9,223,372,036,854,775,807. The unsigned range is 0 to "
"18,446,744,073,709,551,615."
msgstr ""
"Büyük bir tamsayı. İşaretli aralığı -9,223,372,036,854,775,808'den "
"9,223,372,036,854,775,807'ye dir. İşaretsiz aralığı 0'dan "
"18,446,744,073,709,551,615'e dir."

#: libraries/data_mysql.inc.php:304
msgid ""
"A packed \"exact\" fixed-point number. The maximum number of digits (M) for "
"DECIMAL is 65. The maximum number of supported decimals (D) is 30. If D is "
"omitted, the default is 0. If M is omitted, the default is 10."
msgstr ""
"Paketlenmiş \"tam\" sabit noktalı sayı. ONDALIK için rakamların (M) en fazla "
"sayısı 65'tir. Desteklenen ondalıkların (D) en fazla sayısı 30'dur. Eğer D "
"işlenirse, varsayılan 0'dır. Eğer M işlenirse, varsayılan 10'dur."

#: libraries/data_mysql.inc.php:305
msgid ""
"A small (single-precision) floating-point number. Allowable values are -"
"3.402823466E+38 to -1.175494351E-38, 0, and 1.175494351E-38 to 3.402823466E"
"+38."
msgstr ""
"Küçük (tek duyarlıklı) kayan noktalı sayı. İzin verilebilir değerler "
"-3.402823466E+38'den -1.175494351E-38'e, 0 ve 1.175494351E-38'den "
"3.402823466E+38'e."

#: libraries/data_mysql.inc.php:306
msgid ""
"A normal-size (double-precision) floating-point number. Allowable values are "
"-1.7976931348623157E+308 to -2.2250738585072014E-308, 0, and "
"2.2250738585072014E-308 to 1.7976931348623157E+308."
msgstr ""
"Normal boyutta bir (çift duyarlıklı) kayan noktalı sayı. İzin verilebilir "
"değerler -1.7976931348623157E+308'den -2.2250738585072014E-308'e, 0 ve "
"2.2250738585072014E-308'den 1.7976931348623157E+308'e."

#: libraries/data_mysql.inc.php:307
msgid ""
"Synonyms for DOUBLE. Exception: If the REAL_AS_FLOAT SQL mode is enabled, "
"REAL is a synonym for FLOAT rather than DOUBLE."
msgstr ""
"DOUBLE için eş anlamlılar. İstisna: Eğer REAL_AS_FLOAT SQL kipi "
"etkinleştirilmişse, REAL, FLOAT için DOUBLE yerine bir eş anlamlıdır."

#: libraries/data_mysql.inc.php:308
msgid ""
"A bit-field type. M indicates the number of bits per value, from 1 to 64. "
"The default is 1 if M is omitted."
msgstr ""
"Bir bit alanı türü. M değer başına 1'den 64'e kadar bit'lerin sayısını "
"gösterir. Eğer M işlenirse, varsayılan 1'dir."

#: libraries/data_mysql.inc.php:309
msgid ""
"These types are synonyms for TINYINT(1). A value of zero is considered "
"false. Nonzero values are considered true."
msgstr ""
"Bu türler TINYINT(1) için eş anlamlılardır. Sıfır değeri false sayılır. "
"Sıfır olmayan değerler true sayılır."

#: libraries/data_mysql.inc.php:310
msgid "An alias for BIGINT UNSIGNED NOT NULL AUTO_INCREMENT UNIQUE."
msgstr "BIGINT UNSIGNED NOT NULL AUTO_INCREMENT UNIQUE için bir kod adı."

#: libraries/data_mysql.inc.php:311
msgid ""
"A date. The supported range is '1000-01-01' to '9999-12-31'. MySQL displays "
"DATE values in 'YYYY-MM-DD' format, but allows assignment of values to DATE "
"columns using either strings or numbers."
msgstr ""

#: libraries/data_mysql.inc.php:312
msgid ""
"A date and time combination. The supported range is '1000-01-01 00:00:00' to "
"'9999-12-31 23:59:59'. MySQL displays DATETIME values in 'YYYY-MM-DD HH:MM:"
"SS' format, but allows assignment of values to DATETIME columns using either "
"strings or numbers."
msgstr ""

#: libraries/data_mysql.inc.php:313
msgid ""
"A timestamp. The range is '1970-01-01 00:00:01' UTC to '2038-01-09 03:14:07' "
"UTC. TIMESTAMP values are stored as the number of seconds since the epoch "
"('1970-01-01 00:00:00' UTC)."
msgstr ""

#: libraries/data_mysql.inc.php:314
msgid ""
"A time. The range is '-838:59:59' to '838:59:59'. MySQL displays TIME values "
"in 'HH:MM:SS' format, but allows assignment of values to TIME columns using "
"either strings or numbers."
msgstr ""

#: libraries/data_mysql.inc.php:315
msgid ""
"A year in two-digit or four-digit format. The default is four-digit format. "
"In four-digit format, the allowable values are 1901 to 2155, and 0000. In "
"two-digit format, the allowable values are 70 to 69, representing years from "
"1970 to 2069."
msgstr ""

#: libraries/data_mysql.inc.php:316
msgid ""
"A fixed-length string that is always right-padded with spaces to the "
"specified length when stored. M represents the column length in characters. "
"The range of M is 0 to 255. If M is omitted, the length is 1."
msgstr ""

#: libraries/data_mysql.inc.php:317
msgid ""
"A variable-length string. M represents the maximum column length in "
"characters. The range of M is 0 to 65,535."
msgstr ""

#: libraries/data_mysql.inc.php:318
msgid ""
"A TEXT column with a maximum length of 255 (2^8 - 1) characters. Each "
"TINYTEXT value is stored using a one-byte length prefix that indicates the "
"number of bytes in the value."
msgstr ""

#: libraries/data_mysql.inc.php:319
msgid ""
"A TEXT column with a maximum length of 65,535 (2^16 - 1) characters. Each "
"TEXT value is stored using a two-byte length prefix that indicates the "
"number of bytes in the value."
msgstr ""

#: libraries/data_mysql.inc.php:320
msgid ""
"A TEXT column with a maximum length of 16,777,215 (2^24 - 1) characters. "
"Each MEDIUMTEXT value is stored using a three-byte length prefix that "
"indicates the number of bytes in the value."
msgstr ""

#: libraries/data_mysql.inc.php:321
msgid ""
"A TEXT column with a maximum length of 4,294,967,295 or 4GB (2^32 - 1) "
"characters. Each LONGTEXT value is stored using a four-byte length prefix "
"that indicates the number of bytes in the value."
msgstr ""

#: libraries/data_mysql.inc.php:322
msgid ""
"The BINARY type is similar to the CHAR type, but stores binary byte strings "
"rather than non-binary character strings. M represents the column length in "
"bytes."
msgstr ""

#: libraries/data_mysql.inc.php:323
msgid ""
"The VARBINARY type is similar to the VARCHAR type, but stores binary byte "
"strings rather than non-binary character strings. M represents the maximum "
"column length in bytes."
msgstr ""

#: libraries/data_mysql.inc.php:324
msgid ""
"A BLOB column with a maximum length of 255 (2^8 - 1) bytes. Each TINYBLOB "
"value is stored using a one-byte length prefix that indicates the number of "
"bytes in the value."
msgstr ""

#: libraries/data_mysql.inc.php:325
msgid ""
"A BLOB column with a maximum length of 16,777,215 (2^24 - 1) bytes. Each "
"MEDIUMBLOB value is stored using a three-byte length prefix that indicates "
"the number of bytes in the value."
msgstr ""

#: libraries/data_mysql.inc.php:326
msgid ""
"A BLOB column with a maximum length of 65,535 (2^16 - 1) bytes. Each BLOB "
"value is stored using a two-byte length prefix that indicates the number of "
"bytes in the value."
msgstr ""

#: libraries/data_mysql.inc.php:327
msgid ""
"A BLOB column with a maximum length of 4,294,967,295 or 4GB (2^32 - 1) "
"bytes. Each LONGBLOB value is stored using a four-byte length prefix that "
"indicates the number of bytes in the value."
msgstr ""

#: libraries/data_mysql.inc.php:328
msgid ""
"An enumeration. A string object that can have only one value, chosen from "
"the list of values 'value1', 'value2', ..., NULL or the special '' error "
"value. An ENUM column can have a maximum of 65,535 distinct values."
msgstr ""

#: libraries/data_mysql.inc.php:329
msgid ""
"A set. A string object that can have zero or more values, each of which must "
"be chosen from the list of values 'value1', 'value2', ... A SET column can "
"have a maximum of 64 members."
msgstr ""

#: libraries/data_mysql.inc.php:331
msgid "Constructs a WKB Point using its coordinates."
msgstr ""

#: libraries/data_mysql.inc.php:332
msgid ""
"Constructs a WKB LineString value from a number of WKB Point arguments. If "
"any argument is not a WKB Point, the return value is NULL. If the number of "
"Point arguments is less than two, the return value is NULL."
msgstr ""

#: libraries/data_mysql.inc.php:333
msgid ""
"Constructs a WKB Polygon value from a number of WKB LineString arguments. If "
"any argument does not represent the WKB of a LinearRing (that is, not a "
"closed and simple LineString) the return value is NULL."
msgstr ""

#: libraries/data_mysql.inc.php:334
msgid ""
"Constructs a WKB MultiPoint value using WKB Point arguments. If any argument "
"is not a WKB Point, the return value is NULL."
msgstr ""

#: libraries/data_mysql.inc.php:335
msgid ""
"Constructs a WKB MultiLineString value using WKB LineString arguments. If "
"any argument is not a WKB LineString, the return value is NULL."
msgstr ""

#: libraries/data_mysql.inc.php:336
msgid ""
"Constructs a WKB MultiPolygon value from a set of WKB Polygon arguments. If "
"any argument is not a WKB Polygon, the return value is NULL."
msgstr ""

#: libraries/data_mysql.inc.php:337
msgid ""
"Constructs a WKB GeometryCollection. If any argument is not a well-formed "
"WKB representation of a geometry, the return value is NULL."
msgstr ""

>>>>>>> de6ef6e2
#: libraries/database_interface.lib.php:1835
msgid ""
"The server is not responding (or the local server's socket is not correctly "
"configured)."
msgstr ""
"Sunucu yanıt vermiyor (ya da yerel MySQL sunucusunun soketi doğru olarak "
"yapılandırılmadı)."

#: libraries/database_interface.lib.php:1838
msgid "The server is not responding."
msgstr "Sunucu yanıt vermiyor."

#: libraries/database_interface.lib.php:1842
msgid "Please check privileges of directory containing database."
msgstr "Lütfen veritabanını içeren dizinin yetkilerini kontrol edin."

#: libraries/database_interface.lib.php:1850
msgid "Details..."
msgstr "Ayrıntılar..."

#: libraries/db_links.inc.php:42 libraries/db_links.inc.php:43
#: libraries/db_links.inc.php:44
msgid "Database seems to be empty!"
msgstr "Veritabanı boş olarak görünüyor!"

#: libraries/db_links.inc.php:65 libraries/relation.lib.php:144
#: libraries/tbl_links.inc.php:97
msgid "Tracking"
msgstr "İzleme"

#: libraries/db_links.inc.php:70
msgid "Query"
msgstr "Sorgu"

#: libraries/db_links.inc.php:75 libraries/relation.lib.php:132
msgid "Designer"
msgstr "Tasarımcı"

#: libraries/db_links.inc.php:92 server_privileges.php:183
#: server_privileges.php:1683 server_privileges.php:2073
#: server_privileges.php:2421
msgid "Privileges"
msgstr "Yetkiler"

#: libraries/db_links.inc.php:96 libraries/rte/rte_words.lib.php:29
msgid "Routines"
msgstr "Yordamlar"

#: libraries/db_links.inc.php:100 libraries/export/sql.php:649
#: libraries/rte/rte_words.lib.php:53
msgid "Events"
msgstr "Olaylar"

#: libraries/db_links.inc.php:104 libraries/export/htmlword.php:450
#: libraries/export/odt.php:571 libraries/export/sql.php:1051
#: libraries/export/texytext.php:445 libraries/export/xml.php:57
#: libraries/rte/rte_words.lib.php:41 libraries/tbl_links.inc.php:103
msgid "Triggers"
msgstr "Tetikleyiciler"

#: libraries/db_structure.lib.php:43 libraries/display_tbl.lib.php:2235
msgid ""
"May be approximate. See [a@./Documentation.html#faq3_11@Documentation]FAQ "
"3.11[/a]"
msgstr ""
"Yaklaşık olabilir. [a@./Documentation.html#faq3_11@Documentation]SSS 3.11[/"
"a]'e bakın"

#: libraries/dbi/drizzle.dbi.lib.php:115 libraries/dbi/mysql.dbi.lib.php:118
#: libraries/dbi/mysqli.dbi.lib.php:192
msgid "Connection for controluser as defined in your configuration failed."
msgstr ""
"Yapılandırma dosyanız içinde tanımlanmış denetim kullanıcıları için bağlantı "
"başarısız oldu."

#: libraries/display_change_password.lib.php:29 main.php:105
#: user_password.php:202
msgid "Change password"
msgstr "Parola değiştir"

#: libraries/display_change_password.lib.php:34
#: libraries/replication_gui.lib.php:351 server_privileges.php:994
msgid "No Password"
msgstr "Parola yok"

#: libraries/display_change_password.lib.php:45
#: libraries/replication_gui.lib.php:359 libraries/replication_gui.lib.php:362
#: server_privileges.php:1002 server_privileges.php:1005
msgid "Re-type"
msgstr "Parola tekrarı"

#: libraries/display_change_password.lib.php:51
msgid "Password Hashing"
msgstr "Parola Adreslemesi"

#: libraries/display_change_password.lib.php:65
msgid "MySQL 4.0 compatible"
msgstr "MySQL 4.0 uyumlu"

#: libraries/display_create_database.lib.php:21
#: libraries/display_create_database.lib.php:39
msgid "Create database"
msgstr "Veritabanı oluştur"

#: libraries/display_create_database.lib.php:33
msgid "Create"
msgstr "Oluştur"

#: libraries/display_create_database.lib.php:43 server_privileges.php:185
#: server_privileges.php:1739 server_replication.php:33
msgid "No Privileges"
msgstr "Yetkiniz yok"

#: libraries/display_create_table.lib.php:46 pmd_general.php:86
#: server_synchronize.php:456 server_synchronize.php:968
msgid "Create table"
msgstr "Tablo oluştur"

#: libraries/display_create_table.lib.php:51 libraries/export/htmlword.php:395
#: libraries/export/odt.php:501 libraries/export/texytext.php:392
#: libraries/rte/rte_list.lib.php:52 libraries/rte/rte_list.lib.php:63
#: libraries/rte/rte_list.lib.php:77 libraries/rte/rte_routines.lib.php:859
#: libraries/rte/rte_routines.lib.php:1371 libraries/tbl_properties.inc.php:92
#: setup/frames/index.inc.php:135 tbl_structure.php:203
msgid "Name"
msgstr "Adı"

#: libraries/display_create_table.lib.php:55
msgid "Number of columns"
msgstr "Sütun sayısı"

#: libraries/display_export.lib.php:40
msgid "Could not load export plugins, please check your installation!"
msgstr ""
"Dışa aktarma eklentileri yüklenemedi, lütfen kurulumunuzu kontrol edin!"

#: libraries/display_export.lib.php:85
msgid "Exporting databases from the current server"
msgstr "Şu anki sunucudan veritabanları dışa aktarılıyor"

#: libraries/display_export.lib.php:87
#, php-format
msgid "Exporting tables from \"%s\" database"
msgstr "\"%s\" veritabanından tablolar dışa aktarılıyor"

#: libraries/display_export.lib.php:89
#, php-format
msgid "Exporting rows from \"%s\" table"
msgstr "\"%s\" tablosunda satırlar dışa aktarılıyor"

#: libraries/display_export.lib.php:95
msgid "Export Method:"
msgstr "Dışa Aktarma Yöntemi:"

#: libraries/display_export.lib.php:111
msgid "Quick - display only the minimal options"
msgstr "Hızlı - sadece en az seçenekleri göster"

#: libraries/display_export.lib.php:127
msgid "Custom - display all possible options"
msgstr "Özel - tüm olası seçenekleri göster"

#: libraries/display_export.lib.php:135
msgid "Database(s):"
msgstr "Veritabanı(ları):"

#: libraries/display_export.lib.php:137
msgid "Table(s):"
msgstr "Tablo(lar):"

#: libraries/display_export.lib.php:147
msgid "Rows:"
msgstr "Satırlar:"

#: libraries/display_export.lib.php:155
msgid "Dump some row(s)"
msgstr "Tüm satırı(ları) dökümle"

#: libraries/display_export.lib.php:157
msgid "Number of rows:"
msgstr "Satır sayısı:"

#: libraries/display_export.lib.php:160
msgid "Row to begin at:"
msgstr "Başlanacak satır:"

#: libraries/display_export.lib.php:171
msgid "Dump all rows"
msgstr "Tüm satırları dökümle"

#: libraries/display_export.lib.php:179 libraries/display_export.lib.php:200
msgid "Output:"
msgstr "Çıktı:"

#: libraries/display_export.lib.php:186 libraries/display_export.lib.php:212
#, php-format
msgid "Save on server in the directory <b>%s</b>"
msgstr "Sunucuda <b>%s</b> dizinine kaydet"

#: libraries/display_export.lib.php:204
msgid "Save output to a file"
msgstr "Çıktıyı dosyaya kaydet"

#: libraries/display_export.lib.php:225
msgid "File name template:"
msgstr "Dosya adı şablonu:"

#: libraries/display_export.lib.php:227
msgid "@SERVER@ will become the server name"
msgstr "@SERVER@ sunucu adı olacaktır"

#: libraries/display_export.lib.php:229
msgid ", @DATABASE@ will become the database name"
msgstr ", @DATABASE@ veritabanı adı olacaktır"

#: libraries/display_export.lib.php:231
msgid ", @TABLE@ will become the table name"
msgstr ", @TABLE@ tablo adı olacaktır"

#: libraries/display_export.lib.php:235
#, php-format
msgid ""
"This value is interpreted using %1$sstrftime%2$s, so you can use time "
"formatting strings. Additionally the following transformations will happen: "
"%3$s. Other text will be kept as is. See the %4$sFAQ%5$s for details."
msgstr ""
"Bu değer %1$sstrftime%2$s kullanılarak yorumlanır, bu yüzden zaman "
"biçimlendirme dizgisi kullanabilirsiniz. İlave olarak aşağıdaki dönüşümler "
"meydana gelecektir: %3$s. Diğer metin olduğu gibi tutulacak. Ayrıntılar için "
"%4$sSSS%5$s'a bakın."

#: libraries/display_export.lib.php:285
msgid "use this for future exports"
msgstr "ileriki dışa aktarımlar için bunu kullan"

#: libraries/display_export.lib.php:291 libraries/display_import.lib.php:233
#: libraries/display_import.lib.php:247 libraries/sql_query_form.lib.php:467
msgid "Character set of the file:"
msgstr "Dosyanın karakter grubu:"

#: libraries/display_export.lib.php:321
msgid "Compression:"
msgstr "Sıkıştırma:"

#: libraries/display_export.lib.php:325
msgid "zipped"
msgstr "zip olarak"

#: libraries/display_export.lib.php:327
msgid "gzipped"
msgstr "gzip olarak"

#: libraries/display_export.lib.php:329
msgid "bzipped"
msgstr "bzip olarak"

#: libraries/display_export.lib.php:338
msgid "View output as text"
msgstr "Çıktıyı metin olarak göster"

#: libraries/display_export.lib.php:343 libraries/display_import.lib.php:290
#: libraries/export/codegen.php:38
msgid "Format:"
msgstr "Biçim:"

#: libraries/display_export.lib.php:348
msgid "Format-specific options:"
msgstr "Biçim-belli seçenekler:"

#: libraries/display_export.lib.php:349
msgid ""
"Scroll down to fill in the options for the selected format and ignore the "
"options for other formats."
msgstr ""
"Seçili biçimde seçenekleri doldurmak için aşağı kaydır ve diğer biçimler "
"için seçenekleri yoksay."

#: libraries/display_export.lib.php:357 libraries/display_import.lib.php:305
msgid "Encoding Conversion:"
msgstr "Kodlama Dönüştürme:"

#: libraries/display_git_revision.lib.php:48
#, php-format
msgid "%1$s from %2$s branch"
msgstr "%2$s dalından %1$s"

#: libraries/display_git_revision.lib.php:50
msgid "no branch"
msgstr "dal yok"

#: libraries/display_git_revision.lib.php:57
msgid "Git revision"
msgstr "Git gözden geçirme"

#: libraries/display_git_revision.lib.php:60
#, php-format
msgid "committed on %1$s by %2$s"
msgstr "%2$s tarafından %1$s tarihinde işlendi"

#: libraries/display_git_revision.lib.php:68
#, php-format
msgid "authored on %1$s by %2$s"
msgstr "%2$s tarafından %1$s tarihinde hazırlandı"

#: libraries/display_import.lib.php:61
msgid ""
"The file being uploaded is probably larger than the maximum allowed size or "
"this is a known bug in webkit based (Safari, Google Chrome, Arora etc.) "
"browsers."
msgstr ""
"Gönderilen dosya muhtemelen en fazla izin verilen boyuttan büyük veya bu "
"webkit tabanlı (Safari, Google Chrome, Arora vs.) tarayıcılardaki bilinen "
"bir hatadır."

#: libraries/display_import.lib.php:69
#, php-format
msgid "%s of %s"
msgstr "%s / %s"

#: libraries/display_import.lib.php:78
msgid "Uploading your import file..."
msgstr "İçe aktarma dosyanız gönderiliyor..."

#: libraries/display_import.lib.php:86
#, php-format
msgid "%s/sec."
msgstr "%s/san."

#: libraries/display_import.lib.php:93
msgid "About %MIN min. %SEC sec. remaining."
msgstr "Yaklaşık kalan %MIN dik. %SEC san."

#: libraries/display_import.lib.php:97
msgid "About %SEC sec. remaining."
msgstr "Yaklaşık kalan %SEC san."

#: libraries/display_import.lib.php:127
msgid "The file is being processed, please be patient."
msgstr "Dosya işleme alındı, lütfen sabırlı olun."

#: libraries/display_import.lib.php:147
msgid ""
"Please be patient, the file is being uploaded. Details about the upload are "
"not available."
msgstr ""
"Lütfen sabırlı olun, dosya gönderilmekte. Gönderme ile ilgili ayrıntılar "
"mevcut değil."

#: libraries/display_import.lib.php:174
msgid "Importing into the current server"
msgstr "Şu anki sunucu içine aktarılıyor"

#: libraries/display_import.lib.php:176
#, php-format
msgid "Importing into the database \"%s\""
msgstr "\"%s\" veritabanı içine aktarılıyor"

#: libraries/display_import.lib.php:178
#, php-format
msgid "Importing into the table \"%s\""
msgstr "\"%s\" tablosu içine aktarılıyor"

#: libraries/display_import.lib.php:184
msgid "File to Import:"
msgstr "İçe Aktarmak için Dosya:"

#: libraries/display_import.lib.php:201
#, php-format
msgid "File may be compressed (%s) or uncompressed."
msgstr "Dosya sıkıştırılmış (%s) ya da sıkıştırılmamış olabilir."

#: libraries/display_import.lib.php:203
msgid ""
"A compressed file's name must end in <b>.[format].[compression]</b>. "
"Example: <b>.sql.zip</b>"
msgstr ""
"Sıkıştırılmış dosyanın adı <b>.[biçim].[sıkıştırma]</b> şeklinde bitmelidir. "
"Örneğin: <b>.sql.zip</b>"

#: libraries/display_import.lib.php:223
msgid "File uploads are not allowed on this server."
msgstr "Bu sunucuda dosya gönderimlerine izin verilmez."

#: libraries/display_import.lib.php:254
msgid "Partial Import:"
msgstr "Kısmi İçe Aktarma:"

#: libraries/display_import.lib.php:260
#, php-format
msgid ""
"Previous import timed out, after resubmitting will continue from position %d."
msgstr ""
"Önceki içe aktarma zaman aşımına uğradı, sonradan yeniden gönderim %d "
"konumundan devam edecek."

#: libraries/display_import.lib.php:267
msgid ""
"Allow the interruption of an import in case the script detects it is close "
"to the PHP timeout limit. <i>(This might be good way to import large files, "
"however it can break transactions.)</i>"
msgstr ""
"Betiğin PHP zaman aşımı sınırına yaklaşıldığını algılaması durumunda içe "
"aktarımı kesmeye izin verir. <i>(Bu büyük dosyaların içe aktarımı için iyi "
"bir yol olabilir, ancak bu işlemleri bozabilir.)</i>"

#: libraries/display_import.lib.php:274
msgid "Number of rows to skip, starting from the first row:"
msgstr "İlk satırdan başlayarak atlanacak satır sayısı:"

#: libraries/display_import.lib.php:296
msgid "Format-Specific Options:"
msgstr "Biçim-Belli Seçenekler:"

#: libraries/display_select_lang.lib.php:52
#: libraries/display_select_lang.lib.php:53 setup/frames/index.inc.php:75
msgid "Language"
msgstr "Dil"

#: libraries/display_tbl.lib.php:409
msgid "Save edited data"
msgstr "Düzenlenen veriyi kaydet"

#: libraries/display_tbl.lib.php:415
msgid "Restore column order"
msgstr "Sütun düzenini geri yükle"

#: libraries/display_tbl.lib.php:426
#, php-format
msgid "%d is not valid row number."
msgstr "%d geçerli bir satır sayısı değil."

#: libraries/display_tbl.lib.php:431
msgid "Start row"
msgstr "Başlangıç satırı"

#: libraries/display_tbl.lib.php:433
msgid "Number of rows"
msgstr "Satır sayısı"

#: libraries/display_tbl.lib.php:438
msgid "Mode"
msgstr "Kip"

#: libraries/display_tbl.lib.php:440
msgid "horizontal"
msgstr "yatay"

#: libraries/display_tbl.lib.php:441
msgid "horizontal (rotated headers)"
msgstr "yatay (döndürülmüş başlıklar)"

#: libraries/display_tbl.lib.php:442
msgid "vertical"
msgstr "dikey"

#: libraries/display_tbl.lib.php:448
#, php-format
msgid "Headers every %s rows"
msgstr "Her %s satırda bir başlıklar"

#: libraries/display_tbl.lib.php:551
msgid "Sort by key"
msgstr "Anahtara göre sırala"

#: libraries/display_tbl.lib.php:629 libraries/export/codegen.php:41
#: libraries/export/csv.php:34 libraries/export/excel.php:37
#: libraries/export/htmlword.php:33 libraries/export/json.php:29
#: libraries/export/latex.php:35 libraries/export/mediawiki.php:20
#: libraries/export/ods.php:29 libraries/export/odt.php:27
#: libraries/export/pdf.php:29 libraries/export/php_array.php:29
#: libraries/export/sql.php:88 libraries/export/texytext.php:31
#: libraries/export/xml.php:27 libraries/export/yaml.php:30
#: libraries/import.lib.php:1144 libraries/import.lib.php:1167
#: libraries/import/csv.php:25 libraries/import/docsql.php:36
#: libraries/import/ldi.php:49 libraries/import/ods.php:39
#: libraries/import/shp.php:23 libraries/import/sql.php:20
#: libraries/import/xml.php:32 libraries/rte/rte_routines.lib.php:862
#: tbl_select.php:177 tbl_structure.php:873
msgid "Options"
msgstr "Seçenekler"

#: libraries/display_tbl.lib.php:634 libraries/display_tbl.lib.php:652
msgid "Partial texts"
msgstr "Kısmi metinler"

#: libraries/display_tbl.lib.php:635 libraries/display_tbl.lib.php:656
msgid "Full texts"
msgstr "Tam metinler"

#: libraries/display_tbl.lib.php:669
msgid "Relational key"
msgstr "Bağlantılı anahtar"

#: libraries/display_tbl.lib.php:670
msgid "Relational display column"
msgstr "Bağlantılı görüntü sütunu"

#: libraries/display_tbl.lib.php:677
msgid "Show binary contents"
msgstr "Binari içerikleri göster"

#: libraries/display_tbl.lib.php:679
msgid "Show BLOB contents"
msgstr "BLOB içerikleri göster"

#: libraries/display_tbl.lib.php:689
msgid "Hide browser transformation"
msgstr "Tarayıcı dönüşümünü gizle"

#: libraries/display_tbl.lib.php:696
msgid "Well Known Text"
msgstr "Çok İyi Bilinen Metin"

#: libraries/display_tbl.lib.php:697
msgid "Well Known Binary"
msgstr "Çok İyi Bilinen Binari"

#: libraries/display_tbl.lib.php:1419 libraries/display_tbl.lib.php:1431
msgid "The row has been deleted"
msgstr "Satır silindi"

#: libraries/display_tbl.lib.php:1458 libraries/display_tbl.lib.php:2480
#: server_status.php:1288
msgid "Kill"
msgstr "Sonlandır"

#: libraries/display_tbl.lib.php:2339
msgid "in query"
msgstr "sorgu içerisinde"

#: libraries/display_tbl.lib.php:2371
msgid "Showing rows"
msgstr "Gösterilen satırlar"

#: libraries/display_tbl.lib.php:2381
msgid "total"
msgstr "toplam"

#: libraries/display_tbl.lib.php:2389 sql.php:796
#, php-format
msgid "Query took %01.4f sec"
msgstr "Sorgu %01.4f san. sürdü"

#: libraries/display_tbl.lib.php:2592
msgid "Query results operations"
msgstr "Sorgu sonuçları işlemleri"

#: libraries/display_tbl.lib.php:2621
msgid "Print view (with full texts)"
msgstr "Baskı görünümü (tüm metinler ile)"

#: libraries/display_tbl.lib.php:2671 tbl_chart.php:78
msgid "Display chart"
msgstr "Çizelge göster"

#: libraries/display_tbl.lib.php:2687
msgid "Visualize GIS data"
msgstr "GIS verisini görselleştir"

#: libraries/display_tbl.lib.php:2708
msgid "Create view"
msgstr "Görünüm oluştur"

#: libraries/display_tbl.lib.php:2817
msgid "Link not found"
msgstr "Bağlantı bulunamadı"

#: libraries/engines/bdb.lib.php:23 main.php:246
msgid "Version information"
msgstr "Sürüm bilgisi"

#: libraries/engines/innodb.lib.php:23
msgid "Data home directory"
msgstr "Veri ana dizini"

#: libraries/engines/innodb.lib.php:24
msgid "The common part of the directory path for all InnoDB data files."
msgstr "Tüm InnoDB veri dosyaları için dizin yolunun ortak kısmı."

#: libraries/engines/innodb.lib.php:27
msgid "Data files"
msgstr "Veri dosyaları"

#: libraries/engines/innodb.lib.php:30
msgid "Autoextend increment"
msgstr "Artış miktarını otomatik genişlet"

#: libraries/engines/innodb.lib.php:31
msgid ""
"The increment size for extending the size of an autoextending tablespace "
"when it becomes full."
msgstr ""
"Tablo dolduğunda otomatik genişleyen tablo alanının genişlemesi için artış "
"miktarı boyutu."

#: libraries/engines/innodb.lib.php:35
msgid "Buffer pool size"
msgstr "Arabellek havuzu boyutu"

#: libraries/engines/innodb.lib.php:36
msgid ""
"The size of the memory buffer InnoDB uses to cache data and indexes of its "
"tables."
msgstr ""
"Hafıza arabelleği boyutu InnoDB, veriyi önbelleklemek ve tablolarını "
"indekslemek için kullanır."

#: libraries/engines/innodb.lib.php:133
msgid "Buffer Pool"
msgstr "Arabellek Havuzu"

#: libraries/engines/innodb.lib.php:134 server_status.php:662
msgid "InnoDB Status"
msgstr "InnoDB Durumu"

#: libraries/engines/innodb.lib.php:156
msgid "Buffer Pool Usage"
msgstr "Arabellek Havuzu Kullanımı"

#: libraries/engines/innodb.lib.php:163
msgid "pages"
msgstr "sayfa"

#: libraries/engines/innodb.lib.php:174
msgid "Free pages"
msgstr "Serbest sayfalar"

#: libraries/engines/innodb.lib.php:180
msgid "Dirty pages"
msgstr "Bozuk sayfalar"

#: libraries/engines/innodb.lib.php:186
msgid "Pages containing data"
msgstr "Veri içeren sayfalar"

#: libraries/engines/innodb.lib.php:192
msgid "Pages to be flushed"
msgstr "Temizlenen sayfalar"

#: libraries/engines/innodb.lib.php:198
msgid "Busy pages"
msgstr "Meşgul sayfalar"

#: libraries/engines/innodb.lib.php:207
msgid "Latched pages"
msgstr "Sabitlenmiş sayfalar"

#: libraries/engines/innodb.lib.php:218
msgid "Buffer Pool Activity"
msgstr "Arabellek Havuzu Etkinliği"

#: libraries/engines/innodb.lib.php:222
msgid "Read requests"
msgstr "İstekleri oku"

#: libraries/engines/innodb.lib.php:228
msgid "Write requests"
msgstr "Yazma istekleri"

#: libraries/engines/innodb.lib.php:234
msgid "Read misses"
msgstr "Okuma kaçırıyor"

#: libraries/engines/innodb.lib.php:240
msgid "Write waits"
msgstr "Yazma bekliyor"

#: libraries/engines/innodb.lib.php:246
msgid "Read misses in %"
msgstr "Okuma kaçırması %"

#: libraries/engines/innodb.lib.php:254
msgid "Write waits in %"
msgstr "Yazma beklemesi %"

#: libraries/engines/myisam.lib.php:25
msgid "Data pointer size"
msgstr "Veri imleci boyutu"

#: libraries/engines/myisam.lib.php:26
msgid ""
"The default pointer size in bytes, to be used by CREATE TABLE for MyISAM "
"tables when no MAX_ROWS option is specified."
msgstr ""
"MAX_ROWS seçeneği belirlenmediğinde MyISAM tabloları için CREATE TABLE "
"komutuyla kullanılacak olan bayt cinsinden varsayılan imleç boyutu."

#: libraries/engines/myisam.lib.php:30
msgid "Automatic recovery mode"
msgstr "Otomatik kurtarma kipi"

#: libraries/engines/myisam.lib.php:31
msgid ""
"The mode for automatic recovery of crashed MyISAM tables, as set via the --"
"myisam-recover server startup option."
msgstr ""
"--myisam-recover sunucusu başlat seçeneği yoluyla ayarlanan, çökmüş MyISAM "
"tablolarını otomatik kurtarmak için kip."

#: libraries/engines/myisam.lib.php:34
msgid "Maximum size for temporary sort files"
msgstr "Geçici sıralama dosyaları için en fazla boyut"

#: libraries/engines/myisam.lib.php:35
msgid ""
"The maximum size of the temporary file MySQL is allowed to use while re-"
"creating a MyISAM index (during REPAIR TABLE, ALTER TABLE, or LOAD DATA "
"INFILE)."
msgstr ""
"MySQL'in, bir MyISAM indeksi yeniden oluşturulurken kullanmaya izin verdiği "
"geçici dosyanın en fazla boyutu (REPAIR TABLE, ALTER TABLE, ya da LOAD DATA "
"INFILE sırasında)."

#: libraries/engines/myisam.lib.php:39
msgid "Maximum size for temporary files on index creation"
msgstr "İndeks oluşturmada kullanılan geçici dosyalar için en fazla boyut"

#: libraries/engines/myisam.lib.php:40
msgid ""
"If the temporary file used for fast MyISAM index creation would be larger "
"than using the key cache by the amount specified here, prefer the key cache "
"method."
msgstr ""
"Eğer hızlı MyISAM indeksi oluşturulması için kullanılan geçici dosya, burada "
"belirlenmiş miktar tarafından kullanılan anahtar önbelleğinden büyükse, "
"anahtar önbellek yöntemi tercih edilir."

#: libraries/engines/myisam.lib.php:44
msgid "Repair threads"
msgstr "İşlemleri onar"

#: libraries/engines/myisam.lib.php:45
msgid ""
"If this value is greater than 1, MyISAM table indexes are created in "
"parallel (each index in its own thread) during the repair by sorting process."
msgstr ""
"Eğer bu değer 1'den büyükse, sıralama işlemi tarafından yapılan onarma "
"sırasında, MyISAM tablosu indeksleri (her bir indeks kendi işlemi içinde) "
"paralel olarak oluşturulur."

#: libraries/engines/myisam.lib.php:49
msgid "Sort buffer size"
msgstr "Arabellek boyutunu sırala"

#: libraries/engines/myisam.lib.php:50
msgid ""
"The buffer that is allocated when sorting MyISAM indexes during a REPAIR "
"TABLE or when creating indexes with CREATE INDEX or ALTER TABLE."
msgstr ""
"Bir REPAIR TABLE komutu sırasında MyISAM indeksleri sıralanırken ya da "
"CREATE INDEX veya ALTER TABLE komutuyla indeksler oluşturulduğunda ayrılan "
"arabellek miktarı."

#: libraries/engines/pbxt.lib.php:25
msgid "Index cache size"
msgstr "İndeks önbellek boyutu"

#: libraries/engines/pbxt.lib.php:26
msgid ""
"This is the amount of memory allocated to the index cache. Default value is "
"32MB. The memory allocated here is used only for caching index pages."
msgstr ""
"Bu, indeks önbelleğine ayrılmış bellek miktarıdır. Varsayılan değer "
"32MB'tır. Burada ayrılmış bellek sadece indeks sayfalarının önbelleklenmesi "
"için kullanılır."

#: libraries/engines/pbxt.lib.php:30
msgid "Record cache size"
msgstr "Kayıt önbellek boyutu"

#: libraries/engines/pbxt.lib.php:31
msgid ""
"This is the amount of memory allocated to the record cache used to cache "
"table data. The default value is 32MB. This memory is used to cache changes "
"to the handle data (.xtd) and row pointer (.xtr) files."
msgstr ""
"Bu, önbellek tablosu verisi olarak kullanılmak üzere kayıt önbelleğine "
"ayrılmış veri miktarıdır. Varsayılan değer 32MB'tır. Bu bellek, tanıtıcı "
"veri (.xtd) ve satır işaretçisi (.xtr) dosyalarında önbellek değişimleri "
"için kullanılır."

#: libraries/engines/pbxt.lib.php:35
msgid "Log cache size"
msgstr "Günlük önbellek boyutu"

#: libraries/engines/pbxt.lib.php:36
msgid ""
"The amount of memory allocated to the transaction log cache used to cache on "
"transaction log data. The default is 16MB."
msgstr ""
"Bellek miktarı işlem günlüğü verisinde önbellek olarak kullanılmak üzere "
"işlem günlüğü önbelleğine ayrıldı. Varsayılan 16MB'tır."

#: libraries/engines/pbxt.lib.php:40
msgid "Log file threshold"
msgstr "Günlük dosyası eşiği"

#: libraries/engines/pbxt.lib.php:41
msgid ""
"The size of a transaction log before rollover, and a new log is created. The "
"default value is 16MB."
msgstr ""
"Yuvarlamadan önceki işlem günlüğü boyutu ve yeni günlük oluşturma. "
"Varsayılan değer 16MB'tır."

#: libraries/engines/pbxt.lib.php:45
msgid "Transaction buffer size"
msgstr "İşlem arabellek boyutu"

#: libraries/engines/pbxt.lib.php:46
msgid ""
"The size of the global transaction log buffer (the engine allocates 2 "
"buffers of this size). The default is 1MB."
msgstr ""
"Genel işlem günlüğü arabellek boyutu (motor bu boyutun 2 arabelleğini "
"ayırır). Varsayılan 1MB'tır."

#: libraries/engines/pbxt.lib.php:50
msgid "Checkpoint frequency"
msgstr "Kontrol noktası sıklığı"

#: libraries/engines/pbxt.lib.php:51
msgid ""
"The amount of data written to the transaction log before a checkpoint is "
"performed. The default value is 24MB."
msgstr ""
"Kontrol noktası oluşturulmadan önce işlem günlüğüne yazılan veri miktarı. "
"Varsayılan değer 24MB'tır."

#: libraries/engines/pbxt.lib.php:55
msgid "Data log threshold"
msgstr "Veri günlüğü eşiği"

#: libraries/engines/pbxt.lib.php:56
msgid ""
"The maximum size of a data log file. The default value is 64MB. PBXT can "
"create a maximum of 32000 data logs, which are used by all tables. So the "
"value of this variable can be increased to increase the total amount of data "
"that can be stored in the database."
msgstr ""
"Veri günlük dosyasının en fazla boyutu. Varsayılan değer 64MB'tır. PBXT tüm "
"tablolar tarafından kullanılan en fazla 32000 veri günlüğü oluşturabilir. Bu "
"yüzden veritabanında saklanabilir toplam veri miktarını arttırmak için bu "
"değişkenin değeri arttırılabilir."

#: libraries/engines/pbxt.lib.php:60
msgid "Garbage threshold"
msgstr "Artık eşiği"

#: libraries/engines/pbxt.lib.php:61
msgid ""
"The percentage of garbage in a data log file before it is compacted. This is "
"a value between 1 and 99. The default is 50."
msgstr ""
"Ufaltılmadan önce veri günlük dosyasındaki artık yüzdesidir. Bu 1 ile 99 "
"arasında bir değerdir. Varsayılan değer 50'dir."

#: libraries/engines/pbxt.lib.php:65
msgid "Log buffer size"
msgstr "Günlük arabellek boyutu"

#: libraries/engines/pbxt.lib.php:66
msgid ""
"The size of the buffer used when writing a data log. The default is 256MB. "
"The engine allocates one buffer per thread, but only if the thread is "
"required to write a data log."
msgstr ""
"Veri günlüğü yazıldığında kullanılacak arabellek boyutu. Varsayılan "
"256MB'tır. Motor işlem öncesi bir arabellek hesaplar ama sadece işlemin veri "
"günlüğü yazmasını gerektirirse."

#: libraries/engines/pbxt.lib.php:70
msgid "Data file grow size"
msgstr "Veri dosyası büyüme boyutu"

#: libraries/engines/pbxt.lib.php:71
msgid "The grow size of the handle data (.xtd) files."
msgstr "İşlenen veri (.xtd) dosyalarının büyüme boyutu."

#: libraries/engines/pbxt.lib.php:75
msgid "Row file grow size"
msgstr "Satır dosyası büyüme boyutu"

#: libraries/engines/pbxt.lib.php:76
msgid "The grow size of the row pointer (.xtr) files."
msgstr "Satır gösterge (.xtr) dosyalarının büyüme boyutu."

#: libraries/engines/pbxt.lib.php:80
msgid "Log file count"
msgstr "Günlük dosyası sayısı"

#: libraries/engines/pbxt.lib.php:81
msgid ""
"This is the number of transaction log files (pbxt/system/xlog*.xt) the "
"system will maintain. If the number of logs exceeds this value then old logs "
"will be deleted, otherwise they are renamed and given the next highest "
"number."
msgstr ""
"Bu, sistemin bakacağı işlem günlük dosyalarının (pbxt/system/xlog*.xt) "
"sayısıdır. Eğer günlük sayısı bu değeri geçerse eski günlükler silinecektir, "
"diğer taraftan yeniden adlandırılır ve bir sonraki en yüksek numara verilir."

#: libraries/engines/pbxt.lib.php:128
#, php-format
msgid ""
"Documentation and further information about PBXT can be found on the "
"%sPrimeBase XT Home Page%s."
msgstr ""
"%sPrimeBase XT Ana Sayfasında%s PBXT hakkında belge ve daha fazla bilgi "
"bulunabilir."

#: libraries/engines/pbxt.lib.php:130
msgid "Related Links"
msgstr "İlgili Bağlantılar"

#: libraries/engines/pbxt.lib.php:132
msgid "The PrimeBase XT Blog by Paul McCullagh"
msgstr "Paul McCullagh'ın The PrimeBase XT Bloğu"

#: libraries/export/csv.php:24 libraries/import/csv.php:46
msgid "Columns separated with:"
msgstr "Sütunlar şununla ayrılmış:"

#: libraries/export/csv.php:25 libraries/import/csv.php:53
msgid "Columns enclosed with:"
msgstr "Sütunlar şununla kapatılmış:"

#: libraries/export/csv.php:26 libraries/import/csv.php:60
msgid "Columns escaped with:"
msgstr "Sütunlar şununla atlatılmış:"

#: libraries/export/csv.php:27 libraries/import/csv.php:67
msgid "Lines terminated with:"
msgstr "Satırlar şununla sonlandırılmış:"

#: libraries/export/csv.php:28 libraries/export/excel.php:23
#: libraries/export/htmlword.php:29 libraries/export/latex.php:80
#: libraries/export/ods.php:24 libraries/export/odt.php:60
msgid "Replace NULL with:"
msgstr "NULL'u şununla değiştir:"

#: libraries/export/csv.php:29 libraries/export/excel.php:24
msgid "Remove carriage return/line feed characters within columns"
msgstr "Sütunlardaki satır başı/satır atlama karakterlerini kaldır"

#: libraries/export/excel.php:33
msgid "Excel edition:"
msgstr "Excel yapısı:"

#: libraries/export/htmlword.php:28 libraries/export/latex.php:70
#: libraries/export/odt.php:56 libraries/export/sql.php:222
#: libraries/export/texytext.php:26 libraries/export/xml.php:73
msgid "Data dump options"
msgstr "Veri dökümü seçenekleri"

#: libraries/export/htmlword.php:128 libraries/export/odt.php:173
#: libraries/export/sql.php:1220 libraries/export/texytext.php:114
msgid "Dumping data for table"
msgstr "Tablo döküm verisi"

#: libraries/export/htmlword.php:397 libraries/export/odt.php:507
#: libraries/export/texytext.php:394 libraries/rte/rte_list.lib.php:69
#: libraries/rte/rte_triggers.lib.php:340
msgid "Event"
msgstr "Olay"

#: libraries/export/htmlword.php:398 libraries/export/odt.php:510
#: libraries/export/texytext.php:395 libraries/rte/rte_events.lib.php:465
#: libraries/rte/rte_routines.lib.php:922
#: libraries/rte/rte_triggers.lib.php:354
msgid "Definition"
msgstr "Tanım"

#: libraries/export/htmlword.php:443 libraries/export/odt.php:564
#: libraries/export/sql.php:1040 libraries/export/texytext.php:438
msgid "Table structure for table"
msgstr "Tablo için tablo yapısı"

#: libraries/export/htmlword.php:455 libraries/export/odt.php:577
#: libraries/export/sql.php:1063 libraries/export/texytext.php:450
msgid "Structure for view"
msgstr "Görünüm yapısı"

#: libraries/export/htmlword.php:459 libraries/export/odt.php:582
#: libraries/export/sql.php:1072 libraries/export/texytext.php:454
msgid "Stand-in structure for view"
msgstr "Görünüm yapısı durumu"

#: libraries/export/latex.php:14
msgid "Content of table @TABLE@"
msgstr "@TABLE@ tablosunun içeriği"

#: libraries/export/latex.php:15
msgid "(continued)"
msgstr "(devam eden)"

#: libraries/export/latex.php:16
msgid "Structure of table @TABLE@"
msgstr "@TABLE@ tablosunun yapısı"

#: libraries/export/latex.php:48 libraries/export/odt.php:40
#: libraries/export/sql.php:142
msgid "Object creation options"
msgstr "Nesne oluşturma seçenekleri"

#: libraries/export/latex.php:52 libraries/export/latex.php:76
msgid "Table caption (continued)"
msgstr "Tablo başlığı (devamı)"

#: libraries/export/latex.php:57 libraries/export/odt.php:43
#: libraries/export/sql.php:56
msgid "Display foreign key relationships"
msgstr "Dış anahtar ilişkilerini göster"

#: libraries/export/latex.php:60 libraries/export/odt.php:46
msgid "Display comments"
msgstr "Yorumları göster"

#: libraries/export/latex.php:63 libraries/export/odt.php:49
#: libraries/export/sql.php:63
msgid "Display MIME types"
msgstr "MIME türlerini göster"

#: libraries/export/latex.php:132 libraries/export/sql.php:486
#: libraries/export/xml.php:131 libraries/header_printview.inc.php:58
#: libraries/replication_gui.lib.php:66 libraries/replication_gui.lib.php:179
#: libraries/replication_gui.lib.php:275 libraries/replication_gui.lib.php:278
#: libraries/replication_gui.lib.php:335 server_privileges.php:918
#: server_privileges.php:921 server_privileges.php:977
#: server_privileges.php:1853 server_privileges.php:2419
#: server_status.php:1262
msgid "Host"
msgstr "Anamakine"

#: libraries/export/latex.php:137 libraries/export/sql.php:491
#: libraries/export/xml.php:136 libraries/header_printview.inc.php:60
msgid "Generation Time"
msgstr "Üretim Zamanı"

#: libraries/export/latex.php:138 libraries/export/sql.php:492
#: libraries/export/xml.php:137
msgid "Server version"
msgstr "Sunucu sürümü"

#: libraries/export/latex.php:139 libraries/export/sql.php:493
#: libraries/export/xml.php:138
msgid "PHP Version"
msgstr "PHP Sürümü"

#: libraries/export/mediawiki.php:15
msgid "MediaWiki Table"
msgstr "MedyaViki Tablosu"

#: libraries/export/mediawiki.php:51
msgid "Export table names"
msgstr "Tablo adlarını dışa aktar"

#: libraries/export/mediawiki.php:58
msgid "Export table headers"
msgstr "Tablo başlıklarını dışa aktar"

#: libraries/export/pdf.php:18
msgid "PDF"
msgstr "PDF"

#: libraries/export/pdf.php:24
msgid "(Generates a report containing the data of a single table)"
msgstr "(Tek bir tablonun verisini içeren bir rapor üretir)"

#: libraries/export/pdf.php:25
msgid "Report title:"
msgstr "Rapor başlığı:"

#: libraries/export/php_array.php:18
msgid "PHP array"
msgstr "PHP düzeni"

#: libraries/export/sql.php:40
msgid ""
"Display comments <i>(includes info such as export timestamp, PHP version, "
"and server version)</i>"
msgstr ""
"Yorumları göster <i>(dışa aktarma zaman damgası, PHP sürümü ve sunucu sürümü "
"gibi bilgileri dahil et)</i>"

#: libraries/export/sql.php:45
msgid "Additional custom header comment (\\n splits lines):"
msgstr "İlave özel başlık yorumu (\\n satırları böler):"

#: libraries/export/sql.php:50
msgid ""
"Include a timestamp of when databases were created, last updated, and last "
"checked"
msgstr ""
"Veritabanlarının oluşturulduğu, en son güncellendiği ve en son denetlendiği "
"zaman damgasını dahil et"

#: libraries/export/sql.php:100
msgid ""
"Database system or older MySQL server to maximize output compatibility with:"
msgstr ""
"Şununla en fazla çıktı uyumluluğu için Veritabanı sistemi veya daha eski "
"MySQL sunucusu:"

#: libraries/export/sql.php:114 libraries/export/sql.php:173
#: libraries/export/sql.php:180
#, php-format
msgid "Add %s statement"
msgstr "%s ifadesi ekle"

#: libraries/export/sql.php:152
msgid "Add statements:"
msgstr "İfadeleri ekle:"

#: libraries/export/sql.php:211
msgid ""
"Enclose table and column names with backquotes <i>(Protects column and table "
"names formed with special characters or keywords)</i>"
msgstr ""
"Tablo ve alan adlarını tırnak içine al <i>(Özel karakterlerle ya da anahtar "
"kelimelerle şekillendirilmiş sütun ve tablo adlarını korur)</i>"

#: libraries/export/sql.php:226 libraries/export/sql.php:1185
msgid "Truncate table before insert"
msgstr "Eklemeden önce tabloyu kes"

#: libraries/export/sql.php:232
msgid "Instead of <code>INSERT</code> statements, use:"
msgstr "<code>INSERT</code> ifadeleri yerine şunu kullan:"

#: libraries/export/sql.php:239
msgid "<code>INSERT DELAYED</code> statements"
msgstr "<code>INSERT DELAYED</code> ifadeleri"

#: libraries/export/sql.php:246
msgid "<code>INSERT IGNORE</code> statements"
msgstr "<code>INSERT IGNORE</code> ifadeleri"

#: libraries/export/sql.php:256
msgid "Function to use when dumping data:"
msgstr "Veri dökümlenirken kullanılacak işlev:"

#: libraries/export/sql.php:269
msgid "Syntax to use when inserting data:"
msgstr "Veri eklenirken kullanılacak sözdizimi:"

#: libraries/export/sql.php:275
msgid ""
"include column names in every <code>INSERT</code> statement <br /> &nbsp; "
"&nbsp; &nbsp; Example: <code>INSERT INTO tbl_name (col_A,col_B,col_C) VALUES "
"(1,2,3)</code>"
msgstr ""
"her <code>INSERT</code> ifadesine sütun adlarını dahil et <br /> &nbsp; "
"&nbsp; &nbsp; Örnek: <code>INSERT INTO tbl_adı (sütun_A,sütun_B,sütun_C) "
"VALUES (1,2,3)</code>"

#: libraries/export/sql.php:276
msgid ""
"insert multiple rows in every <code>INSERT</code> statement<br /> &nbsp; "
"&nbsp; &nbsp; Example: <code>INSERT INTO tbl_name VALUES (1,2,3), (4,5,6), "
"(7,8,9)</code>"
msgstr ""
"her <code>INSERT</code> ifadesine çoklu satırları ekle<br /> &nbsp; &nbsp; "
"&nbsp; Örnek: <code>INSERT INTO tbl_adı VALUES (1,2,3), (4,5,6), (7,8,9)</"
"code>"

#: libraries/export/sql.php:277
msgid ""
"both of the above<br /> &nbsp; &nbsp; &nbsp; Example: <code>INSERT INTO "
"tbl_name (col_A,col_B) VALUES (1,2,3), (4,5,6), (7,8,9)</code>"
msgstr ""
"yukarıdakilerin ikisi birden<br /> &nbsp; &nbsp; &nbsp; Örnek: <code>INSERT "
"INTO tbl_adı (col_A,col_B) VALUES (1,2,3), (4,5,6), (7,8,9)</code>"

#: libraries/export/sql.php:278
msgid ""
"neither of the above<br /> &nbsp; &nbsp; &nbsp; Example: <code>INSERT INTO "
"tbl_name VALUES (1,2,3)</code>"
msgstr ""
"yukarıdakilerin hiçbiri<br /> &nbsp; &nbsp; &nbsp; Örnek: <code>INSERT INTO "
"tbl_adı VALUES (1,2,3)</code>"

#: libraries/export/sql.php:293
msgid ""
"Dump binary columns in hexadecimal notation <i>(for example, \"abc\" becomes "
"0x616263)</i>"
msgstr ""
"Onaltılık düzende gösterimdeki binari sütunları dökümle <i>(örneğin, \"abc"
"\", 0x616263 olur)</i>"

#: libraries/export/sql.php:302
msgid ""
"Dump TIMESTAMP columns in UTC <i>(enables TIMESTAMP columns to be dumped and "
"reloaded between servers in different time zones)</i>"
msgstr ""
"UTC içindeki TIMESTAMP sütunlarını dökümle <i>(farklı zaman dilimlerindeki "
"sunucular arasında TIMESTAMP sütunlarını dökümlemek ve yeniden yüklemek için "
"etkinleştirir)</i>"

#: libraries/export/sql.php:345 libraries/export/xml.php:45
msgid "Procedures"
msgstr "Yordamlar"

#: libraries/export/sql.php:362 libraries/export/xml.php:40
msgid "Functions"
msgstr "İşlevler"

#: libraries/export/sql.php:870
msgid "Constraints for dumped tables"
msgstr "Dökümü yapılmış tablolar için kısıtlamalar"

#: libraries/export/sql.php:879
msgid "Constraints for table"
msgstr "Tablo kısıtlamaları"

#: libraries/export/sql.php:979
msgid "MIME TYPES FOR TABLE"
msgstr "TABLO MIME TÜRLERİ"

#: libraries/export/sql.php:991
msgid "RELATIONS FOR TABLE"
msgstr "TABLO BAĞLANTILARI"

#: libraries/export/sql.php:1132
msgid "Error reading data:"
msgstr "Veri okunması hatası:"

#: libraries/export/xml.php:19 libraries/import/xml.php:28
msgid "XML"
msgstr "XML"

#: libraries/export/xml.php:34
msgid "Object creation options (all are recommended)"
msgstr "Nesne oluşturma seçenekleri (tümü önerilir)"

#: libraries/export/xml.php:62
msgid "Views"
msgstr "Görünümler"

#: libraries/export/xml.php:78
msgid "Export contents"
msgstr "İçerikleri dışa aktar"

#: libraries/footer.inc.php:166 libraries/footer.inc.php:168
#: libraries/footer.inc.php:171
msgid "Open new phpMyAdmin window"
msgstr "Yeni phpMyAdmin penceresi aç"

#: libraries/gis_visualization.lib.php:135
msgid "No data found for GIS visualization."
msgstr "GIS görselleştirmesi için bulunan veri yok."

#: libraries/header_http.inc.php:15 libraries/header_meta_style.inc.php:15
msgid "GLOBALS overwrite attempt"
msgstr "GLOBALS üzerine yazma girişimi"

#: libraries/header_printview.inc.php:48 libraries/header_printview.inc.php:56
msgid "SQL result"
msgstr "SQL sonucu"

#: libraries/header_printview.inc.php:61
msgid "Generated by"
msgstr "Üreten:"

#: libraries/import.lib.php:159 libraries/rte/rte_routines.lib.php:1252
#: sql.php:792 tbl_change.php:192 tbl_get_field.php:36
msgid "MySQL returned an empty result set (i.e. zero rows)."
msgstr "MySQL boş bir sonuç kümesi döndürdü (yani sıfır satır)."

#: libraries/import.lib.php:1139
msgid ""
"The following structures have either been created or altered. Here you can:"
msgstr "Aşağıdaki yapılar ya oluşturuldu ya da değiştirildi. Buyurun:"

#: libraries/import.lib.php:1140
msgid "View a structure's contents by clicking on its name"
msgstr "Adına tıklayarak yapının içeriklerini görün"

#: libraries/import.lib.php:1141
msgid ""
"Change any of its settings by clicking the corresponding \"Options\" link"
msgstr ""
"Uyan \"Seçenekler\" bağlantısına tıklayarak bunun herhangi bir ayarını "
"değiştirin"

#: libraries/import.lib.php:1142
msgid "Edit structure by following the \"Structure\" link"
msgstr "Aşağıdaki \"Yapı\" bağlantısıyla yapısını düzenleyin"

#: libraries/import.lib.php:1146
#, php-format
msgid "Go to database: %s"
msgstr "Şu veritabanına git: %s"

#: libraries/import.lib.php:1149 libraries/import.lib.php:1174
#, php-format
msgid "Edit settings for %s"
msgstr "%s için ayarları düzenle"

#: libraries/import.lib.php:1169
#, php-format
msgid "Go to table: %s"
msgstr "Şu tabloya git: %s"

#: libraries/import.lib.php:1172
#, php-format
msgid "Structure of %s"
msgstr "%s yapısı"

#: libraries/import.lib.php:1180
#, php-format
msgid "Go to view: %s"
msgstr "Şu görünüme git: %s"

#: libraries/import/csv.php:77 libraries/import/ods.php:33
msgid ""
"The first line of the file contains the table column names <i>(if this is "
"unchecked, the first line will become part of the data)</i>"
msgstr ""
"Tablo sütun adlarını içeren dosyanın ilk satırı <i>(eğer bu işaretli "
"değilse, ilk satır verinin parçası olacaktır)</i>"

#: libraries/import/csv.php:85
msgid ""
"If the data in each row of the file is not in the same order as in the "
"database, list the corresponding column names here. Column names must be "
"separated by commas and not enclosed in quotations."
msgstr ""
"Eğer dosyanın her bir satırındaki veri, veritabanındaki gibi aynı sırada "
"değilse, burada uyan sütun adları listelenir. Sütun adları virgüllerle "
"bölünmeli ve tırnaklarla kapanmamalıdır."

#: libraries/import/csv.php:94
msgid "Column names: "
msgstr "Sütun adları: "

#: libraries/import/csv.php:116 libraries/import/csv.php:129
#: libraries/import/csv.php:134 libraries/import/csv.php:139
#, php-format
msgid "Invalid parameter for CSV import: %s"
msgstr "CSV içe aktarma için geçersiz parametre: %s"

#: libraries/import/csv.php:188
#, php-format
msgid ""
"Invalid column (%s) specified! Ensure that columns names are spelled "
"correctly, separated by commas, and not enclosed in quotes."
msgstr ""
"Geçersiz sütun (%s) belirtilmiş! Sütun adlarının doğru olarak hecelenmesini, "
"virgüllerle ayrılmasını ve tırnaklarla kapanmamasını sağlayın."

#: libraries/import/csv.php:256 libraries/import/csv.php:525
#, php-format
msgid "Invalid format of CSV input on line %d."
msgstr "%d. satırında CSV girdisinin geçersiz biçimi."

#: libraries/import/csv.php:410
#, php-format
msgid "Invalid column count in CSV input on line %d."
msgstr "CSV girdisinde %d. satırda geçersiz sütun sayısı."

#: libraries/import/docsql.php:29
msgid "DocSQL"
msgstr "DocSQL"

#: libraries/import/docsql.php:33 libraries/tbl_properties.inc.php:610
#: server_synchronize.php:455 server_synchronize.php:967
msgid "Table name"
msgstr "Tablo adı"

#: libraries/import/ldi.php:45 libraries/schema/User_Schema.class.php:354
#: view_create.php:139
msgid "Column names"
msgstr "Sütun adları"

#: libraries/import/ldi.php:57
msgid "This plugin does not support compressed imports!"
msgstr "Bu eklenti sıkıştırılmış içe aktarım dosyalarını desteklemez!"

#: libraries/import/ods.php:35
msgid "Import percentages as proper decimals <i>(ex. 12.00% to .12)</i>"
msgstr "Yüzdeleri doğru ondalık olarak içe aktar <i>(örn. %12.00'ı .12'ye)</i>"

#: libraries/import/ods.php:36
msgid "Import currencies <i>(ex. $5.00 to 5.00)</i>"
msgstr "Parasalları içe aktar <i>(örn. $5.00'ı 5.00'a)</i>"

#: libraries/import/ods.php:88 libraries/import/xml.php:83
#: libraries/import/xml.php:139
msgid ""
"The XML file specified was either malformed or incomplete. Please correct "
"the issue and try again."
msgstr ""
"Belirlenmiş XML dosyası ya kusurlu ya da tamamlanmamış. Lütfen sorunu "
"düzeltin ve tekrar deneyin."

#: libraries/import/shp.php:20
msgid "ESRI Shape File"
msgstr "ESRI Şekil Dosyası"

#: libraries/import/shp.php:282
#, php-format
msgid "There was an error importing the ESRI shape file: \"%s\"."
msgstr "ESRI şekil dosyasının içe aktarılmasında hata var: \"%s\"."

#: libraries/import/shp.php:338
msgid ""
"You tried to import an invalid file or the imported file contains invalid "
"data"
msgstr ""
"Geçersiz bir dosyayı içe aktarmayı deniyorsunuz ya da içe aktarılan dosya "
"geçersiz veri içeriyor"

#: libraries/import/shp.php:340
#, php-format
msgid "MySQL Spatial Extension does not support ESRI type \"%s\"."
msgstr "MySQL Uzaysal Uzantısı ESRI türü \"%s\" desteklemiyor."

#: libraries/import/shp.php:378
msgid "The imported file does not contain any data"
msgstr "İçe aktarılan dosya herhangi bir veri içermiyor"

#: libraries/import/sql.php:33
msgid "SQL compatibility mode:"
msgstr "SQL uyumluluk kipi:"

#: libraries/import/sql.php:43
msgid "Do not use <code>AUTO_INCREMENT</code> for zero values"
msgstr "Sıfır değerleri için <code>AUTO_INCREMENT</code> değeri kullanma"

#: libraries/kanji-encoding.lib.php:147
msgctxt "None encoding conversion"
msgid "None"
msgstr "Yok"

#. l10n: This is currently used only in Japanese locales
#: libraries/kanji-encoding.lib.php:153
msgid "Convert to Kana"
msgstr "Kana'ya dönüştür"

#: libraries/mult_submits.inc.php:281
msgid "From"
msgstr "Buradan"

#: libraries/mult_submits.inc.php:284
msgid "To"
msgstr "Buraya"

#: libraries/mult_submits.inc.php:289 libraries/mult_submits.inc.php:302
#: libraries/sql_query_form.lib.php:402
msgid "Submit"
msgstr "Gönder"

#: libraries/mult_submits.inc.php:294
msgid "Add table prefix"
msgstr "Tablo ön eki ekle"

#: libraries/mult_submits.inc.php:297
msgid "Add prefix"
msgstr "Ön ek ekle"

#: libraries/mult_submits.inc.php:311
msgid "Do you really want to execute the following query?"
msgstr "Aşağıdaki sorguya çalıştırmak istiyor musunuz?"

#: libraries/mult_submits.inc.php:535 tbl_replace.php:335
msgid "No change"
msgstr "Değişiklik yok"

#: libraries/mysql_charsets.lib.php:113
msgid "Charset"
msgstr "Karakter Grubu"

#: libraries/mysql_charsets.lib.php:214 libraries/mysql_charsets.lib.php:415
#: tbl_change.php:622
msgid "Binary"
msgstr "Binari"

#: libraries/mysql_charsets.lib.php:226
msgid "Bulgarian"
msgstr "Bulgarca"

#: libraries/mysql_charsets.lib.php:230 libraries/mysql_charsets.lib.php:355
msgid "Simplified Chinese"
msgstr "Basitleştirilmiş Çince"

#: libraries/mysql_charsets.lib.php:232 libraries/mysql_charsets.lib.php:375
msgid "Traditional Chinese"
msgstr "Geleneksel Çince"

#: libraries/mysql_charsets.lib.php:236 libraries/mysql_charsets.lib.php:422
msgid "case-insensitive"
msgstr "büyük küçük harfe duyarsız"

#: libraries/mysql_charsets.lib.php:239 libraries/mysql_charsets.lib.php:424
msgid "case-sensitive"
msgstr "büyük küçük harfe duyarlı"

#: libraries/mysql_charsets.lib.php:242
msgid "Croatian"
msgstr "Hırvatça"

#: libraries/mysql_charsets.lib.php:245
msgid "Czech"
msgstr "Çekçe"

#: libraries/mysql_charsets.lib.php:248
msgid "Danish"
msgstr "Danca"

#: libraries/mysql_charsets.lib.php:251
msgid "English"
msgstr "İngilizce"

#: libraries/mysql_charsets.lib.php:254
msgid "Esperanto"
msgstr "Esperanto"

#: libraries/mysql_charsets.lib.php:257
msgid "Estonian"
msgstr "Estçe"

#: libraries/mysql_charsets.lib.php:260 libraries/mysql_charsets.lib.php:263
msgid "German"
msgstr "Almanca"

#: libraries/mysql_charsets.lib.php:260
msgid "dictionary"
msgstr "sözlük"

#: libraries/mysql_charsets.lib.php:263
msgid "phone book"
msgstr "telefon defteri"

#: libraries/mysql_charsets.lib.php:266
msgid "Hungarian"
msgstr "Macarca"

#: libraries/mysql_charsets.lib.php:269
msgid "Icelandic"
msgstr "İzlandaca"

#: libraries/mysql_charsets.lib.php:272 libraries/mysql_charsets.lib.php:362
msgid "Japanese"
msgstr "Japonca"

#: libraries/mysql_charsets.lib.php:275
msgid "Latvian"
msgstr "Litvanyaca"

#: libraries/mysql_charsets.lib.php:278
msgid "Lithuanian"
msgstr "Litvanyaca"

#: libraries/mysql_charsets.lib.php:281 libraries/mysql_charsets.lib.php:384
msgid "Korean"
msgstr "Korece"

#: libraries/mysql_charsets.lib.php:284
msgid "Persian"
msgstr "Farsça"

#: libraries/mysql_charsets.lib.php:287
msgid "Polish"
msgstr "Polonyaca"

#: libraries/mysql_charsets.lib.php:290 libraries/mysql_charsets.lib.php:338
msgid "West European"
msgstr "Batı Avrupa"

#: libraries/mysql_charsets.lib.php:293
msgid "Romanian"
msgstr "Romence"

#: libraries/mysql_charsets.lib.php:296
msgid "Slovak"
msgstr "Slovakça"

#: libraries/mysql_charsets.lib.php:299
msgid "Slovenian"
msgstr "Slovence"

#: libraries/mysql_charsets.lib.php:302
msgid "Spanish"
msgstr "İspanyolca"

#: libraries/mysql_charsets.lib.php:305
msgid "Traditional Spanish"
msgstr "Geleneksel İspanyolca"

#: libraries/mysql_charsets.lib.php:308 libraries/mysql_charsets.lib.php:405
msgid "Swedish"
msgstr "İsveççe"

#: libraries/mysql_charsets.lib.php:311 libraries/mysql_charsets.lib.php:408
msgid "Thai"
msgstr "Tayca"

#: libraries/mysql_charsets.lib.php:314 libraries/mysql_charsets.lib.php:402
msgid "Turkish"
msgstr "Türkçe"

#: libraries/mysql_charsets.lib.php:317 libraries/mysql_charsets.lib.php:399
msgid "Ukrainian"
msgstr "Ukraynaca"

#: libraries/mysql_charsets.lib.php:320 libraries/mysql_charsets.lib.php:329
msgid "Unicode"
msgstr "Evrensel Kod"

#: libraries/mysql_charsets.lib.php:320 libraries/mysql_charsets.lib.php:329
#: libraries/mysql_charsets.lib.php:338 libraries/mysql_charsets.lib.php:345
#: libraries/mysql_charsets.lib.php:367 libraries/mysql_charsets.lib.php:378
msgid "multilingual"
msgstr "çokdilli"

#: libraries/mysql_charsets.lib.php:345
msgid "Central European"
msgstr "Orta Avrupa"

#: libraries/mysql_charsets.lib.php:350
msgid "Russian"
msgstr "Rusça"

#: libraries/mysql_charsets.lib.php:367
msgid "Baltic"
msgstr "Baltık"

#: libraries/mysql_charsets.lib.php:372
msgid "Armenian"
msgstr "Ermenice"

#: libraries/mysql_charsets.lib.php:378
msgid "Cyrillic"
msgstr "Kiril"

#: libraries/mysql_charsets.lib.php:381
msgid "Arabic"
msgstr "Arapça"

#: libraries/mysql_charsets.lib.php:387
msgid "Hebrew"
msgstr "İbranice"

#: libraries/mysql_charsets.lib.php:390
msgid "Georgian"
msgstr "Gürcüce"

#: libraries/mysql_charsets.lib.php:393
msgid "Greek"
msgstr "Yunanca"

#: libraries/mysql_charsets.lib.php:396
msgid "Czech-Slovak"
msgstr "Çekçe-Slovakça"

#: libraries/navigation_header.inc.php:57
#: libraries/navigation_header.inc.php:58
msgid "Home"
msgstr "Giriş"

#: libraries/navigation_header.inc.php:66
#: libraries/navigation_header.inc.php:67
msgid "Log out"
msgstr "Oturumu kapat"

#: libraries/navigation_header.inc.php:80
#: libraries/navigation_header.inc.php:82
msgid "phpMyAdmin documentation"
msgstr "phpMyAdmin belgeleri"

#: libraries/navigation_header.inc.php:92
#: libraries/navigation_header.inc.php:93
msgid "Reload navigation frame"
msgstr "Rehber çerçeveyi yeniden yükle"

#: libraries/plugin_interface.lib.php:284
msgid "This format has no options"
msgstr "Bu biçim seçeneğe sahip değil"

#: libraries/relation.lib.php:76
msgid "not OK"
msgstr "TAMAM değil"

#: libraries/relation.lib.php:80
msgctxt "Correctly working"
msgid "OK"
msgstr "TAMAM"

#: libraries/relation.lib.php:81
msgid "Enabled"
msgstr "Etkin"

#: libraries/relation.lib.php:88 libraries/relation.lib.php:100
#: pmd_relation_new.php:71
msgid "General relation features"
msgstr "Genel bağlantı özellikleri"

#: libraries/relation.lib.php:104
msgid "Display Features"
msgstr "Özellikleri göster"

#: libraries/relation.lib.php:110
msgid "Creation of PDFs"
msgstr "PDF'lerin oluşturulması"

#: libraries/relation.lib.php:114
msgid "Displaying Column Comments"
msgstr "Sütun Yorumları gösteriliyor"

#: libraries/relation.lib.php:116 libraries/tbl_properties.inc.php:148
#: transformation_overview.php:46
msgid "Browser transformation"
msgstr "Tarayıcı dönüşümü"

#: libraries/relation.lib.php:119
msgid ""
"Please see the documentation on how to update your column_comments table"
msgstr ""
"Lütfen column_comments tablonuzun nasıl güncelleneceğini öğrenmek için "
"belgeye bakın"

#: libraries/relation.lib.php:124 libraries/sql_query_form.lib.php:382
msgid "Bookmarked SQL query"
msgstr "SQL sorgusu işaretlendi"

#: libraries/relation.lib.php:128 querywindow.php:75 querywindow.php:176
msgid "SQL history"
msgstr "SQL geçmişi"

#: libraries/relation.lib.php:136
msgid "Persistent recently used tables"
msgstr "Sürekli son kullanılan tablolar"

#: libraries/relation.lib.php:140
msgid "Persistent tables' UI preferences"
msgstr "Sürekli tabloların KA tercihleri"

#: libraries/relation.lib.php:148
msgid "User preferences"
msgstr "Kullanıcı tercihleri"

#: libraries/relation.lib.php:152
msgid "Quick steps to setup advanced features:"
msgstr "Gelişmiş özellikleri ayarlamak için hızlı adımlar:"

#: libraries/relation.lib.php:154
msgid ""
"Create the needed tables with the <code>examples/create_tables.sql</code>."
msgstr ""
"Gerekli tabloları <code>examples/create_tables.sql</code> ile oluşturun."

#: libraries/relation.lib.php:155
msgid "Create a pma user and give access to these tables."
msgstr "Pma kullanıcısı oluştur ve bu tablolara erişim verin."

#: libraries/relation.lib.php:156
msgid ""
"Enable advanced features in configuration file (<code>config.inc.php</"
"code>), for example by starting from <code>config.sample.inc.php</code>."
msgstr ""
"(<code>config.inc.php</code>) yapılandırma dosyasında gelişmiş özellikler "
"etkinleştirin, örneğin <code>config.sample.inc.php</code> dosyasından "
"başlayarak."

#: libraries/relation.lib.php:157
msgid "Re-login to phpMyAdmin to load the updated configuration file."
msgstr ""
"Güncellenmiş yapılandırma dosyasını yüklemek için phpMyAdmin'e yeniden "
"oturum açın."

#: libraries/relation.lib.php:1103
msgid "no description"
msgstr "Açıklama yok"

#: libraries/replication_gui.lib.php:54
msgid "Slave configuration"
msgstr "Slave yapılandırması"

#: libraries/replication_gui.lib.php:54 server_replication.php:386
msgid "Change or reconfigure master server"
msgstr "Master sunucuyu değiştir veya yeniden yapılandır"

#: libraries/replication_gui.lib.php:55
msgid ""
"Make sure, you have unique server-id in your configuration file (my.cnf). If "
"not, please add the following line into [mysqld] section:"
msgstr ""
"Yapılandırma dosyanız (my.cnf) içinde benzersiz sunucu-id olduğundan emin "
"olun. Eğer değilseniz lütfen aşağıdaki satırı [mysqld] bölümü içine ekleyin:"

#: libraries/replication_gui.lib.php:58 libraries/replication_gui.lib.php:59
#: libraries/replication_gui.lib.php:255 libraries/replication_gui.lib.php:258
#: libraries/replication_gui.lib.php:265 server_privileges.php:895
#: server_privileges.php:898 server_privileges.php:905
#: server_synchronize.php:1350
msgid "User name"
msgstr "Kullanıcı Adı"

#: libraries/replication_gui.lib.php:70 server_synchronize.php:1342
msgid "Port"
msgstr "B.Noktası"

#: libraries/replication_gui.lib.php:107
msgid "Master status"
msgstr "Master durumu"

#: libraries/replication_gui.lib.php:109
msgid "Slave status"
msgstr "Slave durumu"

#: libraries/replication_gui.lib.php:118 libraries/sql_query_form.lib.php:394
#: server_status.php:1503 server_variables.php:133
msgid "Variable"
msgstr "Değişken"

#: libraries/replication_gui.lib.php:119
#: libraries/rte/rte_routines.lib.php:1376 libraries/tbl_select.lib.php:90
#: pmd_general.php:489 pmd_general.php:548 pmd_general.php:671
#: pmd_general.php:788 server_status.php:1504 tbl_change.php:367
#: tbl_printview.php:330 tbl_structure.php:849 tbl_zoom_select.php:426
msgid "Value"
msgstr "Değer"

#: libraries/replication_gui.lib.php:178 server_binlog.php:183
msgid "Server ID"
msgstr "Sunucu ID"

#: libraries/replication_gui.lib.php:197
msgid ""
"Only slaves started with the --report-host=host_name option are visible in "
"this list."
msgstr ""
"Sadece slave'ler, bu listede --report-host=host_name seçeneğiyle görünen bu "
"şekilde başlar."

#: libraries/replication_gui.lib.php:246 server_replication.php:224
msgid "Add slave replication user"
msgstr "Slave kopya etme kullanıcısı ekle"

#: libraries/replication_gui.lib.php:260 server_privileges.php:900
msgid "Any user"
msgstr "Herhangi kullanıcı"

#: libraries/replication_gui.lib.php:261 libraries/replication_gui.lib.php:329
#: libraries/replication_gui.lib.php:352 server_privileges.php:901
#: server_privileges.php:971 server_privileges.php:995
#: server_privileges.php:2284 server_privileges.php:2314
msgid "Use text field"
msgstr "Metin alanını kullan"

#: libraries/replication_gui.lib.php:308 server_privileges.php:951
msgid "Any host"
msgstr "Herhangi anamakine"

#: libraries/replication_gui.lib.php:312 server_privileges.php:955
msgid "Local"
msgstr "Yerel"

#: libraries/replication_gui.lib.php:318 server_privileges.php:960
msgid "This Host"
msgstr "Bu Anamakine"

#: libraries/replication_gui.lib.php:324 server_privileges.php:966
msgid "Use Host Table"
msgstr "Anamakine Tablosu kullan"

#: libraries/replication_gui.lib.php:337 server_privileges.php:979
msgid ""
"When Host table is used, this field is ignored and values stored in Host "
"table are used instead."
msgstr ""
"Anamakine tablosu kullanıldığında bu alan yoksayılır ve yerine Anamakine "
"tablosunda saklanan değerler kullanılır."

#: libraries/replication_gui.lib.php:366
msgid "Generate Password"
msgstr "Parola Üret"

#: libraries/rte/rte_events.lib.php:102 libraries/rte/rte_events.lib.php:107
#: libraries/rte/rte_events.lib.php:130 libraries/rte/rte_routines.lib.php:252
#: libraries/rte/rte_routines.lib.php:257
#: libraries/rte/rte_routines.lib.php:281
#: libraries/rte/rte_routines.lib.php:1258
#: libraries/rte/rte_triggers.lib.php:75 libraries/rte/rte_triggers.lib.php:80
#: libraries/rte/rte_triggers.lib.php:103
#, php-format
msgid "The following query has failed: \"%s\""
msgstr "Aşağıdaki sorgu başarısız oldu: \"%s\""

#: libraries/rte/rte_events.lib.php:116
msgid "Sorry, we failed to restore the dropped event."
msgstr "Üzgünüm, kaldırılmış olayı geri yükleme başarısız oldu."

#: libraries/rte/rte_events.lib.php:117 libraries/rte/rte_routines.lib.php:267
#: libraries/rte/rte_triggers.lib.php:90
msgid "The backed up query was:"
msgstr "Yedeklenmiş sorgu:"

#: libraries/rte/rte_events.lib.php:121
#, php-format
msgid "Event %1$s has been modified."
msgstr "Olay %1$s değiştirildi."

#: libraries/rte/rte_events.lib.php:133
#, php-format
msgid "Event %1$s has been created."
msgstr "Olay %1$s oluşturuldu."

#: libraries/rte/rte_events.lib.php:141 libraries/rte/rte_routines.lib.php:292
#: libraries/rte/rte_triggers.lib.php:114
msgid "<b>One or more errors have occured while processing your request:</b>"
msgstr "<b>İsteğiniz işlenirken bir ya da daha fazla hata meydana geldi:</b>"

#: libraries/rte/rte_events.lib.php:185
msgid "Edit event"
msgstr "Olay düzenle"

#: libraries/rte/rte_events.lib.php:212 libraries/rte/rte_routines.lib.php:370
#: libraries/rte/rte_routines.lib.php:1281
#: libraries/rte/rte_routines.lib.php:1317
#: libraries/rte/rte_triggers.lib.php:187
msgid "Error in processing request"
msgstr "İstek işlemede hata"

#: libraries/rte/rte_events.lib.php:371 libraries/rte/rte_routines.lib.php:827
#: libraries/rte/rte_triggers.lib.php:302
msgid "Details"
msgstr "Ayrıntılar"

#: libraries/rte/rte_events.lib.php:374
msgid "Event name"
msgstr "Olay adı"

#: libraries/rte/rte_events.lib.php:395 server_binlog.php:182
msgid "Event type"
msgstr "Olay türü"

#: libraries/rte/rte_events.lib.php:416 libraries/rte/rte_routines.lib.php:848
#, php-format
msgid "Change to %s"
msgstr "%s'a değiştir"

#: libraries/rte/rte_events.lib.php:422
msgid "Execute at"
msgstr "Çalıştır"

#: libraries/rte/rte_events.lib.php:430
msgid "Execute every"
msgstr "Çalıştır; her"

#: libraries/rte/rte_events.lib.php:449
msgctxt "Start of recurring event"
msgid "Start"
msgstr "Başlama"

#: libraries/rte/rte_events.lib.php:457
msgctxt "End of recurring event"
msgid "End"
msgstr "Bitiş"

#: libraries/rte/rte_events.lib.php:471
msgid "On completion preserve"
msgstr "Tamamlamada koruma"

#: libraries/rte/rte_events.lib.php:475 libraries/rte/rte_routines.lib.php:932
#: libraries/rte/rte_triggers.lib.php:360
msgid "Definer"
msgstr "Tanımlayıcı"

#: libraries/rte/rte_events.lib.php:518 libraries/rte/rte_routines.lib.php:996
#: libraries/rte/rte_triggers.lib.php:398
msgid "The definer must be in the \"username@hostname\" format"
msgstr "Tanımlayıcı \"kullanıcıadı@anamakineadı\" biçiminde olmak zorundadır"

#: libraries/rte/rte_events.lib.php:525
msgid "You must provide an event name"
msgstr "Bir olay adı vermek zorundasınız"

#: libraries/rte/rte_events.lib.php:537
msgid "You must provide a valid interval value for the event."
msgstr "Her olay için geçerli aralık değeri vermek zorundasınız."

#: libraries/rte/rte_events.lib.php:549
msgid "You must provide a valid execution time for the event."
msgstr "Olay için geçerli bir yürütme zamanı vermek zorundasınız."

#: libraries/rte/rte_events.lib.php:553
msgid "You must provide a valid type for the event."
msgstr "Olay için geçerli bir tür vermek zorundasınız."

#: libraries/rte/rte_events.lib.php:572
msgid "You must provide an event definition."
msgstr "Bir olay tanımı vermek zorundasınız."

#: libraries/rte/rte_footer.lib.php:29 server_privileges.php:2575
msgid "New"
msgstr "Yeni"

#: libraries/rte/rte_footer.lib.php:91
msgid "OFF"
msgstr "KAPALI"

#: libraries/rte/rte_footer.lib.php:96
msgid "ON"
msgstr "AÇIK"

#: libraries/rte/rte_footer.lib.php:108
msgid "Event scheduler status"
msgstr "Olay zamanlayıcısı durumu"

#: libraries/rte/rte_list.lib.php:55
msgid "Returns"
msgstr "Dönüşler"

#: libraries/rte/rte_routines.lib.php:64
msgid ""
"You are using PHP's deprecated 'mysql' extension, which is not capable of "
"handling multi queries. [strong]The execution of some stored routines may "
"fail![/strong] Please use the improved 'mysqli' extension to avoid any "
"problems."
msgstr ""
"Çoklu sorguları kullanma kabiliyeti olmayan PHP'nin onaylamadığı 'mysql' "
"uzantısını kullanıyorsunuz. [strong]Bazı depolanmış yordamların yürütülmesi "
"başarısız olabilir![/strong] Lütfen herhangi bir sorundan kaçınmak için "
"gelişmiş 'mysqli' uzantısı kullanın."

#: libraries/rte/rte_routines.lib.php:245
#: libraries/rte/rte_routines.lib.php:1004
#, php-format
msgid "Invalid routine type: \"%s\""
msgstr "Geçersiz yordam türü: \"%s\""

#: libraries/rte/rte_routines.lib.php:266
msgid "Sorry, we failed to restore the dropped routine."
msgstr "Üzgünüm, kaldırılmış yordamı geri yükleme başarısız oldu."

#: libraries/rte/rte_routines.lib.php:271
#, php-format
msgid "Routine %1$s has been modified."
msgstr "Yordam %1$s değiştirildi."

#: libraries/rte/rte_routines.lib.php:284
#, php-format
msgid "Routine %1$s has been created."
msgstr "Yordam %1$s oluşturuldu."

#: libraries/rte/rte_routines.lib.php:344
msgid "Edit routine"
msgstr "Yordamı düzenle"

#: libraries/rte/rte_routines.lib.php:830
msgid "Routine name"
msgstr "Yordam adı"

#: libraries/rte/rte_routines.lib.php:853
msgid "Parameters"
msgstr "Parametreler"

#: libraries/rte/rte_routines.lib.php:858
msgid "Direction"
msgstr "Yön"

#: libraries/rte/rte_routines.lib.php:861 libraries/tbl_properties.inc.php:98
msgid "Length/Values"
msgstr "Uzunluk/Değerler"

#: libraries/rte/rte_routines.lib.php:876
msgid "Add parameter"
msgstr "Parametre ekle"

#: libraries/rte/rte_routines.lib.php:880
msgid "Remove last parameter"
msgstr "Son parametreyi kaldır"

#: libraries/rte/rte_routines.lib.php:885
msgid "Return type"
msgstr "Dönüş türü"

#: libraries/rte/rte_routines.lib.php:891
msgid "Return length/values"
msgstr "Dönüş uzunluğu/değerleri"

#: libraries/rte/rte_routines.lib.php:897
msgid "Return options"
msgstr "Dönüş seçenekleri"

#: libraries/rte/rte_routines.lib.php:928
msgid "Is deterministic"
msgstr "Belirleyici"

#: libraries/rte/rte_routines.lib.php:937
msgid "Security type"
msgstr "Güvenlik türü"

#: libraries/rte/rte_routines.lib.php:944
msgid "SQL data access"
msgstr "SQL veri erişimi"

#: libraries/rte/rte_routines.lib.php:1009
msgid "You must provide a routine name"
msgstr "Bir yordam adı vermek zorundasınız"

#: libraries/rte/rte_routines.lib.php:1035
#, php-format
msgid "Invalid direction \"%s\" given for parameter."
msgstr "Parametre için geçersiz yön \"%s\" verilmiş."

#: libraries/rte/rte_routines.lib.php:1049
#: libraries/rte/rte_routines.lib.php:1089
msgid ""
"You must provide length/values for routine parameters of type ENUM, SET, "
"VARCHAR and VARBINARY."
msgstr ""
"ENUM, SET, VARCHAR ve VARBINARY türünün yordam parametreleri için uzunluk/"
"değerler vermek zorundasınız."

#: libraries/rte/rte_routines.lib.php:1067
msgid "You must provide a name and a type for each routine parameter."
msgstr "Her yordam parametresi için bir ad ve bir tür vermek zorundasınız."

#: libraries/rte/rte_routines.lib.php:1077
msgid "You must provide a valid return type for the routine."
msgstr "Yordam için geçerli bir dönüş türü vermek zorundasınız."

#: libraries/rte/rte_routines.lib.php:1123
msgid "You must provide a routine definition."
msgstr "Bir yordam tanımı vermek zorundasınız."

#: libraries/rte/rte_routines.lib.php:1213
#, php-format
msgid "%d row affected by the last statement inside the procedure"
msgid_plural "%d rows affected by the last statement inside the procedure"
msgstr[0] "İşlemin içindeki son ifade tarafından %d satır etkilendi"

#: libraries/rte/rte_routines.lib.php:1229
#, php-format
msgid "Execution results of routine %s"
msgstr "%s yordamı yürütme sonuçları"

#: libraries/rte/rte_routines.lib.php:1305
#: libraries/rte/rte_routines.lib.php:1311
msgid "Execute routine"
msgstr "Yordamı çalıştır"

#: libraries/rte/rte_routines.lib.php:1364
#: libraries/rte/rte_routines.lib.php:1367
msgid "Routine parameters"
msgstr "Yordam parametreleri"

#: libraries/rte/rte_routines.lib.php:1374 libraries/tbl_select.lib.php:82
#: tbl_change.php:307 tbl_change.php:363
msgid "Function"
msgstr "İşlev"

#: libraries/rte/rte_triggers.lib.php:89
msgid "Sorry, we failed to restore the dropped trigger."
msgstr "Üzgünüm, kaldırılmış tetikleyiciyi geri yükleme başarısız oldu."

#: libraries/rte/rte_triggers.lib.php:94
#, php-format
msgid "Trigger %1$s has been modified."
msgstr "Tetikleyici %1$s değiştirildi."

#: libraries/rte/rte_triggers.lib.php:106
#, php-format
msgid "Trigger %1$s has been created."
msgstr "Tetikleyici %1$s oluşturuldu."

#: libraries/rte/rte_triggers.lib.php:161
msgid "Edit trigger"
msgstr "Tetikleyiciyi düzenle"

#: libraries/rte/rte_triggers.lib.php:305
msgid "Trigger name"
msgstr "Tetikleyici adı"

#: libraries/rte/rte_triggers.lib.php:326
msgctxt "Trigger action time"
msgid "Time"
msgstr "Zaman"

#: libraries/rte/rte_triggers.lib.php:405
msgid "You must provide a trigger name"
msgstr "Bir tetikleyici adı vermek zorundasınız"

#: libraries/rte/rte_triggers.lib.php:410
msgid "You must provide a valid timing for the trigger"
msgstr "Tetikleyici için geçerli bir zamanlama vermek zorundasınız"

#: libraries/rte/rte_triggers.lib.php:415
msgid "You must provide a valid event for the trigger"
msgstr "Tetikleyici için geçerli bir olay vermek zorundasınız"

#: libraries/rte/rte_triggers.lib.php:421
msgid "You must provide a valid table name"
msgstr "Geçerli bir tablo adı vermek zorundasınız"

#: libraries/rte/rte_triggers.lib.php:427
msgid "You must provide a trigger definition."
msgstr "Bir tetikleyici tanımı vermek zorundasınız."

#: libraries/rte/rte_words.lib.php:22
msgid "Add routine"
msgstr "Yordam ekle"

#: libraries/rte/rte_words.lib.php:24
#, php-format
msgid "Export of routine %s"
msgstr "%s yordamını dışa aktarma"

#: libraries/rte/rte_words.lib.php:25
msgid "routine"
msgstr "yordam"

#: libraries/rte/rte_words.lib.php:26
msgid "You do not have the necessary privileges to create a routine"
msgstr "Bir yordam oluşturmak için gerekli izinlere sahip değilsiniz"

#: libraries/rte/rte_words.lib.php:27
#, php-format
msgid "No routine with name %1$s found in database %2$s"
msgstr "%1$s veritabanında %2$s adıyla yordam bulunamadı"

#: libraries/rte/rte_words.lib.php:28
msgid "There are no routines to display."
msgstr "Görüntülemek için yordamlar yok."

#: libraries/rte/rte_words.lib.php:34
msgid "Add trigger"
msgstr "Tetikleyici ekle"

#: libraries/rte/rte_words.lib.php:36
#, php-format
msgid "Export of trigger %s"
msgstr "%s tetikleyicisini dışa aktarma"

#: libraries/rte/rte_words.lib.php:37
msgid "trigger"
msgstr "tetikleyici"

#: libraries/rte/rte_words.lib.php:38
msgid "You do not have the necessary privileges to create a trigger"
msgstr "Bir tetikleyici oluşturmak için gerekli izinlere sahip değilsiniz"

#: libraries/rte/rte_words.lib.php:39
#, php-format
msgid "No trigger with name %1$s found in database %2$s"
msgstr "%2$s veritabanında %1$s adıyla tetikleyici bulunamadı"

#: libraries/rte/rte_words.lib.php:40
msgid "There are no triggers to display."
msgstr "Görüntülemek için tetikleyiciler yok."

#: libraries/rte/rte_words.lib.php:46
msgid "Add event"
msgstr "Olay ekle"

#: libraries/rte/rte_words.lib.php:48
#, php-format
msgid "Export of event %s"
msgstr "%s olayını dışa aktarma"

#: libraries/rte/rte_words.lib.php:49
msgid "event"
msgstr "olay"

#: libraries/rte/rte_words.lib.php:50
msgid "You do not have the necessary privileges to create an event"
msgstr "Bir olay oluşturmak için gerekli izinlere sahip değilsiniz"

#: libraries/rte/rte_words.lib.php:51
#, php-format
msgid "No event with name %1$s found in database %2$s"
msgstr "%2$s veritabanında %1$s adıyla olay bulunamadı"

#: libraries/rte/rte_words.lib.php:52
msgid "There are no events to display."
msgstr "Görüntülemek için olaylar yok."

#: libraries/schema/Dia_Relation_Schema.class.php:233
#: libraries/schema/Eps_Relation_Schema.class.php:423
#: libraries/schema/Pdf_Relation_Schema.class.php:396
#: libraries/schema/Svg_Relation_Schema.class.php:390
#: libraries/schema/Visio_Relation_Schema.class.php:222
#, php-format
msgid "The %s table doesn't exist!"
msgstr "%s tablosu yok!"

#: libraries/schema/Dia_Relation_Schema.class.php:268
#: libraries/schema/Eps_Relation_Schema.class.php:472
#: libraries/schema/Pdf_Relation_Schema.class.php:436
#: libraries/schema/Svg_Relation_Schema.class.php:441
#: libraries/schema/Visio_Relation_Schema.class.php:273
#, php-format
msgid "Please configure the coordinates for table %s"
msgstr "Lütfen %s tablosu için koordinatları yapılandırın"

#: libraries/schema/Eps_Relation_Schema.class.php:826
#: libraries/schema/Pdf_Relation_Schema.class.php:839
#: libraries/schema/Svg_Relation_Schema.class.php:806
#: libraries/schema/Visio_Relation_Schema.class.php:540
#, php-format
msgid "Schema of the %s database - Page %s"
msgstr "%s veritabanının şeması - Sayfa %s"

#: libraries/schema/Export_Relation_Schema.class.php:203
msgid "This page does not contain any tables!"
msgstr "Bu sayfa herhangi bir tablo içermiyor!"

#: libraries/schema/Export_Relation_Schema.class.php:231
msgid "SCHEMA ERROR: "
msgstr "ŞEMA HATASI: "

#: libraries/schema/Pdf_Relation_Schema.class.php:861
#: libraries/schema/Pdf_Relation_Schema.class.php:1174
msgid "Relational schema"
msgstr "Bağlantılı şema"

#: libraries/schema/Pdf_Relation_Schema.class.php:1137
msgid "Table of contents"
msgstr "İçerik tablosu"

#: libraries/schema/Pdf_Relation_Schema.class.php:1310
#: libraries/schema/Pdf_Relation_Schema.class.php:1331
#: libraries/tbl_properties.inc.php:101 tbl_structure.php:206
msgid "Attributes"
msgstr "Öznitelikler"

#: libraries/schema/Pdf_Relation_Schema.class.php:1313
#: libraries/schema/Pdf_Relation_Schema.class.php:1334 tbl_structure.php:209
#: tbl_tracking.php:283
msgid "Extra"
msgstr "Ekstra"

#: libraries/schema/User_Schema.class.php:119
msgid "Create a page"
msgstr "Yeni bir sayfa oluştur"

#: libraries/schema/User_Schema.class.php:125
msgid "Page name"
msgstr "Sayfa adı"

#: libraries/schema/User_Schema.class.php:129
msgid "Automatic layout based on"
msgstr "Otomatik yerleşim tabanı"

#: libraries/schema/User_Schema.class.php:132
msgid "Internal relations"
msgstr "Dahili bağlantılar"

#: libraries/schema/User_Schema.class.php:142
msgid "FOREIGN KEY"
msgstr "FOREIGN KEY"

#: libraries/schema/User_Schema.class.php:176
msgid "Please choose a page to edit"
msgstr "Lütfen düzenlemek için sayfa seçin"

#: libraries/schema/User_Schema.class.php:181
msgid "Select page"
msgstr "Sayfa seç"

#: libraries/schema/User_Schema.class.php:247
msgid "Select Tables"
msgstr "Tabloları seç"

#: libraries/schema/User_Schema.class.php:385
msgid "Display relational schema"
msgstr "Bağlantılı şemayı göster"

#: libraries/schema/User_Schema.class.php:395
msgid "Select Export Relational Type"
msgstr "Dışa Aktarma Bağlantılı Türü Seç"

#: libraries/schema/User_Schema.class.php:416
msgid "Show grid"
msgstr "Izgara göster"

#: libraries/schema/User_Schema.class.php:418
msgid "Show color"
msgstr "Rengi göster"

#: libraries/schema/User_Schema.class.php:420
msgid "Show dimension of tables"
msgstr "Tabloların boyutlarını göster"

#: libraries/schema/User_Schema.class.php:423
msgid "Display all tables with the same width"
msgstr "Bütün tablolar aynı genişlikte gösterilsin"

#: libraries/schema/User_Schema.class.php:428
msgid "Only show keys"
msgstr "Sadece anahtarları göster"

#: libraries/schema/User_Schema.class.php:430
msgid "Landscape"
msgstr "Peyzaj"

#: libraries/schema/User_Schema.class.php:431
msgid "Portrait"
msgstr "Portre"

#: libraries/schema/User_Schema.class.php:433
msgid "Orientation"
msgstr "Yönlendirme"

#: libraries/schema/User_Schema.class.php:446
msgid "Paper size"
msgstr "Kağıt boyutu"

#: libraries/schema/User_Schema.class.php:485
msgid ""
"The current page has references to tables that no longer exist. Would you "
"like to delete those references?"
msgstr ""
"Şu anki sayfa, daha fazla bulunması gereksiz tablolara verilmiş referanslara "
"sahip. Bu referansları silmek ister misiniz?"

#: libraries/schema/User_Schema.class.php:510
msgid "Toggle scratchboard"
msgstr "Karalama panosunu değiştir"

#. l10n: Text direction, use either ltr or rtl
#: libraries/select_lang.lib.php:495
msgid "ltr"
msgstr "ltr"

#: libraries/select_lang.lib.php:513 libraries/select_lang.lib.php:522
#: libraries/select_lang.lib.php:531
#, php-format
msgid "Unknown language: %1$s."
msgstr "Bilinmeyen dil: %1$s."

#: libraries/select_server.lib.php:35 libraries/select_server.lib.php:40
msgid "Current Server"
msgstr "Şu Anki Sunucu"

#: libraries/server_links.inc.php:60
msgid "Users"
msgstr "Kullanıcılar"

#: libraries/server_links.inc.php:81 server_synchronize.php:1227
#: server_synchronize.php:1234
msgid "Synchronize"
msgstr "Eşitle"

#: libraries/server_links.inc.php:86 server_binlog.php:77
#: server_status.php:607
msgid "Binary log"
msgstr "Binari günlüğü"

#: libraries/server_links.inc.php:97 server_engines.php:100
#: server_engines.php:104 server_status.php:660
msgid "Variables"
msgstr "Değişkenler"

#: libraries/server_links.inc.php:101
msgid "Charsets"
msgstr "Karakter Grupları"

#: libraries/server_links.inc.php:106 server_plugins.php:36
#: server_plugins.php:69
msgid "Plugins"
msgstr "Eklentiler"

#: libraries/server_links.inc.php:110
msgid "Engines"
msgstr "Motorlar"

#: libraries/server_synchronize.lib.php:1338 server_synchronize.php:1260
msgid "Source database"
msgstr "Kaynak veritabanı"

#: libraries/server_synchronize.lib.php:1340
#: libraries/server_synchronize.lib.php:1348
msgid "Current server"
msgstr "Şu anki sunucu"

#: libraries/server_synchronize.lib.php:1342
#: libraries/server_synchronize.lib.php:1350
msgid "Remote server"
msgstr "Uzak sunucu"

#: libraries/server_synchronize.lib.php:1345
msgid "Difference"
msgstr "Farkı"

#: libraries/server_synchronize.lib.php:1346 server_synchronize.php:1262
msgid "Target database"
msgstr "Hedef veritabanı"

#: libraries/server_synchronize.lib.php:1381
#: libraries/server_synchronize.lib.php:1390
msgid "Click to select"
msgstr "Seçmek için tıklayın"

#: libraries/sql_query_form.lib.php:192
#, php-format
msgid "Run SQL query/queries on server %s"
msgstr "%s sunucusu üzerinde SQL sorgusunu/sorgularını çalıştır"

#: libraries/sql_query_form.lib.php:213 libraries/sql_query_form.lib.php:235
#, php-format
msgid "Run SQL query/queries on database %s"
msgstr "%s veritabanı üzerinde SQL sorgusunu/sorgularını çalıştır"

#: libraries/sql_query_form.lib.php:267 navigation.php:260
#: setup/frames/index.inc.php:247
msgid "Clear"
msgstr "Temizle"

#: libraries/sql_query_form.lib.php:272
msgid "Columns"
msgstr "Sütun"

#: libraries/sql_query_form.lib.php:307 sql.php:1041 sql.php:1058
msgid "Bookmark this SQL query"
msgstr "Bu SQL sorgusunu işaretle"

#: libraries/sql_query_form.lib.php:313 sql.php:1052
msgid "Let every user access this bookmark"
msgstr "Bütün kullanıcıların bu işaretlemeye erişimlerine izin ver"

#: libraries/sql_query_form.lib.php:319
msgid "Replace existing bookmark of same name"
msgstr "Mevcut aynı ismin işaretlemesini değiştir"

#: libraries/sql_query_form.lib.php:335
msgid "Do not overwrite this query from outside the window"
msgstr "Pencere dışından bu sorgunun üzerine yazma"

#: libraries/sql_query_form.lib.php:342
msgid "Delimiter"
msgstr "Sınırlayıcı"

#: libraries/sql_query_form.lib.php:350
msgid "Show this query here again"
msgstr "Bu sorguyu burada tekrar göster"

#: libraries/sql_query_form.lib.php:406
msgid "View only"
msgstr "Sadece göster"

#: libraries/sql_query_form.lib.php:454 tbl_change.php:946
msgid "web server upload directory"
msgstr "web sunucusu gönderme dizini"

#: libraries/sqlparser.lib.php:136
msgid ""
"There seems to be an error in your SQL query. The MySQL server error output "
"below, if there is any, may also help you in diagnosing the problem"
msgstr ""
"SQL sorgunuzda bir hata olduğu görünüyor. MySQL sunucusu hata çıktısı "
"aşağıdadır, eğer varsa, sorunu teşhis etmenizde ayrıca size yardımcı olabilir"

#: libraries/sqlparser.lib.php:176
msgid ""
"There is a chance that you may have found a bug in the SQL parser. Please "
"examine your query closely, and check that the quotes are correct and not "
"mis-matched. Other possible failure causes may be that you are uploading a "
"file with binary outside of a quoted text area. You can also try your query "
"on the MySQL command line interface. The MySQL server error output below, if "
"there is any, may also help you in diagnosing the problem. If you still have "
"problems or if the parser fails where the command line interface succeeds, "
"please reduce your SQL query input to the single query that causes problems, "
"and submit a bug report with the data chunk in the CUT section below:"
msgstr ""
"SQL ayrıştırıcısında bir hata bulabilme ihtimaliniz var. Lütfen sorgunuzu "
"yakından dikkatli bir şekilde gözden geçirin ve tırnakların doğru ve uyumsuz "
"olmadığını kontrol edin. Diğer muhtemel hata nedenleri tırnaklı metin "
"alanının dışında binari ile dosya gönderiyor olmanız olabilir. Aynı zamanda "
"sorgunuzu MySQL komut satırı arabiriminde deneyebilirsiniz. Eğer hata varsa, "
"aşağıdaki MySQL sunucu hata çıktısı, sorunu teşhis etmenizde ayrıca size "
"yardımcı olabilir. Eğer hala sorunlarınız varsa ya da komut satırı arabirimi "
"başarılı olduğunda ayrıştırıcı başarısızsa, lütfen sorunlara neden olan SQL "
"sorgu girdinizi tek bir sorguya indirgeyin ve aşağıdaki CUT bölümü içindeki "
"veri yığını ile birlikte hata raporunu gönderin:"

#: libraries/sqlparser.lib.php:178
msgid "BEGIN CUT"
msgstr "BEGIN CUT"

#: libraries/sqlparser.lib.php:180
msgid "END CUT"
msgstr "END CUT"

#: libraries/sqlparser.lib.php:182
msgid "BEGIN RAW"
msgstr "BEGIN RAW"

#: libraries/sqlparser.lib.php:186
msgid "END RAW"
msgstr "END RAW"

#: libraries/sqlparser.lib.php:384
msgid "Automatically appended backtick to the end of query!"
msgstr "Otomatik olarak sorgunun sonuna ters işaret ekle!"

#: libraries/sqlparser.lib.php:387
msgid "Unclosed quote"
msgstr "Kapatılmamış tırnak"

#: libraries/sqlparser.lib.php:539
msgid "Invalid Identifer"
msgstr "Geçersiz Tanımlayıcı"

#: libraries/sqlparser.lib.php:655
msgid "Unknown Punctuation String"
msgstr "Bilinmeyen Noktalama İşareti Dizgisi"

#: libraries/sqlvalidator.lib.php:68
#, php-format
msgid ""
"The SQL validator could not be initialized. Please check if you have "
"installed the necessary PHP extensions as described in the %sdocumentation%s."
msgstr ""
"SQL onaylayıcısı başlatılamadı. %sBelgede%s anlatıldığı gibi lütfen gerekli "
"PHP uzantılarının kurulu olduğunu kontrol edin."

#: libraries/tbl_links.inc.php:118 libraries/tbl_links.inc.php:119
msgid "Table seems to be empty!"
msgstr "Tablo boş olarak görünüyor!"

#: libraries/tbl_links.inc.php:126
#, php-format
msgid "Tracking of %s is activated."
msgstr "%s izleme aktif edildi."

#: libraries/tbl_properties.inc.php:98
msgid ""
"If column type is \"enum\" or \"set\", please enter the values using this "
"format: 'a','b','c'...<br />If you ever need to put a backslash (\"\\\") or "
"a single quote (\"'\") amongst those values, precede it with a backslash "
"(for example '\\\\xyz' or 'a\\'b')."
msgstr ""
"Eğer sütun türü \"enum\" veya \"set\" ise lütfen değerleri bu biçimi "
"kullanarak girin: 'a','b','c'...<br />Eğer bu değerler arasına hep ters eğik "
"çizgi (\"\\\") veya tek tırnak (\"'\") koymanız gerekirse, önlerine ters "
"eğik çizgi koyun (örneğin '\\\\xyz' veya 'a\\'b')."

#: libraries/tbl_properties.inc.php:99
msgid ""
"For default values, please enter just a single value, without backslash "
"escaping or quotes, using this format: a"
msgstr ""
"Varsayılan değerler için lütfen sola eğik çizgisiz veya alıntısız sadece tek "
"değer girin, bu biçimi kullanarak: a"

#: libraries/tbl_properties.inc.php:109 libraries/tbl_properties.inc.php:491
#: tbl_printview.php:286 tbl_structure.php:154 tbl_structure.php:159
#: tbl_structure.php:568 tbl_structure.php:796
msgid "Index"
msgstr "İndeks"

#: libraries/tbl_properties.inc.php:131
msgid "Move column"
msgstr "Sütunu taşı"

#: libraries/tbl_properties.inc.php:140
#, php-format
msgid ""
"For a list of available transformation options and their MIME type "
"transformations, click on %stransformation descriptions%s"
msgstr ""
"Mevcut dönüşüm seçeneklerinin listesi ve bunların MIME türü dönüşümleri için "
"%sdönüşüm tanımlamarı%s'na tıklayın"

#: libraries/tbl_properties.inc.php:149
msgid "Transformation options"
msgstr "Dönüşüm seçenekleri"

#: libraries/tbl_properties.inc.php:150
msgid ""
"Please enter the values for transformation options using this format: 'a', "
"100, b,'c'...<br />If you ever need to put a backslash (\"\\\") or a single "
"quote (\"'\") amongst those values, precede it with a backslash (for example "
"'\\\\xyz' or 'a\\'b')."
msgstr ""
"Lütfen dönüşüm seçenekleri için değerleri bu biçimi kullanarak giriniz: 'a', "
"100, b,'c'...<br />Eğer bu değerler arasına hep ters eğik çizgi (\"\\\") "
"veya tek tırnak (\"'\") koymanız gerekirse, önlerine ters eğik çizgi koyun "
"(örneğin '\\\\xyz' veya 'a\\'b')."

#: libraries/tbl_properties.inc.php:333
msgid "ENUM or SET data too long?"
msgstr "ENUM ya da SET verisi çok mu uzun?"

#: libraries/tbl_properties.inc.php:335
msgid "Get more editing space"
msgstr "Daha fazla düzenleme alanı alın"

#: libraries/tbl_properties.inc.php:359
msgctxt "for default"
msgid "None"
msgstr "Yok"

#: libraries/tbl_properties.inc.php:360
msgid "As defined:"
msgstr "Tanımlandığı gibi:"

#: libraries/tbl_properties.inc.php:479 tbl_structure.php:153
#: tbl_structure.php:158 tbl_structure.php:566
msgid "Primary"
msgstr "Birincil"

#: libraries/tbl_properties.inc.php:498 tbl_structure.php:157
#: tbl_structure.php:162 tbl_structure.php:575
msgid "Fulltext"
msgstr "Tam metin"

#: libraries/tbl_properties.inc.php:543
msgid "first"
msgstr ""

#: libraries/tbl_properties.inc.php:549
#, php-format
msgid "after %s"
msgstr "%s sonrasına"

#: libraries/tbl_properties.inc.php:616 tbl_structure.php:665
#, php-format
msgid "Add %s column(s)"
msgstr "%s sütun ekle"

#: libraries/tbl_properties.inc.php:618 tbl_structure.php:659
msgid "You have to add at least one column."
msgstr "En az bir sütun eklemek zorundasınız."

#: libraries/tbl_properties.inc.php:706 server_engines.php:47
#: tbl_operations.php:382
msgid "Storage Engine"
msgstr "Depolama Motoru"

#: libraries/tbl_properties.inc.php:740
msgid "PARTITION definition"
msgstr "PARTITION tanımı"

#: libraries/tbl_select.lib.php:89 pmd_general.php:500 pmd_general.php:520
#: pmd_general.php:642 pmd_general.php:655 pmd_general.php:718
#: pmd_general.php:772
msgid "Operator"
msgstr "İşletici"

#: libraries/tbl_select.lib.php:106
msgid "Table Search"
msgstr "Tablo Arama"

#: libraries/tbl_select.lib.php:178 tbl_change.php:1046
msgid "Edit/Insert"
msgstr "Düzenle/Ekle"

#: libraries/transformations.lib.php:145
#, php-format
msgid ""
"No description is available for this transformation.<br />Please ask the "
"author what %s does."
msgstr ""
"Bu dönüşüm için mevcut açıklama yok.<br />Lütfen yazara %s ne yapar diye "
"sorun."

#: libraries/transformations/application_octetstream__download.inc.php:13
msgid ""
"Displays a link to download the binary data of the column. You can use the "
"first option to specify the filename, or use the second option as the name "
"of a column which contains the filename. If you use the second option, you "
"need to set the first option to the empty string."
msgstr ""
"Sütunun binari verisini indirmek için bir bağlantı görüntüler. Dosya adını "
"belirlemek için ilk seçeneği kullanabilirsiniz ya da dosya adını içeren "
"sütünun adı olarak ikinci seçeneği kullanabilirsiniz. Eğer ikinci seçeneği "
"kullanırsanız birinci seçeneği boş karakter dizgisi olarak ayarlamanız "
"gerekir."

#: libraries/transformations/application_octetstream__hex.inc.php:13
msgid ""
"Displays hexadecimal representation of data. Optional first parameter "
"specifies how often space will be added (defaults to 2 nibbles)."
msgstr ""
"Verinin onaltılık düzen gösterimini görüntüler. İsteğe bağlı ilk parametre, "
"ne sıklıkta boşluk ekleneceğini belirler (varsayılanı 2 yarım bayttır)."

#: libraries/transformations/image_jpeg__inline.inc.php:13
#: libraries/transformations/image_png__inline.inc.php:13
msgid ""
"Displays a clickable thumbnail. The options are the maximum width and height "
"in pixels. The original aspect ratio is preserved."
msgstr ""
"Tıklanabilir küçük resim görüntüler. Seçenekler piksel cinsinden en fazla "
"genişlik ve yüksekliktir. Orijinal en-boy oranı korunur."

#: libraries/transformations/image_jpeg__link.inc.php:13
msgid "Displays a link to download this image."
msgstr "Bu resmi indirmek için bağlantı görüntüler."

#: libraries/transformations/text_plain__append.inc.php:14
msgid ""
"Appends text to a string. The only option is the text to be appended "
"(enclosed in single quotes, default empty string)."
msgstr ""
"Metni dizgiye ekler. Tek seçenek, eklenmiş metindir (tek tırnakla "
"kapatılmış, varsayılanı boş dizgi)."

#: libraries/transformations/text_plain__dateformat.inc.php:13
msgid ""
"Displays a TIME, TIMESTAMP, DATETIME or numeric unix timestamp column as "
"formatted date. The first option is the offset (in hours) which will be "
"added to the timestamp (Default: 0). Use second option to specify a "
"different date/time format string. Third option determines whether you want "
"to see local date or UTC one (use \"local\" or \"utc\" strings) for that. "
"According to that, date format has different value - for \"local\" see the "
"documentation for PHP's strftime() function and for \"utc\" it is done using "
"gmdate() function."
msgstr ""
"Biçimlendirilmiş tarih olarak TIME, TIMESTAMP, DATETIME veya sayısal unix "
"zaman bilgisi sütununu görüntüler. İlk seçenek zaman bilgisine (Varsayılan: "
"0) eklenecek olan karşılık (saat cinsinden). İkinci seçeneği farklı tarih/"
"zaman biçimi dizgisini belirtmek için kullanın. Üçüncü seçenek yerel tarihi "
"veya bunun için UTC olanı (\"local\" veya \"utc\" dizgisi kullanın) görmek "
"istediğinizi belirler. Buna göre tarih biçimi farklı değere sahiptir - "
"\"local\" için PHP'nin strftime() işlevine belgeden bakın ve \"utc\" ise "
"gmdate() işlevi kullanılarak olur."

#: libraries/transformations/text_plain__external.inc.php:13
msgid ""
"LINUX ONLY: Launches an external application and feeds it the column data "
"via standard input. Returns the standard output of the application. The "
"default is Tidy, to pretty-print HTML code. For security reasons, you have "
"to manually edit the file libraries/transformations/text_plain__external.inc."
"php and list the tools you want to make available. The first option is then "
"the number of the program you want to use and the second option is the "
"parameters for the program. The third option, if set to 1, will convert the "
"output using htmlspecialchars() (Default 1). The fourth option, if set to 1, "
"will prevent wrapping and ensure that the output appears all on one line "
"(Default 1)."
msgstr ""
"SADECE LINUX: Harici bir uygulama çalıştırır ve sütun verisini standart "
"girdi yoluyla besler. Uygulamanın standart çıktısı döner. Düzgün HTML kodu "
"baskısı için varsayılan düzenlidir. Güvenlik nedeniyle libraries/"
"transformations/text_plain__external.inc.php dosyasını elle düzenlemeli ve "
"olmasını istediğiniz araçları listelemelisiniz. İlk seçenek kullanmak "
"istediğiniz program sayısı ve ikinci seçenek program için parametrelerdir. "
"Üçüncü seçenek, eğer 1'e ayarlanırsa, htmlspecialchars() işlevi kullanılarak "
"çıktıyı dönüştürecektir (Varsayılan 1). Dördüncü seçenek, eğer 1'e "
"ayarlanırsa, sözcük kaydırma korunacak ve tüm çıktı tek bir satırda "
"görünecektir (Varsayılan 1)."

#: libraries/transformations/text_plain__formatted.inc.php:13
msgid ""
"Displays the contents of the column as-is, without running it through "
"htmlspecialchars(). That is, the column is assumed to contain valid HTML."
msgstr ""
"Sütunun içeriğini, htmlspecialchars() işlevini çalıştırmadan olduğu gibi "
"görüntüler. Bu, geçerli HTML içerdiği var sayılan sütundur."

#: libraries/transformations/text_plain__imagelink.inc.php:13
msgid ""
"Displays an image and a link; the column contains the filename. The first "
"option is a URL prefix like \"http://www.example.com/\". The second and "
"third options are the width and the height in pixels."
msgstr ""
"Bir resim ve bir bağlantı görüntüler; sütun, dosya adını içerir. İlk seçenek "
"\"http://www.example.com/\" gibi bir URL ön ekidir. İkinci ve üçüncü "
"seçenekler piksel cinsinden genişlik ve yüksekliktir."

#: libraries/transformations/text_plain__link.inc.php:13
msgid ""
"Displays a link; the column contains the filename. The first option is a URL "
"prefix like \"http://www.example.com/\". The second option is a title for "
"the link."
msgstr ""
"Bir bağlantı görüntüler; sütun, dosya adını içerir. İlk seçenek \"http://www."
"example.com/\" gibi bir URL ön ekidir. İkinci seçenek bağlantı için "
"başlıktır."

#: libraries/transformations/text_plain__longToIpv4.inc.php:13
msgid ""
"Converts an (IPv4) Internet network address into a string in Internet "
"standard dotted format."
msgstr ""
"(IPv4) Internet ağ adresini, Internet standart noktalı biçimdeki dizgiye "
"dönüştürür."

#: libraries/transformations/text_plain__sql.inc.php:13
msgid "Formats text as SQL query with syntax highlighting."
msgstr "Sözdizimi vurgulamalı SQL sorgusu gibi metni biçimlendirir."

#: libraries/transformations/text_plain__substr.inc.php:13
msgid ""
"Displays a part of a string. The first option is the number of characters to "
"skip from the beginning of the string (Default 0). The second option is the "
"number of characters to return (Default: until end of string). The third "
"option is the string to append and/or prepend when truncation occurs "
"(Default: \"...\")."
msgstr ""
"Karakter dizisinin bir kısmını görüntüler. İlk seçenek dizginin "
"başlangıcından atlamak için karakter sayısıdır (Varsayılan 0). İkinci "
"seçenek döndürülecek karakter sayısıdır (Varsayılan: dizginin sonuna kadar). "
"Üçüncü seçenek kısaltma meydana geldiğinde eklemek ve/veya başa eklemek için "
"dizgidir (Varsayılan: \"...\")."

#: libraries/user_preferences.inc.php:33
msgid "Manage your settings"
msgstr "Ayarlarınızı yönetin"

#: libraries/user_preferences.inc.php:50 prefs_manage.php:297
msgid "Configuration has been saved"
msgstr "Yapılandırma kaydedildi"

#: libraries/user_preferences.inc.php:71
#, php-format
msgid ""
"Your preferences will be saved for current session only. Storing them "
"permanently requires %sphpMyAdmin configuration storage%s."
msgstr ""
"Tercihleriniz sadece şu anki oturum için kaydedilecektir. Bunların kalıcı "
"olarak saklanması %sphpMyAdmin yapılandırma depolaması%s gerektirir."

#: libraries/user_preferences.lib.php:119
msgid "Could not save configuration"
msgstr "Yapılandırma kaydedilemedi"

#: libraries/user_preferences.lib.php:285
msgid ""
"Your browser has phpMyAdmin configuration for this domain. Would you like to "
"import it for current session?"
msgstr ""
"Tarayıcınız bu alan adı için phpMyAdmin yapılandırmasına sahip. Şu anki "
"oturum için bunu içe aktarmak istiyor musunuz?"

#: libraries/zip_extension.lib.php:28
msgid "No files found inside ZIP archive!"
msgstr "ZIP arşivi içinde bulunan dosya yok!"

#: libraries/zip_extension.lib.php:55 libraries/zip_extension.lib.php:57
#: libraries/zip_extension.lib.php:72
msgid "Error in ZIP archive:"
msgstr "ZIP arşivinde hata:"

#: main.php:75
msgid "General Settings"
msgstr "Genel Ayarlar"

#: main.php:120
msgid "Server connection collation"
msgstr "Sunucu bağlantısı karşılaştırması"

#: main.php:134
msgid "Appearance Settings"
msgstr "Görünüm Ayarları"

#: main.php:163 prefs_manage.php:280
msgid "More settings"
msgstr "Daha fazla ayarlar"

#: main.php:179
msgid "Database server"
msgstr "Veritabanı sunucusu"

#: main.php:182
msgid "Software"
msgstr "Yazılım"

#: main.php:183
msgid "Software version"
msgstr "Yazılım sürümü"

#: main.php:185
msgid "Protocol version"
msgstr "Protokol sürümü"

#: main.php:189 server_privileges.php:1697 server_privileges.php:1852
#: server_privileges.php:1999 server_privileges.php:2418
#: server_status.php:1261
msgid "User"
msgstr "Kullanıcı"

#: main.php:194
msgid "Server charset"
msgstr "Sunucu karakter grubu"

#: main.php:206
msgid "Web server"
msgstr "Web sunucusu"

#: main.php:219
msgid "Database client version"
msgstr "Veritabanı istemcisi sürümü"

#: main.php:223
msgid "PHP extension"
msgstr "PHP uzantısı"

#: main.php:231
msgid "Show PHP information"
msgstr "PHP bilgisini göster"

#: main.php:251
msgid "Official Homepage"
msgstr "Resmî phpMyAdmin Anasayfası"

#: main.php:252
msgid "Contribute"
msgstr "Katkıda bulun"

#: main.php:253
msgid "Get support"
msgstr "Destek al"

#: main.php:254
msgid "List of changes"
msgstr "Değişikliklerin listesi"

#: main.php:279
msgid ""
"Your configuration file contains settings (root with no password) that "
"correspond to the default MySQL privileged account. Your MySQL server is "
"running with this default, is open to intrusion, and you really should fix "
"this security hole by setting a password for user 'root'."
msgstr ""
"Yapılandırma dosyanız varsayılan MySQL yetkili hesapla uyuşan ayarlar "
"(parolasız root) içeriyor. MySQL sunucunuz bu varsayılan, dışardan girişe "
"açık ayarlarla çalışıyor ve bu güvenlik açığını gerçekten düzeltmeniz "
"gerekmektedir."

#: main.php:287
msgid ""
"You have enabled mbstring.func_overload in your PHP configuration. This "
"option is incompatible with phpMyAdmin and might cause some data to be "
"corrupted!"
msgstr ""
"PHP yapılandırmanızda mbstring.func_overload işlevini etkinleştirmişsiniz. "
"Bu seçenek phpMyAdmin ile uyumlusuzdur ve bazı veri bozulmalarına sebep "
"olabilir!"

#: main.php:295
msgid ""
"The mbstring PHP extension was not found and you seem to be using a "
"multibyte charset. Without the mbstring extension phpMyAdmin is unable to "
"split strings correctly and it may result in unexpected results."
msgstr ""
"mbstring PHP uzantısı bulunamadı ve çoklu bayt karakter grubu kullandığınız "
"görünüyor. Mbstring uzantısı olmadan phpMyAdmin karakter dizgilerini doğru "
"olarak bölemez ve bu beklenmedik sonuçlar doğurabilir."

#: main.php:303
msgid ""
"Your PHP parameter [a@http://php.net/manual/en/session.configuration.php#ini."
"session.gc-maxlifetime@]session.gc_maxlifetime[/a] is lower than cookie "
"validity configured in phpMyAdmin, because of this, your login will expire "
"sooner than configured in phpMyAdmin."
msgstr ""
"phpMyAdmin içinde yapılandırılmış tanımlama bilgisi geçerliliği PHP "
"parametreleriniz [a@http://php.net/manual/en/session.configuration.php#ini."
"session.gc-maxlifetime@]session.gc_maxlifetime[/a] düşük, bundan dolayı "
"oturum açmanızın süresi phpMyAdmin içinde yapılandırılmadıkça dolacaktır."

#: main.php:310
msgid ""
"Login cookie store is lower than cookie validity configured in phpMyAdmin, "
"because of this, your login will expire sooner than configured in phpMyAdmin."
msgstr ""
"phpMyAdmin içinde yapılandırılmış tanımlama bilgisi geçerliliği, oturum açma "
"tanımlama bilgisi depolamasından düşük, bundan dolayı oturum açmanızın "
"süresi phpMyAdmin içinde yapılandırılmadıkça dolacaktır."

#: main.php:319
msgid "The configuration file now needs a secret passphrase (blowfish_secret)."
msgstr ""
"Yapılandırma dosyası için gizli bir parola ifadesi gerekiyor "
"(blowfish_secret)."

#: main.php:327
msgid ""
"Directory [code]config[/code], which is used by the setup script, still "
"exists in your phpMyAdmin directory. You should remove it once phpMyAdmin "
"has been configured."
msgstr ""
"Kur betiği tarafından kullanılan dizin [code]yapılandırması[/code] hala "
"phpMyAdmin dizininiz içinde mevcut. Birkez phpMyAdmin yapılandırıldı mı bunu "
"kaldırmalısınız."

#: main.php:333
#, php-format
msgid ""
"The phpMyAdmin configuration storage is not completely configured, some "
"extended features have been deactivated. To find out why click %shere%s."
msgstr ""
"phpMyAdmin yapılandırma depolaması tamamiyle yapılandırılmadı, bazı "
"genişletilmiş özellikler etkisizleştirildi. Nedenini öğrenmek için %sburaya"
"%s tıklayın."

#: main.php:358
#, php-format
msgid ""
"Your PHP MySQL library version %s differs from your MySQL server version %s. "
"This may cause unpredictable behavior."
msgstr ""
"PHP MySQL kütüphanenizin %s sürümü MySQL sunucunuzun %s sürümünden farklı. "
"Bu tarafsız davranışa sebep olabilir."

#: main.php:381
#, php-format
msgid ""
"Server running with Suhosin. Please refer to %sdocumentation%s for possible "
"issues."
msgstr ""
"Sunucu Suhosin ile çalışıyor. Lütfen olası sorunlar için %sbelgeden%s "
"yararlanın."

#: navigation.php:175 server_databases.php:317 server_synchronize.php:1375
msgid "No databases"
msgstr "Veritabanı yok"

#: navigation.php:261
msgid "Filter tables by name"
msgstr "Tabloları adına göre süz"

#: navigation.php:294 navigation.php:295
msgctxt "short form"
msgid "Create table"
msgstr "Tablo oluştur"

#: navigation.php:300 navigation.php:470
msgid "Please select a database"
msgstr "Lütfen bir veritabanı seçin"

#: pmd_general.php:79
msgid "Show/Hide left menu"
msgstr "Sol menüyü Göster/Gizle"

#: pmd_general.php:83
msgid "Save position"
msgstr "Konumu kaydet"

#: pmd_general.php:89 pmd_general.php:365
msgid "Create relation"
msgstr "Bağlantı oluştur"

#: pmd_general.php:95
msgid "Reload"
msgstr "Yeniden yükle"

#: pmd_general.php:98
msgid "Help"
msgstr "Yardım"

#: pmd_general.php:102
msgid "Angular links"
msgstr "Yönlendirmeli bağlantılar"

#: pmd_general.php:102
msgid "Direct links"
msgstr "Doğrudan bağlantılar"

#: pmd_general.php:106
msgid "Snap to grid"
msgstr "Kılavuza ayarla"

#: pmd_general.php:110
msgid "Small/Big All"
msgstr "Tümü Küçük/Büyük"

#: pmd_general.php:113
msgid "Toggle small/big"
msgstr "Küçüğü/büyüğü değiştir"

#: pmd_general.php:114
msgid "Toggle relation lines"
msgstr "İlgili satırları değiştir"

#: pmd_general.php:119 pmd_pdf.php:79
msgid "Import/Export coordinates for PDF schema"
msgstr "PDF şeması için düzenlemeleri içe/dışa aktar"

#: pmd_general.php:125
msgid "Build Query"
msgstr "Sorgu Yarat"

#: pmd_general.php:130
msgid "Move Menu"
msgstr "Menüyü taşı"

#: pmd_general.php:141
msgid "Hide/Show all"
msgstr "Tümünü Gizle/Göster"

#: pmd_general.php:145
msgid "Hide/Show Tables with no relation"
msgstr "Bağlantılı olmayan Tabloları Gizle/Göster"

#: pmd_general.php:162 tbl_change.php:351 tbl_change.php:363
msgid "Hide"
msgstr "Gizle"

#: pmd_general.php:185
msgid "Number of tables"
msgstr "Tablo sayısı"

#: pmd_general.php:431
msgid "Delete relation"
msgstr "Bağlantıyı sil"

#: pmd_general.php:473 pmd_general.php:532
msgid "Relation operator"
msgstr "Bağlantı işletici"

#: pmd_general.php:483 pmd_general.php:542 pmd_general.php:665
#: pmd_general.php:782
msgid "Except"
msgstr "Hariç"

#: pmd_general.php:489 pmd_general.php:548 pmd_general.php:671
#: pmd_general.php:788
msgid "subquery"
msgstr "alt sorgu"

#: pmd_general.php:493 pmd_general.php:589
msgid "Rename to"
msgstr "Yeniden şuna adlandır"

#: pmd_general.php:495 pmd_general.php:594
msgid "New name"
msgstr "Yeni ad"

#: pmd_general.php:498 pmd_general.php:713
msgid "Aggregate"
msgstr "Topla"

#: pmd_general.php:823
msgid "Active options"
msgstr "Aktif seçenekler"

#: pmd_pdf.php:31
msgid "Page has been created"
msgstr "Sayfa oluşturuldu"

#: pmd_pdf.php:34
msgid "Page creation failed"
msgstr "Sayfa oluşturma başarısız"

#: pmd_pdf.php:90
msgid "Page"
msgstr "Sayfa"

#: pmd_pdf.php:100
msgid "Import from selected page"
msgstr "Seçili sayfadan içe aktar"

#: pmd_pdf.php:101
msgid "Export to selected page"
msgstr "Seçili sayfaya aktar"

#: pmd_pdf.php:103
msgid "Create a page and export to it"
msgstr "Yeni bir sayfa oluştur ve ona aktar"

#: pmd_pdf.php:112
msgid "New page name: "
msgstr "Yeni sayfa adı: "

#: pmd_pdf.php:115
msgid "Export/Import to scale"
msgstr "Ölçeklemek için içe/dışa aktar"

#: pmd_pdf.php:120
msgid "recommended"
msgstr "önerilir"

#: pmd_relation_new.php:29
msgid "Error: relation already exists."
msgstr "Hata: bağlantı zaten var."

#: pmd_relation_new.php:64 pmd_relation_new.php:89
msgid "Error: Relation not added."
msgstr "Hata: Bağlantı eklenmedi."

#: pmd_relation_new.php:65
msgid "FOREIGN KEY relation added"
msgstr "FOREIGN KEY bağlantısı eklendi"

#: pmd_relation_new.php:87
msgid "Internal relation added"
msgstr "Dahili bağlantı eklendi"

#: pmd_relation_upd.php:60
msgid "Relation deleted"
msgstr "Bağlantı silindi"

#: pmd_save_pos.php:70
msgid "Error saving coordinates for Designer."
msgstr "Tasarımcı düzenlemelerini kaydetme hatası."

#: pmd_save_pos.php:78
msgid "Modifications have been saved"
msgstr "Değişiklikler kaydedildi"

#: prefs_forms.php:82
msgid "Cannot save settings, submitted form contains errors"
msgstr "Ayarlar kaydedilemiyor, gönderilmiş form hatalar içeriyor"

#: prefs_manage.php:82
msgid "Could not import configuration"
msgstr "Yapılandırma içe aktarılamadı"

#: prefs_manage.php:114
msgid "Configuration contains incorrect data for some fields."
msgstr "Bazı alanlar için yapılandırma doğru olmayan veri içeriyor."

#: prefs_manage.php:130
msgid "Do you want to import remaining settings?"
msgstr "Kalan ayarları içe aktarmak istiyor musunuz?"

#: prefs_manage.php:231 prefs_manage.php:257
msgid "Saved on: @DATE@"
msgstr "Kaydedilme: @DATE@"

#: prefs_manage.php:245
msgid "Import from file"
msgstr "Dosyadan içe aktar"

#: prefs_manage.php:251
msgid "Import from browser's storage"
msgstr "Tarayıcının depolamasından içe aktar"

#: prefs_manage.php:254
msgid "Settings will be imported from your browser's local storage."
msgstr "Ayarlar tarayıcınızın yerel depolamasından içe aktarılacaktır."

#: prefs_manage.php:260
msgid "You have no saved settings!"
msgstr "Kaydedilmiş ayarlarınız yok!"

#: prefs_manage.php:264 prefs_manage.php:318
msgid "This feature is not supported by your web browser"
msgstr "Bu özellik web tarayıcınız tarafından desteklenmez"

#: prefs_manage.php:269
msgid "Merge with current configuration"
msgstr "Şu anki yapılandırma ile birleştir"

#: prefs_manage.php:283
#, php-format
msgid ""
"You can set more settings by modifying config.inc.php, eg. by using %sSetup "
"script%s."
msgstr ""
"Config.inc.php dosyasını değiştirerek daha fazla ayar yapabilirsiniz, örn. "
"%sKur programcığı%s kullanarak."

#: prefs_manage.php:308
msgid "Save to browser's storage"
msgstr "Tarayıcının depolamasına kaydet"

#: prefs_manage.php:312
msgid "Settings will be saved in your browser's local storage."
msgstr "Ayarlar tarayıcının yerel depolamasına kaydedilecektir."

#: prefs_manage.php:314
msgid "Existing settings will be overwritten!"
msgstr "Mevcut ayarlar üzerine yazılacak!"

#: prefs_manage.php:329
msgid "You can reset all your settings and restore them to default values."
msgstr ""
"Tüm ayarlarınızı sıfırlayabilir ve varsayılan değerlere geri "
"yükleyebilirsiniz."

#: querywindow.php:70
msgid "Import files"
msgstr "Dosyaları içe aktar"

#: querywindow.php:81
msgid "All"
msgstr "Tümü"

#: schema_edit.php:38 schema_edit.php:44 schema_edit.php:50 schema_edit.php:55
#, php-format
msgid "<b>%s</b> table not found or not set in %s"
msgstr "<b>%s</b> tablosu bulunamadı veya %s içinde ayarlanmadı"

#: schema_export.php:39
msgid "File doesn't exist"
msgstr "Dosya mevcut değil"

#: server_binlog.php:87
msgid "Select binary log to view"
msgstr "Görüntülemek için binari günlüğünü seçin"

#: server_binlog.php:103 server_status.php:616
msgid "Files"
msgstr "Dosyalar"

#: server_binlog.php:150 server_binlog.php:152 server_status.php:1272
#: server_status.php:1274
msgid "Truncate Shown Queries"
msgstr "Gösterilen Sorguları Kısalt"

#: server_binlog.php:158 server_binlog.php:160 server_status.php:1272
#: server_status.php:1274
msgid "Show Full Queries"
msgstr "Tüm Sorguları Göster"

#: server_binlog.php:180
msgid "Log name"
msgstr "Günlük adı"

#: server_binlog.php:181
msgid "Position"
msgstr "Konum"

#: server_binlog.php:184
msgid "Original position"
msgstr "Orijinal konum"

#: server_binlog.php:185 tbl_structure.php:775
msgid "Information"
msgstr "Bilgi"

#: server_collations.php:30
msgid "Character Sets and Collations"
msgstr "Karakter Grupları ve Karşılaştırmalar"

#: server_databases.php:114
#, php-format
msgid "%1$d database has been dropped successfully."
msgid_plural "%1$d databases have been dropped successfully."
msgstr[0] "%1$d veritabanı başarılı olarak kaldırıldı."

#: server_databases.php:134
msgid "Databases statistics"
msgstr "Veritabanı istatistikleri"

#: server_databases.php:217 server_replication.php:209
#: server_replication.php:239
msgid "Master replication"
msgstr "Master kopya etme"

#: server_databases.php:219 server_replication.php:278
msgid "Slave replication"
msgstr "Slave kopya etme"

#: server_databases.php:308 server_databases.php:309
msgid "Enable Statistics"
msgstr "İstatistikler etkin"

#: server_databases.php:311
msgid ""
"Note: Enabling the database statistics here might cause heavy traffic "
"between the web server and the MySQL server."
msgstr ""
"Not: Buradaki veritabanı istatistiklerini etkinleştirmek web sunucusu ile "
"MySQL sunucusu arasında yüksek trafiğe yol açabilir."

#: server_engines.php:38
msgid "Storage Engines"
msgstr "Depolama Motorları"

#: server_export.php:20
msgid "View dump (schema) of databases"
msgstr "Veritabanlarının dökümünü (şemasını) göster"

#: server_plugins.php:70
msgid "Modules"
msgstr "Modüller"

#: server_plugins.php:91
msgid "Begin"
msgstr "Yukarı"

#: server_plugins.php:98
msgid "Plugin"
msgstr "Eklenti"

#: server_plugins.php:99 server_plugins.php:133
msgid "Module"
msgstr "Modül"

#: server_plugins.php:100 server_plugins.php:135
msgid "Library"
msgstr "Kütüphane"

#: server_plugins.php:101 server_plugins.php:136 tbl_tracking.php:677
msgid "Version"
msgstr "Sürüm"

#: server_plugins.php:102 server_plugins.php:137
msgid "Author"
msgstr "Hazırlayan"

#: server_plugins.php:103 server_plugins.php:138
msgid "License"
msgstr "Lisans"

#: server_plugins.php:169
msgid "disabled"
msgstr "etkisizleştirildi"

#: server_privileges.php:96 server_privileges.php:445
msgid "Includes all privileges except GRANT."
msgstr "GRANT hariç tüm yetkileri içerir."

#: server_privileges.php:97 server_privileges.php:310
#: server_privileges.php:731
msgid "Allows altering the structure of existing tables."
msgstr "Varolan tabloların yapısının değiştirilmesine izin verir."

#: server_privileges.php:98 server_privileges.php:368
#: server_privileges.php:737
msgid "Allows altering and dropping stored routines."
msgstr "Saklanan yordamların değiştirilmesine ve kaldırılmasına izin verir."

#: server_privileges.php:99 server_privileges.php:278
#: server_privileges.php:730
msgid "Allows creating new databases and tables."
msgstr "Yeni veritabanları ve tabloların oluşturulmasına izin verir."

#: server_privileges.php:100 server_privileges.php:364
#: server_privileges.php:736
msgid "Allows creating stored routines."
msgstr "Saklanan yordamların oluşturulmasına izin verir."

#: server_privileges.php:101 server_privileges.php:730
msgid "Allows creating new tables."
msgstr "Yeni tabloların oluşturulmasına izin verir."

#: server_privileges.php:102 server_privileges.php:322
#: server_privileges.php:734
msgid "Allows creating temporary tables."
msgstr "Geçici tablolar oluşturulmasına izin verir."

#: server_privileges.php:103 server_privileges.php:372
#: server_privileges.php:770
msgid "Allows creating, dropping and renaming user accounts."
msgstr ""
"Kullanıcı hesaplarının oluşturulmasına, kaldırılmasına ve yeniden "
"adlandırılmasına izin verir."

#: server_privileges.php:104 server_privileges.php:338
#: server_privileges.php:351 server_privileges.php:742
#: server_privileges.php:746
msgid "Allows creating new views."
msgstr "Yeni görünümlerin oluşturulmasına izin verir."

#: server_privileges.php:105 server_privileges.php:274
#: server_privileges.php:722
msgid "Allows deleting data."
msgstr "Veri silinmesine izin verir."

#: server_privileges.php:106 server_privileges.php:282
#: server_privileges.php:733
msgid "Allows dropping databases and tables."
msgstr "Veritabanları ve tabloların kaldırılmasına izin verir."

#: server_privileges.php:107 server_privileges.php:733
msgid "Allows dropping tables."
msgstr "Tabloların kaldırılmasına izin verir."

#: server_privileges.php:108 server_privileges.php:342
#: server_privileges.php:750
msgid "Allows to set up events for the event scheduler"
msgstr "Olay zamanlayıcısı için olayları ayarlamaya izin verir"

#: server_privileges.php:109 server_privileges.php:376
#: server_privileges.php:738
msgid "Allows executing stored routines."
msgstr "Saklanan yordamların yürütülmesine izin verir."

#: server_privileges.php:110 server_privileges.php:298
#: server_privileges.php:725
msgid "Allows importing data from and exporting data into files."
msgstr "Verinin içe ve dışa aktarılmasına izin verir."

#: server_privileges.php:111 server_privileges.php:756
msgid ""
"Allows adding users and privileges without reloading the privilege tables."
msgstr ""
"Yetki tablolarını yeniden yüklemeden yeni kullanıcıların ve yetkilerin "
"eklenmesine izin verir."

#: server_privileges.php:112 server_privileges.php:306
#: server_privileges.php:732
msgid "Allows creating and dropping indexes."
msgstr "İndekslerin oluşturulmasına ve kaldırılmasına izin verir."

#: server_privileges.php:113 server_privileges.php:266
#: server_privileges.php:651 server_privileges.php:720
msgid "Allows inserting and replacing data."
msgstr "Verinin eklenmesine ve yerinin değiştirilmesine izin verir."

#: server_privileges.php:114 server_privileges.php:326
#: server_privileges.php:765
msgid "Allows locking tables for the current thread."
msgstr "Şu anki işlem için tabloların kilitlenmesine izin verir."

#: server_privileges.php:115 server_privileges.php:829
#: server_privileges.php:831
msgid "Limits the number of new connections the user may open per hour."
msgstr "Kullanıcının saat başına açabileceği yeni bağlantı sayısını sınırlar."

#: server_privileges.php:116 server_privileges.php:817
#: server_privileges.php:819
msgid "Limits the number of queries the user may send to the server per hour."
msgstr ""
"Kullanıcının saat başına sunucuya gönderebileceği sorgu sayısını sınırlar."

#: server_privileges.php:117 server_privileges.php:823
#: server_privileges.php:825
msgid ""
"Limits the number of commands that change any table or database the user may "
"execute per hour."
msgstr ""
"Kullanıcının saat başına çalıştırabileceği herhangi bir tabloyu veya "
"veritabanını değiştiren komut sayısını sınırlar."

#: server_privileges.php:118 server_privileges.php:835
#: server_privileges.php:837
msgid "Limits the number of simultaneous connections the user may have."
msgstr "Kullanıcının eşzamanlı bağlantı sayısını sınırlar."

#: server_privileges.php:119 server_privileges.php:294
#: server_privileges.php:760
msgid "Allows viewing processes of all users"
msgstr "Tüm kullanıcıların işlemlerini görüntülemeye izin verir"

#: server_privileges.php:120 server_privileges.php:302
#: server_privileges.php:661 server_privileges.php:766
msgid "Has no effect in this MySQL version."
msgstr "Bu MySQL sürümünde etkisi yoktur."

#: server_privileges.php:121 server_privileges.php:286
#: server_privileges.php:761
msgid "Allows reloading server settings and flushing the server's caches."
msgstr ""
"Sunucu ayarlarının yeniden yüklenmesine ve sunucunun önbelleğinin "
"temizlenmesine izin verir."

#: server_privileges.php:122 server_privileges.php:334
#: server_privileges.php:768
msgid "Allows the user to ask where the slaves / masters are."
msgstr ""
"Kullanıcılara slave / master'ların nerede olduğunu sormasına izin verir."

#: server_privileges.php:123 server_privileges.php:330
#: server_privileges.php:769
msgid "Needed for the replication slaves."
msgstr "Kopya edilen slave'ler için gereklidir."

#: server_privileges.php:124 server_privileges.php:262
#: server_privileges.php:646 server_privileges.php:719
msgid "Allows reading data."
msgstr "Veri okunmasına izin verir."

#: server_privileges.php:125 server_privileges.php:314
#: server_privileges.php:763
msgid "Gives access to the complete list of databases."
msgstr "Bütün veritabanı listesine erişim verir."

#: server_privileges.php:126 server_privileges.php:355
#: server_privileges.php:360 server_privileges.php:735
msgid "Allows performing SHOW CREATE VIEW queries."
msgstr "SHOW CREATE VIEW sorgularının yapılmasına izin verir."

#: server_privileges.php:127 server_privileges.php:290
#: server_privileges.php:762
msgid "Allows shutting down the server."
msgstr "Sunucunun kapatılmasına izin ver."

#: server_privileges.php:128 server_privileges.php:318
#: server_privileges.php:759
msgid ""
"Allows connecting, even if maximum number of connections is reached; "
"required for most administrative operations like setting global variables or "
"killing threads of other users."
msgstr ""
"En fazla bağlantı sayısı aşılsa bile bağlanmasına izin verir; genel "
"değişkenleri ayarlamak veya diğer kullanıcıların işlemlerini sonlandırmak "
"gibi pek çok yönetimsel işlemler için gereklidir."

#: server_privileges.php:129 server_privileges.php:346
#: server_privileges.php:751
msgid "Allows creating and dropping triggers"
msgstr "Tetikleyicileri oluşturmaya ve kaldırmaya izin verir"

#: server_privileges.php:130 server_privileges.php:270
#: server_privileges.php:656 server_privileges.php:721
msgid "Allows changing data."
msgstr "Veri değiştirilmesine izin ver."

#: server_privileges.php:131 server_privileges.php:435
msgid "No privileges."
msgstr "Yetkiniz yok."

#: server_privileges.php:494 server_privileges.php:495
msgctxt "None privileges"
msgid "None"
msgstr "Yok"

#: server_privileges.php:637 server_privileges.php:782
#: server_privileges.php:2069 server_privileges.php:2075
msgid "Table-specific privileges"
msgstr "Tabloya özgü yetkiler"

#: server_privileges.php:638 server_privileges.php:790
#: server_privileges.php:1856
msgid "Note: MySQL privilege names are expressed in English"
msgstr "Not: MySQL yetki adları İngilizce olarak belirtilir"

#: server_privileges.php:715
msgid "Administration"
msgstr "Yönetim"

#: server_privileges.php:779 server_privileges.php:1855
msgid "Global privileges"
msgstr "Genel yetkiler"

#: server_privileges.php:781 server_privileges.php:2069
msgid "Database-specific privileges"
msgstr "Veritabanına özgü yetkiler"

#: server_privileges.php:813
msgid "Resource limits"
msgstr "Kaynak sınırları"

#: server_privileges.php:814
msgid "Note: Setting these options to 0 (zero) removes the limit."
msgstr "Not: Bu seçeneklerin 0 (sıfır)'a ayarlanması sınırı kaldırır."

#: server_privileges.php:892
msgid "Login Information"
msgstr "Oturum Açma Bilgisi"

#: server_privileges.php:989
msgid "Do not change the password"
msgstr "Parolayı değiştirme"

#: server_privileges.php:1041 server_privileges.php:2561
msgid "No user found."
msgstr "Kullanıcı bulunamadı."

#: server_privileges.php:1085
#, php-format
msgid "The user %s already exists!"
msgstr "%s kullanıcısı zaten var!"

#: server_privileges.php:1169
msgid "You have added a new user."
msgstr "Yeni bir kullanıcı eklediniz."

#: server_privileges.php:1393
#, php-format
msgid "You have updated the privileges for %s."
msgstr "%s için yetkileri güncellediniz."

#: server_privileges.php:1415
#, php-format
msgid "You have revoked the privileges for %s"
msgstr "%s için yetkileri geri aldınız"

#: server_privileges.php:1451
#, php-format
msgid "The password for %s was changed successfully."
msgstr "%s için parola başarılı olarak değiştirildi."

#: server_privileges.php:1471
#, php-format
msgid "Deleting %s"
msgstr "%s siliniyor"

#: server_privileges.php:1485
msgid "No users selected for deleting!"
msgstr "Silmek için kullanıcı seçilmedi!"

#: server_privileges.php:1488
msgid "Reloading the privileges"
msgstr "Yetkiler yeniden yükleniyor"

#: server_privileges.php:1506
msgid "The selected users have been deleted successfully."
msgstr "Seçili kullanıcılar başarılı olarak silindi."

#: server_privileges.php:1541
msgid "The privileges were reloaded successfully."
msgstr "Yetkiler başarılı olarak yüklendi."

#: server_privileges.php:1552 server_privileges.php:1998
msgid "Edit Privileges"
msgstr "Yetkileri düzenle"

#: server_privileges.php:1561
msgid "Revoke"
msgstr "Geri al"

#: server_privileges.php:1577
msgid "Export all"
msgstr "Tümünü dışa Aktar"

#: server_privileges.php:1596 server_privileges.php:1879
#: server_privileges.php:2511
msgid "Any"
msgstr "Herhangi"

#: server_privileges.php:1676
msgid "Privileges for all users"
msgstr "Tüm kullanıcılar için yetkiler"

#: server_privileges.php:1689
#, php-format
msgid "Privileges for %s"
msgstr "%s için yetkiler"

#: server_privileges.php:1717
msgid "Users overview"
msgstr "Kullanıcılara genel bakış"

#: server_privileges.php:1857 server_privileges.php:2074
#: server_privileges.php:2422
msgid "Grant"
msgstr "Onaylı"

#: server_privileges.php:1953
msgid "Remove selected users"
msgstr "Seçili kullanıcıları kaldır"

#: server_privileges.php:1956
msgid "Revoke all active privileges from the users and delete them afterwards."
msgstr "Kullanıcılardan tüm aktif yetkileri geri al ve sonra da sil."

#: server_privileges.php:1957 server_privileges.php:1958
#: server_privileges.php:1959
msgid "Drop the databases that have the same names as the users."
msgstr "Kullanıcılarla aynı isimlerde olan veritabanlarını kaldır."

#: server_privileges.php:1980
#, php-format
msgid ""
"Note: phpMyAdmin gets the users' privileges directly from MySQL's privilege "
"tables. The content of these tables may differ from the privileges the "
"server uses, if they have been changed manually. In this case, you should "
"%sreload the privileges%s before you continue."
msgstr ""
"Not: phpMyAdmin kullanıcıların yetkilerini doğrudan MySQL'in yetki "
"tablolarından alır. Bu tabloların içerikleri, eğer elle değiştirildiyse "
"sunucunun kullandığı yetkilerden farklı olabilir. Bu durumda devam etmeden "
"önce %syetkileri yeniden yüklemeniz%s gerekir."

#: server_privileges.php:2033
msgid "The selected user was not found in the privilege table."
msgstr "Seçili kullanıcı yetki tablosunda bulunamadı."

#: server_privileges.php:2075
msgid "Column-specific privileges"
msgstr "Sütuna özgü yetkiler"

#: server_privileges.php:2281
msgid "Add privileges on the following database"
msgstr "Aşağıdaki veritabanına yetkileri ekle"

#: server_privileges.php:2299
msgid "Wildcards % and _ should be escaped with a \\ to use them literally"
msgstr "_ ve % jokerleri harfi harfine kullanılmak için \\ ile doldurun"

#: server_privileges.php:2302
msgid "Add privileges on the following table"
msgstr "Aşağıdaki tabloya yetkileri ekle"

#: server_privileges.php:2359
msgid "Change Login Information / Copy User"
msgstr "Otutum Açma Bilgisini değiştir / Kullanıcıyı kopyala"

#: server_privileges.php:2362
msgid "Create a new user with the same privileges and ..."
msgstr "Aynı yetkilerle yeni bir kullanıcı oluştur ve ..."

#: server_privileges.php:2364
msgid "... keep the old one."
msgstr "... eski olanı sakla."

#: server_privileges.php:2365
msgid "... delete the old one from the user tables."
msgstr "... eski olanı kullanıcı tablolarından sil."

#: server_privileges.php:2366
msgid ""
"... revoke all active privileges from the old one and delete it afterwards."
msgstr "... eski olandan bütün aktif yetkileri iptal et ve sonra da sil."

#: server_privileges.php:2367
msgid ""
"... delete the old one from the user tables and reload the privileges "
"afterwards."
msgstr ""
"... eski olanı kullanıcı tablolarından sil ve sonra da yetkileri yeniden "
"yükle."

#: server_privileges.php:2390
msgid "Database for user"
msgstr "Kullanıcı için veritabanı"

#: server_privileges.php:2392
msgid "Create database with same name and grant all privileges"
msgstr "Aynı isimle veritabanı oluştur ve tüm yetkileri ver"

#: server_privileges.php:2394
msgid "Grant all privileges on wildcard name (username\\_%)"
msgstr "Joker isimlere tüm yetkileri ver (kullanıcıadı\\_%)"

#: server_privileges.php:2398
#, php-format
msgid "Grant all privileges on database &quot;%s&quot;"
msgstr "&quot;%s&quot; veritabanı üzerindeki tüm yetkileri ver"

#: server_privileges.php:2414
#, php-format
msgid "Users having access to &quot;%s&quot;"
msgstr "&quot;%s&quot; veritabanına erişimi olan kullanıcılar"

#: server_privileges.php:2523
msgid "global"
msgstr "genel"

#: server_privileges.php:2525
msgid "database-specific"
msgstr "Veritabanına özgü"

#: server_privileges.php:2527
msgid "wildcard"
msgstr "joker"

#: server_privileges.php:2570
msgid "User has been added."
msgstr "Kullanıcı eklendi."

#: server_replication.php:79
msgid "Unknown error"
msgstr "Bilinmeyen hata"

#: server_replication.php:86
#, php-format
msgid "Unable to connect to master %s."
msgstr "Master %s sunucusuna bağlanılamıyor."

#: server_replication.php:93
msgid ""
"Unable to read master log position. Possible privilege problem on master."
msgstr "Master günlük konumu okunamıyor. Master üzerinde mümkün yetki sorunu."

#: server_replication.php:99
msgid "Unable to change master"
msgstr "Master değiştirilemiyor"

#: server_replication.php:102
#, php-format
msgid "Master server changed successfully to %s"
msgstr "Master sunucu %s olarak başarılı bir şekilde değiştirildi"

#: server_replication.php:210
msgid "This server is configured as master in a replication process."
msgstr ""
"Bu sunucu kopya etme işlemi sırasında master sunucu olarak yapılandırıldı."

#: server_replication.php:212 server_status.php:637
msgid "Show master status"
msgstr "Master durumunu göster"

#: server_replication.php:216
msgid "Show connected slaves"
msgstr "Bağlı slave'leri göster"

#: server_replication.php:240
#, php-format
msgid ""
"This server is not configured as master in a replication process. Would you "
"like to <a href=\"%s\">configure</a> it?"
msgstr ""
"Bu sunucu, kopya etme işlemi sırasında master sunucu olarak yapılandırılmaz. "
"Bunu <a href=\"%s\">yapılandırmak</a> istiyor musunuz?"

#: server_replication.php:247
msgid "Master configuration"
msgstr "Master yapılandırması"

#: server_replication.php:248
msgid ""
"This server is not configured as master server in a replication process. You "
"can choose from either replicating all databases and ignoring certain "
"(useful if you want to replicate majority of databases) or you can choose to "
"ignore all databases by default and allow only certain databases to be "
"replicated. Please select the mode:"
msgstr ""
"Bu sunucu, kopya etme işlemi sırasında master sunucu olarak yapılandırılmaz. "
"Ya tüm veritabanlarının kopya etmeyi ve belirli olanı yok saymayı (eğer "
"veritabanlarının çoğunluğunu kopya etmek isterseniz kullanışlıdır) "
"seçebilirsiniz ya da varsayılan olarak tüm veritabanlarını yoksaymayı ve "
"kopya etmek için sadece belirli veritabanlarına izin verebilirsiniz. Lütfen "
"kipi seçin:"

#: server_replication.php:251
msgid "Replicate all databases; Ignore:"
msgstr "Tüm veritabanlarını kopya et; Yoksay:"

#: server_replication.php:252
msgid "Ignore all databases; Replicate:"
msgstr "Tüm veritabanlarını yoksay; Kopya et:"

#: server_replication.php:255
msgid "Please select databases:"
msgstr "Lütfen veritabanlarını seçin:"

#: server_replication.php:258
msgid ""
"Now, add the following lines at the end of [mysqld] section in your my.cnf "
"and please restart the MySQL server afterwards."
msgstr ""
"Şimdi, aşağıdaki satırları my.cnf dosyanız içindeki [mysqld] bölümünün "
"sonuna ekleyin ve ondan sonra lütfen MySQL sunucusunu yeniden başlatın."

#: server_replication.php:260
msgid ""
"Once you restarted MySQL server, please click on Go button. Afterwards, you "
"should see a message informing you, that this server <b>is</b> configured as "
"master"
msgstr ""
"MySQL sunucusunu bir kez yeniden başlattığınızda, lütfen Git düğmesine "
"tıklayın. Ondan sonra bu sunucunun master olarak <b>yapılandırıldığını</b> "
"gösteren, sizi uyaran bir mesaj görmelisiniz"

#: server_replication.php:323
msgid "Slave SQL Thread not running!"
msgstr "Slave SQL işlemi çalışmıyor!"

#: server_replication.php:326
msgid "Slave IO Thread not running!"
msgstr "Slave G/Ç işlemi çalışmıyor!"

#: server_replication.php:335
msgid ""
"Server is configured as slave in a replication process. Would you like to:"
msgstr ""
"Sunucu kopya etme işlemi sırasında slave sunucu olarak yapılandırılır. Bunu "
"istiyor musunuz:"

#: server_replication.php:338
msgid "See slave status table"
msgstr "Slave durum tablosuna bak"

#: server_replication.php:342
msgid "Synchronize databases with master"
msgstr "Veritabanlarını master ile eşitle"

#: server_replication.php:353
msgid "Control slave:"
msgstr "Slave'i kontrol et:"

#: server_replication.php:356
msgid "Full start"
msgstr "Tam başlat"

#: server_replication.php:356
msgid "Full stop"
msgstr "Tam durdur"

#: server_replication.php:357
msgid "Reset slave"
msgstr "Slave'i sıfırla"

#: server_replication.php:359
msgid "Start SQL Thread only"
msgstr "Sadece SQL İşlemini başlat"

#: server_replication.php:361
msgid "Stop SQL Thread only"
msgstr "Sadece SQL İşlemini durdur"

#: server_replication.php:364
msgid "Start IO Thread only"
msgstr "Sadece G/Ç İşlemini başlat"

#: server_replication.php:366
msgid "Stop IO Thread only"
msgstr "Sadece G/Ç İşlemini durdur"

#: server_replication.php:371
msgid "Error management:"
msgstr "Hata yönetimi:"

#: server_replication.php:373
msgid "Skipping errors might lead into unsynchronized master and slave!"
msgstr "Hataları atlamak master ve slave'i eşitlenmemeye sürükleyebilir!"

#: server_replication.php:375
msgid "Skip current error"
msgstr "Şu anki hatayı atla"

#: server_replication.php:376
msgid "Skip next"
msgstr "İleri atla"

#: server_replication.php:379
msgid "errors."
msgstr "hata."

#: server_replication.php:395
#, php-format
msgid ""
"This server is not configured as slave in a replication process. Would you "
"like to <a href=\"%s\">configure</a> it?"
msgstr ""
"Bu sunucu, kopya etme işlemi sırasında slave sunucu olarak yapılandırılmaz. "
"Bunu <a href=\"%s\">yapılandırmak</a> istiyor musunuz?"

#: server_status.php:470
#, php-format
msgid "Thread %s was successfully killed."
msgstr "%s işlemi başarılı olarak sonlandırıldı."

#: server_status.php:472
#, php-format
msgid ""
"phpMyAdmin was unable to kill thread %s. It probably has already been closed."
msgstr "phpMyAdmin %s işlemini sonlandıramadı. Muhtemelen zaten kapatılmış."

#: server_status.php:604
msgid "Handler"
msgstr "Denetimci"

#: server_status.php:605
msgid "Query cache"
msgstr "Sorgu önbelleği"

#: server_status.php:606
msgid "Threads"
msgstr "İşlemler"

#: server_status.php:608
msgid "Temporary data"
msgstr "Geçici veri"

#: server_status.php:609
msgid "Delayed inserts"
msgstr "Gecikmiş eklemeler"

#: server_status.php:610
msgid "Key cache"
msgstr "Anahtar önbelleği"

#: server_status.php:611
msgid "Joins"
msgstr "Birleştirmeler"

#: server_status.php:613
msgid "Sorting"
msgstr "Sıralama"

#: server_status.php:615
msgid "Transaction coordinator"
msgstr "İşlem koordinatörü"

#: server_status.php:627
msgid "Flush (close) all tables"
msgstr "Tüm tabloları temizle (kapat)"

#: server_status.php:629
msgid "Show open tables"
msgstr "Açık tabloları göster"

#: server_status.php:634
msgid "Show slave hosts"
msgstr "Slave anamakineleri göster"

#: server_status.php:640
msgid "Show slave status"
msgstr "Slave durumunu göster"

#: server_status.php:645
msgid "Flush query cache"
msgstr "Sorgu önbelleğini temizle"

#: server_status.php:792
msgid "Runtime Information"
msgstr "Çalışma Süresi Bilgisi"

#: server_status.php:799
msgid "All status variables"
msgstr "Tüm durum değişkenleri"

#: server_status.php:800
msgid "Monitor"
msgstr "İzleme"

#: server_status.php:801
msgid "Advisor"
msgstr "Danışman"

#: server_status.php:811 server_status.php:833
msgid "Refresh rate: "
msgstr "Yenileme oranı: "

#: server_status.php:846 server_variables.php:125
msgid "Filters"
msgstr "Süzgeçler"

#: server_status.php:854 server_variables.php:127
msgid "Containing the word:"
msgstr "İçerdiği kelime:"

#: server_status.php:859
msgid "Show only alert values"
msgstr "Sadece uyarı değerlerini göster"

#: server_status.php:863
msgid "Filter by category..."
msgstr "Kategoriye göre süz..."

#: server_status.php:877
msgid "Show unformatted values"
msgstr "Biçimlendirilmemiş değerleri göster"

#: server_status.php:881
msgid "Related links:"
msgstr "İlgili bağlantılar:"

#: server_status.php:914
msgid "Run analyzer"
msgstr "Çözümleyiciyi çalıştır"

#: server_status.php:915
msgid "Instructions"
msgstr "Talimatlar"

#: server_status.php:922
msgid ""
"The Advisor system can provide recommendations on server variables by "
"analyzing the server status variables."
msgstr ""
"Danışman sistemi sunucu durumu değişkenlerini çözümleyerek sunucu "
"değişkenlerinde öneriler sağlayabilir."

#: server_status.php:924
msgid ""
"Do note however that this system provides recommendations based on simple "
"calculations and by rule of thumb which may not necessarily apply to your "
"system."
msgstr ""
"Yine de not edin bu sistem basit hesaplamalar üzerine kurulu ve sisteminize "
"zorunlu olarak uygulanamayabilir başlıca kurallara göre öneriler sağlar."

#: server_status.php:926
msgid ""
"Prior to changing any of the configuration, be sure to know what you are "
"changing (by reading the documentation) and how to undo the change. Wrong "
"tuning can have a very negative effect on performance."
msgstr ""
"Yapılandırmanın herhangi bir yerini değiştirmeden önce, neyi "
"değiştirdiğinizi bildiğinizden (belgeyi okuyarak) ve değişikliği nasıl geri "
"alacağınızdan emin olun. Yanlış ayarlama performansa çok olumsuz etki "
"edebilir."

#: server_status.php:928
msgid ""
"The best way to tune your system would be to change only one setting at a "
"time, observe or benchmark your database, and undo the change if there was "
"no clearly measurable improvement."
msgstr ""
"Sisteminizi ayarlamanın en iyi yolu bir defada sadece bir değişiklik yapmak, "
"gözlemlemek, veritabanınızı kıyaslamak ve eğer açıkça ölçülebilir bir "
"iyileştirilme olmadıysa, değişikliği geri almak olacaktır."

#. l10n: Questions is the name of a MySQL Status variable
#: server_status.php:950
#, php-format
msgid "Questions since startup: %s"
msgstr "Başlangıçtan bu yana sorular: %s"

#: server_status.php:986 tbl_printview.php:329 tbl_structure.php:848
msgid "Statements"
msgstr "İfadeler"

#. l10n: # = Amount of queries
#: server_status.php:989
msgid "#"
msgstr "#"

#: server_status.php:1062
#, php-format
msgid "Network traffic since startup: %s"
msgstr "Başlangıçtan bu yana ağ trafiği: %s"

#: server_status.php:1071
#, php-format
msgid "This MySQL server has been running for %1$s. It started up on %2$s."
msgstr "Bu MySQL sunucusunun çalışma süresi: %1$s. Başlatıldığı zaman: %2$s."

#: server_status.php:1082
msgid ""
"This MySQL server works as <b>master</b> and <b>slave</b> in <b>replication</"
"b> process."
msgstr ""
"Bu MySQL sunucusu <b>kopya etme</b> işlemi sırasında <b>master</b> ve "
"<b>slave</b> olarak çalışır."

#: server_status.php:1084
msgid "This MySQL server works as <b>master</b> in <b>replication</b> process."
msgstr ""
"Bu MySQL sunucusu <b>kopya etme</b> işlemi sırasında <b>master</b> olarak "
"çalışır."

#: server_status.php:1086
msgid "This MySQL server works as <b>slave</b> in <b>replication</b> process."
msgstr ""
"Bu MySQL sunucusu <b>kopya etme</b> işlemi sırasında <b>slave</b> olarak "
"çalışır."

#: server_status.php:1089
msgid ""
"For further information about replication status on the server, please visit "
"the <a href=\"#replication\">replication section</a>."
msgstr ""
"Sunucudaki kopya etme durumuyla ilgili daha ayrıntılı bilgi için lütfen <a "
"href=\"#replication\">kopya etme bölümünü</a> ziyaret edin."

#: server_status.php:1098
msgid "Replication status"
msgstr "Kopya etme durumu"

#: server_status.php:1113
msgid ""
"On a busy server, the byte counters may overrun, so those statistics as "
"reported by the MySQL server may be incorrect."
msgstr ""
"Meşgul sunucu üzerinde, bayt sayaçları aşırı işleyebilir, bu yüzden MySQL "
"sunucusu tarafından raporlanan istatistikler doğru olmayabilir."

#: server_status.php:1119
msgid "Received"
msgstr "Alınan"

#: server_status.php:1130
msgid "Sent"
msgstr "Gönderilen"

#: server_status.php:1171
msgid "max. concurrent connections"
msgstr "En fazla eşzamanlı bağlantı"

#: server_status.php:1178
msgid "Failed attempts"
msgstr "Başarısız deneme"

#: server_status.php:1194
msgid "Aborted"
msgstr "İptal edilen"

#: server_status.php:1260
msgid "ID"
msgstr "ID"

#: server_status.php:1264
msgid "Command"
msgstr "Komut"

#: server_status.php:1326
msgid ""
"The number of connections that were aborted because the client died without "
"closing the connection properly."
msgstr ""
"Bağlantıyı uygun bir şekilde kapatmadan sonlanmış istemcinin durdurulmuş "
"bağlantılarının sayısıdır."

#: server_status.php:1327
msgid "The number of failed attempts to connect to the MySQL server."
msgstr "MySQL sunucusuna bağlanmak için başarısız girişim sayısıdır."

#: server_status.php:1328
msgid ""
"The number of transactions that used the temporary binary log cache but that "
"exceeded the value of binlog_cache_size and used a temporary file to store "
"statements from the transaction."
msgstr ""
"Geçici binari günlüğü önbelleğinde kullanılan ama binlog_cache_size değerini "
"aşmış ve işlemdeki ifadeleri saklamak için geçici dosya kullanmış işlemlerin "
"sayısıdır."

#: server_status.php:1329
msgid "The number of transactions that used the temporary binary log cache."
msgstr "Geçici binari günlüğü önbelleğinde kullanılan işlemlerin sayısıdır."

#: server_status.php:1330
msgid ""
"The number of connection attempts (successful or not) to the MySQL server."
msgstr "MySQL sunucusuna bağlantı girişimi (başarılı ya da değil) sayısıdır."

#: server_status.php:1331
msgid ""
"The number of temporary tables on disk created automatically by the server "
"while executing statements. If Created_tmp_disk_tables is big, you may want "
"to increase the tmp_table_size  value to cause temporary tables to be memory-"
"based instead of disk-based."
msgstr ""
"İfadeler çalıştırılırken sunucu tarafından disk üzerindeki geçici tablo "
"sayıları otomatik olarak oluşturuldu. Eğer Created_tmp_disk_tables değeri "
"büyük ise, geçici tabloların disk tabanlı yerine bellek tabanlı olmasına "
"sebep olmak için tmp_table_size değerini arttırmak isteyebilirsiniz."

#: server_status.php:1332
msgid "How many temporary files mysqld has created."
msgstr "Mysqld'nin kaç tane geçici dosya oluşturduğudur."

#: server_status.php:1333
msgid ""
"The number of in-memory temporary tables created automatically by the server "
"while executing statements."
msgstr ""
"İfadeler çalıştırılırken sunucu tarafından bellek içindeki geçici tabloların "
"sayısı otomatik olarak oluşturuldu."

#: server_status.php:1334
msgid ""
"The number of rows written with INSERT DELAYED for which some error occurred "
"(probably duplicate key)."
msgstr ""
"INSERT DELAYED komutu ile yazılmış, bazı hataların meydana geldiği satır "
"sayısı (muhtemelen kopya anahtar)."

#: server_status.php:1335
msgid ""
"The number of INSERT DELAYED handler threads in use. Every different table "
"on which one uses INSERT DELAYED gets its own thread."
msgstr ""
"Kullanımda olan INSERT DELAYED işleticisi işlem sayısı. INSERT DELAYED "
"komutunu kullanan her farklı tablodan biri kendi işlemini alır."

#: server_status.php:1336
msgid "The number of INSERT DELAYED rows written."
msgstr "INSERT DELAYED satır yazımı sayısıdır."

#: server_status.php:1337
msgid "The number of executed FLUSH statements."
msgstr "Çalıştırılmış FLUSH ifadesi sayısıdır."

#: server_status.php:1338
msgid "The number of internal COMMIT statements."
msgstr "Dahili COMMIT ifadesi sayısıdır."

#: server_status.php:1339
msgid "The number of times a row was deleted from a table."
msgstr "Tablodan satırın kaç kez silindiği sayısıdır."

#: server_status.php:1340
msgid ""
"The MySQL server can ask the NDB Cluster storage engine if it knows about a "
"table with a given name. This is called discovery. Handler_discover "
"indicates the number of time tables have been discovered."
msgstr ""
"Eğer MySQL sunucusu verilen isimdeki tabloyu biliyorsa, NDB Küme depolama "
"motorunu sorabilir. Buna keşfetme denir. Handler_discover tabloların keç kez "
"keşfedildiğini gösterir."

#: server_status.php:1341
msgid ""
"The number of times the first entry was read from an index. If this is high, "
"it suggests that the server is doing a lot of full index scans; for example, "
"SELECT col1 FROM foo, assuming that col1 is indexed."
msgstr ""
"İndeks'ten ilk girişin kaç kez okunduğu sayısıdır. Eğer bu değer yüksekse, "
"sunucunun çok fazla indeks taraması yapıyor olduğunu gösterir; örneğin, "
"SELECT col1 FROM foo, anlaşılıyor ki col1 indekslenmiş."

#: server_status.php:1342
msgid ""
"The number of requests to read a row based on a key. If this is high, it is "
"a good indication that your queries and tables are properly indexed."
msgstr ""
"Anahtarda satır tabanlı okumak için istek sayısıdır. Eğer bu değer yüksekse, "
"sorgularınızın ve tablolarınızın düzgün bir şekilde indekslenmesinin iyi "
"olduğu belirtisidir."

#: server_status.php:1343
msgid ""
"The number of requests to read the next row in key order. This is "
"incremented if you are querying an index column with a range constraint or "
"if you are doing an index scan."
msgstr ""
"Anahtar sırasında sonraki satırı okumak için istek sayısıdır. Eğer kısıtlı "
"aralık ile indeks sütununu sorguluyorsanız ya da indeks taraması "
"yapıyorsanız, bu arttırılan miktardır."

#: server_status.php:1344
msgid ""
"The number of requests to read the previous row in key order. This read "
"method is mainly used to optimize ORDER BY ... DESC."
msgstr ""
"Anahtar sırasında önceki satırı okumak için istek sayısıdır. Bu okuma "
"yöntemi başlıca ORDER BY ... DESC komutunu uyarlamak için kullanılır."

#: server_status.php:1345
msgid ""
"The number of requests to read a row based on a fixed position. This is high "
"if you are doing a lot of queries that require sorting of the result. You "
"probably have a lot of queries that require MySQL to scan whole tables or "
"you have joins that don't use keys properly."
msgstr ""
"Sabitlenmiş konumda satır tabanlı okumak için istek sayısıdır. Eğer "
"sonuçları sıralamayı gerektiren çok fazla sorgu yapıyorsanız, bu değer "
"yüksek olur. Muhtemelen bütün tabloları taramak için MySQL gerektiren çok "
"fazla sorgulamalara sahipsiniz ya da anahtarları düzgün kullanılmayan "
"birleştirmelere sahipsiniz."

#: server_status.php:1346
msgid ""
"The number of requests to read the next row in the data file. This is high "
"if you are doing a lot of table scans. Generally this suggests that your "
"tables are not properly indexed or that your queries are not written to take "
"advantage of the indexes you have."
msgstr ""
"Veri dosyasında sonraki satırı okumak için istek sayısıdır. Eğer çok fazla "
"tablo taraması yapıyorsanız, bu değer yüksek olur. Genellikle tablolarınız "
"düzgün bir şekilde indekslenmediğinde ya da sorgularınız, sahip olduğunuz "
"indeksleri çıkarına kullanmak için yazmadığında önerilir."

#: server_status.php:1347
msgid "The number of internal ROLLBACK statements."
msgstr "Dahili ROLLBACK ifadesi sayısıdır."

#: server_status.php:1348
msgid "The number of requests to update a row in a table."
msgstr "Tablo içinde satır güncellemek için istek sayısıdır."

#: server_status.php:1349
msgid "The number of requests to insert a row in a table."
msgstr "Tablo içinde satır eklemek için istek sayısıdır."

#: server_status.php:1350
msgid "The number of pages containing data (dirty or clean)."
msgstr "Veri içeren sayfa sayısıdır (dolu veya temiz)."

#: server_status.php:1351
msgid "The number of pages currently dirty."
msgstr "Şu anki dolu sayfa sayısıdır."

#: server_status.php:1352
msgid "The number of buffer pool pages that have been requested to be flushed."
msgstr "Temizlenmesi için istenmiş arabellek havuz sayfa sayısıdır."

#: server_status.php:1353
msgid "The number of free pages."
msgstr "Boş sayfa sayısıdır."

#: server_status.php:1354
msgid ""
"The number of latched pages in InnoDB buffer pool. These are pages currently "
"being read or written or that can't be flushed or removed for some other "
"reason."
msgstr ""
"InnoDB arabellek havuzunda sabitlenmiş sayfa sayısıdır. Bunlar şu anki "
"okunan veya yazılmış ya da bazı diğer sebepler yüzünden temizlenemeyen veya "
"taşınamayan sayfalardır."

#: server_status.php:1355
msgid ""
"The number of pages busy because they have been allocated for administrative "
"overhead such as row locks or the adaptive hash index. This value can also "
"be calculated as Innodb_buffer_pool_pages_total - "
"Innodb_buffer_pool_pages_free - Innodb_buffer_pool_pages_data."
msgstr ""
"Meşgul sayfa sayısıdır çünkü bunlar satır kilitleri veya uyarlamalı "
"adresleme indeksi gibi yönetimsel ek yük için ayrılmıştır. Bu değer aynı "
"zamanda Innodb_buffer_pool_pages_total - Innodb_buffer_pool_pages_free - "
"Innodb_buffer_pool_pages_data değerleri gibi hesaplanabilir."

#: server_status.php:1356
msgid "Total size of buffer pool, in pages."
msgstr "Sayfalardaki arabellek havuzunun toplam boyutudur."

#: server_status.php:1357
msgid ""
"The number of \"random\" read-aheads InnoDB initiated. This happens when a "
"query is to scan a large portion of a table but in random order."
msgstr ""
"InnoDB \"rastgele\" önden okuma başlatımı sayısıdır. Sorgu tablonun büyük "
"bir kısmını taradığı zaman bu olur ama rastgele düzende."

#: server_status.php:1358
msgid ""
"The number of sequential read-aheads InnoDB initiated. This happens when "
"InnoDB does a sequential full table scan."
msgstr ""
"InnoDB sıralı önden okuma başlatımı sayısıdır. InnoDB sıralı tam tablo "
"taraması yaptığı zaman bu olur."

#: server_status.php:1359
msgid "The number of logical read requests InnoDB has done."
msgstr "InnoDB'nin bitirdiği veya yaptığı mantıksal okuma isteği sayısıdır."

#: server_status.php:1360
msgid ""
"The number of logical reads that InnoDB could not satisfy from buffer pool "
"and had to do a single-page read."
msgstr ""
"InnoDB'nin arabellek havuzundan tatmin olamadığı ve tek-sayfa okuması yapmak "
"zorunda olduğu mantıksal okuma sayısıdır."

#: server_status.php:1361
msgid ""
"Normally, writes to the InnoDB buffer pool happen in the background. "
"However, if it's necessary to read or create a page and no clean pages are "
"available, it's necessary to wait for pages to be flushed first. This "
"counter counts instances of these waits. If the buffer pool size was set "
"properly, this value should be small."
msgstr ""
"Normal olarak arkaplanda olan InnoDB arabellek havuzuna yazılır. Ancak, eğer "
"sayfa oluşturma veya okuma gerekliyse ve temiz sayfalar yoksa önce "
"sayfaların temizlenmesi için beklenmesi gereklidir. Bu sayaç bu bekleme "
"durumlarını sayar. Eğer arabellek havuzu boyutu düzgün bir şekilde "
"ayarlandıysa, bu değer küçük olmalıdır."

#: server_status.php:1362
msgid "The number writes done to the InnoDB buffer pool."
msgstr "InnoDB arabellek havuzuna bitti yazma sayısıdır."

#: server_status.php:1363
msgid "The number of fsync() operations so far."
msgstr "Şimdiye kadarki fsync() işlem sayısıdır."

#: server_status.php:1364
msgid "The current number of pending fsync() operations."
msgstr "Şu anki bekleyen fsync() işlem sayısıdır."

#: server_status.php:1365
msgid "The current number of pending reads."
msgstr "Şu anki bekleyen okuma sayısıdır."

#: server_status.php:1366
msgid "The current number of pending writes."
msgstr "Şu anki bekleyen yazma sayısıdır."

#: server_status.php:1367
msgid "The amount of data read so far, in bytes."
msgstr "Bayt cinsinden şimdiye kadarki veri okuma miktarıdır."

#: server_status.php:1368
msgid "The total number of data reads."
msgstr "Toplam veri okuma sayısıdır."

#: server_status.php:1369
msgid "The total number of data writes."
msgstr "Toplam veri yazma sayısıdır."

#: server_status.php:1370
msgid "The amount of data written so far, in bytes."
msgstr "Bayt cinsinden şimdiye kadarki yazılmış veri miktarıdır."

#: server_status.php:1371
msgid "The number of pages that have been written for doublewrite operations."
msgstr ""
"Bu amaç için yazılmış sayfa sayısı ve gerçekleştirilmiş çifte-yazım yazma "
"sayısıdır."

#: server_status.php:1372
msgid "The number of doublewrite operations that have been performed."
msgstr ""
"Bu amaç için yazılmış sayfa sayısı ve gerçekleştirilmiş çifte-yazım yazma "
"sayısıdır."

#: server_status.php:1373
msgid ""
"The number of waits we had because log buffer was too small and we had to "
"wait for it to be flushed before continuing."
msgstr ""
"Sahip olunan bekleme sayısıdır çünkü günlük arabelleği çok küçük ve devam "
"etmeden önce temizlenmesi için beklemek zorundayız."

#: server_status.php:1374
msgid "The number of log write requests."
msgstr "Günlük yazma isteği sayısıdır."

#: server_status.php:1375
msgid "The number of physical writes to the log file."
msgstr "Günlük dosyasına fiziksel yazma sayısıdır."

#: server_status.php:1376
msgid "The number of fsync() writes done to the log file."
msgstr "Günlük dosyasına bitmiş fsync() yazma sayısıdır."

#: server_status.php:1377
msgid "The number of pending log file fsyncs."
msgstr "Bekleyen günlük dosyası fsyncs sayısıdır."

#: server_status.php:1378
msgid "Pending log file writes."
msgstr "Bekleyen günlük dosyası yazma sayısıdır."

#: server_status.php:1379
msgid "The number of bytes written to the log file."
msgstr "Günlük dosyasına yazılı bayt sayısıdır."

#: server_status.php:1380
msgid "The number of pages created."
msgstr "Oluşturulmuş sayfa sayısıdır."

#: server_status.php:1381
msgid ""
"The compiled-in InnoDB page size (default 16KB). Many values are counted in "
"pages; the page size allows them to be easily converted to bytes."
msgstr ""
"Derlenen InnoDB sayfa boyutu (varsayılan 16KB). Birçok değer sayfalarda "
"sayılır; sayfa boyutu bunların kolaylıkla bayt'a dönüştürülmesine izin verir."

#: server_status.php:1382
msgid "The number of pages read."
msgstr "Okunan sayfa sayısıdır."

#: server_status.php:1383
msgid "The number of pages written."
msgstr "Yazılmış sayfa sayısıdır."

#: server_status.php:1384
msgid "The number of row locks currently being waited for."
msgstr "Şu anki beklenen satır kilidi sayısıdır."

#: server_status.php:1385
msgid "The average time to acquire a row lock, in milliseconds."
msgstr "Milisaniye cinsinden satır kilidi elde etmek için ortalama süredir."

#: server_status.php:1386
msgid "The total time spent in acquiring row locks, in milliseconds."
msgstr ""
"Milisaniye cinsinden satır kilidi elde ederken harcanmış toplam süredir."

#: server_status.php:1387
msgid "The maximum time to acquire a row lock, in milliseconds."
msgstr "Milisaniye cinsinden satır kilidi elde etmek için en fazla süredir."

#: server_status.php:1388
msgid "The number of times a row lock had to be waited for."
msgstr "Satır kilidinin beklemek zorunda kaldığı süre sayısıdır."

#: server_status.php:1389
msgid "The number of rows deleted from InnoDB tables."
msgstr "InnoDB tablolarından silinen satır sayısıdır."

#: server_status.php:1390
msgid "The number of rows inserted in InnoDB tables."
msgstr "InnoDB tablolarına eklenen satır sayısıdır."

#: server_status.php:1391
msgid "The number of rows read from InnoDB tables."
msgstr "InnoDB tablolarından okunan satır sayısıdır."

#: server_status.php:1392
msgid "The number of rows updated in InnoDB tables."
msgstr "InnoDB tablolarında güncellenen satır sayısıdır."

#: server_status.php:1393
msgid ""
"The number of key blocks in the key cache that have changed but haven't yet "
"been flushed to disk. It used to be known as Not_flushed_key_blocks."
msgstr ""
"Anahtar önbelleğindeki değiştirilmiş ama diskte henüz temizlenmemiş anahtar "
"bloğu sayısıdır. Not_flushed_key_blocks olarak bilinip kullanılır."

#: server_status.php:1394
msgid ""
"The number of unused blocks in the key cache. You can use this value to "
"determine how much of the key cache is in use."
msgstr ""
"Anahtar önbelleğinde kullanılmayan blok sayısıdır. Bu değeri anahtar "
"önbelleğinin ne kadarının kullanımda olmasını belirlemek için "
"kullanabilirsiniz."

#: server_status.php:1395
msgid ""
"The number of used blocks in the key cache. This value is a high-water mark "
"that indicates the maximum number of blocks that have ever been in use at "
"one time."
msgstr ""
"Anahtar önbelleğinde kullanılan blok sayısıdır. Bu değerin en uç noktada "
"olması bir kerede en fazla blok sayısının kullanımda olmamasını gösterir."

#: server_status.php:1396
msgid "Percentage of used key cache (calculated value)"
msgstr "Kullanılan anahtar önbelleği yüzdesidir (hesaplanmış değer)"

#: server_status.php:1397
msgid "The number of requests to read a key block from the cache."
msgstr "Önbellekten anahtar bloğunun okunması için istek sayısıdır."

#: server_status.php:1398
msgid ""
"The number of physical reads of a key block from disk. If Key_reads is big, "
"then your key_buffer_size value is probably too small. The cache miss rate "
"can be calculated as Key_reads/Key_read_requests."
msgstr ""
"Diskten anahtar bloğunun fiziksel okunma sayısıdır. Eğer Key_reads değeri "
"büyükse, key_buffer_size değeriniz muhtemelen çok küçüktür. Eksik önbellek "
"oranı Key_reads/Key_read_requests olarak hesaplanabilir."

#: server_status.php:1399
msgid ""
"Key cache miss calculated as rate of physical reads compared to read "
"requests (calculated value)"
msgstr ""
"Okuma isteklerine nazaran fiziksel okumaların oranı gibi eksik hesaplanan "
"anahtar önbelleğidir (hesaplanmış değer)"

#: server_status.php:1400
msgid "The number of requests to write a key block to the cache."
msgstr "Önbelleğe anahtar bloğu yazmak için istek sayısıdır."

#: server_status.php:1401
msgid "The number of physical writes of a key block to disk."
msgstr "Diske anahtar bloğunu fiziksel yazma sayısıdır."

#: server_status.php:1402
msgid ""
"Percentage of physical writes compared to write requests (calculated value)"
msgstr ""
"Yazma isteklerine nazaran fiziksel yazmaların yüzdesidir (hesaplanmış değer)"

#: server_status.php:1403
msgid ""
"The total cost of the last compiled query as computed by the query "
"optimizer. Useful for comparing the cost of different query plans for the "
"same query. The default value of 0 means that no query has been compiled yet."
msgstr ""
"Sorgu en iyileyicisi tarafından hesaplanmış gibi son derlenen sorgunun "
"toplam maliyetidir. Aynı sorgu için farklı sorgu planlarının maliyetini "
"karşılaştırmak için yararlıdır. Varsayılan değer 0, henüz derlenmiş sorgu "
"olmadığı anlamına gelir."

#: server_status.php:1404
msgid ""
"The maximum number of connections that have been in use simultaneously since "
"the server started."
msgstr ""
"Sunucunun başlatılmasından bu yana kullanımda olan eşzamanlı en fazla "
"bağlantı sayısı."

#: server_status.php:1405
msgid "The number of rows waiting to be written in INSERT DELAYED queues."
msgstr "INSERT DELAYED sıralarında yazılmak için bekleyen satır sayısıdır."

#: server_status.php:1406
msgid ""
"The number of tables that have been opened. If opened tables is big, your "
"table cache value is probably too small."
msgstr ""
"Açık olan tablo sayısıdır. Eğer açık tablolar büyükse, tablo önbellek "
"değeriniz muhtemelen çok küçüktür."

#: server_status.php:1407
msgid "The number of files that are open."
msgstr "Açık olan dosya sayısıdır."

#: server_status.php:1408
msgid "The number of streams that are open (used mainly for logging)."
msgstr "Açık olan akış sayısıdır (başlıca günlükleme için kullanılır)."

#: server_status.php:1409
msgid "The number of tables that are open."
msgstr "Açık olan tablo sayısıdır."

#: server_status.php:1410
msgid ""
"The number of free memory blocks in query cache. High numbers can indicate "
"fragmentation issues, which may be solved by issuing a FLUSH QUERY CACHE "
"statement."
msgstr ""
"Sorgu önbelleğinde boş bellek blokları sayısıdır. Yüksek sayılar, FLUSH "
"QUERY CACHE ifadesinin çıkmasıyla çözülebilen, parçalanma sorunlarını işaret "
"edebilir."

#: server_status.php:1411
msgid "The amount of free memory for query cache."
msgstr "Sorgu önbelleği için boş bellek miktarıdır."

#: server_status.php:1412
msgid "The number of cache hits."
msgstr "Önbelleğe ulaşma sayısıdır."

#: server_status.php:1413
msgid "The number of queries added to the cache."
msgstr "Önbelleğe eklenen sorgu sayısıdır."

#: server_status.php:1414
msgid ""
"The number of queries that have been removed from the cache to free up "
"memory for caching new queries. This information can help you tune the query "
"cache size. The query cache uses a least recently used (LRU) strategy to "
"decide which queries to remove from the cache."
msgstr ""
"Yeni sorguları önbelleklemek için belleği boşaltmaya yönelik önbellekten "
"kaldırılmış sorgu sayısıdır. Bu bilgi sorgu önbellek boyutunu ayarlamınıza "
"yardımcı olabilir. Önbellekten hangi sorguların kaldırılacağına karar vermek "
"için sorgu önbelleği en az son kullanılmış (LRU) stratejisini kullanır."

#: server_status.php:1415
msgid ""
"The number of non-cached queries (not cachable, or not cached due to the "
"query_cache_type setting)."
msgstr ""
"Önbelleklenmemiş sorgu sayısıdır (önbelleklenemez, ya da query_cache_type "
"ayarından dolayı önbelleklenmedi)."

#: server_status.php:1416
msgid "The number of queries registered in the cache."
msgstr "Önbellekte kayıtlı sorgu sayısıdır."

#: server_status.php:1417
msgid "The total number of blocks in the query cache."
msgstr "Sorgu önbelleği içindeki toplam blok sayısıdır."

#: server_status.php:1418
msgid "The status of failsafe replication (not yet implemented)."
msgstr "Arıza-güvenli kopya etme durumu (henüz tamamlanmadı)."

#: server_status.php:1419
msgid ""
"The number of joins that do not use indexes. If this value is not 0, you "
"should carefully check the indexes of your tables."
msgstr ""
"İndeksler kullanmayan birleştirme sayısıdır. Eğer bu değer 0 değilse, "
"tablolarınızın indekslerini dikkatli olarak kontrol etmelisiniz."

#: server_status.php:1420
msgid "The number of joins that used a range search on a reference table."
msgstr "Referans tablosunda aralık araması kullanan birleştirme sayısıdır."

#: server_status.php:1421
msgid ""
"The number of joins without keys that check for key usage after each row. "
"(If this is not 0, you should carefully check the indexes of your tables.)"
msgstr ""
"Her bir satırdan sonra anahtar kullanımını kontrol eden anahtarsız "
"birleştirme sayısıdır. (Eğer bu değer 0 değilse, tablolarınızın indekslerini "
"dikkatli olarak kontrol etmelisiniz.)"

#: server_status.php:1422
msgid ""
"The number of joins that used ranges on the first table. (It's normally not "
"critical even if this is big.)"
msgstr ""
"İlk tabloda aralıkları kullanan birleştirme sayısıdır. (Normal olarak "
"kusurlu değildir, eğer büyükse bile.)"

#: server_status.php:1423
msgid "The number of joins that did a full scan of the first table."
msgstr "İlk tablonun tam taramasının yapıldığı birleştirme sayısıdır."

#: server_status.php:1424
msgid "The number of temporary tables currently open by the slave SQL thread."
msgstr "Slave SQL işlemi tarafından şu anki açık geçici tablo sayısıdır."

#: server_status.php:1425
msgid ""
"Total (since startup) number of times the replication slave SQL thread has "
"retried transactions."
msgstr ""
"Kopya edilen slave SQL işleminin yeniden denediği işlerin toplam "
"(başlangıçtan beri) süre sayısıdır."

#: server_status.php:1426
msgid "This is ON if this server is a slave that is connected to a master."
msgstr "Eğer sunucu master'a bağlı slave ise, bu AÇIKTIR."

#: server_status.php:1427
msgid ""
"The number of threads that have taken more than slow_launch_time seconds to "
"create."
msgstr ""
"Oluşturmak için slow_launch_time saniyeden daha uzun zaman almış işlem "
"sayısıdır."

#: server_status.php:1428
msgid ""
"The number of queries that have taken more than long_query_time seconds."
msgstr "Long_query_time saniyeden daha uzun zaman almış sorgu sayısıdır."

#: server_status.php:1429
msgid ""
"The number of merge passes the sort algorithm has had to do. If this value "
"is large, you should consider increasing the value of the sort_buffer_size "
"system variable."
msgstr ""
"Yapılması zorunlu sıralama algoritması birleştirme geçişi sayısıdır. Eğer bu "
"değer büyükse, sort_buffer_size sistem değişkeninin değerini arttırmayı "
"düşünmelisiniz."

#: server_status.php:1430
msgid "The number of sorts that were done with ranges."
msgstr "Aralıklarla yapılmış sıralama sayısıdır."

#: server_status.php:1431
msgid "The number of sorted rows."
msgstr "Sıralanmış satır sayısıdır."

#: server_status.php:1432
msgid "The number of sorts that were done by scanning the table."
msgstr "Taranan tablo tarafından yapılmış sıralama sayısıdır."

#: server_status.php:1433
msgid "The number of times that a table lock was acquired immediately."
msgstr "Tablo kilidinin hemen tanındığı süre sayısıdır."

#: server_status.php:1434
msgid ""
"The number of times that a table lock could not be acquired immediately and "
"a wait was needed. If this is high, and you have performance problems, you "
"should first optimize your queries, and then either split your table or "
"tables or use replication."
msgstr ""
"Tablo kilidinin hemen tanınamadığı ve beklemenin gerektiği süre sayısıdır. "
"Eğer bu değer yüksekse ve performans sorununuz varsa, önce sorgularınızı "
"uyarlamalısınız ve sonra ya tablonuzu ya da tablolarınızı bölün veya kopya "
"etmeyi kullanın."

#: server_status.php:1435
msgid ""
"The number of threads in the thread cache. The cache hit rate can be "
"calculated as Threads_created/Connections. If this value is red you should "
"raise your thread_cache_size."
msgstr ""
"İşlem önbelleği içinde işlem sayısıdır. Önbelleğe ulaşma hızı "
"Threads_created/Bağlantılar olarak hesaplanabilir. Eğer bu değer kırmızı "
"ise, thread_cache_size boyutunuzu yükseltmelisiniz."

#: server_status.php:1436
msgid "The number of currently open connections."
msgstr "Şu anki açık bağlantı sayısıdır."

#: server_status.php:1437
msgid ""
"The number of threads created to handle connections. If Threads_created is "
"big, you may want to increase the thread_cache_size value. (Normally this "
"doesn't give a notable performance improvement if you have a good thread "
"implementation.)"
msgstr ""
"Bağlantıları işlemek için oluşturulmuş işlem sayısıdır. Eğer Threads_created "
"değeri büyük ise, thread_cache_size değerini arttırmak isteyebilirsiniz. "
"(eğer iyi bir işlem uygulamasına sahipseniz, normal olarak bu, dikkate değer "
"bir performans artışı vermez.)"

#: server_status.php:1438
msgid "Thread cache hit rate (calculated value)"
msgstr "İşlem önbelleği tavan oranı (hesaplanmış değer)"

#: server_status.php:1439
msgid "The number of threads that are not sleeping."
msgstr "Hala faaliyette olan işlemler sayısıdır."

#: server_status.php:1585
msgid "Start Monitor"
msgstr "İzlemeyi başlat"

#: server_status.php:1594
msgid "Instructions/Setup"
msgstr "Yönergeler/Ayarlama"

#: server_status.php:1599
msgid "Done rearranging/editing charts"
msgstr "Çizelgeleri düzenlemeyi/yeniden düzeltmeyi bitir"

#: server_status.php:1606 server_status.php:1677
msgid "Add chart"
msgstr "Çizelge ekle"

#: server_status.php:1608
msgid "Rearrange/edit charts"
msgstr "Çizelgeleri düzenle/yeniden düzelt"

#: server_status.php:1612
msgid "Refresh rate"
msgstr "Oranı yenile"

#: server_status.php:1617
msgid "Chart columns"
msgstr "Çizelge sütunları"

#: server_status.php:1633
msgid "Chart arrangement"
msgstr "Çizelge ayarlaması"

#: server_status.php:1633
msgid ""
"The arrangement of the charts is stored to the browsers local storage. You "
"may want to export it if you have a complicated set up."
msgstr ""
"Çizelgelerin ayarlanması tarayıcının yerel deposunda saklanır. Eğer karışık "
"ayarlamalarınız varsa, bunu dışa aktarmak isteyebilirsiniz."

#: server_status.php:1634
msgid "Reset to default"
msgstr "Varsayılana sıfırla"

#: server_status.php:1638
msgid "Monitor Instructions"
msgstr "İzleme Yönergeleri"

#: server_status.php:1639
msgid ""
"The phpMyAdmin Monitor can assist you in optimizing the server configuration "
"and track down time intensive queries. For the latter you will need to set "
"log_output to 'TABLE' and have either the slow_query_log or general_log "
"enabled. Note however, that the general_log produces a lot of data and "
"increases server load by up to 15%"
msgstr ""
"phpMyAdmin İzleyici sunucu yapılandırmasını uyarlamada ve yoğun sorgularda "
"iz sürme süresinde size yardımcı olabilir. Sonrası için log_output'u "
"'TABLE'a ayarlamanız gerekecektir ve ya slow_query_log ya da general_log "
"etkinleştirilir. Ancak unutmayın, general_log çok fazla veri üretir ve "
"sunucu yükünü %15'e kadar arttırır"

#: server_status.php:1644
msgid ""
"Unfortunately your Database server does not support logging to table, which "
"is a requirement for analyzing the database logs with phpMyAdmin. Logging to "
"table is supported by MySQL 5.1.6 and onwards. You may still use the server "
"charting features however."
msgstr ""
"Ne yazık ki Veritabanı sunucunuz phpMyAdmin ile veritabanı günlüklerini "
"çözümlemek için gereken tabloları günlüklemeyi desteklemiyor. Tabloyu "
"günlükleme MySQL 5.1.6 ve sonrakiler tarafından desteklenir. Yinede hala "
"sunucu çizelgeleme özelliklerini kullanabilirsiniz."

#: server_status.php:1657
msgid "Using the monitor:"
msgstr "İzleyici kullanımı:"

#: server_status.php:1659
msgid ""
"Your browser will refresh all displayed charts in a regular interval. You "
"may add charts and change the refresh rate under 'Settings', or remove any "
"chart using the cog icon on each respective chart."
msgstr ""
"Tarayıcınız tüm görüntülenen çizelgeleri düzenli aralıklarla yenileyecek. "
"'Ayarlar' altında çizelgeleri ekleyebilir ve yenileme oranını "
"değiştirebilirsiniz veya her çizelgenin kendi dişli çark simgesini "
"kullanarak herhangi bir çizelgeyi kaldırabilirsiniz."

#: server_status.php:1661
msgid ""
"To display queries from the logs, select the relevant time span on any chart "
"by holding down the left mouse button and panning over the chart. Once "
"confirmed, this will load a table of grouped queries, there you may click on "
"any occuring SELECT statements to further analyze them."
msgstr ""
"Günlüklerden sorguları görüntülemek için herhangi bir çizelgede sol fare "
"tuşunu basılı tutarak ve çizelge üzerinde kaydırarak ilgili zaman aralığını "
"seçin. Bir kere onaylandı mı, bu, gruplanmış sorguların tablolarını "
"yükleyecek. Daha fazla çözümlemesi için herhangi bir meydana gelen SELECT "
"ifadesine tıklayabilirsiniz."

#: server_status.php:1668
msgid "Please note:"
msgstr "Lütfen unutmayın:"

#: server_status.php:1670
msgid ""
"Enabling the general_log may increase the server load by 5-15%. Also be "
"aware that generating statistics from the logs is a load intensive task, so "
"it is advisable to select only a small time span and to disable the "
"general_log and empty its table once monitoring is not required any more."
msgstr ""
"general_log'u etkinleştirmek sunucu yükünü %5-15 arttırabilir. Aynı zamanda "
"günlükten oluşturulan istatistiklerin yoğun görev yükü olduğundan haberiniz "
"olsun bu yüzden sadece küçük zaman aralıkları seçmek ve general_log'u "
"etkisizleştirmek tavsiye edilir ve tablolarını bir defa boşaltmak daha fazla "
"izlemeyi gerektirmez."

#: server_status.php:1682
msgid "Preset chart"
msgstr "Hazır çizelge"

#: server_status.php:1686
msgid "Status variable(s)"
msgstr "Durum değişkeni(leri)"

#: server_status.php:1688
msgid "Select series:"
msgstr "Dizi seç:"

#: server_status.php:1690
msgid "Commonly monitored"
msgstr "Genellikle izlenen"

#: server_status.php:1705
msgid "or type variable name:"
msgstr "veya değişken adını yazın:"

#: server_status.php:1709
msgid "Display as differential value"
msgstr "Ayırtedici değer olarak görüntüle"

#: server_status.php:1711
msgid "Apply a divisor"
msgstr "Böleni uygula"

#: server_status.php:1718
msgid "Append unit to data values"
msgstr "Veri değerlerine birimi ekle"

#: server_status.php:1724
msgid "Add this series"
msgstr "Bu diziyi ekle"

#: server_status.php:1726
msgid "Clear series"
msgstr "Diziyi temizle"

#: server_status.php:1729
msgid "Series in Chart:"
msgstr "Çizelgedeki Dizi:"

#: server_status.php:1742
msgid "Log statistics"
msgstr "Günlük istatistikleri"

#: server_status.php:1743
msgid "Selected time range:"
msgstr "Seçili zaman aralığı:"

#: server_status.php:1748
msgid "Only retrieve SELECT,INSERT,UPDATE and DELETE Statements"
msgstr "Sadece SELECT,INSERT,UPDATE ve DELETE İfadeleri erişir"

#: server_status.php:1753
msgid "Remove variable data in INSERT statements for better grouping"
msgstr "Daha iyi gruplama için INSERT ifadelerindeki değişken veriyi kaldır"

#: server_status.php:1758
msgid "Choose from which log you want the statistics to be generated from."
msgstr "İstatistiklerin oluşturulmasını istediğiniz yerden günlüğü seçin."

#: server_status.php:1760
msgid "Results are grouped by query text."
msgstr "Sonuçlar sorgu metnine göre gruplandırılır."

#: server_status.php:1765
msgid "Query analyzer"
msgstr "Sorgu çözümleyici"

#: server_status.php:1805
#, php-format
msgid "%d second"
msgid_plural "%d seconds"
msgstr[0] "%d saniye"

#: server_status.php:1807
#, php-format
msgid "%d minute"
msgid_plural "%d minutes"
msgstr[0] "%d dakika"

#: server_synchronize.php:101
msgid "Could not connect to the source"
msgstr "Kaynağa bağlanamadı"

#: server_synchronize.php:104
msgid "Could not connect to the target"
msgstr "Hedefe bağlanamadı"

#: server_synchronize.php:134 server_synchronize.php:137 tbl_create.php:55
#: tbl_get_field.php:20
#, php-format
msgid "'%s' database does not exist."
msgstr "'%s' veritabanı mevcut değil."

#: server_synchronize.php:294
msgid "Structure Synchronization"
msgstr "Yapı Eşitleme"

#: server_synchronize.php:298
msgid "Data Synchronization"
msgstr "Veri Eşitleme"

#: server_synchronize.php:415 server_synchronize.php:906
msgid "not present"
msgstr "mevcut değil"

#: server_synchronize.php:451 server_synchronize.php:963
msgid "Structure Difference"
msgstr "Yapı Farklılığı"

#: server_synchronize.php:452 server_synchronize.php:964
msgid "Data Difference"
msgstr "Veri Farklılığı"

#: server_synchronize.php:457 server_synchronize.php:969
msgid "Add column(s)"
msgstr "Sekme(leri) ekle"

#: server_synchronize.php:458 server_synchronize.php:970
msgid "Remove column(s)"
msgstr "Sekme(leri)yi kaldır"

#: server_synchronize.php:459 server_synchronize.php:971
msgid "Alter column(s)"
msgstr "Sekme(leri)yi değiştir"

#: server_synchronize.php:460 server_synchronize.php:972
msgid "Remove index(s)"
msgstr "İndeks(leri)i kaldır"

#: server_synchronize.php:461 server_synchronize.php:973
msgid "Apply index(s)"
msgstr "İndeks(leri)i uygula"

#: server_synchronize.php:462 server_synchronize.php:974
msgid "Update row(s)"
msgstr "Satır(ları)ı güncelle"

#: server_synchronize.php:463 server_synchronize.php:975
msgid "Insert row(s)"
msgstr "Satır(ları)ı ekle"

#: server_synchronize.php:474 server_synchronize.php:987
msgid "Would you like to delete all the previous rows from target tables?"
msgstr "Hedef tablolardan önceki tüm sıraları silme istiyor musunuz?"

#: server_synchronize.php:479 server_synchronize.php:992
msgid "Apply Selected Changes"
msgstr "Seçili Değişiklikleri Uygula"

#: server_synchronize.php:483 server_synchronize.php:995
msgid "Synchronize Databases"
msgstr "Veritabanlarını Eşitle"

#: server_synchronize.php:497
msgid "Selected target tables have been synchronized with source tables."
msgstr "Seçili hedef tablolar kaynak tablolar ile eşitlendi."

#: server_synchronize.php:1042
msgid "Target database has been synchronized with source database"
msgstr "Hedef veritabanı kaynak veritabanı ile eşitlendi"

#: server_synchronize.php:1100
msgid "Executed queries"
msgstr "Yürütülmüş sorgular"

#: server_synchronize.php:1282
msgid "Enter manually"
msgstr "Elle giriş"

#: server_synchronize.php:1290
msgid "Current connection"
msgstr "Şu anki bağlantı"

#: server_synchronize.php:1331
#, php-format
msgid "Configuration: %s"
msgstr "Yapılandırma: %s"

#: server_synchronize.php:1346
msgid "Socket"
msgstr "Soket"

#: server_synchronize.php:1394
msgid ""
"Target database will be completely synchronized with source database. Source "
"database will remain unchanged."
msgstr ""
"Hedef veritabanı kaynak veritabanı ile tamamen eşitlenecektir. Kaynak "
"veritabanı değiştirilmeden aynen kalacaktır."

#: server_variables.php:90
msgid "Setting variable failed"
msgstr "Ayar değişkeni başarısız oldu"

#: server_variables.php:109
msgid "Server variables and settings"
msgstr "Sunucu değişkenleri ve ayarları"

#: server_variables.php:136 server_variables.php:163
msgid "Session value"
msgstr "Oturum değeri"

#: server_variables.php:136
msgid "Global value"
msgstr "Genel değer"

#: setup/frames/config.inc.php:38 setup/frames/index.inc.php:241
msgid "Download"
msgstr "İndir"

#: setup/frames/form.inc.php:25
msgid "Incorrect formset, check $formsets array in setup/frames/form.inc.php"
msgstr ""
"Doğru olmayan form grubu, setup/frames/form.inc.php içindeki $formsets "
"dizilimini kontrol edin"

#: setup/frames/index.inc.php:51
msgid "Cannot load or save configuration"
msgstr "Yapılandırma yüklenemiyor veya kaydedilemiyor"

#: setup/frames/index.inc.php:52
msgid ""
"Please create web server writable folder [em]config[/em] in phpMyAdmin top "
"level directory as described in [a@Documentation.html#setup_script]"
"documentation[/a]. Otherwise you will be only able to download or display it."
msgstr ""
"Lütfen [a@Documentation.html#setup_script]belge[/a] içinde açıklandığı gibi "
"phpMyAdmin en yüksek düzey dizininde web sunucusu yazılabilir [em]"
"yapılandırma[/em] klasörü oluşturun. Yoksa sadece indirmenize veya "
"görüntülemenize izin verecektir."

#: setup/frames/index.inc.php:60
msgid ""
"You are not using a secure connection; all data (including potentially "
"sensitive information, like passwords) is transferred unencrypted!"
msgstr ""
"Güvenli bağlantı kullanmıyorsunuz; tüm veri (parola gibi hassas olabilecek "
"bilgiler dahil) şifresiz olarak aktarılır!"

#: setup/frames/index.inc.php:64
#, php-format
msgid ""
"If your server is also configured to accept HTTPS requests follow [a@%s]this "
"link[/a] to use a secure connection."
msgstr ""
"Eğer sunucunuz aynı zamanda HTTPS isteklerini kabul etmek için "
"yapılandırılmışsa güvenli bağlantı kullanmak için [a@%s]bu bağlantıyı[/a] "
"takip edin."

#: setup/frames/index.inc.php:68
msgid "Insecure connection"
msgstr "Güvensiz bağlantı"

#: setup/frames/index.inc.php:98
msgid "Configuration saved."
msgstr "Yapılandırma kaydedildi."

#: setup/frames/index.inc.php:99
msgid ""
"Configuration saved to file config/config.inc.php in phpMyAdmin top level "
"directory, copy it to top level one and delete directory config to use it."
msgstr ""
"Yapılandırma phpMyAdmin'in en üst dizini içindeki config/config.inc.php "
"dosyasına kaydedildi, dosyayı bir dizin yukarı kopyalayın ve kullanmak için "
"config dizinini silin."

#: setup/frames/index.inc.php:107 setup/frames/menu.inc.php:16
msgid "Overview"
msgstr "Genel Bakış"

#: setup/frames/index.inc.php:115
msgid "Show hidden messages (#MSG_COUNT)"
msgstr "Gizli mesajları göster (#MSG_COUNT)"

#: setup/frames/index.inc.php:158
msgid "There are no configured servers"
msgstr "Yapılandırılmış sunucular yok"

#: setup/frames/index.inc.php:166
msgid "New server"
msgstr "Yeni sunucu"

#: setup/frames/index.inc.php:196
msgid "Default language"
msgstr "Varsayılan dil"

#: setup/frames/index.inc.php:207
msgid "let the user choose"
msgstr "kullanıcı seçsin"

#: setup/frames/index.inc.php:218
msgid "- none -"
msgstr "- yok -"

#: setup/frames/index.inc.php:222
msgid "Default server"
msgstr "Varsayılan sunucu"

#: setup/frames/index.inc.php:234
msgid "End of line"
msgstr "Satır sonu"

#: setup/frames/index.inc.php:240
msgid "Display"
msgstr "Görüntüle"

#: setup/frames/index.inc.php:244
msgid "Load"
msgstr "Yükle"

#: setup/frames/index.inc.php:255
msgid "phpMyAdmin homepage"
msgstr "phpMyAdmin ana sayfası"

#: setup/frames/index.inc.php:256
msgid "Donate"
msgstr "Bağış"

#: setup/frames/servers.inc.php:29
msgid "Edit server"
msgstr "Sunucuyu düzenle"

#: setup/frames/servers.inc.php:38
msgid "Add a new server"
msgstr "Yeni sunucu ekle"

#: setup/index.php:22
msgid "Wrong GET file attribute value"
msgstr "Yanlış GET dosya öznitelik değeri"

#: setup/lib/form_processing.lib.php:43
msgid "Warning"
msgstr "Uyarı"

#: setup/lib/form_processing.lib.php:44
msgid "Submitted form contains errors"
msgstr "Gönderilmiş form hatalar içeriyor"

#: setup/lib/form_processing.lib.php:45
msgid "Try to revert erroneous fields to their default values"
msgstr "Hatalı alanları varsayılan değerlerine döndürmeyi dene"

#: setup/lib/form_processing.lib.php:48
msgid "Ignore errors"
msgstr "Hataları yoksay"

#: setup/lib/form_processing.lib.php:50
msgid "Show form"
msgstr "Formu göster"

#: setup/lib/index.lib.php:121
msgid ""
"Neither URL wrapper nor CURL is available. Version check is not possible."
msgstr "Ne URL ne de CURL mevcut. Sürüm kontrolü mümkün değil."

#: setup/lib/index.lib.php:132
msgid ""
"Reading of version failed. Maybe you're offline or the upgrade server does "
"not respond."
msgstr ""
"Sürüm okuma başarısız. Çevrimdışı olabilirsiniz ya da yükseltme sunucusu "
"cevap vermiyordur."

#: setup/lib/index.lib.php:153
msgid "Got invalid version string from server"
msgstr "Sunucudan geçersiz sürüm dizgisi alındı"

#: setup/lib/index.lib.php:164
msgid "Unparsable version string"
msgstr "Ayrıştırılamaz sürüm dizgisi"

#: setup/lib/index.lib.php:184
#, php-format
msgid ""
"You are using Git version, run [kbd]git pull[/kbd] :-)[br]The latest stable "
"version is %s, released on %s."
msgstr ""
"Git sürümünü kullanıyorsunuz, [kbd]git pull[/kbd] çalıştırın :-)[br]Son "
"sağlam sürüm %s, %s tarihinde yayınlandı."

#: setup/lib/index.lib.php:191
msgid "No newer stable version is available"
msgstr "Daha yeni sağlam sürüm mevcut değil"

#: setup/lib/index.lib.php:281
#, php-format
msgid ""
"This %soption%s should be disabled as it allows attackers to bruteforce "
"login to any MySQL server. If you feel this is necessary, use %strusted "
"proxies list%s. However, IP-based protection may not be reliable if your IP "
"belongs to an ISP where thousands of users, including you, are connected to."
msgstr ""
"Bu %sseçenek%s etkisizleştirilmedikçe saldırganların herhangi bir MySQL "
"sunucusuna bruteforce yöntemiyle oturum açmasına izin verecektir. Eğer bunun "
"gerekli olduğunu düşünüyorsanız, %sgüvenilir proksiler listesi%s kullanın. "
"Ancak, IP-tabanlı koruma eğer IP'niz, sizinde dahil olduğunuz binlerce "
"kullanıcıya sahip ve bağlı olduğunuz bir ISS'e aitse güvenilir olmayabilir."

#: setup/lib/index.lib.php:283
msgid ""
"You didn't have blowfish secret set and have enabled cookie authentication, "
"so a key was automatically generated for you. It is used to encrypt cookies; "
"you don't need to remember it."
msgstr ""
"Blowfish gizlilik grubuna sahip değildiniz ve tanımlama bilgisi kimlik "
"doğrulamasını etkinleştirmelisiniz, bu yüzden anahtar sizin için otomatik "
"olarak oluşturuldu. Bu tanımlama bilgileri şifrelemek için kullanılır; bunu "
"hatırlamanıza gerek yoktur."

#: setup/lib/index.lib.php:284
#, php-format
msgid ""
"%sBzip2 compression and decompression%s requires functions (%s) which are "
"unavailable on this system."
msgstr ""
"%sBzip2 sıkıştırması ve açması%s bu sistemde mevcut olmayan işlevleri (%s) "
"gerektiriyor."

#: setup/lib/index.lib.php:286
msgid ""
"This value should be double checked to ensure that this directory is neither "
"world accessible nor readable or writable by other users on your server."
msgstr ""
"Sunucunuzdaki diğer kullanıcılar tarafından bu dizinin ne kelime erişimi ne "
"de okunabilir veya yazılabilir olmadığına emin olmak için bu değer iki defa "
"kontrol edilmelidir."

#: setup/lib/index.lib.php:287
#, php-format
msgid "This %soption%s should be enabled if your web server supports it."
msgstr "Eğer web sunucunuz destekliyorsa bu %sseçeneği%s etkinleştirmelisiniz."

#: setup/lib/index.lib.php:289
#, php-format
msgid ""
"%sGZip compression and decompression%s requires functions (%s) which are "
"unavailable on this system."
msgstr ""
"%sGZip sıkıştırması ve açması%s bu sistemde mevcut olmayan işlevleri (%s) "
"gerektiriyor."

#: setup/lib/index.lib.php:291
#, php-format
msgid ""
"%sLogin cookie validity%s greater than 1440 seconds may cause random session "
"invalidation if %ssession.gc_maxlifetime%s is lower than its value "
"(currently %d)."
msgstr ""
"%sOturum açma tanımlama bilgisi geçerliliğinin%s 1440 saniyeden büyük "
"olması, eğer onun değerinden %ssession.gc_maxlifetime%s düşükse (şu anki %d) "
"gelişi güzel oturum geçersizliklerine sebep olabilir."

#: setup/lib/index.lib.php:293
#, php-format
msgid ""
"%sLogin cookie validity%s should be set to 1800 seconds (30 minutes) at "
"most. Values larger than 1800 may pose a security risk such as impersonation."
msgstr ""
"%sOturum açma tanımlama bilgisi geçerliliği%s en fazla 1800 saniyeye (30 "
"dakika) ayarlanmalıdır. 1800'den büyük değerler taklit edilme gibi güvenlik "
"riski yaratabilir."

#: setup/lib/index.lib.php:295
#, php-format
msgid ""
"If using cookie authentication and %sLogin cookie store%s is not 0, %sLogin "
"cookie validity%s must be set to a value less or equal to it."
msgstr ""
"Eğer tanımlama bilgisi kimlik doğrulaması kullanılıyorsa ve %sOturum açma "
"tanımlama bilgisi depolaması%s değeri 0 değilse, %sOturum açma tanımlama "
"bilgisi geçerliliği%s eşit ya da daha az değere ayarlanmak zorundadır."

#: setup/lib/index.lib.php:297
#, php-format
msgid ""
"If you feel this is necessary, use additional protection settings - %shost "
"authentication%s settings and %strusted proxies list%s. However, IP-based "
"protection may not be reliable if your IP belongs to an ISP where thousands "
"of users, including you, are connected to."
msgstr ""
"Eğer bunun gerekli olduğunu düşünüyorsanız, ilave koruma ayarları kullanın- "
"%sanamakine kimlik doğrulaması%s ayarları ve %sgüvenilir proksiler listesi"
"%s. Ancak, IP-tabanlı koruma eğer IP'niz, sizinde dahil olduğunuz binlerce "
"kullanıcıya sahip ve bağlı olduğunuz bir ISS'e aitse güvenilir olmayabilir."

#: setup/lib/index.lib.php:299
#, php-format
msgid ""
"You set the [kbd]config[/kbd] authentication type and included username and "
"password for auto-login, which is not a desirable option for live hosts. "
"Anyone who knows or guesses your phpMyAdmin URL can directly access your "
"phpMyAdmin panel. Set %sauthentication type%s to [kbd]cookie[/kbd] or [kbd]"
"http[/kbd]."
msgstr ""
"[kbd]Yapılandırma[/kbd] kimlik doğrulaması türünü ayarladınız ve buna "
"otomatik oturum açma için kullanıcı adı ve parola dahildir, canlı "
"anamakineler için istenmeyen bir seçenektir. phpMyAdmin URL'nizi bilen veya "
"tahmin eden herhangi biri doğrudan phpMyAdmin panelinize erişebilir. "
"%sKimlik doğrulama türünü%s [kbd]tanımlama bilgisi[/kbd] ya da [kbd]http[/"
"kbd] olarak ayarlayın."

#: setup/lib/index.lib.php:301
#, php-format
msgid ""
"%sZip compression%s requires functions (%s) which are unavailable on this "
"system."
msgstr ""
"%sZip sıkıştırması%s bu sistemde mevcut olmayan işlevleri (%s) gerektirir."

#: setup/lib/index.lib.php:303
#, php-format
msgid ""
"%sZip decompression%s requires functions (%s) which are unavailable on this "
"system."
msgstr "%sZip açması%s bu sistemde mevcut olmayan işlevleri (%s) gerektirir."

#: setup/lib/index.lib.php:331
msgid "You should use SSL connections if your database server supports it."
msgstr ""
"Eğer veritabanı sunucunuz destekliyorsa SSL bağlantıları kullanmalısınız."

#: setup/lib/index.lib.php:345
msgid "You should use mysqli for performance reasons."
msgstr "Verim almak için mysqli kullanmalısınız."

#: setup/lib/index.lib.php:380
msgid "You allow for connecting to the server without a password."
msgstr "Sunucuya parolasız bağlanmaya izin verdiniz."

#: setup/lib/index.lib.php:404
msgid "Key is too short, it should have at least 8 characters."
msgstr "Anahtar çok kısa, en az 8 karakter olmalıdır."

#: setup/lib/index.lib.php:411
msgid "Key should contain letters, numbers [em]and[/em] special characters."
msgstr "Anahtar harf, sayı [em]ve[/em] özel karakterler içermelidir."

#: setup/validate.php:22
msgid "Wrong data"
msgstr "Yanlış veri"

#: sql.php:144 tbl_change.php:271 tbl_select.php:27 tbl_zoom_select.php:98
#: tbl_zoom_select.php:134
msgid "Browse foreign values"
msgstr "Dış değerlere gözat"

#: sql.php:253
#, php-format
msgid "Using bookmark \"%s\" as default browse query."
msgstr "Varsayılan gözatma sorgusu olarak \"%s\" yer imi kullanılıyor."

#: sql.php:389
msgid "Do you really want to execute following query?"
msgstr "Aşağıdaki sorguya çalıştırmak istediğinize emin misiniz?"

#: sql.php:768 tbl_replace.php:391
#, php-format
msgid "Inserted row id: %1$d"
msgstr "Eklenen satır id: %1$d"

#: sql.php:785
msgid "Showing as PHP code"
msgstr "PHP kodu olarak gösteriliyor"

#: sql.php:788 tbl_replace.php:365
msgid "Showing SQL query"
msgstr "SQL sorgusu gösteriliyor"

#: sql.php:790
msgid "Validated SQL"
msgstr "Oanylı SQL"

#: sql.php:1014
#, php-format
msgid "Problems with indexes of table `%s`"
msgstr "`%s` tablosunun indeksleri ile ilgili sorunlar"

#: sql.php:1046
msgid "Label"
msgstr "Etiket"

#: tbl_addfield.php:190 tbl_alter.php:209 tbl_indexes.php:99
#, php-format
msgid "Table %1$s has been altered successfully"
msgstr "Tablo %1$s başarılı olarak değiştirldi"

#: tbl_alter.php:130
msgid "The columns have been moved successfully."
msgstr "Sütunlar başarılı olarak taşındı."

#: tbl_change.php:755
msgid "Because of its length,<br /> this column might not be editable"
msgstr "Uzunluğu nedeniyle,<br /> bu sütun düzenlenebilir olmayabilir"

#: tbl_change.php:870
msgid "Binary - do not edit"
msgstr "Binari - düzenlemeyiniz"

#: tbl_change.php:1075
msgid "Insert as new row"
msgstr "Yeni satır olarak ekle"

#: tbl_change.php:1076
msgid "Insert as new row and ignore errors"
msgstr "Yeni satır olarak ekle ve hataları yoksay"

#: tbl_change.php:1077
msgid "Show insert query"
msgstr "Ekleme sorgusunu göster"

#: tbl_change.php:1088
msgid "and then"
msgstr "ve sonra"

#: tbl_change.php:1092
msgid "Go back to previous page"
msgstr "Önceki sayfaya geri dön"

#: tbl_change.php:1093
msgid "Insert another new row"
msgstr "Yeni başka bir satır ekle"

#: tbl_change.php:1097
msgid "Go back to this page"
msgstr "Bu sayfaya geri dön"

#: tbl_change.php:1105
msgid "Edit next row"
msgstr "Sonraki satırı düzenle"

#: tbl_change.php:1116
msgid ""
"Use TAB key to move from value to value, or CTRL+arrows to move anywhere"
msgstr ""
"Değerden değere geçmek için TAB tuşunu veya herhangi bir yere gitmek için "
"CTRL+OK TUŞLARI'nı kullanın"

#: tbl_change.php:1154
#, php-format
msgid "Continue insertion with %s rows"
msgstr "%s satırla eklemeye devam et"

#: tbl_chart.php:81
msgctxt "Chart type"
msgid "Bar"
msgstr "Çubuk"

#: tbl_chart.php:83
msgctxt "Chart type"
msgid "Column"
msgstr "Sütun"

#: tbl_chart.php:85
msgctxt "Chart type"
msgid "Line"
msgstr "Çizgi"

#: tbl_chart.php:87
msgctxt "Chart type"
msgid "Spline"
msgstr "Şerit"

#: tbl_chart.php:89
msgctxt "Chart type"
msgid "Pie"
msgstr "Dilim"

#: tbl_chart.php:92
msgid "Stacked"
msgstr "İstiflendi"

#: tbl_chart.php:95
msgid "Chart title"
msgstr "Çizelge başlığı"

#: tbl_chart.php:101
msgid "X-Axis:"
msgstr "X-Ekseni:"

#: tbl_chart.php:116
msgid "Series:"
msgstr "Dizi:"

#: tbl_chart.php:118
msgid "The remaining columns"
msgstr "Kalan sütunlar"

#: tbl_chart.php:131
msgid "X-Axis label:"
msgstr "X-Ekseni etiketi:"

#: tbl_chart.php:133
msgid "X Values"
msgstr "X Değeri"

#: tbl_chart.php:134
msgid "Y-Axis label:"
msgstr "Y-Ekseni etiketi:"

#: tbl_chart.php:135
msgid "Y Values"
msgstr "Y Değeri"

#: tbl_create.php:31
#, php-format
msgid "Table %s already exists!"
msgstr "%s tablosu zaten var!"

#: tbl_create.php:229
#, php-format
msgid "Table %1$s has been created."
msgstr "Tablo %1$s oluşturuldu."

#: tbl_export.php:29
msgid "View dump (schema) of table"
msgstr "Tablonun dökümünü (şemasını) göster"

#: tbl_gis_visualization.php:105
msgid "Display GIS Visualization"
msgstr "GIS görselleştirmesini görüntüle"

#: tbl_gis_visualization.php:121
msgid "Width"
msgstr "Genişlik"

#: tbl_gis_visualization.php:125
msgid "Height"
msgstr "Yükseklik"

#: tbl_gis_visualization.php:129
msgid "Label column"
msgstr "Etiket sütunu"

#: tbl_gis_visualization.php:131
msgid "-- None --"
msgstr "-- Yok --"

#: tbl_gis_visualization.php:144
msgid "Spatial column"
msgstr "Uzaysal sütun"

#: tbl_gis_visualization.php:168
msgid "Redraw"
msgstr "Yeniden Çiz"

#: tbl_gis_visualization.php:170
msgid "Save to file"
msgstr "Dosyaya kaydet"

#: tbl_gis_visualization.php:171
msgid "File name"
msgstr "Dosya adı"

#: tbl_indexes.php:67
msgid "The name of the primary key must be \"PRIMARY\"!"
msgstr "Birincil anahtarın adı \"PRIMARY\" olmalıdır!"

#: tbl_indexes.php:76
msgid "Can't rename index to PRIMARY!"
msgstr "İndeks'i PRIMARY olarak yeniden adlandıramazsınız!"

#: tbl_indexes.php:92
msgid "No index parts defined!"
msgstr "Tanımlı indeks kısımları yok!"

#: tbl_indexes.php:174 tbl_structure.php:170 tbl_structure.php:171
msgid "Add index"
msgstr "İndeks ekle"

#: tbl_indexes.php:176
msgid "Edit index"
msgstr "İndeksi düzenle"

#: tbl_indexes.php:188
msgid "Index name:"
msgstr "İndeks adı:"

#: tbl_indexes.php:189
msgid ""
"(\"PRIMARY\" <b>must</b> be the name of and <b>only of</b> a primary key!)"
msgstr ""
"(\"PRIMARY\" <b>sadece ve sadece</b> bir birincil anahtarın adı <b>olmalıdır!"
"</b>)"

#: tbl_indexes.php:200
msgid "Index type:"
msgstr "İndeks türü:"

#: tbl_indexes.php:286
#, php-format
msgid "Add to index &nbsp;%s&nbsp;column(s)"
msgstr "İndekse&nbsp;%s&nbsp;sütun ekle"

#: tbl_move_copy.php:44
msgid "Can't move table to same one!"
msgstr "Tablo aynısına taşınamıyor!"

#: tbl_move_copy.php:46
msgid "Can't copy table to same one!"
msgstr "Tablo aynısına kopyalanamıyor!"

#: tbl_move_copy.php:56
#, php-format
msgid "Table %s has been moved to %s."
msgstr "%s tablosu %s üzerine taşındı."

#: tbl_move_copy.php:58
#, php-format
msgid "Table %s has been copied to %s."
msgstr "%s tablosu %s üzerine kopyalandı."

#: tbl_move_copy.php:83
msgid "The table name is empty!"
msgstr "Tablo adı boş!"

#: tbl_operations.php:276
msgid "Alter table order by"
msgstr "Tablo sıralamasını şuna göre değiştir"

#: tbl_operations.php:285
msgid "(singly)"
msgstr "(birer birer)"

#: tbl_operations.php:305
msgid "Move table to (database<b>.</b>table):"
msgstr "Tabloyu şuna (veritabanı<b>.</b>tablo) taşı:"

#: tbl_operations.php:363
msgid "Table options"
msgstr "Tablo seçenekleri"

#: tbl_operations.php:367
msgid "Rename table to"
msgstr "Tabloyu yeniden şuna adlandır"

#: tbl_operations.php:546
msgid "Copy table to (database<b>.</b>table):"
msgstr "Tabloyu şuna (veritabanı<b>.</b>tablo) kopyala:"

#: tbl_operations.php:594
msgid "Switch to copied table"
msgstr "Kopyalanmış tabloya geç"

#: tbl_operations.php:606
msgid "Table maintenance"
msgstr "Tablo bakımı"

#: tbl_operations.php:634
msgid "Defragment table"
msgstr "Tabloyu birleştir"

#: tbl_operations.php:690
#, php-format
msgid "Table %s has been flushed"
msgstr "%s tablosu temizlendi"

#: tbl_operations.php:698
msgid "Flush the table (FLUSH)"
msgstr "Tabloyu temizle (FLUSH)"

#: tbl_operations.php:707
msgid "Delete data or table"
msgstr "Tabloyu veya veriyi sil"

#: tbl_operations.php:724
msgid "Empty the table (TRUNCATE)"
msgstr "Tabloyu boşalt (TRUNCATE)"

#: tbl_operations.php:746
msgid "Delete the table (DROP)"
msgstr "Tabloyu sil (DROP)"

#: tbl_operations.php:768
msgid "Partition maintenance"
msgstr "Bölüm bakımı"

#: tbl_operations.php:776
#, php-format
msgid "Partition %s"
msgstr "Bölüm %s"

#: tbl_operations.php:779
msgid "Analyze"
msgstr "Çözümle"

#: tbl_operations.php:780
msgid "Check"
msgstr "Seç"

#: tbl_operations.php:781
msgid "Optimize"
msgstr "Uyarla"

#: tbl_operations.php:782
msgid "Rebuild"
msgstr "Yeniden Oluştur"

#: tbl_operations.php:783
msgid "Repair"
msgstr "Onar"

#: tbl_operations.php:797
msgid "Remove partitioning"
msgstr "Bölümlendirmeyi kaldır"

#: tbl_operations.php:823
msgid "Check referential integrity:"
msgstr "İlgili bütünlük kontrolü:"

#: tbl_printview.php:72
msgid "Showing tables"
msgstr "Tablolar gösteriliyor"

#: tbl_printview.php:270 tbl_structure.php:779
msgid "Space usage"
msgstr "Alan kullanımı"

#: tbl_printview.php:274 tbl_structure.php:783
msgid "Usage"
msgstr "Kullanım"

#: tbl_printview.php:301 tbl_structure.php:810
msgid "Effective"
msgstr "Etkili"

#: tbl_printview.php:326 tbl_structure.php:845
msgid "Row Statistics"
msgstr "Satır İstatistikleri"

#: tbl_printview.php:340 tbl_structure.php:860
msgid "static"
msgstr "sabit"

#: tbl_printview.php:342 tbl_structure.php:862
msgid "dynamic"
msgstr "değişken"

#: tbl_printview.php:364 tbl_structure.php:905
msgid "Row length"
msgstr "Satır uzunluğu"

#: tbl_printview.php:374 tbl_structure.php:913
msgid "Row size"
msgstr "Satır boyutu"

#: tbl_printview.php:384 tbl_structure.php:921
msgid "Next autoindex"
msgstr "Sonraki otoindeks"

#: tbl_relation.php:287
#, php-format
msgid "Error creating foreign key on %1$s (check data types)"
msgstr ""
"%1$s üzerinde dış anahtar oluşturma hatası (veri türlerini kontrol edin)"

#: tbl_relation.php:414
msgid "Internal relation"
msgstr "Dahili bağlantı"

#: tbl_relation.php:416
msgid ""
"An internal relation is not necessary when a corresponding FOREIGN KEY "
"relation exists."
msgstr ""
"FOREIGN KEY bağlantısının yerini tutan bir bağlantı varken dahili bağlantı "
"mümkün değildir."

#: tbl_relation.php:422
msgid "Foreign key constraint"
msgstr "Dış anahtar kısıtlaması"

#: tbl_select.php:108
msgid "Do a \"query by example\" (wildcard: \"%\")"
msgstr "\"Örnekle sorgulama\" yap. (joker: \"%\")"

#: tbl_select.php:180
msgid "Select columns (at least one):"
msgstr "Sütunları seç (en az bir):"

#: tbl_select.php:198
msgid "Add search conditions (body of the \"where\" clause):"
msgstr "Arama koşulu ekle (\"where\" koşulu gövdesi):"

#: tbl_select.php:205
msgid "Number of rows per page"
msgstr "Sayfa başına satır sayısı"

#: tbl_select.php:211
msgid "Display order:"
msgstr "Görünüm düzeni:"

#: tbl_structure.php:156 tbl_structure.php:161 tbl_structure.php:572
msgid "Spatial"
msgstr "Uzaysal"

#: tbl_structure.php:163 tbl_structure.php:167
msgid "Distinct values"
msgstr "Belirgin değerler"

#: tbl_structure.php:168 tbl_structure.php:169
msgid "Add primary key"
msgstr "Birincil anahtar ekle"

#: tbl_structure.php:172 tbl_structure.php:173
msgid "Add unique index"
msgstr "Benzersiz indeks ekle"

#: tbl_structure.php:174 tbl_structure.php:175
msgid "Add SPATIAL index"
msgstr "UZAYSAL indeks ekle"

#: tbl_structure.php:176 tbl_structure.php:177
msgid "Add FULLTEXT index"
msgstr "FULLTEXT indeks ekle"

#: tbl_structure.php:343 tbl_tracking.php:316
msgctxt "None for default"
msgid "None"
msgstr "Yok"

#: tbl_structure.php:352
#, php-format
msgid "Column %s has been dropped"
msgstr "Sütun %s kaldırıldı"

#: tbl_structure.php:365 tbl_structure.php:462
#, php-format
msgid "A primary key has been added on %s"
msgstr "%s üzerinde birincil anahtar eklendi"

#: tbl_structure.php:380 tbl_structure.php:395 tbl_structure.php:418
#: tbl_structure.php:434 tbl_structure.php:475 tbl_structure.php:488
#: tbl_structure.php:502 tbl_structure.php:515
#, php-format
msgid "An index has been added on %s"
msgstr "%s üzerinde bir indeks eklendi"

#: tbl_structure.php:456
msgid "Show more actions"
msgstr "Daha fazla eylem göster"

#: tbl_structure.php:582 tbl_structure.php:654
msgid "Move columns"
msgstr "Sütunları taşı"

#: tbl_structure.php:583
msgid "Move the columns by dragging them up and down."
msgstr ""

#: tbl_structure.php:616
msgid "Edit view"
msgstr "Düzenleme görünümü"

#: tbl_structure.php:633
msgid "Relation view"
msgstr "Bağlantı görünümü"

#: tbl_structure.php:641
msgid "Propose table structure"
msgstr "Tablo yapısı öner"

#: tbl_structure.php:663
msgid "Add column"
msgstr "Sütun ekle"

#: tbl_structure.php:677
msgid "At End of Table"
msgstr "Tablonun Sonuna"

#: tbl_structure.php:678
msgid "At Beginning of Table"
msgstr "Tablonun Başına"

#: tbl_structure.php:679
#, php-format
msgid "After %s"
msgstr "%s Şunun Sonrasına"

#: tbl_structure.php:717
#, php-format
msgid "Create an index on &nbsp;%s&nbsp;columns"
msgstr "&nbsp;%s&nbsp;sütunda indeks oluştur"

#: tbl_structure.php:876
msgid "partitioned"
msgstr "bölüme ayrıldı"

#: tbl_tracking.php:112
#, php-format
msgid "Tracking report for table `%s`"
msgstr "`%s` tablosu için izleme raporu"

#: tbl_tracking.php:178
#, php-format
msgid "Version %1$s was created, tracking for %2$s is active."
msgstr "Sürüm %1$s oluşturuldu, %2$s için izleme aktif."

#: tbl_tracking.php:192
#, php-format
msgid "Tracking for %1$s was deactivated at version %2$s."
msgstr "%1$s için izleme %2$s sürümünde devre dışı bırakıldı."

#: tbl_tracking.php:206
#, php-format
msgid "Tracking for %1$s was activated at version %2$s."
msgstr "%1$s için izleme %2$s sürümünde aktif edildi."

#: tbl_tracking.php:220
msgid "SQL statements executed."
msgstr "SQL ifadeleri çalıştırıldı."

#: tbl_tracking.php:226
msgid ""
"You can execute the dump by creating and using a temporary database. Please "
"ensure that you have the privileges to do so."
msgstr ""
"Oluşturulan ve kullanılan geçici veritabanı tarafından dökümü "
"çalıştırabilirsiniz. Lütfen bunu yapmak için izinlerinizin olduğundan emin "
"olun."

#: tbl_tracking.php:227
msgid "Comment out these two lines if you do not need them."
msgstr "Eğer ihtiyacınız yoksa bu iki satırı yorum dışı bırakın."

#: tbl_tracking.php:236
msgid "SQL statements exported. Please copy the dump or execute it."
msgstr ""
"SQL ifadeleri dışa aktarıldı. Lütfen dökümü kopyalayın ya da çalıştırın."

#: tbl_tracking.php:267
#, php-format
msgid "Version %s snapshot (SQL code)"
msgstr "Sürüm %s görüntüsü yakalama (SQL kodu)"

#: tbl_tracking.php:409
msgid "Tracking data definition successfully deleted"
msgstr "İzlenen veri tanımlaması başarılı olarak silindi"

#: tbl_tracking.php:411 tbl_tracking.php:429
msgid "Query error"
msgstr "Sorgu hatası"

#: tbl_tracking.php:427
msgid "Tracking data manipulation successfully deleted"
msgstr "İzlenen veri işlemesi başarılı olarak silindi"

#: tbl_tracking.php:440
msgid "Tracking statements"
msgstr "İzleme ifadeleri"

#: tbl_tracking.php:456 tbl_tracking.php:588
#, php-format
msgid "Show %1$s with dates from %2$s to %3$s by user %4$s %5$s"
msgstr ""
"%4$s %5$s kullanıcısına göre %2$s ile %3$s arası tarihler ile %1$s göster"

#: tbl_tracking.php:461
msgid "Delete tracking data row from report"
msgstr "Rapordan izlenen veri satırını sil"

#: tbl_tracking.php:472
msgid "No data"
msgstr "Veri yok"

#: tbl_tracking.php:482 tbl_tracking.php:541
msgid "Date"
msgstr "Tarih"

#: tbl_tracking.php:484
msgid "Data definition statement"
msgstr "Veri tanımlama ifadesi"

#: tbl_tracking.php:543
msgid "Data manipulation statement"
msgstr "Veri işleme ifadesi"

#: tbl_tracking.php:591
msgid "SQL dump (file download)"
msgstr "SQL dökümü (dosya indirme)"

#: tbl_tracking.php:592
msgid "SQL dump"
msgstr "SQL dökümü"

#: tbl_tracking.php:593
msgid "This option will replace your table and contained data."
msgstr "Bu seçenek tablolarınızı ve içerdiği veriyi değiştirecektir."

#: tbl_tracking.php:593
msgid "SQL execution"
msgstr "SQL yürütme"

#: tbl_tracking.php:605
#, php-format
msgid "Export as %s"
msgstr "%s olarak dışa aktar"

#: tbl_tracking.php:645
msgid "Show versions"
msgstr "Sürümleri göster"

#: tbl_tracking.php:729
#, php-format
msgid "Deactivate tracking for %s"
msgstr "%s için izlemeyi devre dışı bırak"

#: tbl_tracking.php:731
msgid "Deactivate now"
msgstr "Hemen devre dışı bırak"

#: tbl_tracking.php:742
#, php-format
msgid "Activate tracking for %s"
msgstr "%s için izlemeyi aktif et"

#: tbl_tracking.php:744
msgid "Activate now"
msgstr "Hemen aktif et"

#: tbl_tracking.php:757
#, php-format
msgid "Create version %1$s of %2$s"
msgstr "%1$s / %2$s sürümünü oluştur"

#: tbl_tracking.php:761
msgid "Track these data definition statements:"
msgstr "Bu veri tanımlama ifadelerini izle:"

#: tbl_tracking.php:769
msgid "Track these data manipulation statements:"
msgstr "Bu veri işleme ifadelerini izle:"

#: tbl_tracking.php:777
msgid "Create version"
msgstr "Sürüm oluştur"

#: tbl_zoom_select.php:212
msgid "Do a \"query by example\" (wildcard: \"%\") for two different columns"
msgstr "İki farklı sütun için \"örnekle sorgulama\" (joker: \"%\") yap"

#: tbl_zoom_select.php:222
msgid "Additional search criteria"
msgstr "İlave arama kriteri"

#: tbl_zoom_select.php:270
msgid "Use this column to label each point"
msgstr "Bu sütunu her noktayı etiketlemek için kullan"

#: tbl_zoom_select.php:290
msgid "Maximum rows to plot"
msgstr "Çizim için en fazla satır"

#: tbl_zoom_select.php:401
msgid "Browse/Edit the points"
msgstr "Noktalara gözat/düzenle"

#: tbl_zoom_select.php:408
msgid "How to use"
msgstr "Nasıl kullanılır"

#: themes.php:28
msgid "Get more themes!"
msgstr "Daha fazla tema al!"

#: transformation_overview.php:24
msgid "Available MIME types"
msgstr "Mevcut MIME türleri"

#: transformation_overview.php:37
msgid ""
"MIME types printed in italics do not have a separate transformation function"
msgstr ""
"İtalik olarak yazılmış MIME türleri ayrı bir dönüşüm işlevine sahip değildir"

#: transformation_overview.php:42
msgid "Available transformations"
msgstr "Mevcut dönüşümler"

#: transformation_overview.php:47
msgctxt "for MIME transformation"
msgid "Description"
msgstr "Açıklama"

#: user_password.php:26
msgid "You don't have sufficient privileges to be here right now!"
msgstr "Burada bulunmak için yeterli izinlere sahip değilsiniz!"

#: user_password.php:98
msgid "The profile has been updated."
msgstr "Profil güncellendi."

#: view_create.php:133
msgid "VIEW name"
msgstr "GÖRÜNÜM adı"

#: view_operations.php:91
msgid "Rename view to"
msgstr "Görünümü yeniden şuna adlandır"

#~ msgid "Most common integer."
#~ msgstr "En yaygın tamsayı."

#~ msgid "Larger-range integer."
#~ msgstr "Aralığı büyük tamsayı."

#~ msgid "Fixed precision number."
#~ msgstr "Sabit duyarlık numarası."

#~ msgid "Systems native double type."
#~ msgstr "Sistemlerin yerel çift türü."

#~ msgid ""
#~ "A number is inserted in increasing order as rows are inserted into the "
#~ "table."
#~ msgstr ""
#~ "Tablo içine eklenen satırlar gibi artan sırayla eklenen bir sayıdır."

#~| msgid "Data only"
#~ msgid "Dates only."
#~ msgstr "Sadece tarihler."

#~ msgid "Both date and time."
#~ msgstr "Her iki tarih ve saat de."

#~ msgid "Time of day."
#~ msgstr "Günün saati."

#~ msgid "Variable length data."
#~ msgstr "Değişken uzunlukta veri."

#~ msgid "Text up to 2^16 characters."
#~ msgstr "2^16 karaktere kadar metin."

#~ msgid ""
#~ "Data up to 2^16 characters. Uses a binary collation for all index usage."
#~ msgstr ""
#~ "2^16 karaktere kadar veri. Bütün indeks kullanımı için bir binari "
#~ "karşılaştırma kullanır."

#~ msgid "Static lists of strings."
#~ msgstr "Dizgilerin sabit listeleri."

#~ msgid ""
#~ "Suggest a database name on the &quot;Create Database&quot; form (if "
#~ "possible) or keep the text field empty"
#~ msgstr ""
#~ "&quot;Veritabanı Oluşturma&quot; formunda veritabanı önerir (eğer "
#~ "mümkünse) veya metin alanını boş tutar"

#~ msgid "Suggest new database name"
#~ msgstr "Yeni veritabanı adı öner"

#~ msgid "Show icons for warning, error and information messages"
#~ msgstr "Uyarı, hata ve bilgi mesajları için simgeleri göster"

#~ msgid "Iconic errors"
#~ msgstr "Sembolik hatalar"

#~ msgid "Use less graphically intense tabs"
#~ msgstr "Az grafiksel yoğunlukta sekmeler kullanılır"

#~ msgid "Light tabs"
#~ msgstr "Sade sekmeler"

#~ msgid "Use icons on main page"
#~ msgstr "Ana sayfada simgeleri kullan"

#~ msgid ""
#~ "Disable if you know that your pma_* tables are up to date. This prevents "
#~ "compatibility checks and thereby increases performance"
#~ msgstr ""
#~ "Eğer pma_* tablolarınızın güncel olduğunu biliyorsanız etkisizleştirin. "
#~ "Bu uyumluluk kontrollerini önler ve dolayısıyla performansı arttırır"

#~ msgid "Verbose check"
#~ msgstr "Ayrıntılı kontrol"

#~ msgid "Uptime below one day"
#~ msgstr "Bir günün altındaki çalışma zamanı"

#~ msgid "Uptime is less than 1 day, performance tuning may not be accurate."
#~ msgstr ""
#~ "Çalışma zamanı 1 günden az, performans ayarlaması kesin olmayabilir."

#~ msgid ""
#~ "To have more accurate averages it is recommended to let the server run "
#~ "for longer than a day before running this analyzer"
#~ msgstr ""
#~ "Daha kesin ortalamalara sahip olmak için bu çözümleyiciyi çalıştırmadan "
#~ "önce sunucunun bir günden daha fazla çalıştırılmasına izin vermek önerilir"

#~ msgid "The uptime is only %s"
#~ msgstr "Çalışma zamanı sadece %s"

#~ msgid "Questions below 1,000"
#~ msgstr "1,000'in altındaki sorular"

#~ msgid ""
#~ "Fewer than 1,000 questions have been run against this server. The "
#~ "recommendations may not be accurate."
#~ msgstr ""
#~ "1,000 sorudan daha azı bu sunucuya karşı çalışır. Tavsiyeler kesin "
#~ "olmayabilir."

#~ msgid ""
#~ "Let the server run for a longer time until it has executed a greater "
#~ "amount of queries."
#~ msgstr ""
#~ "Sorguların büyük bir miktarını çalıştırana kadar uzun bir süre için "
#~ "sunucunun çalıştırmasına izin verir."

#~ msgid "Current amount of Questions: %s"
#~ msgstr "Şu anki Soru miktarı: %s"

#~ msgid "Percentage of slow queries"
#~ msgstr "Yavaş sorguların yüzdesi"

#~ msgid ""
#~ "There is a lot of slow queries compared to the overall amount of Queries."
#~ msgstr "Sorguların tüm miktarına nazaran çok yavaş sorgular var."

#~ msgid ""
#~ "You might want to increase {long_query_time} or optimize the queries "
#~ "listed in the slow query log"
#~ msgstr ""
#~ "{long_query_time} değerini arttırmak isteyebilir ya da yavaş sorgu "
#~ "günlüğünde listelenen sorguları uyarlamak isteyebilirsiniz"

#~ msgid "The slow query rate should be below 5%%, your value is %s%%."
#~ msgstr "Yavaş sorgu oranı %%5'in altında olmalıdır, sizin değeriniz %%%s."

#~ msgid "Slow query rate"
#~ msgstr "Yavaş sorgu oranı"

#~ msgid ""
#~ "There is a high percentage of slow queries compared to the server uptime."
#~ msgstr "Sunucu çalışma zamanına nazaran yavaş sorguların yüzdesi yüksek."

#~ msgid ""
#~ "You have a slow query rate of %s per hour, you should have less than 1%% "
#~ "per hour."
#~ msgstr ""
#~ "Saat başına %s yavaş sorgu oranına sahipsiniz, saat başına %%1'den daha "
#~ "azına sahip olmalısınız."

#~ msgid "Long query time"
#~ msgstr "Uzun sorgu süresi"

#~ msgid ""
#~ "long_query_time is set to 10 seconds or more, thus only slow queries that "
#~ "take above 10 seconds are logged."
#~ msgstr ""
#~ "long_query_time 10 saniyeye ya da daha fazlasına ayarlı, bu nedenle "
#~ "sadece yavaş sorguların günlüklenmesi 10 saniyenin üzerinde bir zaman "
#~ "alır."

#~ msgid ""
#~ "It is suggested to set {long_query_time} to a lower value, depending on "
#~ "your environment. Usually a value of 1-5 seconds is suggested."
#~ msgstr ""
#~ "Ortamınıza bağlı olarak {long_query_time} değerinin daha düşük bir değere "
#~ "ayarlanması önerilir. Genellikle 1-5 saniye değeri önerilir."

#~ msgid "long_query_time is currently set to %ds."
#~ msgstr "long_query_time şimdilik %ds'ye ayarlı."

#~ msgid "Slow query logging"
#~ msgstr "Yavaş sorgu günlükleme"

#~ msgid "The slow query log is disabled."
#~ msgstr "Yavaş sorgu günlüğü etkisizleştirildi."

#~ msgid ""
#~ "Enable slow query logging by setting {log_slow_queries} to 'ON'. This "
#~ "will help troubleshooting badly performing queries."
#~ msgstr ""
#~ "{log_slow_queries} ayarını 'ON' yaparak yavaş sorgu günlüklemeyi "
#~ "etkinleştirin. Bu, kötü bir şekilde yürütülen sorguların sorunlarını "
#~ "gidermede yardımcı olacaktır."

#~ msgid "log_slow_queries is set to 'OFF'"
#~ msgstr "log_slow_queries 'OFF'a ayarlı"

#~ msgid "Release Series"
#~ msgstr "Diziyi Yayımla"

#~ msgid "The MySQL server version less than 5.1."
#~ msgstr "MySQL sunucusu sürümü 5.1'den az."

#~ msgid ""
#~ "You should upgrade, as MySQL 5.1 has improved performance, and MySQL 5.5 "
#~ "even more so."
#~ msgstr ""
#~ "Geliştirilmiş performansa sahip MySQL 5.1'e ve daha çok MySQL 5.5'e "
#~ "yükseltmelisiniz."

#~ msgid "Current version: %s"
#~ msgstr "Şu anki sürüm: %s"

#~ msgid "Minor Version"
#~ msgstr "İkincil Sürüm"

#~ msgid "Version less than 5.1.30 (the first GA release of 5.1)."
#~ msgstr "Sürüm, 5.1.30'dan az (5.1'in ilk GA yayımı)."

#~ msgid ""
#~ "You should upgrade, as recent versions of MySQL 5.1 have improved "
#~ "performance and MySQL 5.5 even more so."
#~ msgstr ""
#~ "Geliştirilmiş performansa sahip MySQL 5.1'in en son sürümüne ve daha çok "
#~ "MySQL 5.5'e yükseltmelisiniz."

#~ msgid "Version less than 5.5.8 (the first GA release of 5.5)."
#~ msgstr "Sürüm, 5.5.8'den az (5.5'in ilk GA yayımı)."

#~ msgid "You should upgrade, to a stable version of MySQL 5.5"
#~ msgstr "MySQL 5.5'in sağlam sürümüne yükseltmelisiniz"

#~ msgid "Distribution"
#~ msgstr "Dağıtım"

#~ msgid "Version is compiled from source, not a MySQL official binary."
#~ msgstr "Sürüm, kaynaktan derlenmiş, MySQL resmi binariden değil."

#~ msgid ""
#~ "If you did not compile from source, you may be using a package modified "
#~ "by a distribution. The MySQL manual only is accurate for official MySQL "
#~ "binaries, not any package distributions (such as RedHat, Debian/Ubuntu "
#~ "etc)."
#~ msgstr ""
#~ "Eğer kaynaktan derlemediyseniz, dağıtımın değiştirilmiş paketini "
#~ "kullanıyorsunuzdur. MySQL kılavuzu sadece resmi MySQL binarileri için "
#~ "doğrudur, herhangi bir paket dağıtımları (RedHat, Debian/Ubuntu v.s. "
#~ "gibi) için değil."

#~ msgid "'source' found in version_comment"
#~ msgstr "'source', version_comment içinde bulundu"

#~ msgid "The MySQL manual only is accurate for official MySQL binaries."
#~ msgstr "MySQL kılavuzu sadece resmi MySQL binarileri için doğrudur."

#~ msgid "Percona documentation is at http://www.percona.com/docs/wiki/"
#~ msgstr "Percona belgesi http://www.percona.com/docs/wiki/ adresinde"

#~ msgid "'percona' found in version_comment"
#~ msgstr "'percona', version_comment içinde bulundu"

#~ msgid "Drizzle documentation is at http://docs.drizzle.org/"
#~ msgstr "Drizzle belgesi http://docs.drizzle.org/ adresinde"

#~ msgid "Version string (%s) matches Drizzle versioning scheme"
#~ msgstr "Sürüm dizgisi (%s) Drizzle çeşitleme şemasıyla eşleşiyor"

#~ msgid "MySQL Architecture"
#~ msgstr "MySQL Yapısı"

#~ msgid "MySQL is not compiled as a 64-bit package."
#~ msgstr "MySQL, 64-bit paketi olarak derlenmez."

#~ msgid ""
#~ "Your memory capacity is above 3 GiB (assuming the Server is on "
#~ "localhost), so MySQL might not be able to access all of your memory. You "
#~ "might want to consider installing the 64-bit version of MySQL."
#~ msgstr ""
#~ "Bellek kapasiteniz 3 GiB'in üstünde (Sunucu localhost üzerinde "
#~ "varsayılıyor), bu yüzden MySQL, belleğinizin tümüne erişemeyebilir. "
#~ "MySQL'in 64-bit sürümünü kurmayı düşünebilirsiniz."

#~ msgid "Available memory on this host: %s"
#~ msgstr "Bu anamakinedeki kullanılabilir bellek: %s"

#~ msgid "Query cache disabled"
#~ msgstr "Sorgu önbelleği etkisizleştirildi"

#~ msgid "The query cache is not enabled."
#~ msgstr "Sorgu önbelleği etkinleştirilmedi."

#~ msgid ""
#~ "The query cache is known to greatly improve performance if configured "
#~ "correctly. Enable it by setting {query_cache_size} to a 2 digit MiB value "
#~ "and setting {query_cache_type} to 'ON'. <b>Note:</b> If you are using "
#~ "memcached, ignore this recommendation."
#~ msgstr ""
#~ "Sorgu önbelleğinin, eğer doğru şekilde yapılandırılmışsa fazlasıyla "
#~ "performansı geliştirdiği biliniyor. {query_cache_size} 2 basamaklı MiB "
#~ "değeri olarak ve {query_cache_type} ayarı 'ON' ayarlayarak etkinleştirin. "
#~ "<b>Not:</b> Eğer memcached kullanıyorsanız, bu tavsiyeyi göz ardı edin."

#~ msgid "query_cache_size is set to 0 or query_cache_type is set to 'OFF'"
#~ msgstr "query_cache_size 0'a ayarlı veya query_cache_type 'OFF'a ayarlı"

#~ msgid "Query caching method"
#~ msgstr "Sorgu önbellekleme yöntemi"

#~ msgid "Suboptimal caching method."
#~ msgstr "Yetersiz önbellekleme yöntemi."

#~ msgid ""
#~ "You are using the MySQL Query cache with a fairly high traffic database. "
#~ "It might be worth considering to use <a href=\"http://dev.mysql.com/doc/"
#~ "refman/5.5/en/ha-memcached.html\">memcached</a> instead of the MySQL "
#~ "Query cache, especially if you have multiple slaves."
#~ msgstr ""
#~ "Oldukça yüksek trafikli veritabanı ile MySQL Sorgu önbelleği "
#~ "kullanıyorsunuz. MySQL Sorgu önbelleği yerine <a href=\"http://dev.mysql."
#~ "com/doc/refman/5.5/en/ha-memcached.html\">memcached</a> kullanmayı "
#~ "düşünmek değebilir, özellikle de çoklu slave'lere sahipseniz."

#~ msgid ""
#~ "The query cache is enabled and the server receives %d queries per second. "
#~ "This rule fires if there is more than 100 queries per second."
#~ msgstr ""
#~ "Sorgu önbelleği etkin ve sunucu her saniyede %d sorgu alıyor. Eğer her "
#~ "saniyede 100'den fazla sorgu varsa bu kural işe yaramaz."

#~ msgid "Query cache efficiency (%%)"
#~ msgstr "Sorgu önbelleği verimi (%%)"

#~ msgid "Query cache not running efficiently, it has a low hit rate."
#~ msgstr "Sorgu önbelleği verimli çalışmıyor, düşük tavan oranına sahip."

#~ msgid "Consider increasing {query_cache_limit}."
#~ msgstr "{query_cache_limit} artışını dikkate alın."

#~ msgid "The current query cache hit rate of %s%% is below 20%%"
#~ msgstr "Şu anki %%%s sorgu önbelleği tavan oranı %%20'nin altında"

#~ msgid "Query Cache usage"
#~ msgstr "Sorgu Önbelleği kullanımı"

#~ msgid "Less than 80%% of the query cache is being utilized."
#~ msgstr "Sorgu önbelleğinin %%80'den azı değerlendirilmekte."

#~ msgid ""
#~ "This might be caused by {query_cache_limit} being too low. Flushing the "
#~ "query cache might help as well."
#~ msgstr ""
#~ "Buna {query_cache_limit} çok düşük olması sebep oluyor olabilir. Sorgu "
#~ "önbelleğinin temizlenmesi de yardımcı olabilir."

#~ msgid ""
#~ "The current ratio of free query cache memory to total query cache size is "
#~ "%s%%. It should be above 80%%"
#~ msgstr ""
#~ "Boş sorgu önbellek belleğinin, toplam sorgu önbelleği boyutuna şu anki "
#~ "oranı %%%s. Bu %%80'in üzerinde olmalıdır"

#~ msgid "Query cache fragmentation"
#~ msgstr "Sorgu önbelleği parçalama"

#~ msgid "The query cache is considerably fragmented."
#~ msgstr "Sorgu önbelleği oldukça parçalanmış."

#~ msgid ""
#~ "Severe fragmentation is likely to (further) increase "
#~ "Qcache_lowmem_prunes. This might be caused by many Query cache low memory "
#~ "prunes due to {query_cache_size} being too small. For a immediate but "
#~ "short lived fix you can flush the query cache (might lock the query cache "
#~ "for a long time). Carefully adjusting {query_cache_min_res_unit} to a "
#~ "lower value might help too, e.g. you can set it to the average size of "
#~ "your queries in the cache using this formula: (query_cache_size - "
#~ "qcache_free_memory) / qcache_queries_in_cache"
#~ msgstr ""
#~ "Şiddetli parçalanma Qcache_lowmem_prunes değerini muhtemelen (daha fazla) "
#~ "arttırır. Buna {query_cache_size} çok küçük olmasından dolayı çoğu düşük "
#~ "Sorgu önbellek belleği azalması sebep oluyor olabilir. Hemen ama kısa "
#~ "süreli düzeltme için sorgu önbelleğini (uzun bir süreliğine sorgu "
#~ "önbelleğini kilitleyebilir) temizleyebilirsiniz. "
#~ "{query_cache_min_res_unit} değerini daha düşük bir değere dikkatlice "
#~ "ayarlamak da yardımcı olabilir, örn. önbellekteki sorgularınızın ortalama "
#~ "boyutunu bu formülü kullanarak ayarlayabilirsiniz: (query_cache_size - "
#~ "qcache_free_memory) / qcache_queries_in_cache"

#~ msgid ""
#~ "The cache is currently fragmented by %s%% , with 100%% fragmentation "
#~ "meaning that the query cache is an alternating pattern of free and used "
#~ "blocks. This value should be below 20%%."
#~ msgstr ""
#~ "Önbellek şu an %%%s olarak parçalanmış, %%100 parçalanma, sorgu "
#~ "önbelleğinin boş ve kullanılan bloklarının alternatif bir kalıp olduğu "
#~ "anlamına gelir. Bu değer %%20'nin altında olmalıdır."

#~ msgid "Query cache low memory prunes"
#~ msgstr "Düşük sorgu önbellek belleği azalması"

#~ msgid ""
#~ "Cached queries are removed due to low query cache memory from the query "
#~ "cache."
#~ msgstr ""
#~ "Önbelleklenen sorgular, sorgu önbellek belleğinin sorgu önbelleğinden "
#~ "düşük olmasından dolayı kaldırıldı."

#~ msgid ""
#~ "You might want to increase {query_cache_size}, however keep in mind that "
#~ "the overhead of maintaining the cache is likely to increase with its "
#~ "size, so do this in small increments and monitor the results."
#~ msgstr ""
#~ "{query_cache_size} değerini arttırmak isteyebilirsiniz, ancak aklınızdan "
#~ "çıkarmayın, önbellek koruması ek yükü muhtemelen boyutunu arttırır bu "
#~ "yüzden bunu küçük artışlarla yapın ve sonuçlarını izleyin."

#~ msgid ""
#~ "The ratio of removed queries to inserted queries is %s%%. The lower this "
#~ "value is, the better (This rules firing limit: 0.1%%)"
#~ msgstr ""
#~ "Kaldırılan sorguların eklenen sorgulara oranı %%%s. En düşük bu değer en "
#~ "iyisidir (Bu kuralları atan sınır: %%0.1)"

#~ msgid "Query cache max size"
#~ msgstr "Sorgu önbelleği en fazla boyutu"

#~ msgid ""
#~ "The query cache size is above 128 MiB. Big query caches may cause "
#~ "significant overhead that is required to maintain the cache."
#~ msgstr ""
#~ "Sorgu önbelleği boyutu 128 MiB'ın üzerinde. Büyük sorgu önbellekleri, "
#~ "önbelleği korumak için gereken önemli ölçüde ek yüke sebep olabilir."

#~ msgid ""
#~ "Depending on your environment, it might be performance increasing to "
#~ "reduce this value."
#~ msgstr "Ortamınıza bağlıdır, bu değeri düşürmek performansı arttırabilir."

#~ msgid "Current query cache size: %s"
#~ msgstr "Şu anki sorgu önbelleği boyutu: %s"

#~ msgid "Query cache min result size"
#~ msgstr "Sorgu önbelleği en az sonuç boyutu"

#~ msgid ""
#~ "The max size of the result set in the query cache is the default of 1 MiB."
#~ msgstr ""
#~ "Sorgu önbelleğinde sonuç grubunun en fazla boyutu varsayılanı 1 MiB'tır."

#~ msgid ""
#~ "Changing {query_cache_limit} (usually by increasing) may increase "
#~ "efficiency. This variable determines the maximum size a query result may "
#~ "have to be inserted into the query cache. If there are many query results "
#~ "above 1 MiB that are well cacheable (many reads, little writes) then "
#~ "increasing {query_cache_limit} will increase efficiency. Whereas in the "
#~ "case of many query results being above 1 MiB that are not very well "
#~ "cacheable (often invalidated due to table updates) increasing "
#~ "{query_cache_limit} might reduce efficiency."
#~ msgstr ""
#~ "{query_cache_limit} değiştirmek (genelde artarak) verimi arttırabilir. Bu "
#~ "değişken en fazla boyutu belirler sorgu sonucu sorgu önbelleği içine "
#~ "eklenebilmek zorundadır. Eğer 1 MiB'ın üstünde iyi önbelleklenebilir (çok "
#~ "okuma, az yazma) birçok sorgu sonucu varsa sonrasında {query_cache_limit} "
#~ "arttırmak etkiyi arttıracaktır. Halbuki çoğu sonucun iyi "
#~ "önbelleklenemeyen (tablo güncellemelerinden dolayı sıkça geçersiz "
#~ "kılınan) 1 MiB'ın üzerinde olması durumunda {query_cache_limit} arttırmak "
#~ "verimi azaltacaktır."

#~ msgid "query_cache_limit is set to 1 MiB"
#~ msgstr "query_cache_limit 1 MiB'a ayarlı"

#~ msgid "Percentage of sorts that cause temporary tables"
#~ msgstr "Geçici tablolara sebep olan sıralamaların yüzdesi"

#~ msgid "Too many sorts are causing temporary tables."
#~ msgstr "Çok fazla sıralama geçici tablolara sebep olur."

#~ msgid ""
#~ "Consider increasing sort_buffer_size and/or read_rnd_buffer_size, "
#~ "depending on your system memory limits"
#~ msgstr ""
#~ "sort_buffer_size ve/veya read_rnd_buffer_size artışını dikkate alın, "
#~ "sistem bellek sınırlarınıza bağlıdır"

#~ msgid ""
#~ "%s%% of all sorts cause temporary tables, this value should be lower than "
#~ "10%%."
#~ msgstr ""
#~ "Tüm sıralamaların %%%s'i geçici tablolara sebep olur, bu değer %%10'dan "
#~ "düşük olmalıdır."

#~ msgid "Rate of sorts that cause temporary tables"
#~ msgstr "Geçici tablolara sebep olan sıralamaların oranı"

#~ msgid ""
#~ "Temporary tables average: %s, this value should be less than 1 per hour."
#~ msgstr ""
#~ "Geçici tabloların ortalaması: %s, bu değer saat başına 1'den az olmalıdır."

#~ msgid "Sort rows"
#~ msgstr "Satırları sırala"

#~ msgid "There are lots of rows being sorted."
#~ msgstr "Birçok sıralanmış satır var."

#~ msgid ""
#~ "While there is nothing wrong with a high amount of row sorting, you might "
#~ "want to make sure that the queries which require a lot of sorting use "
#~ "indexed columns in the ORDER BY clause, as this will result in much "
#~ "faster sorting"
#~ msgstr ""
#~ "Satır sıralamanın yüksek miktarıyla hiçbir sorun yokken, ORDER BY "
#~ "ibaresinde indekslenmiş sütunları kullanan çok fazla sıralama gerektiren "
#~ "sorgulardan emin olmak isteyebilirsiniz, ki bu çok daha hızlı sıralamayla "
#~ "sonuçlanacaktır"

#~ msgid "Sorted rows average: %s"
#~ msgstr "Sıralanmış satır ortalaması: %s"

#~ msgid "Rate of joins without indexes"
#~ msgstr "İndeksler olmaksızın birleştirme oranı"

#~ msgid "There are too many joins without indexes."
#~ msgstr "İndeksler olmaksızın çok fazla birleştirme var."

#~ msgid ""
#~ "This means that joins are doing full table scans. Adding indexes for the "
#~ "columns being used in the join conditions will greatly speed up table "
#~ "joins"
#~ msgstr ""
#~ "Bu, birleştirmeler tam tablo taraması yapıyor anlamına gelir. Birleştirme "
#~ "şartlarında kullanılan sütunlar için indekslerin eklenmesi tablo "
#~ "birleştirmelerini fazlasıyla hızlandıracaktır"

#~ msgid "Table joins average: %s, this value should be less than 1 per hour"
#~ msgstr ""
#~ "Tablo birleştirmeleri ortalaması: %s, bu değer saat başına 1'den az "
#~ "olmalıdır"

#~ msgid "Rate of reading first index entry"
#~ msgstr "Okunan ilk indeks girişi oranı"

#~ msgid "The rate of reading the first index entry is high."
#~ msgstr "Okunan ilk indeks girişi oranı yüksek."

#~ msgid ""
#~ "This usually indicates frequent full index scans. Full index scans are "
#~ "faster than table scans but require lots of CPU cycles in big tables, if "
#~ "those tables that have or had high volumes of UPDATEs and DELETEs, "
#~ "running 'OPTIMIZE TABLE' might reduce the amount of and/or speed up full "
#~ "index scans. Other than that full index scans can only be reduced by "
#~ "rewriting queries."
#~ msgstr ""
#~ "Bu genellikle sık görülen indeks taramasını gösterir. Eğer bu tablolar "
#~ "UPDATE'lerin ve DELETE'lerin yüksek birimlerine sahip ise ya da sahip "
#~ "olmuşsa, tam indeks taramaları tablo taramalarından daha hızlıdır ama "
#~ "büyük tablolarda çok İşlemci döngüsü gerektirir, çalıştırılan 'OPTIMIZE "
#~ "TABLE' tam indeks taramalarının hızını ve/veya miktarını azaltabilir. "
#~ "Diğer taraftan tam indeks taramaları sadece yeniden yazılan sorgular "
#~ "tarafından azaltılabilir."

#~ msgid "Index scans average: %s, this value should be less than 1 per hour"
#~ msgstr ""
#~ "İndeks taramaları ortalaması: %s, bu değer saat başına 1'den az olmalıdır"

#~ msgid "Rate of reading fixed position"
#~ msgstr "Okunan sabit konum oranı"

#~ msgid "The rate of reading data from a fixed position is high."
#~ msgstr "Sabit konumdan okunan veri oranı yüksek."

#~ msgid ""
#~ "This indicates that many queries need to sort results and/or do a full "
#~ "table scan, including join queries that do not use indexes. Add indexes "
#~ "where applicable."
#~ msgstr ""
#~ "Bu çoğu sorgunun sonuçları sıralaması ve/veya tam tablo taraması yapması "
#~ "gerektiğini gösterir, indeksleri kullanmayan birleştirme sorgular da "
#~ "dahil. Uygulanabilir yerlere indeksleri ekler."

#~ msgid ""
#~ "Rate of reading fixed position average: %s, this value should be less "
#~ "than 1 per hour"
#~ msgstr ""
#~ "Okunan sabit konum oranı ortalaması: %s, bu değer saat başına 1'den az "
#~ "olmalıdır"

#~ msgid "Rate of reading next table row"
#~ msgstr "Sonraki tablo satırını okuma oranı"

#~ msgid "The rate of reading the next table row is high."
#~ msgstr "Sonraki tablo satırını okuma oranı yüksek."

#~ msgid ""
#~ "This indicates that many queries are doing full table scans. Add indexes "
#~ "where applicable."
#~ msgstr ""
#~ "Bu çoğu sorgunun tam tablo taraması yaptığını gösterir. Uygulanabilir "
#~ "yerlere indeksleri ekler."

#~ msgid ""
#~ "Rate of reading next table row: %s, this value should be less than 1 per "
#~ "hour"
#~ msgstr ""
#~ "Okunan sonraki tablo satırı oranı: %s, bu değer saat başına 1'den az "
#~ "olmalıdır"

#~ msgid "tmp_table_size vs. max_heap_table_size"
#~ msgstr "tmp_table_size 'a karşı max_heap_table_size"

#~ msgid "tmp_table_size and max_heap_table_size are not the same."
#~ msgstr "tmp_table_size ve max_heap_table_size aynı şey değildir."

#~ msgid ""
#~ "If you have deliberately changed one of either: The server uses the lower "
#~ "value of either to determine the maximum size of in-memory tables. So if "
#~ "you wish to increase the in-memory table limit you will have to increase "
#~ "the other value as well."
#~ msgstr ""
#~ "Eğer kasıtlı olarak ikisinden birini değiştirirseniz: Sunucu bellek içi "
#~ "tabloların en fazla boyutunu belirlemek için her iki düşük değeri "
#~ "kullanır. Bu yüzden eğer bellek içi tablo sınırını arttırmak isterseniz, "
#~ "diğer değeri de arttırmak zorunda kalacaksınız."

#~ msgid "Current values are tmp_table_size: %s, max_heap_table_size: %s"
#~ msgstr "Şu anki değerler tmp_table_size: %s, max_heap_table_size: %s"

#~ msgid "Percentage of temp tables on disk"
#~ msgstr "Diskteki geçici tabloların yüzdesi"

#~ msgid ""
#~ "Many temporary tables are being written to disk instead of being kept in "
#~ "memory."
#~ msgstr "Birçok geçici tablo bellekte tutulmak yerine diske yazılıyor."

#~ msgid ""
#~ "Increasing {max_heap_table_size} and {tmp_table_size} might help. However "
#~ "some temporary tables are always being written to disk, independent of "
#~ "the value of these variables. To eliminate these you will have to rewrite "
#~ "your queries to avoid those conditions (Within a temporary table: "
#~ "Presence of a BLOB or TEXT column or presence of a column bigger than 512 "
#~ "bytes) as mentioned in the beginning of an <a href=\"http://www.facebook."
#~ "com/note.php?note_id=10150111255065841&comments\">Article by the Pythian "
#~ "Group</a>"
#~ msgstr ""
#~ "{max_heap_table_size} ve {tmp_table_size} arttırmak yardımcı olabilir. "
#~ "Ancak bazı geçici tablolar her zaman diske yazılır, bu değişkenlerin "
#~ "değeri bağımsızdır. <a href=\"http://www.facebook.com/note.php?"
#~ "note_id=10150111255065841&comments\">Pythian Grubu Makalesi</a>'nde "
#~ "başlangıcında bahsedildiği gibi şu şartlardan (Geçici tablonun "
#~ "içerisinde: BLOB veya TEXT sütununun varlığı ya da 512 bayttan büyük "
#~ "sütunun varlığı) kaçınmak için bunları elemek bakımından sorgularınızı "
#~ "yeniden yazmak zorunda kalacaksınız"

#~ msgid ""
#~ "%s%% of all temporary tables are being written to disk, this value should "
#~ "be below 25%%"
#~ msgstr ""
#~ "Tüm geçici tabloların %%%s diske yazılıyor, bu değer %%25'in altında "
#~ "olmalıdır"

#~ msgid "Temp disk rate"
#~ msgstr "Geçici disk oranı"

#~ msgid ""
#~ "Increasing {max_heap_table_size} and {tmp_table_size} might help. However "
#~ "some temporary tables are always being written to disk, independent of "
#~ "the value of these variables. To eliminate these you will have to rewrite "
#~ "your queries to avoid those conditions (Within a temporary table: "
#~ "Presence of a BLOB or TEXT column or presence of a column bigger than 512 "
#~ "bytes) as mentioned in the <a href=\"http://dev.mysql.com/doc/refman/5.5/"
#~ "en/internal-temporary-tables.html\">MySQL Documentation</a>"
#~ msgstr ""
#~ "{max_heap_table_size} ve {tmp_table_size} arttırmak yardımcı olabilir. "
#~ "Ancak bazı geçici tablolar her zaman bu değişkenlerin değerinden "
#~ "bağımsız, diske yazılmış olur. <a href=\"http://dev.mysql.com/doc/"
#~ "refman/5.5/en/internal-temporary-tables.html\">MySQL Belgesi</a> içinde "
#~ "bahsedildiği gibi şu şartlardan (Geçici tablonun içerisinde: BLOB veya "
#~ "TEXT sütununun varlığı ya da 512 bayttan büyük sütunun varlığı) kaçınmak "
#~ "için bunları elemek bakımından sorgularınızı yeniden yazmak zorunda "
#~ "kalacaksınız"

#~ msgid ""
#~ "Rate of temporary tables being written to disk: %s, this value should be "
#~ "less than 1 per hour"
#~ msgstr ""
#~ "Diske yazılan geçici tabloların oranı: %s, bu değer saat başına 1'den az "
#~ "olmalıdır"

#~ msgid "MyISAM key buffer size"
#~ msgstr "MyISAM anahtar arabellek boyutu"

#~ msgid "Key buffer is not initialized. No MyISAM indexes will be cached."
#~ msgstr ""
#~ "Anahtar arabellek başlatılmadı. Önbelleklenecek MyISAM indeksleri yok."

#~ msgid ""
#~ "Set {key_buffer_size} depending on the size of your MyISAM indexes. 64M "
#~ "is a good start."
#~ msgstr ""
#~ "{key_buffer_size} ayarı MyISAM indekslerinizin boyutuna bağlıdır. 64M "
#~ "başlangıç için iyidir."

#~ msgid "key_buffer_size is 0"
#~ msgstr "key_buffer_size 0'dır"

#~ msgid "Max %% MyISAM key buffer ever used"
#~ msgstr "Şimdiye kadar kullanılan en fazla %% MyISAM anahtar arabelleği"

#~ msgid "MyISAM key buffer (index cache) %% used is low."
#~ msgstr "Kullanılan MyISAM anahtar arabelleği (indeks önbelleği) %% düşük."

#~ msgid ""
#~ "You may need to decrease the size of {key_buffer_size}, re-examine your "
#~ "tables to see if indexes have been removed, or examine queries and "
#~ "expectations about what indexes are being used."
#~ msgstr ""
#~ "{key_buffer_size} boyutunu azaltmanız gerekebilir, eğer indeksler "
#~ "kaldırılmışsa, görmek için tablolarınızı yeniden gözden geçirin ya da "
#~ "kullanılan indekslerle ilgili beklentileri ve sorguları gözden geçirin."

#~ msgid ""
#~ "max %% MyISAM key buffer ever used: %s%%, this value should be above 95%%"
#~ msgstr ""
#~ "şimdiye kadar kullanılan en fazla %% MyISAM anahtar arabelleği: %%%s, bu "
#~ "değer %%95'in üzerinde olmalıdır"

#~ msgid "Percentage of MyISAM key buffer used"
#~ msgstr "Kullanılan MyISAM anahtar arabellek yüzdesi"

#~ msgid "%% MyISAM key buffer used: %s%%, this value should be above 95%%"
#~ msgstr ""
#~ "kullanılan %% MyISAM anahtar arabelleği: %%%s, bu değer %%95'in üzerinde "
#~ "olmalıdır"

#~ msgid "Percentage of index reads from memory"
#~ msgstr "Bellekten indeks okumaları yüzdesi"

#~ msgid "The %% of indexes that use the MyISAM key buffer is low."
#~ msgstr "MyISAM anahtar arabelleği kullanan indekslerin %% düşük."

#~ msgid "You may need to increase {key_buffer_size}."
#~ msgstr "{key_buffer_size} değerini arttırmanız gerekebilir."

#~ msgid "Index reads from memory: %s%%, this value should be above 95%%"
#~ msgstr ""
#~ "Bellekten indeks okumaları: %%%s, bu değer %%95'in üzerinde olmalıdır"

#~ msgid "Rate of table open"
#~ msgstr "Açık tablo oranı"

#~ msgid "The rate of opening tables is high."
#~ msgstr "Açılan tabloların oranı yüksek."

#~ msgid ""
#~ "Opening tables requires disk I/O which is costly. Increasing "
#~ "{table_open_cache} might avoid this."
#~ msgstr ""
#~ "Açılan tablolar pahalı disk G/Ç gerektirir. {table_open_cache} değerini "
#~ "arttırmak bunu önleyebilir."

#~ msgid "Opened table rate: %s, this value should be less than 10 per hour"
#~ msgstr "Açık tablo oranı: %s, bu değer saat başına 10'dan az olmalıdır"

#~ msgid "Percentage of used open files limit"
#~ msgstr "Kullanılan açık dosya sınırları yüzdesi"

#~ msgid ""
#~ "The number of open files is approaching the max number of open files.  "
#~ "You may get a \"Too many open files\" error."
#~ msgstr ""
#~ "Açık dosyaların sayısı en fazla açık dosyaların sayısına yaklaşıyor. "
#~ "\"Çok fazla dosya açık\" hatası alabilirsiniz."

#~ msgid ""
#~ "Consider increasing {open_files_limit}, and check the error log when "
#~ "restarting after changing open_files_limit."
#~ msgstr ""
#~ "{open_files_limit} artışını dikkate alın ve open_files_limit değerini "
#~ "değiştirdikten sonra yeniden başlatıldığında hata günlüğünü kontrol edin."

#~ msgid ""
#~ "The number of opened files is at %s%% of the limit. It should be below 85%"
#~ "%"
#~ msgstr ""
#~ "Açık dosya sayısı sınıra %%%s kaldı. Değer %%85'in altında olmalıdır"

#~ msgid "Rate of open files"
#~ msgstr "Açık dosyaların oranı"

#~ msgid "The rate of opening files is high."
#~ msgstr "Açılan dosyaların oranı yüksek."

#~ msgid "Opened files rate: %s, this value should be less than 5 per hour"
#~ msgstr "Açık dosya oranı: %s, bu değer saat başına 5'ten az olmalıdır"

#~ msgid "Immediate table locks %%"
#~ msgstr "Acil tablo kilitleri %%"

#~ msgid "Too many table locks were not granted immediately."
#~ msgstr "Çok fazla tablo kilidi hemen onaylanmadı."

#~ msgid "Optimize queries and/or use InnoDB to reduce lock wait."
#~ msgstr ""
#~ "Sorguları uyarlayın ve/veya kilit beklemesini azaltmak için InnoDB "
#~ "kullanın."

#~ msgid "Immediate table locks: %s%%, this value should be above 95%%"
#~ msgstr "Ani tablo kilitleri: %%%s, bu değer %%95'in üzerinde olmalıdır"

#~ msgid "Table lock wait rate"
#~ msgstr "Tablo kilit bekleme oranı"

#~ msgid "Table lock wait rate: %s, this value should be less than 1 per hour"
#~ msgstr ""
#~ "Tablo kilit bekleme oranı: %s, bu değer saat başına 1'den az olmalıdır"

#~ msgid "Thread cache"
#~ msgstr "İşlem önbelleği"

#~ msgid ""
#~ "Thread cache is disabled, resulting in more overhead from new connections "
#~ "to MySQL."
#~ msgstr ""
#~ "İşlem önbelleği etkisizleştirildi, yeni bağlantılardan MySQL'e daha fazla "
#~ "ek yük olarak sonuçlanır."

#~ msgid "Enable the thread cache by setting {thread_cache_size} > 0."
#~ msgstr ""
#~ "{thread_cache_size} > 0 ayarlayarak işlem önbelleğini etkinleştirin."

#~ msgid "The thread cache is set to 0"
#~ msgstr "İşlem önbelleği 0'a ayarlı"

#~ msgid "Thread cache hit rate %%"
#~ msgstr "İşlem önbelleği tavan oranı %%"

#~ msgid "Thread cache is not efficient."
#~ msgstr "İşlem önbelleği verimli değil."

#~ msgid "Increase {thread_cache_size}."
#~ msgstr "{thread_cache_size} değerini arttır."

#~ msgid "Thread cache hitrate: %s%%, this value should be above 80%%"
#~ msgstr ""
#~ "İşlem önbelleği tavan oranı: %%%s, bu değer %%80'in üzerinde olmalıdır"

#~ msgid "Threads that are slow to launch"
#~ msgstr "İşlemler çalıştırmak için yavaş"

#~ msgid "There are too many threads that are slow to launch."
#~ msgstr "Çalıştırmak için yavaş olan çok fazla işlem var."

#~ msgid ""
#~ "This generally happens in case of general system overload as it is pretty "
#~ "simple operations. You might want to monitor your system load carefully."
#~ msgstr ""
#~ "Bu, genel sistem aşırı yükü durumunda oldukça basit işlemlerde olsa genel "
#~ "olarak olur. Sistem yükünüzü dikkatlice izlemek isteyebilirsiniz."

#~ msgid "%s thread(s) took longer than %s seconds to start, it should be 0"
#~ msgstr ""
#~ "%s işlem başlamak için %s saniyeden daha uzun zaman aldı, bu 0 olmalıdır"

#~ msgid "Slow launch time"
#~ msgstr "Yavaş çalıştırma zamanı"

#~ msgid "Slow_launch_threads is above 2s"
#~ msgstr "Slow_launch_threads 2s üzerinde"

#~ msgid ""
#~ "Set slow_launch_time to 1s or 2s to correctly count threads that are slow "
#~ "to launch"
#~ msgstr ""
#~ "Çalıştırması yavaş olan işlemleri doğru olarak saymak için "
#~ "slow_launch_time değerini 1s veya 2s olarak ayarlayın"

#~ msgid "slow_launch_time is set to %s"
#~ msgstr "slow_launch_time %s'e ayarlı"

#~ msgid "Percentage of used connections"
#~ msgstr "Kullanılan bağlantıların yüzdesi"

#~ msgid ""
#~ "The maximum amount of used connections is getting close to the value of "
#~ "max_connections."
#~ msgstr ""
#~ "Kullanılan bağlantıların en fazla miktarı max_connections değerine "
#~ "yaklaşıyor."

#~ msgid ""
#~ "Increase max_connections, or decrease wait_timeout so that connections "
#~ "that do not close database handlers properly get killed sooner. Make sure "
#~ "the code closes database handlers properly."
#~ msgstr ""
#~ "max_connections değerini arttırmayla veya wait_timeout değerini "
#~ "azaltmayla daha çabuk sonlandırmak düzgün bir şekilde veritabanı "
#~ "işleyicilerini kapatmaz. Kodun veritabanı işleyicilerini düzgün bir "
#~ "şekilde kapattığından emin olun."

#~ msgid ""
#~ "Max_used_connections is at %s%% of max_connections, it should be below 80%"
#~ "%"
#~ msgstr ""
#~ "Max_used_connections, max_connections'ın %%%s değerinde, değer %%80'in "
#~ "altında olmalıdır"

#~ msgid "Percentage of aborted connections"
#~ msgstr "Durdurulan bağlantıların yüzdesi"

#~ msgid "Too many connections are aborted."
#~ msgstr "Çok fazla bağlantı durduruldu."

#~ msgid ""
#~ "Connections are usually aborted when they cannot be authorized. <a href="
#~ "\"http://www.mysqlperformanceblog.com/2008/08/23/how-to-track-down-the-"
#~ "source-of-aborted_connects/\">This article</a> might help you track down "
#~ "the source."
#~ msgstr ""
#~ "Bağlantılar genellikle izin verilmediklerinde durdurulurlar. <a href="
#~ "\"http://www.mysqlperformanceblog.com/2008/08/23/how-to-track-down-the-"
#~ "source-of-aborted_connects/\">Bu makale</a> kaynağın izini aramakta "
#~ "yardımcı olabilir."

#~ msgid "%s%% of all connections are aborted. This value should be below 1%%"
#~ msgstr ""
#~ "Tüm bağlantıların %%%s'i durduruldu. Bu değer %%1'in altında olmalıdır"

#~ msgid "Rate of aborted connections"
#~ msgstr "Durdurulan bağlantıların oranı"

#~ msgid ""
#~ "Aborted connections rate is at %s, this value should be less than 1 per "
#~ "hour"
#~ msgstr ""
#~ "Durdurulan bağlantıların oranı %s, bu değer saat başına 1'den az olmalıdır"

#~ msgid "Percentage of aborted clients"
#~ msgstr "Durdurulan istemcilerin yüzdesi"

#~ msgid "Too many clients are aborted."
#~ msgstr "Çok fazla istemci durduruldu."

#~ msgid ""
#~ "Clients are usually aborted when they did not close their connection to "
#~ "MySQL properly. This can be due to network issues or code not closing a "
#~ "database handler properly. Check your network and code."
#~ msgstr ""
#~ "İstemciler genellikle bağlantıları MySQL'e düzgün bir şekilde "
#~ "yaklaşmadıklarında durdurulurlar. Bu ağ sorunlarından veya kodun "
#~ "veritabanı işleyicisine düzgün bir şekilde yaklaşmadığından dolayı "
#~ "olabilir. Ağınızı ve kodunuzu kontrol edin."

#~ msgid "%s%% of all clients are aborted. This value should be below 2%%"
#~ msgstr ""
#~ "Tüm istemcilerin %%%s'i durduruldu. Bu değer %%2'nin altında olmalıdır"

#~ msgid "Rate of aborted clients"
#~ msgstr "Durdurulan istemcilerin oranı"

#~ msgid ""
#~ "Aborted client rate is at %s, this value should be less than 1 per hour"
#~ msgstr ""
#~ "Durdurulan istemcilerin oranı %s, bu değer saat başına 1'den az olmalıdır"

#~ msgid "Is InnoDB disabled?"
#~ msgstr "InnoDB etkisizleştirildi mi?"

#~ msgid "You do not have InnoDB enabled."
#~ msgstr "Etkinleştirilmiş InnoDB'ye sahip değilsiniz."

#~ msgid "InnoDB is usually the better choice for table engines."
#~ msgstr "InnoDB genellikle tablo motorları için en iyi seçimdir."

#~ msgid "have_innodb is set to 'value'"
#~ msgstr "have_innodb 'value'ya ayarlı"

#~ msgid "InnoDB log size"
#~ msgstr "InnoDB günlük boyutu"

#~ msgid ""
#~ "The InnoDB log file size is not an appropriate size, in relation to the "
#~ "InnoDB buffer pool."
#~ msgstr ""
#~ "InnoDB arabellek havuzu ile ilgili olarak InnoDB günlük dosyası boyutu "
#~ "uygun bir boyut değil."

#~ msgid ""
#~ "Especially on a system with a lot of writes to InnoDB tables you should "
#~ "set innodb_log_file_size to 25%% of {innodb_buffer_pool_size}. However "
#~ "the bigger this value, the longer the recovery time will be when database "
#~ "crashes, so this value should not be set much higher than 256 MiB. Please "
#~ "note however that you cannot simply change the value of this variable. "
#~ "You need to shutdown the server, remove the InnoDB log files, set the new "
#~ "value in my.cnf, start the server, then check the error logs if "
#~ "everything went fine. See also <a href=\"http://"
#~ "mysqldatabaseadministration.blogspot.com/2007/01/increase-"
#~ "innodblogfilesize-proper-way.html\">this blog entry</a>"
#~ msgstr ""
#~ "Özellikle InnoDB tablolarına çok fazla yazmalı bir sistemde, "
#~ "innodb_log_file_size değerini {innodb_buffer_pool_size} değerinin %"
#~ "%25'ine ayarlamalısınız. Ancak bu değeri daha büyütmek, veritabanı "
#~ "çökmelerinde kurtarma zamanı daha uzun olacaktır, bu yüzden bu değer 256 "
#~ "MiB'tan çok daha yükseğe ayarlanmamalıdır. Lütfen unutmayın yine de "
#~ "bununla birlikte bu değişkenin değerini basitçe değiştiremezsiniz. "
#~ "Sunucuyu kapatmanız, InnoDB günlük dosyalarını kaldırmanız, my.cnf "
#~ "içindeki yeni değeri ayarlamanız, sunucuyu başlatmanız gerekir, sonrada "
#~ "herşeyin iyi gittiğini anlamak için hata günlüklerini kontrol "
#~ "etmelisiniz. Aynı zamanda <a href=\"http://mysqldatabaseadministration."
#~ "blogspot.com/2007/01/increase-innodblogfilesize-proper-way.html\">bu blog "
#~ "girişine</a> bakın"

#~ msgid ""
#~ "Your InnoDB log size is at %s%% in relation to the InnoDB buffer pool "
#~ "size, it should not be below 20%%"
#~ msgstr ""
#~ "InnoDB arabellek havuzu boyutuyla ilgili olan InnoDB günlük boyutunuz %%"
#~ "%s, bu %%20'nin altında olmamalıdır"

#~ msgid "Max InnoDB log size"
#~ msgstr "En fazla InnoDB günlük boyutu"

#~ msgid "The InnoDB log file size is inadequately large."
#~ msgstr "InnoDB günlük dosyası boyutu yetersiz şekilde büyük."

#~ msgid ""
#~ "It is usually sufficient to set innodb_log_file_size to 25%% of the size "
#~ "of {innodb_buffer_pool_size}. A very big innodb_log_file_size slows down "
#~ "the recovery time after a database crash considerably. See also <a href="
#~ "\"http://www.mysqlperformanceblog.com/2006/07/03/choosing-proper-"
#~ "innodb_log_file_size/\">this Article</a>. You need to shutdown the "
#~ "server, remove the InnoDB log files, set the new value in my.cnf, start "
#~ "the server, then check the error logs if everything went fine. See also "
#~ "<a href=\"http://mysqldatabaseadministration.blogspot.com/2007/01/"
#~ "increase-innodblogfilesize-proper-way.html\">this blog entry</a>"
#~ msgstr ""
#~ "Genellikle innodb_log_file_size değerini {innodb_buffer_pool_size} "
#~ "boyutunun %%25'ine ayarlamak yeterlidir. Çok büyük innodb_log_file_size, "
#~ "veritabanı çökmesinden sonra kurtarma zamanını oldukça yavaşlatır. Aynı "
#~ "zamanda <a href=\"http://www.mysqlperformanceblog.com/2006/07/03/choosing-"
#~ "proper-innodb_log_file_size/\">bu Makaleye</a> bakın. Sunucuyu "
#~ "kapatmanız, InnoDB günlük dosyalarını kaldırmanız, my.cnf içindeki yeni "
#~ "değeri ayarlamanız, sunucuyu başlatmanız gerekir, sonrada herşeyin iyi "
#~ "gittiğini anlamak için hata günlüklerini kontrol etmelisiniz. Aynı "
#~ "zamanda <a href=\"http://mysqldatabaseadministration.blogspot.com/2007/01/"
#~ "increase-innodblogfilesize-proper-way.html\">bu blog girişine</a> bakın"

#~ msgid "Your absolute InnoDB log size is %s MiB"
#~ msgstr "Kesin InnoDB günlük boyutunuz %s MiB"

#~ msgid "InnoDB buffer pool size"
#~ msgstr "InnoDB arabellek havuzu boyutu"

#~ msgid "Your InnoDB buffer pool is fairly small."
#~ msgstr "InnoD arabellek havuzunuz oldukça küçük."

#~ msgid ""
#~ "The InnoDB buffer pool has a profound impact on performance for InnoDB "
#~ "tables. Assign all your remaining memory to this buffer. For database "
#~ "servers that use solely InnoDB as storage engine and have no other "
#~ "services (e.g. a web server) running, you may set this as high as 80%% of "
#~ "your available memory. If that is not the case, you need to carefully "
#~ "assess the memory consumption of your other services and non-InnoDB-"
#~ "Tables and set this variable accordingly. If it is set too high, your "
#~ "system will start swapping, which decreases performance significantly. "
#~ "See also <a href=\"http://www.mysqlperformanceblog.com/2007/11/03/"
#~ "choosing-innodb_buffer_pool_size/\">this article</a>"
#~ msgstr ""
#~ "InnoDB arabellek havuzu InnoDB tabloları için performansta derin etki "
#~ "yapar. Tüm kalan belleğinizi bu arabelleğe atayın. Veritabanı sunucuları "
#~ "için depolama motoru olarak sadece InnoDB kullanın ve başka çalışan "
#~ "hizmetler (örn. web sunucusu) olmasın, bunu kullanılabilir belleğin %"
#~ "%80'nine kadar ayarlayabilirsiniz. Eğer durum bu değilse, diğer "
#~ "hizmetlerinizin ve InnoDB-Tabloları olmayanların bellek tüketimini "
#~ "dikkatlice değerlendirmeniz ve dolayısıyla bu değişkeni ayarlamanız "
#~ "gerekir. Eğer çok yükseğe ayarlanırsa, sisteminiz önemli derecede "
#~ "performansı düşüren değiş tokuşa başlayacaktır. Aynı zamanda <a href="
#~ "\"http://www.mysqlperformanceblog.com/2007/11/03/choosing-"
#~ "innodb_buffer_pool_size/\">bu makaleye</a> bakın"

#~ msgid ""
#~ "You are currently using %s%% of your memory for the InnoDB buffer pool. "
#~ "This rule fires if you are assigning less than 60%%, however this might "
#~ "be perfectly adequate for your system if you don't have much InnoDB "
#~ "tables or other services running on the same machine."
#~ msgstr ""
#~ "Şu an InnoDB arabellek havuzu için belleğinizin %%%s'ini kullanıyorsunuz. "
#~ "Eğer %%60'tan az atadıysanız bu kural işe yaramaz, ancak eğer fazla "
#~ "InnoDB tablolara sahip değilseniz ya da aynı makinede diğer hizmetler "
#~ "çalışıyorsa bu sisteminiz için tamamen yeterli olabilir."

#~ msgid "MyISAM concurrent inserts"
#~ msgstr "MyISAM eşzamanlı eklemeler"

#~ msgid "Enable concurrent_insert by setting it to 1"
#~ msgstr "concurrent_insert'ü 1'e ayarlayarak bunu etkinleştirin"

#~ msgid ""
#~ "Setting {concurrent_insert} to 1 reduces contention between readers and "
#~ "writers for a given table. See also <a href=\"http://dev.mysql.com/doc/"
#~ "refman/5.5/en/concurrent-inserts.html\">MySQL Documentation</a>"
#~ msgstr ""
#~ "{concurrent_insert} 1'e ayarlamak verilen bir tablo için okuyucular ve "
#~ "yazıcılar arasındaki bağlantıyı azaltır. Aynı zamanda <a href=\"http://"
#~ "dev.mysql.com/doc/refman/5.5/en/concurrent-inserts.html\">MySQL "
#~ "Belgesine</a> bakın"

#~ msgid "concurrent_insert is set to 0"
#~ msgstr "concurrent_insert 0'a ayarlı"

#~ msgid "of"
#~ msgstr "/"

#~ msgid ""
#~ "Javascript support is missing or disabled in your browser, some "
#~ "phpMyAdmin functionality will be missing. For example navigation frame "
#~ "will not refresh automatically."
#~ msgstr ""
#~ "Javascript desteği eksik ya da tarayıcınızda etkisizleştirilmiş, bazı "
#~ "phpMyAdmin işlevselliği eksik olacaktır. Örneğin rehber çerçeveyi "
#~ "otomatik olarak yenilemeyecek."

#~ msgid "Add a value"
#~ msgstr "Bir değer ekle"

#~ msgid "Copy and paste the joined values into the \"Length/Values\" field"
#~ msgstr ""
#~ "\"Genişlik/Değerler\" alanında birleştirilen değerleri kopyala ve yapıştır"

#, fuzzy
#~ msgid "Tracking for %1$s, version %2$s is deactivated."
#~ msgstr "%s.%s için izleniyor, sürüm %s devre dışı."

#, fuzzy
#~ msgid "Tracking for %1$s, version %2$s is activated."
#~ msgstr "%s.%s için izleniyor, sürüm %s aktif."

#, fuzzy
#~ msgctxt "Correctly setup"
#~ msgid "OK"
#~ msgstr "TAMAM"

#, fuzzy
#~ msgid "All users"
#~ msgstr "Kullanıcı ekle"

#, fuzzy
#~ msgid "All hosts"
#~ msgstr "Herhangi anamakine"

#~ msgid "No blob streaming server configured!"
#~ msgstr "Yapılandırılmış blob akış sunucusu yok!"

#~ msgid "Failed to fetch headers"
#~ msgstr "Başlıkları getirmek başarısız oldu"

#~ msgid "Failed to open remote URL"
#~ msgstr "Uzak URL'yi açma başarısız oldu"

#~ msgid "You are about to DISABLE a BLOB Repository!"
#~ msgstr "BLOB Havuzunu ETKİSİZLEŞTİRMEK'tesiniz!"

#~ msgid ""
#~ "Are you sure you want to disable all BLOB references for database %s?"
#~ msgstr ""
#~ "Tüm BLOB referanslarını %s veritabanı için etkisizleştirmek istediğinize "
#~ "emin misiniz?"

#~ msgid "Unknown error while uploading."
#~ msgstr "Gönderilirken bilinmeyen hata oldu."

#~ msgid "PBMS error"
#~ msgstr "PBMS hatası"

#~ msgid "PBMS connection failed:"
#~ msgstr "PBMS bağlantısı başarısız:"

#~ msgid "PBMS get BLOB info failed:"
#~ msgstr "PBMS, BLOB bilgisi alması başarısız:"

#~ msgid "PBMS get BLOB Content-Type failed"
#~ msgstr "PBMS, BLOB İçerik Türü alması başarısız"

#~ msgid "View image"
#~ msgstr "Resmi göster"

#~ msgid "Play audio"
#~ msgstr "Ses çal"

#~ msgid "View video"
#~ msgstr "Görüntüyü göster"

#~ msgid "Download file"
#~ msgstr "Dosyayı indir"

#~ msgid "Could not open file: %s"
#~ msgstr "Açılamayan dosya: %s"

#~ msgid "Garbage Threshold"
#~ msgstr "Artık Eşiği"

#~ msgid ""
#~ "The percentage of garbage in a repository file before it is compacted."
#~ msgstr "Ufaltılmadan önce depolama dosyasındaki artık yüzdesidir."

#~ msgid ""
#~ "The port for the PBMS stream-based communications. Setting this value to "
#~ "0 will disable HTTP communication with the daemon."
#~ msgstr ""
#~ "PBMS akış tabanlı iletişimler için bağlatı noktasıdır. Bu değeri 0'a "
#~ "ayarlamak, sunucu programı ile HTTP iletişimini etkisizleştirecektir."

#~ msgid "Repository Threshold"
#~ msgstr "Depolama Eşiği"

#~ msgid ""
#~ "The maximum size of a BLOB repository file. You may use Kb, MB or GB to "
#~ "indicate the unit of the value. A value in bytes is assumed when no unit "
#~ "is specified."
#~ msgstr ""
#~ "BLOB depolama dosyasının en fazla boyutudur. Değerin birimini belirtmek "
#~ "için Kb, MB veya GB kullanabilirsiniz. Birim belirtilmediğinde değer bayt "
#~ "farzedilir."

#~ msgid "Temp Blob Timeout"
#~ msgstr "Geçici Blob Zaman Aşımı"

#~ msgid ""
#~ "The timeout, in seconds, for temporary BLOBs. Uploaded BLOB data is "
#~ "removed after this time, unless they are referenced by a record in the "
#~ "database."
#~ msgstr ""
#~ "Geçici BLOB'lar için zaman aşımı süresi saniyedir. Gönderilmiş BLOB "
#~ "verisi veritabanındaki kayıt tarafından kaynak gösterilmedikçe bu süreden "
#~ "sonra silinir."

#~ msgid "Temp Log Threshold"
#~ msgstr "Geçici Günlük Eşiği"

#~ msgid ""
#~ "The maximum size of a temporary BLOB log file. You may use Kb, MB or GB "
#~ "to indicate the unit of the value. A value in bytes is assumed when no "
#~ "unit is specified."
#~ msgstr ""
#~ "Geçici BLOB günlük dosyasının en fazla boyutudur. Değerin birimini "
#~ "belirtmek için Kb, MB veya GB kullanabilirsiniz. Birim belirtilmediğinde "
#~ "değer bayt farzedilir."

#~ msgid "Max Keep Alive"
#~ msgstr "En Fazla Canlı Tutuma"

#~ msgid ""
#~ "The timeout for inactive connection with the keep-alive flag set. After "
#~ "this time the connection will be closed. The time-out is in milliseconds "
#~ "(1/1000)."
#~ msgstr ""
#~ "Pasif bağlantıyı canlı tutma işareti ayarı için zaman aşımı süresidir. Bu "
#~ "süreden sonra bağlantı kapanacaktır. Zaman aşımı süresi milisaniyedir "
#~ "(1/1000)."

#~ msgid "Metadata Headers"
#~ msgstr "Üstveri Başlıkları"

#~ msgid ""
#~ "A \":\" delimited list of metadata headers to be used to initialize the "
#~ "pbms_metadata_header table when a database is created."
#~ msgstr ""
#~ "Veritabanı oluşturulduğunda pbms_metadata_header tablosunu başlatmak için "
#~ "kullandığı üstveri başlıklarının \":\" sınırlandırma listesidir."

#~ msgid ""
#~ "Documentation and further information about PBMS can be found on %sThe "
#~ "PrimeBase Media Streaming home page%s."
#~ msgstr ""
#~ "%sThe PrimeBase Media Streaming ana sayfasında%s PBMS hakkında belge ve "
#~ "daha fazla bilgi bulunabilir."

#~ msgid "The PrimeBase Media Streaming Blog by Barry Leslie"
#~ msgstr "Barry Leslie'nin The PrimeBase Media Streaming Bloğu"

#~ msgid "PrimeBase XT Home Page"
#~ msgstr "PrimeBase XT Ana Sayfası"

#~ msgid "The PrimeBase Media Streaming (PBMS) home page"
#~ msgstr "The PrimeBase Media Streaming (PBMS) ana sayfası"

#~ msgctxt "Create none database for user"
#~ msgid "None"
#~ msgstr "Yok"

#~ msgid "Remove BLOB Repository Reference"
#~ msgstr "BLOB Havuzu Referansını kaldır"

#~ msgid "Upload to BLOB repository"
#~ msgstr "BLOB Havuzuna gönder"

#~ msgid ""
#~ "This configuration make sure that we only keep N (N = MaxTableUiprefs) "
#~ "newest record in \"table_uiprefs\" and automatically delete older records"
#~ msgstr ""
#~ "Bu yapılandırma \"table_uiprefs\" içinde sadece N (N = MaxTableUiprefs) "
#~ "en yeni kayıtları tutuğumuzdan ve otomatik olarak eski kayıtları "
#~ "sildiğimizden emin olur"

#~ msgid "Maximum number of records saved in \"table_uiprefs\" table"
#~ msgstr "En fazla kayıt sayısı \"table_uiprefs\" tablosuna kaydedildi"

#~ msgid "Click to unselect"
#~ msgstr "Seçimi kaldırmak için tıklayın"

#~ msgid "Create an index"
#~ msgstr "Bir indeks oluştur"

#~ msgid "Modify an index"
#~ msgstr "İndeksi değiştir"

#~ msgid "Column count has to be larger than zero."
#~ msgstr "Sütun sayısı sıfırdan büyük olmalı."

#~ msgid "Too many connections are aborted"
#~ msgstr "Çok fazla bağlantı durduruldu"

#~ msgid "+ Restart insertion and add a new value"
#~ msgstr "+ Eklemeyi yeniden başlat ve yeni bir değer gir"

#~ msgid "Create Table"
#~ msgstr "Tablo Oluştur"

#~ msgid "(or the local Drizzle server's socket is not correctly configured)"
#~ msgstr ""
#~ "(ya da yerel Drizzle sunucusunun soketi doğru olarak yapılandırılmadı)"

#~ msgid ""
#~ "[kbd]horizontal[/kbd], [kbd]vertical[/kbd] or a number that indicates "
#~ "maximum number for which vertical model is used"
#~ msgstr ""
#~ "[kbd]yatay[/kbd], [kbd]dikey[/kbd] veya hangi dikey modelin kullanılması "
#~ "için en fazla sayıyı gösteren numara"

#~ msgid "Display direction for altering/creating columns"
#~ msgstr "Sütunları değiştirmek/oluşturmak için talimatı göster"

#~ msgid "Create table on database %s"
#~ msgstr "%s veritabanında yeni tablo oluştur"

#~ msgid "Data Label"
#~ msgstr "Veri Etiketi"

#~ msgid "Location of the text file"
#~ msgstr "Metin dosyasının yeri"

#~ msgid "MySQL charset"
#~ msgstr "MySQL karakter grubu"

#~ msgid "MySQL client version"
#~ msgstr "MySQL istemci sürümü"

#~ msgid "Outer Ring:"
#~ msgstr "Dış Halka:"

#~ msgid "Drag and select an area in the plot to zoom into it."
#~ msgstr "Çizim içinde yakınlaştırmak için sürükleyin ve bir alan seçin."

#~ msgid ""
#~ "The display column is shown in pink. To set/unset a column as the display "
#~ "column, click the \"Choose column to display\" icon, then click on the "
#~ "appropriate column name."
#~ msgstr ""
#~ "Görüntü sütunu pembe ile gösterilir. Alanı, görüntü sütunu olarak "
#~ "ayarlamak/ayarı kaldırmak için \"Görüntülemek için sütun seç\" simgesine "
#~ "tıklayın, sonrada uygun sütun adı üzerine tıklayın."

#~ msgid ""
#~ "The Advisor system can provide recommendations on server variables by "
#~ "analyzing the server status variables. <p>Do note however that this "
#~ "system provides recommendations based on simple calculations and by rule "
#~ "of thumb which may not necessarily apply to your system.</p> <p>Prior to "
#~ "changing any of the configuration, be sure to know what you are changing "
#~ "(by reading the documentation) and how to undo the change. Wrong tuning "
#~ "can have a very negative effect on performance.</p> <p>The best way to "
#~ "tune your system would be to change only one setting at a time, observe "
#~ "or benchmark your database, and undo the change if there was no clearly "
#~ "measurable improvement.</p>"
#~ msgstr ""
#~ "Danışman sistemi sunucu durumu değişkenlerini çözümleyerek sunucu "
#~ "değişkenleri üzerinde tavsiyelerde bulunabilir. <p>Not alın ancak bu "
#~ "sistem basit hesaplamalara dayanarak ve sisteminize muhakkak "
#~ "uygulanamayan başlıca kurallar tarafından tavsiyelerde bulunur.</p> "
#~ "<p>Yapılandırmanın herhangi bir değişiminden önce, neyi değiştirdiğinizi "
#~ "(belgeyi okuyarak) bildiğinizden ve değişikliği nasıl geri alıcağınızdan "
#~ "emin olun. Yanlış ayarlamalar performans üzerinde çok olumsuz etkiler "
#~ "yapabilir.</p> <p>Sisteminizi ayarlamanın en iyi yolu bir seferde sadece "
#~ "bir ayar değiştirmek, gözlemlemek veya veritabanınızı kıyaslamak ve eğer "
#~ "açıkça ölçülebilir bir iyileşme yoksa, değişikliği geri almak.</p>"

#~ msgid "memcached usage"
#~ msgstr "bellek önbelleklemesi kullanımı"

#~ msgid "% open files"
#~ msgstr "% açık dosyalar"

#~ msgid "% connections used"
#~ msgstr "% bağlantı kullanıldı"

#~ msgid "% aborted connections"
#~ msgstr "% durdurulan bağlantılar"

#~ msgid "CPU Usage"
#~ msgstr "İşlemci Kullanımı"

#~ msgid "Memory Usage"
#~ msgstr "Bellek Kullanımı"

#~ msgid "Swap Usage"
#~ msgstr "Takas Kullanımı"

#~ msgid "Excel 97-2003 XLS Workbook"
#~ msgstr "Excel 97-2003 XLS Kitabı"

#~ msgid "Excel 2007 XLSX Workbook"
#~ msgstr "Excel 2007 XLSX Kitabı"

#~ msgctxt "PDF"
#~ msgid "page"
#~ msgstr "sayfa"

#~ msgid "Inline Edit"
#~ msgstr "Sıralı Düzenleme"

#~ msgid "Previous"
#~ msgstr "Önceki"

#~ msgid "Next"
#~ msgstr "Sonraki"

#~ msgid "Create event"
#~ msgstr "Olay oluştur"

#~ msgid "Create routine"
#~ msgstr "Yordam oluştur"

#~ msgid "Create trigger"
#~ msgstr "Tetikleyici oluştur"

#~ msgid ""
#~ "No themes support; please check your configuration and/or your themes in "
#~ "directory %s."
#~ msgstr ""
#~ "Tema desteği yok, lütfen yapılandırmanızı ve/veya %s dizinindeki "
#~ "temalarınızı kontrol edin."

#~ msgid "The following queries have been executed:"
#~ msgstr "Aşağıdaki sorgular çalıştırıldı:"

#~ msgid "Switch to"
#~ msgstr "Şuna değiştir"

#~ msgid "settings"
#~ msgstr "ayarlar"

#~ msgid "Refresh rate:"
#~ msgstr "Yenileme oranı:"

#~ msgid "Clear monitor config"
#~ msgstr "İzleme yapılandırmasını temizle"

#~ msgid "Group together INSERTs into same table"
#~ msgstr "Aynı tablo içinde INSERT'ler birlikte gruplanır"

#~ msgid "Server traffic"
#~ msgstr "Sunucu trafiği"

#~ msgid "Issued queries since last refresh"
#~ msgstr "Son yenilemeden bu yana sonuçlanmış sorgular"

#~ msgid "Value too long in the form!"
#~ msgstr "Formda çok uzun değer!"

#~ msgid "Export of event \"%s\""
#~ msgstr "\"%s\" olayını dışa aktarma"

#~ msgid "The event scheduler is disabled"
#~ msgstr "Olay zamanlayıcısı etkisiz"

#~ msgid "Turn it on"
#~ msgstr "Aç"

#~ msgid "Turn it off"
#~ msgstr "Kapat"

#~ msgid "Export of trigger \"%s\""
#~ msgstr "\"%s\" tetikleyicisini dışa aktarma"

#~ msgid "No trigger with name %s found"
#~ msgstr "%s adıyla bulunan tetikleyici yok"

#~ msgid "rows"
#~ msgstr "Gözat"

#~ msgid "row(s) starting from row #"
#~ msgstr "satır, başlayacağı satır numarası"

#~ msgid "in %s mode and repeat headers after %s cells"
#~ msgstr "%s kipinde ve %s hücre sonra başlığı tekrarla"

#~ msgid ""
#~ "phpMyAdmin was unable to read your configuration file!<br />This might "
#~ "happen if PHP finds a parse error in it or PHP cannot find the file.<br /"
#~ ">Please call the configuration file directly using the link below and "
#~ "read the PHP error message(s) that you receive. In most cases a quote or "
#~ "a semicolon is missing somewhere.<br />If you receive a blank page, "
#~ "everything is fine."
#~ msgstr ""
#~ "phpMyAdmin yapılandırma dosyanızı okuyamadı!<br />Bu, eğer PHP, içinde "
#~ "ayrıştırma hatası bulursa ya da dosyayı bulamazsa meydana gelebilir.<br /"
#~ ">Lütfen aşağıdaki bağlantıyı kullanarak yapılandırma dosyasını doğrudan "
#~ "çağırın ve aldığınız PHP hata mesaj(larını)ı okuyun. Çoğu durumda "
#~ "herhangi bir yerde tırnak veya noktalı virgül eksiktir.<br />Eğer boş bir "
#~ "sayfa karşınıza çıkıyorsa, her şey yolunda demektir."

#~ msgid "Dropping Event"
#~ msgstr "Olay Kaldırılıyor"

#~ msgid "Dropping Procedure"
#~ msgstr "İşlem Kaldırılıyor"

#~ msgid "Theme / Style"
#~ msgstr "Tema / Stil"

#~ msgid "seconds"
#~ msgstr "saniye"

#~ msgid "Query execution time comparison (in microseconds)"
#~ msgstr "Sorgu işletim süresi karşılaştırması (mikro saniye olarak)"

#~ msgid "GD extension is needed for charts."
#~ msgstr "Çizelgeler için GD uzantısı gerekli."

#~ msgid "JSON encoder is needed for chart tooltips."
#~ msgstr "Çizelge araç ipuçları için JSON kodlayıcısı gerekli."

#~ msgid "The number of free memory blocks in query cache."
#~ msgstr "Sorgu önbelleğindeki boş bellek bloğu sayısıdır."

#~ msgctxt "$strShowStatusReset"
#~ msgid "Reset"
#~ msgstr "Sıfırla"

#~ msgid "Show processes"
#~ msgstr "İşlemleri göster"

#~ msgctxt "for Show status"
#~ msgid "Reset"
#~ msgstr "Sıfırla"

#~ msgid ""
#~ "<b>Server traffic</b>: These tables show the network traffic statistics "
#~ "of this MySQL server since its startup."
#~ msgstr ""
#~ "<b>Sunucu trafiği</b>: Bu tablolar sunucunun başlatıldığı andan itibaren "
#~ "MySQL sunucusunun ağ trafiği istatistiklerini gösterir."

#~ msgid ""
#~ "<b>Query statistics</b>: Since its startup, %s queries have been sent to "
#~ "the server."
#~ msgstr ""
#~ "<b>Sorgu istatistikleri</b>: Başlangıçtan beri sunucuya %s sorgu "
#~ "gönderildi."

#~ msgid "Note: Generating the query chart can take a long time."
#~ msgstr "Not: Sorgu çizelgesi meydana getirmek uzun zaman alabilir."

#~ msgid "Chart generated successfully."
#~ msgstr "Çizelge başarılı olarak oluşturuldu."

#~ msgid ""
#~ "The result of this query can't be used for a chart. See [a@./"
#~ "Documentation.html#faq6_29@Documentation]FAQ 6.29[/a]"
#~ msgstr ""
#~ "Bu sorgunun sonucu çizelge için kullanılamaz. [a@./Documentation."
#~ "html#faq6_29@Documentation]SSS 6.29[/a]'a bakın"

#~ msgid "Title"
#~ msgstr "Başlık"

#~ msgid "Area margins"
#~ msgstr "Alan kenarları"

#~ msgid "Legend margins"
#~ msgstr "Yazıt kenarları"

#~ msgid "Radar"
#~ msgstr "Radar"

#~ msgid "Multi"
#~ msgstr "Çoklu"

#~ msgid "Continuous image"
#~ msgstr "Sürekli imaj"

#~ msgid ""
#~ "For compatibility reasons the chart image is segmented by default, select "
#~ "this to draw the whole chart in one image."
#~ msgstr ""
#~ "Uyumluluk sebeplerinden dolayı çizelge imajı varsayılan olarak bölünür, "
#~ "bütün çizelgeyi bir imajda çizmek için bunu seçin."

#~ msgid ""
#~ "When drawing a radar chart all values are normalized to a range [0..10]."
#~ msgstr ""
#~ "Radar çizelgesi çizildiğinde tüm değerler [0..10] aralığına "
#~ "normalleştirilir."

#~ msgid ""
#~ "Note that not every result table can be put to the chart. See <a href=\"./"
#~ "Documentation.html#faq6_29\" target=\"Documentation\">FAQ 6.29</a>"
#~ msgstr ""
#~ "Unutmayın, her sonuç tablosu çizelgeye koyulamayabilir. <a href=\"./"
#~ "Documentation.html#faq6_29\" target=\"Belge\">SSS 6.29</a>'a bakın"

#~ msgid "Add a New User"
#~ msgstr "Yeni Kullanıcı Ekle"

#~ msgid "Create User"
#~ msgstr "Kullanıcı Oluştur"

#~ msgid "Show table row links on left side"
#~ msgstr "Tablo satır bağlantılarını sol tarafta göster"

#~ msgid "Show table row links on right side"
#~ msgstr "Tablo satır bağlantılarını sağ tarafta göster"

#~ msgid "Background color"
#~ msgstr "Arkaplan rengi"

#~ msgid "Choose..."
#~ msgstr "Seçin..."<|MERGE_RESOLUTION|>--- conflicted
+++ resolved
@@ -3,13 +3,8 @@
 msgstr ""
 "Project-Id-Version: phpMyAdmin 4.0.0-dev\n"
 "Report-Msgid-Bugs-To: phpmyadmin-devel@lists.sourceforge.net\n"
-<<<<<<< HEAD
 "POT-Creation-Date: 2012-04-26 10:36+0200\n"
-"PO-Revision-Date: 2012-04-26 09:42+0200\n"
-=======
-"POT-Creation-Date: 2012-04-25 12:34-0400\n"
 "PO-Revision-Date: 2012-04-26 10:27+0200\n"
->>>>>>> de6ef6e2
 "Last-Translator: Burak Yavuz <hitowerdigit@hotmail.com>\n"
 "Language-Team: turkish <tr@li.org>\n"
 "Language: tr\n"
@@ -5863,8 +5858,6 @@
 msgid "possible deep recursion attack"
 msgstr "olası aşırı özyinelemeli saldırı"
 
-<<<<<<< HEAD
-=======
 #: libraries/data_drizzle.inc.php:238
 msgid "Most common integer."
 msgstr "En yaygın tamsayı."
@@ -6202,7 +6195,6 @@
 "WKB representation of a geometry, the return value is NULL."
 msgstr ""
 
->>>>>>> de6ef6e2
 #: libraries/database_interface.lib.php:1835
 msgid ""
 "The server is not responding (or the local server's socket is not correctly "
