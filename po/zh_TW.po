#
msgid ""
msgstr ""
"Project-Id-Version: phpMyAdmin 4.1-dev\n"
"Report-Msgid-Bugs-To: phpmyadmin-devel@lists.sourceforge.net\n"
<<<<<<< HEAD
"POT-Creation-Date: 2013-06-19 11:39-0400\n"
"PO-Revision-Date: 2013-06-19 16:34+0200\n"
=======
"POT-Creation-Date: 2013-06-12 09:39+0200\n"
"PO-Revision-Date: 2013-06-20 07:08+0200\n"
>>>>>>> e6a6b537
"Last-Translator: Tony Chen <tonychen@finenet.com.tw>\n"
"Language-Team: Traditional Chinese <http://l10n.cihar.com/projects/"
"phpmyadmin/master/zh_TW/>\n"
"MIME-Version: 1.0\n"
"Content-Type: text/plain; charset=UTF-8\n"
"Content-Transfer-Encoding: 8bit\n"
"Language: zh_TW\n"
"Plural-Forms: nplurals=1; plural=0;\n"
"X-Generator: Weblate 1.6-dev\n"

#: browse_foreigners.php:51 browse_foreigners.php:75 js/messages.php:335
#: libraries/DisplayResults.class.php:809
#: libraries/server_privileges.lib.php:2623
msgid "Show all"
msgstr "全部顯示"

#: browse_foreigners.php:93 libraries/PDF.class.php:67
#: libraries/Util.class.php:2542
#: libraries/schema/Pdf_Relation_Schema.class.php:1187
#: libraries/schema/Pdf_Relation_Schema.class.php:1211
#: libraries/schema/User_Schema.class.php:426
#: libraries/select_lang.lib.php:524
msgid "Page number:"
msgstr "頁碼："

#: browse_foreigners.php:110
msgid ""
"The target browser window could not be updated. Maybe you have closed the "
"parent window, or your browser's security settings are configured to block "
"cross-window updates."
msgstr ""
"無法更新目標瀏覽視窗。可能您已經關閉了父視窗或您瀏覽器的安全設定阻止了跨視窗"
"更新。"

#: browse_foreigners.php:182
msgid "Search:"
msgstr "搜尋："

#: browse_foreigners.php:186 gis_data_editor.php:396 js/messages.php:209
#: libraries/DbSearch.class.php:455 libraries/DisplayResults.class.php:1650
#: libraries/TableSearch.class.php:1142 libraries/core.lib.php:556
#: libraries/display_change_password.lib.php:94
#: libraries/display_create_table.lib.php:61
#: libraries/display_export.lib.php:453 libraries/display_import.lib.php:335
#: libraries/display_indexes.lib.php:202 libraries/index.lib.php:37
#: libraries/insert_edit.lib.php:1549 libraries/insert_edit.lib.php:1584
#: libraries/operations.lib.php:39 libraries/operations.lib.php:82
#: libraries/operations.lib.php:210 libraries/operations.lib.php:254
#: libraries/operations.lib.php:639 libraries/operations.lib.php:692
#: libraries/operations.lib.php:741 libraries/operations.lib.php:1057
#: libraries/operations.lib.php:1341
#: libraries/plugins/auth/AuthenticationCookie.class.php:276
#: libraries/replication_gui.lib.php:79 libraries/replication_gui.lib.php:396
#: libraries/rte/rte_events.lib.php:542
#: libraries/rte/rte_routines.lib.php:1081
#: libraries/rte/rte_routines.lib.php:1667
#: libraries/rte/rte_triggers.lib.php:420
#: libraries/schema/User_Schema.class.php:164
#: libraries/schema/User_Schema.class.php:226
#: libraries/schema/User_Schema.class.php:483
#: libraries/schema/User_Schema.class.php:533
#: libraries/server_bin_log.lib.php:62 libraries/server_privileges.lib.php:476
#: libraries/server_privileges.lib.php:1479
#: libraries/server_privileges.lib.php:1971
#: libraries/server_privileges.lib.php:2563
#: libraries/server_privileges.lib.php:3091
#: libraries/sql_query_form.lib.php:378 libraries/sql_query_form.lib.php:435
#: libraries/sql_query_form.lib.php:500 libraries/structure.lib.php:1582
#: libraries/tbl_columns_definition_form.inc.php:754 pmd_pdf.php:150
#: prefs_manage.php:272 prefs_manage.php:322 server_replication.php:224
#: server_replication.php:327 tbl_chart.php:251 tbl_tracking.php:522
#: tbl_tracking.php:685 view_create.php:225 view_operations.php:99
msgid "Go"
msgstr "執行"

#: browse_foreigners.php:197 browse_foreigners.php:201
#: libraries/Index.class.php:561 tbl_tracking.php:383
msgid "Keyname"
msgstr "鍵名"

#: browse_foreigners.php:198 browse_foreigners.php:200
#: libraries/server_collations.lib.php:36
#: libraries/server_collations.lib.php:48 libraries/server_plugins.lib.php:133
#: server_engines.php:72 server_status_variables.php:234
msgid "Description"
msgstr "說明"

#: browse_foreigners.php:284 browse_foreigners.php:296
#: browse_foreigners.php:312 browse_foreigners.php:324
msgid "Use this value"
msgstr "使用此值"

#: changelog.php:36 license.php:28
#, php-format
msgid ""
"The %s file is not available on this system, please visit www.phpmyadmin.net "
"for more information."
msgstr "找不到檔案 %s，詳情請參考 www.phpmyadmin.net。"

#: db_create.php:60
#, php-format
msgid "Database %1$s has been created."
msgstr "建立資料庫 %1$s 成功。"

#: db_datadict.php:52 libraries/operations.lib.php:32
msgid "Database comment: "
msgstr "資料庫註釋： "

#: db_datadict.php:157 libraries/schema/Pdf_Relation_Schema.class.php:1336
#: libraries/tbl_columns_definition_form.inc.php:836 tbl_printview.php:120
msgid "Table comments:"
msgstr "表註釋："

#: db_datadict.php:166 libraries/Index.class.php:565
#: libraries/TableSearch.class.php:183 libraries/TableSearch.class.php:1190
#: libraries/display_indexes.lib.php:117 libraries/insert_edit.lib.php:1568
#: libraries/plugins/export/ExportHtmlword.class.php:278
#: libraries/plugins/export/ExportHtmlword.class.php:393
#: libraries/plugins/export/ExportLatex.class.php:510
#: libraries/plugins/export/ExportOdt.class.php:360
#: libraries/plugins/export/ExportOdt.class.php:458
#: libraries/plugins/export/ExportTexytext.class.php:271
#: libraries/plugins/export/ExportTexytext.class.php:371
#: libraries/plugins/export/ExportTexytext.class.php:434
#: libraries/schema/Pdf_Relation_Schema.class.php:1362
#: libraries/schema/Pdf_Relation_Schema.class.php:1385
#: libraries/tbl_columns_definition_form.inc.php:353 tbl_printview.php:130
#: tbl_relation.php:380 tbl_tracking.php:325 tbl_tracking.php:387
msgid "Column"
msgstr "欄位"

#: db_datadict.php:167 db_printview.php:49 libraries/Index.class.php:562
#: libraries/TableSearch.class.php:184 libraries/insert_edit.lib.php:243
#: libraries/insert_edit.lib.php:247
#: libraries/plugins/export/ExportHtmlword.class.php:281
#: libraries/plugins/export/ExportHtmlword.class.php:396
#: libraries/plugins/export/ExportLatex.class.php:511
#: libraries/plugins/export/ExportOdt.class.php:363
#: libraries/plugins/export/ExportOdt.class.php:461
#: libraries/plugins/export/ExportTexytext.class.php:272
#: libraries/plugins/export/ExportTexytext.class.php:372
#: libraries/rte/rte_list.lib.php:54 libraries/rte/rte_list.lib.php:80
#: libraries/rte/rte_routines.lib.php:939
#: libraries/rte/rte_routines.lib.php:968
#: libraries/rte/rte_routines.lib.php:1580
#: libraries/schema/Pdf_Relation_Schema.class.php:1363
#: libraries/schema/Pdf_Relation_Schema.class.php:1386
#: libraries/server_privileges.lib.php:1573 libraries/structure.lib.php:776
#: libraries/structure.lib.php:1180
#: libraries/tbl_columns_definition_form.inc.php:96 tbl_printview.php:131
#: tbl_tracking.php:326 tbl_tracking.php:384
msgid "Type"
msgstr "類型"

#: db_datadict.php:168 libraries/Index.class.php:568
#: libraries/TableSearch.class.php:1191 libraries/insert_edit.lib.php:1577
#: libraries/plugins/export/ExportHtmlword.class.php:284
#: libraries/plugins/export/ExportHtmlword.class.php:399
#: libraries/plugins/export/ExportLatex.class.php:512
#: libraries/plugins/export/ExportOdt.class.php:366
#: libraries/plugins/export/ExportOdt.class.php:464
#: libraries/plugins/export/ExportTexytext.class.php:273
#: libraries/plugins/export/ExportTexytext.class.php:373
#: libraries/schema/Pdf_Relation_Schema.class.php:1365
#: libraries/schema/Pdf_Relation_Schema.class.php:1388
#: libraries/structure.lib.php:1183
#: libraries/tbl_columns_definition_form.inc.php:116 tbl_printview.php:132
#: tbl_tracking.php:328 tbl_tracking.php:390
msgid "Null"
msgstr "空"

#: db_datadict.php:169 libraries/plugins/export/ExportHtmlword.class.php:287
#: libraries/plugins/export/ExportHtmlword.class.php:402
#: libraries/plugins/export/ExportLatex.class.php:513
#: libraries/plugins/export/ExportOdt.class.php:369
#: libraries/plugins/export/ExportOdt.class.php:467
#: libraries/plugins/export/ExportTexytext.class.php:274
#: libraries/plugins/export/ExportTexytext.class.php:374
#: libraries/schema/Pdf_Relation_Schema.class.php:1366
#: libraries/schema/Pdf_Relation_Schema.class.php:1389
#: libraries/structure.lib.php:210 libraries/structure.lib.php:1184
#: libraries/tbl_columns_definition_form.inc.php:107 tbl_printview.php:133
#: tbl_tracking.php:329
msgid "Default"
msgstr "預設"

#: db_datadict.php:171 libraries/plugins/export/ExportHtmlword.class.php:406
#: libraries/plugins/export/ExportLatex.class.php:515
#: libraries/plugins/export/ExportOdt.class.php:471
#: libraries/plugins/export/ExportTexytext.class.php:376
#: libraries/schema/Pdf_Relation_Schema.class.php:1368
#: libraries/schema/Pdf_Relation_Schema.class.php:1391 tbl_printview.php:135
msgid "Links to"
msgstr "連結到"

#: db_datadict.php:173 db_printview.php:53
#: libraries/config/messages.inc.php:92 libraries/config/messages.inc.php:107
#: libraries/config/messages.inc.php:129
#: libraries/plugins/export/ExportHtmlword.class.php:411
#: libraries/plugins/export/ExportLatex.class.php:518
#: libraries/plugins/export/ExportOdt.class.php:476
#: libraries/plugins/export/ExportTexytext.class.php:379
#: libraries/schema/Pdf_Relation_Schema.class.php:1379
#: libraries/schema/Pdf_Relation_Schema.class.php:1392
#: libraries/tbl_columns_definition_form.inc.php:136 tbl_printview.php:137
msgid "Comments"
msgstr "註釋"

#: db_datadict.php:237 js/messages.php:231 libraries/Index.class.php:431
#: libraries/Index.class.php:470 libraries/Index.class.php:874
#: libraries/config/FormDisplay.tpl.php:258 libraries/mult_submits.inc.php:370
#: libraries/mult_submits.inc.php:371
#: libraries/plugins/export/ExportHtmlword.class.php:633
#: libraries/plugins/export/ExportLatex.class.php:589
#: libraries/plugins/export/ExportOdt.class.php:726
#: libraries/plugins/export/ExportTexytext.class.php:568
#: libraries/schema/Pdf_Relation_Schema.class.php:1418
#: libraries/server_privileges.lib.php:1715
#: libraries/server_privileges.lib.php:1850
#: libraries/server_privileges.lib.php:1863
#: libraries/server_privileges.lib.php:2157
#: libraries/server_privileges.lib.php:2163
#: libraries/server_privileges.lib.php:2483
#: libraries/server_privileges.lib.php:2497 libraries/structure.lib.php:1268
#: libraries/user_preferences.lib.php:282 prefs_manage.php:138 sql.php:293
#: tbl_printview.php:186 tbl_tracking.php:346 tbl_tracking.php:400
#: tbl_tracking.php:405
msgid "No"
msgstr "否"

#: db_datadict.php:237 js/messages.php:230 libraries/Index.class.php:432
#: libraries/Index.class.php:469 libraries/Index.class.php:874
#: libraries/config/FormDisplay.tpl.php:258 libraries/mult_submits.inc.php:74
#: libraries/mult_submits.inc.php:109 libraries/mult_submits.inc.php:118
#: libraries/mult_submits.inc.php:123 libraries/mult_submits.inc.php:128
#: libraries/mult_submits.inc.php:133 libraries/mult_submits.inc.php:309
#: libraries/mult_submits.inc.php:329 libraries/mult_submits.inc.php:364
#: libraries/mult_submits.inc.php:365 libraries/mult_submits.inc.php:377
#: libraries/plugins/export/ExportHtmlword.class.php:634
#: libraries/plugins/export/ExportLatex.class.php:589
#: libraries/plugins/export/ExportOdt.class.php:727
#: libraries/plugins/export/ExportTexytext.class.php:568
#: libraries/schema/Pdf_Relation_Schema.class.php:1419
#: libraries/server_privileges.lib.php:1715
#: libraries/server_privileges.lib.php:1847
#: libraries/server_privileges.lib.php:1861
#: libraries/server_privileges.lib.php:2156
#: libraries/server_privileges.lib.php:2161
#: libraries/server_privileges.lib.php:2480
#: libraries/server_privileges.lib.php:2497 libraries/structure.lib.php:1268
#: libraries/user_preferences.lib.php:280 prefs_manage.php:136
#: server_databases.php:103 server_databases.php:110 tbl_printview.php:187
#: tbl_structure.php:84 tbl_tracking.php:346 tbl_tracking.php:398
#: tbl_tracking.php:403
msgid "Yes"
msgstr "是"

#: db_export.php:29
msgid "View dump (schema) of database"
msgstr "查看資料庫的轉存(大綱)"

#: db_export.php:33 db_printview.php:41 db_tracking.php:49 export.php:557
#: libraries/DBQbe.class.php:268
msgid "No tables found in database."
msgstr "資料庫中沒有資料。"

#: db_export.php:40 libraries/DbSearch.class.php:438 server_export.php:25
msgid "Select All"
msgstr "全選"

#: db_export.php:45 libraries/DbSearch.class.php:441 server_export.php:30
msgid "Unselect All"
msgstr "全不選"

#: db_operations.php:45 tbl_create.php:24
msgid "The database name is empty!"
msgstr "資料庫名不能爲空！"

#: db_operations.php:129
#, php-format
msgid "Database %1$s has been renamed to %2$s"
msgstr "資料庫 %1$s 已變更名稱為 %2$s"

#: db_operations.php:133
#, php-format
msgid "Database %1$s has been copied to %2$s"
msgstr "資料庫 %1$s 已複製爲 %2$s"

#: db_operations.php:261
#, php-format
msgid ""
"The phpMyAdmin configuration storage has been deactivated. To find out why "
"click %shere%s."
msgstr "phpMyAdmin 設定儲存功能未能啟動, %s請按此%s 查出問題原因."

#: db_printview.php:47 db_tracking.php:79 db_tracking.php:198
#: libraries/Menu.class.php:190 libraries/config/messages.inc.php:510
#: libraries/plugins/export/ExportXml.class.php:459
#: libraries/rte/rte_list.lib.php:65 libraries/rte/rte_triggers.lib.php:355
#: libraries/schema/User_Schema.class.php:298
#: libraries/server_privileges.lib.php:1999
#: libraries/server_privileges.lib.php:2230
#: libraries/server_privileges.lib.php:2882 libraries/structure.lib.php:757
#: tbl_tracking.php:764
msgid "Table"
msgstr "表"

#: db_printview.php:48 libraries/Table.class.php:351
#: libraries/build_html_for_db.lib.php:31 libraries/import.lib.php:181
#: libraries/structure.lib.php:768 libraries/structure.lib.php:1708
#: libraries/structure.lib.php:1901 tbl_printview.php:365
msgid "Rows"
msgstr "行數"

#: db_printview.php:51 libraries/display_indexes.lib.php:118
#: libraries/structure.lib.php:787
msgid "Size"
msgstr "大小"

#: db_printview.php:97 libraries/plugins/export/ExportSql.class.php:1021
#: libraries/structure.lib.php:731
msgid "in use"
msgstr "使用中"

#: db_printview.php:117 libraries/plugins/export/ExportSql.class.php:947
#: libraries/schema/Pdf_Relation_Schema.class.php:1341
msgid "Creation:"
msgstr "建立時間："

#: db_printview.php:126 libraries/plugins/export/ExportSql.class.php:960
#: libraries/schema/Pdf_Relation_Schema.class.php:1346
msgid "Last update:"
msgstr "最後更新："

#: db_printview.php:135 libraries/plugins/export/ExportSql.class.php:973
#: libraries/schema/Pdf_Relation_Schema.class.php:1351
msgid "Last check:"
msgstr "最後檢查："

#: db_printview.php:149 libraries/structure.lib.php:176
#, php-format
msgid "%s table"
msgid_plural "%s tables"
msgstr[0] "%s 張資料表"

#: db_qbe.php:40
msgid "You have to choose at least one column to display"
msgstr "您至少需要選擇一個欄位"

#: db_qbe.php:60
#, php-format
msgid "Switch to %svisual builder%s"
msgstr "切換至 %svisual builder%s"

#: db_search.php:30 libraries/plugins/auth/AuthenticationConfig.class.php:81
#: libraries/plugins/auth/AuthenticationConfig.class.php:96
#: libraries/plugins/auth/AuthenticationCookie.class.php:661
#: libraries/plugins/auth/AuthenticationHttp.class.php:65
#: libraries/plugins/auth/AuthenticationSignon.class.php:253
msgid "Access denied"
msgstr "拒絕訪問"

#: db_structure.php:86
msgid "No tables found in database"
msgstr "沒有在資料庫中找到表"

#: db_tracking.php:73
msgid "Tracked tables"
msgstr "已追蹤的表"

#: db_tracking.php:78 libraries/Menu.class.php:167
#: libraries/config/messages.inc.php:504
#: libraries/plugins/export/ExportHtmlword.class.php:158
#: libraries/plugins/export/ExportOdt.class.php:203
#: libraries/plugins/export/ExportTexytext.class.php:142
#: libraries/server_privileges.lib.php:1989
#: libraries/server_privileges.lib.php:2230
#: libraries/server_privileges.lib.php:2873 server_databases.php:202
#: server_status.php:379 tbl_tracking.php:763
msgid "Database"
msgstr "資料庫"

#: db_tracking.php:80
msgid "Last version"
msgstr "最新版本"

#: db_tracking.php:81 tbl_tracking.php:766
msgid "Created"
msgstr "建立"

#: db_tracking.php:82 tbl_tracking.php:767
msgid "Updated"
msgstr "更新"

#: db_tracking.php:83 js/messages.php:163 libraries/Menu.class.php:458
#: libraries/rte/rte_events.lib.php:426 libraries/rte/rte_list.lib.php:78
#: server_status.php:391 tbl_tracking.php:768
msgid "Status"
msgstr "狀態"

#: db_tracking.php:84 libraries/Index.class.php:559
#: libraries/rte/rte_list.lib.php:53 libraries/rte/rte_list.lib.php:67
#: libraries/rte/rte_list.lib.php:79 libraries/server_privileges.lib.php:1576
#: libraries/server_privileges.lib.php:2240
#: libraries/server_privileges.lib.php:2405 libraries/structure.lib.php:765
#: libraries/structure.lib.php:1198 server_databases.php:237
msgid "Action"
msgstr "動作"

#: db_tracking.php:85 tbl_change.php:235 tbl_tracking.php:769
msgid "Show"
msgstr "顯示"

#: db_tracking.php:97 js/messages.php:34
msgid "Delete tracking data for this table"
msgstr "刪除追蹤資料"

#: db_tracking.php:103 libraries/Index.class.php:625
#: libraries/Util.class.php:3449 libraries/Util.class.php:3450
#: libraries/structure.lib.php:307 libraries/structure.lib.php:1378
#: libraries/structure.lib.php:2050 libraries/structure.lib.php:2052
#: server_databases.php:332
msgid "Drop"
msgstr "刪除"

#: db_tracking.php:120 tbl_tracking.php:724 tbl_tracking.php:778
msgid "active"
msgstr "啓用"

#: db_tracking.php:122 tbl_tracking.php:726 tbl_tracking.php:780
msgid "not active"
msgstr "停用"

#: db_tracking.php:138
msgid "Versions"
msgstr "版本"

#: db_tracking.php:139 tbl_tracking.php:490 tbl_tracking.php:800
msgid "Tracking report"
msgstr "追蹤報告"

#: db_tracking.php:140 tbl_tracking.php:293 tbl_tracking.php:805
msgid "Structure snapshot"
msgstr "結構快照"

#: db_tracking.php:193
msgid "Untracked tables"
msgstr "未追蹤的表"

#: db_tracking.php:212 libraries/structure.lib.php:1515
msgid "Track table"
msgstr "追蹤資料表"

#: db_tracking.php:239
msgid "Database Log"
msgstr "資料庫日誌"

#: export.php:151
msgid "Bad type!"
msgstr "錯誤的類型!"

#: export.php:202
msgid "Selected export type has to be saved in file!"
msgstr "請選擇的匯出的檔案格式！"

#: export.php:231
msgid "Bad parameters!"
msgstr "錯誤的參數!"

#: export.php:335 export.php:366 export.php:928
#, php-format
msgid "Insufficient space to save the file %s."
msgstr "沒有足夠的空間儲存檔案 %s."

#: export.php:506
#, php-format
msgid ""
"File %s already exists on server, change filename or check overwrite option."
msgstr "檔案 %s 已存在, 請更改檔案名稱或選擇「覆寫己存在檔案」選項."

#: export.php:512 export.php:518
#, php-format
msgid "The web server does not have permission to save the file %s."
msgstr "網頁伺服器沒有儲存 %s 檔案的權限。"

#: export.php:934
#, php-format
msgid "Dump has been saved to file %s."
msgstr "備份資料已儲存至檔案 %s."

#: file_echo.php:22
msgid "Invalid export type"
msgstr "無效的輸出類型"

#: gis_data_editor.php:112
#, php-format
msgid "Value for the column \"%s\""
msgstr "%s 欄位的值"

#: gis_data_editor.php:140 tbl_gis_visualization.php:163
msgid "Use OpenStreetMaps as Base Layer"
msgstr "使用OpenStreetMaps"

#: gis_data_editor.php:161
msgid "SRID:"
msgstr "空間參考識別碼(SRID)："

#: gis_data_editor.php:184
#, php-format
msgid "Geometry %d:"
msgstr "幾何體 %d:"

#: gis_data_editor.php:206
msgid "Point:"
msgstr "點:"

#: gis_data_editor.php:207 gis_data_editor.php:234 gis_data_editor.php:289
#: gis_data_editor.php:362 js/messages.php:300
msgid "X"
msgstr "X"

#: gis_data_editor.php:210 gis_data_editor.php:238 gis_data_editor.php:293
#: gis_data_editor.php:366 js/messages.php:301
msgid "Y"
msgstr "Y"

#: gis_data_editor.php:232 gis_data_editor.php:287 gis_data_editor.php:360
#: js/messages.php:303
#, php-format
msgid "Point %d"
msgstr "點 %d"

#: gis_data_editor.php:245 gis_data_editor.php:300 gis_data_editor.php:373
#: js/messages.php:309
msgid "Add a point"
msgstr "新增一個點"

#: gis_data_editor.php:262
#, php-format
msgid "Linestring %d:"
msgstr "一維折線 %d:"

#: gis_data_editor.php:265 gis_data_editor.php:341
msgid "Outer ring:"
msgstr "外環:"

#: gis_data_editor.php:267 gis_data_editor.php:343
#, php-format
msgid "Inner ring %d:"
msgstr "內環 %d:"

#: gis_data_editor.php:303
msgid "Add a linestring"
msgstr "新增線"

#: gis_data_editor.php:304 gis_data_editor.php:378 js/messages.php:310
msgid "Add an inner ring"
msgstr "新增內環"

#: gis_data_editor.php:325
#, php-format
msgid "Polygon %d:"
msgstr "多邊形 %d:"

#: gis_data_editor.php:384 js/messages.php:311
msgid "Add a polygon"
msgstr "新增多邊形"

#: gis_data_editor.php:390
msgid "Add geometry"
msgstr "新增幾何體"

#: gis_data_editor.php:399
msgid "Output"
msgstr "輸出"

#: gis_data_editor.php:402
msgid ""
"Choose \"GeomFromText\" from the \"Function\" column and paste the string "
"below into the \"Value\" field"
msgstr ""

#: import.php:107
#, php-format
msgid ""
"You probably tried to upload a file that is too large. Please refer to %"
"sdocumentation%s for a workaround for this limit."
msgstr "您上傳的檔案過大, 請查看此 %s 文件 %s 以了解如何解決此限制."

#: import.php:250 import.php:516
msgid "Showing bookmark"
msgstr "顯示書籤"

#: import.php:265 import.php:512
msgid "The bookmark has been deleted."
msgstr "書籤已被刪除."

#: import.php:360 import.php:421 libraries/File.class.php:432
#: libraries/File.class.php:525
msgid "File could not be read"
msgstr "檔案無法讀取"

#: import.php:369 import.php:380 import.php:401 import.php:412
#: libraries/File.class.php:604
#, php-format
msgid ""
"You attempted to load file with unsupported compression (%s). Either support "
"for it is not implemented or disabled by your configuration."
msgstr ""
"您試圖載入無法支援的壓縮檔 (%s). 可能是檔案格式尚未被支援或該檔案的支援功能在"
"您的設定檔中被停用."

#: import.php:427
msgid ""
"No data was received to import. Either no file name was submitted, or the "
"file size exceeded the maximum size permitted by your PHP configuration. See "
"[doc@faq1-16]FAQ 1.16[/doc]."
msgstr ""
"沒有接收到要匯入的資料。可能是檔案名稱沒有送出，也可能是檔案大小超出 PHP 限"
"制。參見 [doc@faq1-16]FAQ 1.16[/doc]。"

#: import.php:447
msgid ""
"Cannot convert file's character set without character set conversion library"
msgstr "沒有字元集轉換函式庫，無法轉換檔案字元集"

#: import.php:485 libraries/display_import.lib.php:29
msgid "Could not load import plugins, please check your installation!"
msgstr "無法載入匯入插件，請檢查您的安裝！"

#: import.php:519 sql.php:262 sql.php:942
#, php-format
msgid "Bookmark %s created"
msgstr "已建立書籤 %s"

#: import.php:528 import.php:540
#, php-format
msgid "Import has been successfully finished, %d queries executed."
msgstr "匯入成功, 共 %d 個語法被執行."

#: import.php:555
msgid ""
"Script timeout passed, if you want to finish import, please resubmit same "
"file and import will resume."
msgstr ""
"指令已逾時, 如果想完成匯入, 請重新送出相同檔案, 送出後匯入動作會繼續執行."

#: import.php:559
msgid ""
"However on last run no data has been parsed, this usually means phpMyAdmin "
"won't be able to finish this import unless you increase php time limits."
msgstr ""
"在最後一次執行匯入時沒有資料被解析，建議您增加 PHP 運行時間限制，否則 "
"phpMyAdmin 將無法完成匯入操作。"

#: import.php:590 libraries/DisplayResults.class.php:4520
#: libraries/Message.class.php:180 libraries/rte/rte_routines.lib.php:1427
#: libraries/sql_query_form.lib.php:116 tbl_operations.php:184
#: tbl_relation.php:250 tbl_row_action.php:122 view_operations.php:57
msgid "Your SQL query has been executed successfully"
msgstr "您的 SQL 語法已順利執行"

#: import_status.php:99 libraries/Util.class.php:767
#: libraries/schema/Export_Relation_Schema.class.php:243 user_password.php:239
msgid "Back"
msgstr "返回"

#: index.php:114
msgid "General Settings"
msgstr "一般設定"

#: index.php:144 libraries/display_change_password.lib.php:46
#: user_password.php:233
msgid "Change password"
msgstr "修改密碼"

#: index.php:160
msgid "Server connection collation"
msgstr "伺服器連線校對"

#: index.php:186
msgid "Appearance Settings"
msgstr "外觀設定"

#: index.php:216 prefs_manage.php:281
msgid "More settings"
msgstr "更多設定"

#: index.php:237
msgid "Database server"
msgstr "資料庫伺服器"

#: index.php:240 libraries/plugins/auth/AuthenticationCookie.class.php:201
msgid "Server:"
msgstr "伺服器："

#: index.php:244
msgid "Server type:"
msgstr "伺服器類別:"

#: index.php:248 libraries/plugins/export/ExportLatex.class.php:225
#: libraries/plugins/export/ExportSql.class.php:612
#: libraries/plugins/export/ExportXml.class.php:198
msgid "Server version:"
msgstr "伺服器版本："

#: index.php:252
msgid "Protocol version:"
msgstr "協定版本："

#: index.php:256
msgid "User:"
msgstr "使用者："

#: index.php:261
msgid "Server charset:"
msgstr "伺服器字元集："

#: index.php:273
msgid "Web server"
msgstr "網站伺服器"

#: index.php:286
msgid "Database client version:"
msgstr "資料庫用戶端版本："

#: index.php:290
msgid "PHP extension:"
msgstr "PHP 套件："

#: index.php:304
msgid "Show PHP information"
msgstr "顯示 PHP 資訊"

#: index.php:327
msgid "Version information:"
msgstr "版本資訊："

#: index.php:336 libraries/Util.class.php:430 libraries/Util.class.php:516
#: libraries/config/FormDisplay.tpl.php:145
#: libraries/display_export.lib.php:292 libraries/engines/pbxt.lib.php:112
#: libraries/navigation/NavigationHeader.class.php:229
#: libraries/relation.lib.php:88 server_variables.php:137
msgid "Documentation"
msgstr "文件"

#: index.php:343 libraries/config/FormDisplay.tpl.php:146
msgid "Wiki"
msgstr "維基 (Wiki)"

#: index.php:352
msgid "Official Homepage"
msgstr "官方首頁"

#: index.php:359
msgid "Contribute"
msgstr "貢獻"

#: index.php:366
msgid "Get support"
msgstr "獲取支持"

#: index.php:373
msgid "List of changes"
msgstr "更新列表"

#: index.php:397
msgid ""
"Your configuration file contains settings (root with no password) that "
"correspond to the default MySQL privileged account. Your MySQL server is "
"running with this default, is open to intrusion, and you really should fix "
"this security hole by setting a password for user 'root'."
msgstr ""
"您設定檔案中的設定 (空密碼的 root) 與 MySQL 預設管理員帳號對應。您的 MySQL 服"
"務器使用預設值運行當然沒有問題，不過這樣的話，被入侵的可能性會很大，我們強烈"
"建議您應該立即給 'root' 使用者設定一個密碼來補上這個安全漏洞。"

#: index.php:414
msgid ""
"You have enabled mbstring.func_overload in your PHP configuration. This "
"option is incompatible with phpMyAdmin and might cause some data to be "
"corrupted!"
msgstr ""
"PHP 設定中已啓用了 mbstring.func_overload 。這個選項和 phpMyAdmin 不相容，可"
"能會導致一些資料損壞！"

#: index.php:429
msgid ""
"The mbstring PHP extension was not found and you seem to be using a "
"multibyte charset. Without the mbstring extension phpMyAdmin is unable to "
"split strings correctly and it may result in unexpected results."
msgstr ""
"沒有找到 PHP 外掛 mbstring，而您現在好像在使用多字元字集。沒有 mbstring 的"
"話， phpMyAdmin 將不能正確分割字元串，且可能產生意想不到的結果。"

#: index.php:444
msgid ""
"Your PHP parameter [a@http://php.net/manual/en/session.configuration.php#ini."
"session.gc-maxlifetime@_blank]session.gc_maxlifetime[/a] is lower than "
"cookie validity configured in phpMyAdmin, because of this, your login will "
"expire sooner than configured in phpMyAdmin."
msgstr ""
"您的 PHP 設定參數 [a@http://php.net/manual/en/session.configuration.php#ini."
"session.gc-maxlifetime@_blank]session.gc_maxlifetime [/a] 短於您在 "
"phpMyAdmin 中設定的 Cookies 有效期，因此您的登錄連線有效期將會比您在 "
"phpMyAdmin 中設定的時間要更短。"

#: index.php:456
msgid ""
"Login cookie store is lower than cookie validity configured in phpMyAdmin, "
"because of this, your login will expire sooner than configured in phpMyAdmin."
msgstr ""
"phpMyAdmin 中所設定的登錄 cookie 儲存小於 cookie 有效期，因此您的登錄過期時間"
"將會比您在 phpMyAdmin 中設定的時間要更短。"

#: index.php:468
msgid "The configuration file now needs a secret passphrase (blowfish_secret)."
msgstr "設定檔案現在需要一個短語密碼。"

#: index.php:479
msgid ""
"Directory [code]config[/code], which is used by the setup script, still "
"exists in your phpMyAdmin directory. It is strongly recommended to remove it "
"once phpMyAdmin has been configured. Otherwise the security of your server "
"may be compromised by unauthorized people downloading your configuration."
msgstr ""
"安裝時所用的 [code]config[/code] 資料夾尚未被刪除。強烈建議在 phpMyAdmin 設定"
"完成之後移除該資料夾，否則會有未經授權的人下載你的設定檔而對伺服器安全性造成"
"威脅。"

#: index.php:489
#, php-format
msgid ""
"The phpMyAdmin configuration storage is not completely configured, some "
"extended features have been deactivated. To find out why click %shere%s."
msgstr ""
"phpMyAdmin 高級功能未全部設定，部分功能不可用。要查出原因請%s點這裡%s。"

#: index.php:521
#, php-format
msgid ""
"Your PHP MySQL library version %s differs from your MySQL server version %s. "
"This may cause unpredictable behavior."
msgstr ""
"您的 PHP MySQL 函式庫版本 %s 和您的 MySQL 伺服器版本 %s 不同。這可能造成一些"
"無法預期的問題。"

#: index.php:546
#, php-format
msgid ""
"Server running with Suhosin. Please refer to %sdocumentation%s for possible "
"issues."
msgstr "伺服器上運行了 Suhosin。請先查看%s檔案%s中是否有類似的情況。"

#: js/messages.php:27 libraries/import.lib.php:118 sql.php:222
msgid "\"DROP DATABASE\" statements are disabled."
msgstr "刪除資料庫的指令「DROP DATABASE」已經被停用。"

#: js/messages.php:30
#, php-format
msgid "Do you really want to execute \"%s\"?"
msgstr "您確定要執行「%s」？"

#: js/messages.php:31 libraries/mult_submits.inc.php:337
msgid "You are about to DESTROY a complete database!"
msgstr "您將要刪除一個完整的資料庫！"

#: js/messages.php:32
msgid "You are about to DESTROY a complete table!"
msgstr "您將會刪除整個資料表!"

#: js/messages.php:33
msgid "You are about to TRUNCATE a complete table!"
msgstr "您將會清空整個資料表!"

#: js/messages.php:35
msgid "Deleting tracking data"
msgstr "刪除追蹤數據中"

#: js/messages.php:36
msgid "Dropping Primary Key/Index"
msgstr "刪除 主鍵值/指標 中"

#: js/messages.php:37
msgid "This operation could take a long time. Proceed anyway?"
msgstr "這個作業將會執行較長的時間, 請問使否確定執行?"

#: js/messages.php:40
msgid "Missing value in the form!"
msgstr "表單內缺少某些值！"

#: js/messages.php:41
msgid "This is not a number!"
msgstr "這不是一個數字！"

#: js/messages.php:42
msgid "Add Index"
msgstr "新增索引"

#: js/messages.php:43
msgid "Edit Index"
msgstr "編輯索引"

#: js/messages.php:44 libraries/display_indexes.lib.php:199
#: libraries/display_indexes.lib.php:205
#, php-format
msgid "Add %s column(s) to index"
msgstr "增加 %s 個欄位至索引"

#. l10n: Default label for the y-Axis of Charts
#: js/messages.php:48 tbl_chart.php:236
msgid "Y Values"
msgstr "Y軸數值"

#: js/messages.php:51
msgid "The host name is empty!"
msgstr "主機名不能爲空！"

#: js/messages.php:52
msgid "The user name is empty!"
msgstr "帳號不能爲空！"

#: js/messages.php:53 libraries/server_privileges.lib.php:1311
#: user_password.php:110
msgid "The password is empty!"
msgstr "密碼不能爲空！"

#: js/messages.php:54 libraries/server_privileges.lib.php:1309
#: user_password.php:113
msgid "The passwords aren't the same!"
msgstr "兩次密碼不一致！"

#: js/messages.php:55 libraries/server_privileges.lib.php:1439
#: libraries/server_privileges.lib.php:1629
#: libraries/server_privileges.lib.php:2538
#: libraries/server_privileges.lib.php:2840
msgid "Add user"
msgstr "新增使用者"

#: js/messages.php:56
msgid "Reloading Privileges"
msgstr "重新載入權限"

#: js/messages.php:57
msgid "Removing Selected Users"
msgstr "正在刪除選中的使用者"

#: js/messages.php:58 js/messages.php:115 tbl_tracking.php:294
#: tbl_tracking.php:491
msgid "Close"
msgstr "關閉"

#. l10n: Other, small valued, queries
#: js/messages.php:61 libraries/ServerStatusData.class.php:198
#: server_status_queries.php:171
msgid "Other"
msgstr "其他"

#. l10n: Thousands separator
#: js/messages.php:63 libraries/Util.class.php:1515
msgid ","
msgstr ","

#. l10n: Decimal separator
#: js/messages.php:65 libraries/Util.class.php:1517
msgid "."
msgstr "."

#: js/messages.php:67
msgid "Connections / Processes"
msgstr "連線"

#: js/messages.php:70
msgid "Local monitor configuration incompatible"
msgstr "本地的狀態監測器設定檔不相容"

#: js/messages.php:71
msgid ""
"The chart arrangement configuration in your browsers local storage is not "
"compatible anymore to the newer version of the monitor dialog. It is very "
"likely that your current configuration will not work anymore. Please reset "
"your configuration to default in the <i>Settings</i> menu."
msgstr ""
"在你的瀏覽器內的圖表版面設定對於新的狀態監測器來說已經太舊了。 請在「<i>設定"
"</i>」選單重新設定以避免發生不可預期的錯誤。"

#: js/messages.php:73
msgid "Query cache efficiency"
msgstr "查詢快取的效率"

#: js/messages.php:74
msgid "Query cache usage"
msgstr "查詢快取的使用量"

#: js/messages.php:75
msgid "Query cache used"
msgstr "查詢已使用的快取"

#: js/messages.php:77
msgid "System CPU Usage"
msgstr "系統CPU使用率"

#: js/messages.php:78
msgid "System memory"
msgstr "系統記憶體"

#: js/messages.php:79
msgid "System swap"
msgstr "系統暫存區"

#: js/messages.php:81
msgid "Average load"
msgstr "平均負載"

#: js/messages.php:82
msgid "Total memory"
msgstr "總記憶體"

#: js/messages.php:83
msgid "Cached memory"
msgstr "快取記憶體"

#: js/messages.php:84
msgid "Buffered memory"
msgstr "緩衝記憶體"

#: js/messages.php:85
msgid "Free memory"
msgstr "空閒記憶體"

#: js/messages.php:86
msgid "Used memory"
msgstr "已使用記憶體"

#: js/messages.php:88
msgid "Total Swap"
msgstr "暫存區總計"

#: js/messages.php:89
msgid "Cached Swap"
msgstr "快取Swap"

#: js/messages.php:90
msgid "Used Swap"
msgstr "已用Swap"

#: js/messages.php:91
msgid "Free Swap"
msgstr "可使用的暫存區"

#: js/messages.php:93
msgid "Bytes sent"
msgstr "Bytes 送出"

#: js/messages.php:94
msgid "Bytes received"
msgstr "Bytes 已接收"

#: js/messages.php:95 server_status.php:254
msgid "Connections"
msgstr "連線"

#: js/messages.php:96 server_status.php:440
msgid "Processes"
msgstr "處理"

#. l10n: shortcuts for Byte
#: js/messages.php:99 libraries/Util.class.php:1461
msgid "B"
msgstr "B"

#. l10n: shortcuts for Kilobyte
#: js/messages.php:100 libraries/Util.class.php:1463
#: libraries/server_status_monitor.lib.php:250
msgid "KiB"
msgstr "KB"

#. l10n: shortcuts for Megabyte
#: js/messages.php:101 libraries/Util.class.php:1465
#: libraries/server_status_monitor.lib.php:251
msgid "MiB"
msgstr "MB"

#. l10n: shortcuts for Gigabyte
#: js/messages.php:102 libraries/Util.class.php:1467
msgid "GiB"
msgstr "GB"

#. l10n: shortcuts for Terabyte
#: js/messages.php:103 libraries/Util.class.php:1469
msgid "TiB"
msgstr "TB"

#. l10n: shortcuts for Petabyte
#: js/messages.php:104 libraries/Util.class.php:1471
msgid "PiB"
msgstr "PB"

#. l10n: shortcuts for Exabyte
#: js/messages.php:105 libraries/Util.class.php:1473
msgid "EiB"
msgstr "EB"

#: js/messages.php:106
#, php-format
msgid "%d table(s)"
msgstr "%d 個資料表"

#. l10n: Questions is the name of a MySQL Status variable
#: js/messages.php:109
msgid "Questions"
msgstr "Questions"

#: js/messages.php:110 server_status.php:166
msgid "Traffic"
msgstr "流量"

#: js/messages.php:111 libraries/Menu.class.php:486
#: libraries/server_status_monitor.lib.php:290
msgid "Settings"
msgstr "設定"

#: js/messages.php:112
msgid "Remove chart"
msgstr "刪除圖表"

#: js/messages.php:113
msgid "Edit title and labels"
msgstr "編輯標題與標籤"

#: js/messages.php:114
msgid "Add chart to grid"
msgstr "新增一張圖表至格線"

#: js/messages.php:116
msgid "Please add at least one variable to the series"
msgstr "請至少增加一個變數"

#: js/messages.php:117 libraries/DisplayResults.class.php:1281
#: libraries/TableSearch.class.php:841 libraries/TableSearch.class.php:985
#: libraries/display_export.lib.php:383
#: libraries/plugins/export/ExportSql.class.php:1546
#: libraries/server_privileges.lib.php:2132
#: libraries/server_status_monitor.lib.php:269
#: libraries/tbl_columns_definition_form.inc.php:687 pmd_general.php:559
#: server_status.php:529
msgid "None"
msgstr "無"

#: js/messages.php:118
msgid "Resume monitor"
msgstr "恢復監控"

#: js/messages.php:119
msgid "Pause monitor"
msgstr "暫停監控"

#: js/messages.php:121
msgid "general_log and slow_query_log are enabled."
msgstr "general_log與slow_query_log已啟用"

#: js/messages.php:122
msgid "general_log is enabled."
msgstr "general_log 已啟用。"

#: js/messages.php:123
msgid "slow_query_log is enabled."
msgstr "slow_query_log 已啟用。"

#: js/messages.php:124
msgid "slow_query_log and general_log are disabled."
msgstr "slow_query_log 與 general_log 已停用。"

#: js/messages.php:125
msgid "log_output is not set to TABLE."
msgstr "log_output 沒有被指定 TABLE。"

#: js/messages.php:126
msgid "log_output is set to TABLE."
msgstr "log_output 已經被指定至 TABLE."

#: js/messages.php:127
#, php-format
msgid ""
"slow_query_log is enabled, but the server logs only queries that take longer "
"than %d seconds. It is advisable to set this long_query_time 0-2 seconds, "
"depending on your system."
msgstr ""
"slow_query_log 已經被啟用，但是伺服器仍然只為執行時間大於 %d 秒的查詢做紀錄。"
"建議根據您的系統將 long_query_time 設定為 0-2 秒。"

#: js/messages.php:128
#, php-format
msgid "long_query_time is set to %d second(s)."
msgstr "long_query_time 被指定為 %d 秒。"

#: js/messages.php:129
msgid ""
"Following settings will be applied globally and reset to default on server "
"restart:"
msgstr "以下的這些設定將會被套用在所有的地方直到系統重新啟動："

#. l10n: %s is FILE or TABLE
#: js/messages.php:131
#, php-format
msgid "Set log_output to %s"
msgstr "將 log_output 設定至 %s"

#. l10n: Enable in this context means setting a status variable to ON
#: js/messages.php:133
#, php-format
msgid "Enable %s"
msgstr "已啓用 %s"

#. l10n: Disable in this context means setting a status variable to OFF
#: js/messages.php:135
#, php-format
msgid "Disable %s"
msgstr "已關閉 %s"

#. l10n: %d seconds
#: js/messages.php:137
#, php-format
msgid "Set long_query_time to %ds"
msgstr "將 long_query_time 設定為 %d 秒"

#: js/messages.php:138
msgid ""
"You can't change these variables. Please log in as root or contact your "
"database administrator."
msgstr "您沒有辦法修改這些變數，請改用 root 登入或是聯絡該資料庫的管理員。"

#: js/messages.php:139
msgid "Change settings"
msgstr "管理我的設定"

#: js/messages.php:140
msgid "Current settings"
msgstr "目前的設定"

#: js/messages.php:142 libraries/server_status_monitor.lib.php:209
msgid "Chart Title"
msgstr "圖表的標題"

#. l10n: As in differential values
#: js/messages.php:144
msgid "Differential"
msgstr "差異"

#: js/messages.php:145
#, php-format
msgid "Divided by %s"
msgstr "使用 %s 切割"

#: js/messages.php:146
msgid "Unit"
msgstr "單位"

#: js/messages.php:148
msgid "From slow log"
msgstr "從較慢的查詢紀錄檔"

#: js/messages.php:149
msgid "From general log"
msgstr "從普通的查詢記錄檔"

#: js/messages.php:150
msgid "Analysing logs"
msgstr "分析用的紀錄檔"

#: js/messages.php:151
msgid "Analysing & loading logs. This may take a while."
msgstr "讀取且分析紀錄檔中. 這可能會花費一些時間。"

#: js/messages.php:152
msgid "Cancel request"
msgstr "取消請求"

#: js/messages.php:153
msgid ""
"This column shows the amount of identical queries that are grouped together. "
"However only the SQL query itself has been used as a grouping criteria, so "
"the other attributes of queries, such as start time, may differ."
msgstr ""
"這個欄位顯示一些被群組起來的相似查詢。但是系統只是用這些查詢的文字作為群組的"
"標準，所以查詢的結果可能會有些許不同。"

#: js/messages.php:154
msgid ""
"Since grouping of INSERTs queries has been selected, INSERT queries into the "
"same table are also being grouped together, disregarding of the inserted "
"data."
msgstr ""
"因為有一些被群組的插入查詢被選擇了，這些查詢的「目的地資料表」也將不管這些"
"「即將被插入的資料」而被合併。"

#: js/messages.php:155
msgid "Log data loaded. Queries executed in this time span:"
msgstr "紀錄檔已被讀取，時間區間："

#: js/messages.php:157
msgid "Jump to Log table"
msgstr "跳轉至紀錄檔的資料表"

#: js/messages.php:158
msgid "No data found"
msgstr "無資料"

#: js/messages.php:159
msgid "Log analysed, but no data found in this time span."
msgstr "紀錄檔已經被分析了，但是在這個時間區段內沒有任何資料。"

#: js/messages.php:161
msgid "Analyzing…"
msgstr "分析中…"

#: js/messages.php:162
msgid "Explain output"
msgstr "輸出說明"

#: js/messages.php:164 js/messages.php:515
#: libraries/plugins/export/ExportHtmlword.class.php:486
#: libraries/plugins/export/ExportOdt.class.php:564
#: libraries/plugins/export/ExportTexytext.class.php:437
#: libraries/rte/rte_list.lib.php:68 libraries/sql.lib.php:457
#: server_status.php:387
msgid "Time"
msgstr "時間"

#: js/messages.php:165
msgid "Total time:"
msgstr "總計耗時："

#: js/messages.php:166
msgid "Profiling results"
msgstr "分析結果"

#: js/messages.php:167
msgctxt "Display format"
msgid "Table"
msgstr "資料表"

#: js/messages.php:168
msgid "Chart"
msgstr "圖表"

#: js/messages.php:169
msgid "Edit chart"
msgstr "編輯圖表"

#: js/messages.php:170
msgid "Series"
msgstr "系列"

#. l10n: A collection of available filters
#: js/messages.php:173
msgid "Log table filter options"
msgstr "紀錄檔篩選"

#. l10n: Filter as in "Start Filtering"
#: js/messages.php:175
msgid "Filter"
msgstr "過濾"

#: js/messages.php:176
msgid "Filter queries by word/regexp:"
msgstr ""
"使用文字或 <a href=\"http://dev.mysql.com/doc/refman/5.1/en/regexp.html\" "
"target=\"_blank\">REGEXP</a> 進行篩選："

#: js/messages.php:177
msgid "Group queries, ignoring variable data in WHERE clauses"
msgstr "忽略 where 的條件並進行群組的查詢"

#: js/messages.php:178
msgid "Sum of grouped rows:"
msgstr "群組的行數總計："

#: js/messages.php:179
msgid "Total:"
msgstr "總計："

#: js/messages.php:181
msgid "Loading logs"
msgstr "載入紀錄檔中"

#: js/messages.php:182
msgid "Monitor refresh failed"
msgstr "狀態監測器無法進行重新整理"

#: js/messages.php:183
msgid ""
"While requesting new chart data the server returned an invalid response. "
"This is most likely because your session expired. Reloading the page and "
"reentering your credentials should help."
msgstr ""
"在讀取新的圖表時發生錯誤，這很可能是您的 SESSION 已經過期。您可以重新整理嘗試"
"解決這個問題。"

#: js/messages.php:184
msgid "Reload page"
msgstr "重新載入"

#: js/messages.php:186
msgid "Affected rows:"
msgstr "受影響的行數："

#: js/messages.php:188
msgid "Failed parsing config file. It doesn't seem to be valid JSON code."
msgstr "讀取設定檔時發生錯誤。設定檔看起來不是合法的 JSON 格式。"

#: js/messages.php:189
msgid ""
"Failed building chart grid with imported config. Resetting to default config…"
msgstr "使用匯入的設定檔讀取圖表時發生錯誤，改用預設的設定檔…"

#: js/messages.php:190 libraries/Menu.class.php:288
#: libraries/Menu.class.php:371 libraries/Menu.class.php:482
#: libraries/config/messages.inc.php:168 libraries/display_import.lib.php:187
#: libraries/server_status_monitor.lib.php:355 prefs_manage.php:238
#: setup/frames/menu.inc.php:21
msgid "Import"
msgstr "匯入"

#: js/messages.php:191
msgid "Import monitor configuration"
msgstr "無法匯入狀態監視器的設定"

#: js/messages.php:192
msgid "Please select the file you want to import"
msgstr "請選擇您想要匯入的檔案"

#: js/messages.php:194
msgid "Analyse Query"
msgstr "分析查詢"

#: js/messages.php:198
msgid "Advisor system"
msgstr "輔導系統"

#: js/messages.php:199
msgid "Possible performance issues"
msgstr "可能的執行效率問題"

#: js/messages.php:200
msgid "Issue"
msgstr "問題"

#: js/messages.php:201
msgid "Recommendation"
msgstr "建議"

#: js/messages.php:202
msgid "Rule details"
msgstr "詳細的規則"

#: js/messages.php:203
msgid "Justification"
msgstr "校正"

#: js/messages.php:204
msgid "Used variable / formula"
msgstr "使用的變數/公式"

#: js/messages.php:205
msgid "Test"
msgstr "測試"

#: js/messages.php:210 pmd_general.php:437 pmd_general.php:474
#: pmd_general.php:594 pmd_general.php:642 pmd_general.php:718
#: pmd_general.php:772 pmd_general.php:835 pmd_general.php:866
#: server_variables.php:134
msgid "Cancel"
msgstr "取消"

#: js/messages.php:213 libraries/navigation/NavigationHeader.class.php:54
#: libraries/server_status_monitor.lib.php:159
msgid "Loading"
msgstr "載入中"

#: js/messages.php:214
msgid "Processing Request"
msgstr "要求處理中"

#: js/messages.php:215
msgid "Error in Processing Request"
msgstr "要求處理得程序中有錯誤"

#: js/messages.php:216
#, php-format
msgid "Error code: %s"
msgstr "錯誤代碼：%s"

#: js/messages.php:217
#, php-format
msgid "Error text: %s"
msgstr "錯誤訊息：%s"

#: js/messages.php:218 libraries/db_common.inc.php:58
#: libraries/db_table_exists.lib.php:28 server_databases.php:89
msgid "No databases selected."
msgstr "沒有資料庫被選取。"

#: js/messages.php:219
msgid "Dropping Column"
msgstr "刪除欄位"

#: js/messages.php:220
msgid "Adding Primary Key"
msgstr "正在新增主鍵"

#: js/messages.php:221 pmd_general.php:435 pmd_general.php:592
#: pmd_general.php:640 pmd_general.php:716 pmd_general.php:770
#: pmd_general.php:833
msgid "OK"
msgstr "確定"

#: js/messages.php:222
msgid "Click to dismiss this notification"
msgstr "點此關閉這個通知"

#: js/messages.php:225
msgid "Renaming Databases"
msgstr "更改資料庫名稱中"

#: js/messages.php:226
msgid "Reload Database"
msgstr "重新載入資料庫"

#: js/messages.php:227
msgid "Copying Database"
msgstr "複製資料庫中"

#: js/messages.php:228
msgid "Changing Charset"
msgstr "更改文字編碼"

#: js/messages.php:229
msgid "Table must have at least one column"
msgstr "資料表最少需要有一個欄位"

#: js/messages.php:234
msgid "Insert Table"
msgstr "插入資料表"

#: js/messages.php:235
msgid "Hide indexes"
msgstr "隱藏索引"

#: js/messages.php:236
msgid "Show indexes"
msgstr "顯示索引"

#: js/messages.php:237 libraries/mult_submits.inc.php:350
msgid "Foreign key check:"
msgstr "外鍵 (Foreign Key) 檢查:"

#: js/messages.php:238 libraries/mult_submits.inc.php:360
msgid "(Enabled)"
msgstr "已啟用"

#: js/messages.php:239 libraries/mult_submits.inc.php:360
msgid "(Disabled)"
msgstr "已關閉"

#: js/messages.php:242
msgid "Searching"
msgstr "搜索中"

#: js/messages.php:243
msgid "Hide search results"
msgstr "隱藏搜尋結果"

#: js/messages.php:244
msgid "Show search results"
msgstr "顯示搜尋結果"

#: js/messages.php:245
msgid "Browsing"
msgstr "瀏覽"

#: js/messages.php:246
msgid "Deleting"
msgstr "刪除"

#: js/messages.php:249
msgid "The definition of a stored function must contain a RETURN statement!"
msgstr "被儲存的函式定義當中必須要有 RETURN 敘述！"

#: js/messages.php:252 libraries/rte/rte_routines.lib.php:790
msgid "ENUM/SET editor"
msgstr "ENUM/SET 編輯器"

#: js/messages.php:253
#, php-format
msgid "Values for column %s"
msgstr "%s 欄位的值"

#: js/messages.php:254
msgid "Values for a new column"
msgstr "新欄位的值"

#: js/messages.php:255
msgid "Enter each value in a separate field"
msgstr "請分別將資料填入以下欄位"

#: js/messages.php:256
#, php-format
msgid "Add %d value(s)"
msgstr "增加 %d 個值"

#: js/messages.php:259
msgid ""
"Note: If the file contains multiple tables, they will be combined into one"
msgstr "備註：若檔案中包含多個資料表，它們會被結合成同一個資料表。"

#: js/messages.php:262
msgid "Hide query box"
msgstr "隱藏查詢框"

#: js/messages.php:263
msgid "Show query box"
msgstr "顯示查詢框"

#: js/messages.php:264 libraries/DisplayResults.class.php:3307
#: libraries/Index.class.php:591 libraries/Util.class.php:699
#: libraries/Util.class.php:1246 libraries/Util.class.php:3453
#: libraries/Util.class.php:3454 libraries/config/messages.inc.php:486
#: libraries/schema/User_Schema.class.php:216 server_variables.php:130
#: setup/frames/index.inc.php:147
msgid "Edit"
msgstr "編輯"

#: js/messages.php:265 tbl_row_action.php:21
msgid "No rows selected"
msgstr "沒有選中任何行"

#: js/messages.php:266 libraries/DisplayResults.class.php:5040
#: libraries/structure.lib.php:1374 libraries/structure.lib.php:2048
#: querywindow.php:85
msgid "Change"
msgstr "修改"

#: js/messages.php:267
msgid "Query execution time"
msgstr "查詢耗時"

#: js/messages.php:268 libraries/DisplayResults.class.php:721
#: libraries/DisplayResults.class.php:729
#, php-format
msgid "%d is not valid row number."
msgstr "%d 不是正確的資料列行數。"

#: js/messages.php:271 libraries/display_indexes.lib.php:195
#: libraries/insert_edit.lib.php:1462
#: libraries/schema/User_Schema.class.php:383
#: libraries/tbl_columns_definition_form.inc.php:898 server_variables.php:132
#: setup/frames/config.inc.php:39 setup/frames/index.inc.php:246
#: tbl_relation.php:565
msgid "Save"
msgstr "儲存"

#: js/messages.php:274
msgid "Hide search criteria"
msgstr "隱藏搜尋條件"

#: js/messages.php:275
msgid "Show search criteria"
msgstr "顯示搜尋條件"

#: js/messages.php:278 libraries/TableSearch.class.php:210
msgid "Zoom Search"
msgstr "進一步搜尋"

#: js/messages.php:280
msgid "Each point represents a data row."
msgstr "每一個指標均代表一筆資料。"

#: js/messages.php:282
msgid "Hovering over a point will show its label."
msgstr "將滑鼠指到指標上可以顯示其標籤。"

#: js/messages.php:284
msgid "To zoom in, select a section of the plot with the mouse."
msgstr "選擇這個圖的一部份以放大。"

#: js/messages.php:286
msgid "Click reset zoom button to come back to original state."
msgstr "點擊「重設縮放大小」按鈕可以回到原始的大小。"

#: js/messages.php:288
msgid "Click a data point to view and possibly edit the data row."
msgstr "點選資料指標以瀏覽或修改這筆資料。"

#: js/messages.php:290
msgid "The plot can be resized by dragging it along the bottom right corner."
msgstr "這個圖可以在其邊框的右下角進行縮放。"

#: js/messages.php:292
msgid "Select two columns"
msgstr "選擇兩個欄位"

#: js/messages.php:293
msgid "Select two different columns"
msgstr "選擇兩個不同的欄位"

#: js/messages.php:294
msgid "Query results"
msgstr "查詢結果"

#: js/messages.php:295
msgid "Data point content"
msgstr "資料指標內容"

#: js/messages.php:298 libraries/display_indexes.lib.php:134
#: libraries/display_indexes.lib.php:170 tbl_change.php:263
msgid "Ignore"
msgstr "忽略"

#: js/messages.php:299 libraries/DisplayResults.class.php:3310
msgid "Copy"
msgstr "複製"

#: js/messages.php:302
msgid "Point"
msgstr "點"

#: js/messages.php:304
msgid "Linestring"
msgstr "一維折線"

#: js/messages.php:305
msgid "Polygon"
msgstr "多邊形"

#: js/messages.php:306 libraries/DisplayResults.class.php:1634
msgid "Geometry"
msgstr "幾何體"

#: js/messages.php:307
msgid "Inner Ring"
msgstr "內環"

#: js/messages.php:308
msgid "Outer Ring"
msgstr "外環"

#: js/messages.php:314
msgid "Add columns"
msgstr "新增欄位"

#: js/messages.php:317
msgid "Select referenced key"
msgstr "選擇外部鍵"

#: js/messages.php:318
msgid "Select Foreign Key"
msgstr "選擇外部鍵"

#: js/messages.php:319
msgid "Please select the primary key or a unique key"
msgstr "請選擇主鍵或唯一鍵"

#: js/messages.php:320 pmd_general.php:109
msgid "Choose column to display"
msgstr "選擇要顯示的欄位"

#: js/messages.php:321
msgid ""
"You haven't saved the changes in the layout. They will be lost if you don't "
"save them. Do you want to continue?"
msgstr "你尚未儲存修改的資料。請確認是否要捨棄這些資料?"

#: js/messages.php:324
msgid "Add an option for column "
msgstr "新增選項給欄位 "

#: js/messages.php:325
#, php-format
msgid "%d object(s) created"
msgstr "已建立 %d 個物件"

#: js/messages.php:328
msgid "Press escape to cancel editing"
msgstr "按下 ESC 取消編輯"

#: js/messages.php:329
msgid ""
"You have edited some data and they have not been saved. Are you sure you "
"want to leave this page before saving the data?"
msgstr "有一些修改的資料尚未儲存，你確定要不儲存直接離開本頁？"

#: js/messages.php:330
msgid "Drag to reorder"
msgstr "您可以拖曳來重新排序"

#: js/messages.php:331
msgid "Click to sort"
msgstr "點此進行排序"

#: js/messages.php:332
msgid "Click to mark/unmark"
msgstr "點此標記或取消標記"

#: js/messages.php:333
msgid "Double-click to copy column name"
msgstr "點兩下以複製欄位名稱"

#: js/messages.php:334
msgid "Click the drop-down arrow<br />to toggle column's visibility"
msgstr "點擊下拉箭頭<br />切換欄位的可見度"

#: js/messages.php:336
msgid ""
"This table does not contain a unique column. Features related to the grid "
"edit, checkbox, Edit, Copy and Delete links may not work after saving."
msgstr "這個資料表不含唯一的資料欄位，跟修改、複製、刪除有關的功能可能會無效。"

#: js/messages.php:341
msgid "You can also edit most values<br />by double-clicking directly on them."
msgstr "您可以直接點擊欄位內容<br />來修改大部分的欄位。"

#: js/messages.php:344
msgid "You can also edit most values<br />by clicking directly on them."
msgstr "您可以直接點擊欄位內容<br />來修改大部分的欄位。"

#: js/messages.php:349
msgid "Go to link"
msgstr "前往這個超連結"

#: js/messages.php:350
msgid "Copy column name"
msgstr "複製欄位名稱"

#: js/messages.php:351
msgid "Right-click the column name to copy it to your clipboard."
msgstr "點右鍵將欄位名稱複製到您的剪貼簿。"

#: js/messages.php:352
msgid "Show data row(s)"
msgstr "顯示資料列"

#: js/messages.php:355
msgid "Generate password"
msgstr "產生密碼"

#: js/messages.php:356 libraries/replication_gui.lib.php:389
msgid "Generate"
msgstr "產生"

#: js/messages.php:357
msgid "Change Password"
msgstr "修改密碼"

#: js/messages.php:360
msgid "More"
msgstr "更多"

#: js/messages.php:363
msgid "Show Panel"
msgstr "顯示控制面板"

#: js/messages.php:364
msgid "Hide Panel"
msgstr "隱藏控制面板"

#: js/messages.php:367
msgid "The requested page was not found in the history, it may have expired."
msgstr "無法在紀錄中找到您所要求的頁面，它可能已經過期了。"

#: js/messages.php:370 setup/lib/index.lib.php:188
#, php-format
msgid ""
"A newer version of phpMyAdmin is available and you should consider "
"upgrading. The newest version is %s, released on %s."
msgstr ""
"新的 phpMyAdmin 已經發佈了，請考慮升級至最新的版本（版本 %s，於 %s 發佈）。"

#. l10n: Latest available phpMyAdmin version
#: js/messages.php:372
msgid ", latest stable version:"
msgstr "，最新穩定版本:"

#: js/messages.php:373
msgid "up to date"
msgstr "最新"

#. l10n: Display text for calendar close link
#: js/messages.php:392
msgid "Done"
msgstr "完成"

# 這應該是使用於選擇日期的月曆
#: js/messages.php:396
msgctxt "Previous month"
msgid "Prev"
msgstr "上個月"

# 這應該使用於選擇日期的小月曆
#: js/messages.php:401
msgctxt "Next month"
msgid "Next"
msgstr "下個月"

#. l10n: Display text for current month link in calendar
#: js/messages.php:404
msgid "Today"
msgstr "今天"

#: js/messages.php:408
msgid "January"
msgstr "一月"

#: js/messages.php:409
msgid "February"
msgstr "二月"

#: js/messages.php:410
msgid "March"
msgstr "三月"

#: js/messages.php:411
msgid "April"
msgstr "四月"

#: js/messages.php:412
msgid "May"
msgstr "五月"

#: js/messages.php:413
msgid "June"
msgstr "六月"

#: js/messages.php:414
msgid "July"
msgstr "七月"

#: js/messages.php:415
msgid "August"
msgstr "八月"

#: js/messages.php:416
msgid "September"
msgstr "九月"

#: js/messages.php:417
msgid "October"
msgstr "十月"

#: js/messages.php:418
msgid "November"
msgstr "十一月"

#: js/messages.php:419
msgid "December"
msgstr "十二月"

#. l10n: Short month name
#: js/messages.php:426 libraries/Util.class.php:1672
msgid "Jan"
msgstr "一月"

#. l10n: Short month name
#: js/messages.php:428 libraries/Util.class.php:1674
msgid "Feb"
msgstr "二月"

#. l10n: Short month name
#: js/messages.php:430 libraries/Util.class.php:1676
msgid "Mar"
msgstr "三月"

#. l10n: Short month name
#: js/messages.php:432 libraries/Util.class.php:1678
msgid "Apr"
msgstr "四月"

#. l10n: Short month name
#: js/messages.php:434 libraries/Util.class.php:1680
msgctxt "Short month name"
msgid "May"
msgstr "五月"

#. l10n: Short month name
#: js/messages.php:436 libraries/Util.class.php:1682
msgid "Jun"
msgstr "六月"

#. l10n: Short month name
#: js/messages.php:438 libraries/Util.class.php:1684
msgid "Jul"
msgstr "七月"

#. l10n: Short month name
#: js/messages.php:440 libraries/Util.class.php:1686
msgid "Aug"
msgstr "八月"

#. l10n: Short month name
#: js/messages.php:442 libraries/Util.class.php:1688
msgid "Sep"
msgstr "九月"

#. l10n: Short month name
#: js/messages.php:444 libraries/Util.class.php:1690
msgid "Oct"
msgstr "十月"

#. l10n: Short month name
#: js/messages.php:446 libraries/Util.class.php:1692
msgid "Nov"
msgstr "十一月"

#. l10n: Short month name
#: js/messages.php:448 libraries/Util.class.php:1694
msgid "Dec"
msgstr "十二月"

#: js/messages.php:454
msgid "Sunday"
msgstr "星期日"

#: js/messages.php:455
msgid "Monday"
msgstr "星期一"

#: js/messages.php:456
msgid "Tuesday"
msgstr "星期二"

#: js/messages.php:457
msgid "Wednesday"
msgstr "星期三"

#: js/messages.php:458
msgid "Thursday"
msgstr "星期四"

#: js/messages.php:459
msgid "Friday"
msgstr "星期五"

#: js/messages.php:460
msgid "Saturday"
msgstr "星期六"

#. l10n: Short week day name
#: js/messages.php:467
msgid "Sun"
msgstr "週日"

#. l10n: Short week day name
#: js/messages.php:469 libraries/Util.class.php:1699
msgid "Mon"
msgstr "週一"

#. l10n: Short week day name
#: js/messages.php:471 libraries/Util.class.php:1701
msgid "Tue"
msgstr "週二"

#. l10n: Short week day name
#: js/messages.php:473 libraries/Util.class.php:1703
msgid "Wed"
msgstr "週三"

#. l10n: Short week day name
#: js/messages.php:475 libraries/Util.class.php:1705
msgid "Thu"
msgstr "週四"

#. l10n: Short week day name
#: js/messages.php:477 libraries/Util.class.php:1707
msgid "Fri"
msgstr "週五"

#. l10n: Short week day name
#: js/messages.php:479 libraries/Util.class.php:1709
msgid "Sat"
msgstr "週六"

#. l10n: Minimal week day name
#: js/messages.php:486
msgid "Su"
msgstr "日"

#. l10n: Minimal week day name
#: js/messages.php:488
msgid "Mo"
msgstr "一"

#. l10n: Minimal week day name
#: js/messages.php:490
msgid "Tu"
msgstr "二"

#. l10n: Minimal week day name
#: js/messages.php:492
msgid "We"
msgstr "三"

#. l10n: Minimal week day name
#: js/messages.php:494
msgid "Th"
msgstr "四"

#. l10n: Minimal week day name
#: js/messages.php:496
msgid "Fr"
msgstr "五"

#. l10n: Minimal week day name
#: js/messages.php:498
msgid "Sa"
msgstr "六"

#. l10n: Column header for week of the year in calendar
#: js/messages.php:502
msgid "Wk"
msgstr "周"

#. l10n: Month-year order for calendar, use either "calendar-month-year" or "calendar-year-month".
#: js/messages.php:505
msgid "calendar-month-year"
msgstr "日曆-月-年"

#. l10n: Year suffix for calendar, "none" is empty.
#: js/messages.php:507
msgctxt "Year suffix"
msgid "none"
msgstr "none"

#: js/messages.php:516
msgid "Hour"
msgstr "時"

#: js/messages.php:517
msgid "Minute"
msgstr "分"

#: js/messages.php:518
msgid "Second"
msgstr "秒"

#: libraries/Advisor.class.php:78
#, php-format
msgid "PHP threw following error: %s"
msgstr "PHP回傳以下錯誤：%s"

#: libraries/Advisor.class.php:107
#, php-format
msgid "Failed evaluating precondition for rule '%s'."
msgstr "在檢查預先狀況時，條件 \"%s\" 失敗。"

#: libraries/Advisor.class.php:124
#, php-format
msgid "Failed calculating value for rule '%s'."
msgstr "在計算數值時，條件 \"%s\" 失敗。"

#: libraries/Advisor.class.php:143
#, php-format
msgid "Failed running test for rule '%s'."
msgstr "在執行測試時，條件 \"%s\" 失敗。"

#: libraries/Advisor.class.php:225
#, php-format
msgid "Failed formatting string for rule '%s'."
msgstr "在產生格式化字串時，條件 \"%s\" 失敗。"

#: libraries/Advisor.class.php:395
#, php-format
msgid ""
"Invalid rule declaration on line %1$s, expected line %2$s of previous rule."
msgstr ""

#: libraries/Advisor.class.php:412
#, php-format
msgid "Invalid rule declaration on line %s."
msgstr "第 %s 行規則宣告無效。"

#: libraries/Advisor.class.php:420
#, php-format
msgid "Unexpected characters on line %s."
msgstr "第 %s 行有不明符號。"

#: libraries/Advisor.class.php:434
#, php-format
msgid "Unexpected character on line %1$s. Expected tab, but found \"%2$s\"."
msgstr "第 %1$s 行有不明符號。應該要是「tab」，但我們找到「%2$s」。"

#: libraries/Advisor.class.php:467
msgid "per second"
msgstr "每秒"

#: libraries/Advisor.class.php:470
msgid "per minute"
msgstr "每分鐘"

#: libraries/Advisor.class.php:473 server_status.php:174 server_status.php:255
#: server_status_queries.php:124
msgid "per hour"
msgstr "每小時"

#: libraries/Advisor.class.php:476
msgid "per day"
msgstr "每天"

#: libraries/Config.class.php:1117
#, php-format
msgid "Existing configuration file (%s) is not readable."
msgstr ""
"設定檔 %s 是唯獨狀態，請開啟該檔案的讀取權限。（如果您沒有相關權限，請聯絡系"
"統管理員。）"

#: libraries/Config.class.php:1147
msgid "Wrong permissions on configuration file, should not be world writable!"
msgstr ""
"phpMyAdmin 發現您的設定檔允許任何人寫入，為了安全性的考量，請重新設定該設定檔"
"的權限。"

#: libraries/Config.class.php:1713
msgid "Font size"
msgstr "字體大小"

#: libraries/DBQbe.class.php:346 libraries/DisplayResults.class.php:1265
#: libraries/DisplayResults.class.php:2000
#: libraries/DisplayResults.class.php:2008 libraries/TableSearch.class.php:812
#: libraries/operations.lib.php:632 libraries/structure.lib.php:860
#: libraries/structure.lib.php:877 server_databases.php:203
#: server_databases.php:220 server_status.php:477
msgid "Ascending"
msgstr "遞增"

#: libraries/DBQbe.class.php:349 libraries/DisplayResults.class.php:1277
#: libraries/DisplayResults.class.php:1995
#: libraries/DisplayResults.class.php:2013 libraries/TableSearch.class.php:813
#: libraries/operations.lib.php:635 libraries/structure.lib.php:865
#: libraries/structure.lib.php:882 server_databases.php:203
#: server_databases.php:220 server_status.php:474
msgid "Descending"
msgstr "遞減"

#: libraries/DBQbe.class.php:364
msgid "Column:"
msgstr "欄位："

#: libraries/DBQbe.class.php:406
msgid "Sort:"
msgstr "排序："

#: libraries/DBQbe.class.php:468 libraries/DisplayResults.class.php:903
msgid "Show:"
msgstr "顯示："

#: libraries/DBQbe.class.php:513
msgid "Criteria:"
msgstr "條件："

#: libraries/DBQbe.class.php:576
msgid "Add/Delete criteria rows"
msgstr "新增/刪除標準行"

#: libraries/DBQbe.class.php:576
msgid "Add/Delete columns"
msgstr "新增/刪除欄位"

#: libraries/DBQbe.class.php:603 libraries/DBQbe.class.php:635
msgid "Update Query"
msgstr "更新查詢"

#: libraries/DBQbe.class.php:618
msgid "Use Tables"
msgstr "使用表"

#: libraries/DBQbe.class.php:653 libraries/DBQbe.class.php:757
msgid "Or:"
msgstr "或："

#: libraries/DBQbe.class.php:657 libraries/DBQbe.class.php:742
msgid "And:"
msgstr "而且："

#: libraries/DBQbe.class.php:661
msgid "Ins"
msgstr "插入"

#: libraries/DBQbe.class.php:664
msgid "Del"
msgstr "刪除"

#: libraries/DBQbe.class.php:680
msgid "Modify:"
msgstr "修改："

#: libraries/DBQbe.class.php:737
msgid "Ins:"
msgstr "插入："

#: libraries/DBQbe.class.php:752
msgid "Del:"
msgstr "刪除："

#: libraries/DBQbe.class.php:1322
#, php-format
msgid "SQL query on database <b>%s</b>:"
msgstr "在資料庫 <b>%s</b> 執行 SQL 指令："

#: libraries/DBQbe.class.php:1336 libraries/Util.class.php:1275
msgid "Submit Query"
msgstr "送出查詢"

#: libraries/DatabaseInterface.class.php:2047
msgid ""
"The server is not responding (or the local server's socket is not correctly "
"configured)."
msgstr "伺服器沒有回應（或者是伺服器的 socket 沒有被正確的設定）"

#: libraries/DatabaseInterface.class.php:2052
msgid "The server is not responding."
msgstr "伺服器沒有回應。"

#: libraries/DatabaseInterface.class.php:2057
msgid "Please check privileges of directory containing database."
msgstr "請檢查資料庫所在的資料夾權限。"

#: libraries/DatabaseInterface.class.php:2067
msgid "Details…"
msgstr "詳細…"

#: libraries/DbSearch.class.php:98 libraries/DbSearch.class.php:398
msgid "at least one of the words"
msgstr "至少一個字"

#: libraries/DbSearch.class.php:99 libraries/DbSearch.class.php:402
msgid "all words"
msgstr "所有詞"

#: libraries/DbSearch.class.php:100 libraries/DbSearch.class.php:406
msgid "the exact phrase"
msgstr "精確短語"

#: libraries/DbSearch.class.php:101 libraries/DbSearch.class.php:407
msgid "as regular expression"
msgstr "以正則運算式 (regular expression) 搜索"

#: libraries/DbSearch.class.php:267
#, php-format
msgid "Search results for \"<i>%s</i>\" %s:"
msgstr "“<i>%s</i>”的搜尋結果 %s："

#: libraries/DbSearch.class.php:294
#, php-format
msgid "<b>Total:</b> <i>%s</i> match"
msgid_plural "<b>Total:</b> <i>%s</i> matches"
msgstr[0] "<b>總計:</b> <i>%s</i> 項資料符合"

#: libraries/DbSearch.class.php:331
#, php-format
msgid "%1$s match in <strong>%2$s</strong>"
msgid_plural "%1$s matches in <strong>%2$s</strong>"
msgstr[0] "%1$s 筆符合資料於 <strong>%2$s</strong>"

#: libraries/DbSearch.class.php:346 libraries/Menu.class.php:250
#: libraries/Util.class.php:3229 libraries/Util.class.php:3442
#: libraries/Util.class.php:3443 libraries/structure.lib.php:1368
msgid "Browse"
msgstr "瀏覽"

#: libraries/DbSearch.class.php:353
#, php-format
msgid "Delete the matches for the %s table?"
msgstr "刪除 %s 資料表中符合的資料?"

#: libraries/DbSearch.class.php:357 libraries/DisplayResults.class.php:3379
#: libraries/DisplayResults.class.php:5016
#: libraries/schema/User_Schema.class.php:217
#: libraries/schema/User_Schema.class.php:299
#: libraries/schema/User_Schema.class.php:352
#: libraries/sql_query_form.lib.php:428 pmd_general.php:472
#: setup/frames/index.inc.php:148 setup/frames/index.inc.php:254
#: tbl_tracking.php:539 tbl_tracking.php:559 tbl_tracking.php:621
msgid "Delete"
msgstr "刪除"

#: libraries/DbSearch.class.php:382
msgid "Search in database"
msgstr "在資料庫中搜尋"

#: libraries/DbSearch.class.php:386
msgid "Words or values to search for (wildcard: \"%\"):"
msgstr "要搜尋的文字或數值 (萬用字元：“%”)："

#: libraries/DbSearch.class.php:395
msgid "Find:"
msgstr "搜尋："

#: libraries/DbSearch.class.php:400 libraries/DbSearch.class.php:404
msgid "Words are separated by a space character (\" \")."
msgstr "每個單詞用空格「 」分隔。"

#: libraries/DbSearch.class.php:419
msgid "Inside tables:"
msgstr "在這些資料表內："

#: libraries/DbSearch.class.php:445
msgid "Inside column:"
msgstr "於以下欄位:"

#: libraries/DisplayResults.class.php:698
msgid "Save edited data"
msgstr "儲存"

#: libraries/DisplayResults.class.php:704
msgid "Restore column order"
msgstr "還原欄位的順序"

#: libraries/DisplayResults.class.php:775 libraries/Util.class.php:2551
#: libraries/Util.class.php:2555
msgctxt "First page"
msgid "Begin"
msgstr "最前頁"

#: libraries/DisplayResults.class.php:778 libraries/Util.class.php:2553
#: libraries/Util.class.php:2556 libraries/server_bin_log.lib.php:178
#: libraries/server_bin_log.lib.php:180
msgctxt "Previous page"
msgid "Previous"
msgstr "上一頁"

# 這應該使用於選擇日期的小月曆
#: libraries/DisplayResults.class.php:835 libraries/Util.class.php:2588
#: libraries/Util.class.php:2591 libraries/server_bin_log.lib.php:212
#: libraries/server_bin_log.lib.php:214
msgctxt "Next page"
msgid "Next"
msgstr "下一頁"

#: libraries/DisplayResults.class.php:863 libraries/Util.class.php:2589
#: libraries/Util.class.php:2592
msgctxt "Last page"
msgid "End"
msgstr "最末頁"

#: libraries/DisplayResults.class.php:904 tbl_chart.php:241
msgid "Start row:"
msgstr "開始列："

#: libraries/DisplayResults.class.php:908 libraries/display_export.lib.php:175
#: tbl_chart.php:245
msgid "Number of rows:"
msgstr "記錄數："

#: libraries/DisplayResults.class.php:917
msgid "Mode:"
msgstr "座標軸模式："

#: libraries/DisplayResults.class.php:919
msgid "horizontal"
msgstr "水平"

#: libraries/DisplayResults.class.php:920
msgid "horizontal (rotated headers)"
msgstr "水平 (旋轉標題)"

#: libraries/DisplayResults.class.php:921
msgid "vertical"
msgstr "垂直"

#: libraries/DisplayResults.class.php:1223
msgid "Sort by key"
msgstr "主鍵排序"

#: libraries/DisplayResults.class.php:1571 libraries/TableSearch.class.php:754
#: libraries/import.lib.php:1195 libraries/import.lib.php:1221
#: libraries/plugins/export/ExportCodegen.class.php:90
#: libraries/plugins/export/ExportCsv.class.php:79
#: libraries/plugins/export/ExportExcel.class.php:44
#: libraries/plugins/export/ExportHtmlword.class.php:52
#: libraries/plugins/export/ExportJson.class.php:49
#: libraries/plugins/export/ExportLatex.class.php:75
#: libraries/plugins/export/ExportMediawiki.class.php:52
#: libraries/plugins/export/ExportOds.class.php:57
#: libraries/plugins/export/ExportOdt.class.php:66
#: libraries/plugins/export/ExportPdf.class.php:82
#: libraries/plugins/export/ExportPhparray.class.php:49
#: libraries/plugins/export/ExportSql.class.php:71
#: libraries/plugins/export/ExportTexytext.class.php:51
#: libraries/plugins/export/ExportXml.class.php:81
#: libraries/plugins/export/ExportYaml.class.php:50
#: libraries/plugins/import/AbstractImportCsv.class.php:40
#: libraries/plugins/import/ImportMediawiki.class.php:60
#: libraries/plugins/import/ImportOds.class.php:58
#: libraries/plugins/import/ImportShp.class.php:56
#: libraries/plugins/import/ImportSql.class.php:50
#: libraries/plugins/import/ImportXml.class.php:57
#: libraries/rte/rte_routines.lib.php:970 libraries/structure.lib.php:1693
msgid "Options"
msgstr "選項"

#: libraries/DisplayResults.class.php:1577
#: libraries/DisplayResults.class.php:1683
msgid "Partial texts"
msgstr "部分內容"

#: libraries/DisplayResults.class.php:1578
#: libraries/DisplayResults.class.php:1687
msgid "Full texts"
msgstr "完整內容"

#: libraries/DisplayResults.class.php:1592
msgid "Relational key"
msgstr "關聯鍵"

#: libraries/DisplayResults.class.php:1593
msgid "Relational display column"
msgstr "關聯顯示字段"

#: libraries/DisplayResults.class.php:1605
msgid "Show binary contents"
msgstr "顯示二進制內容"

#: libraries/DisplayResults.class.php:1610
msgid "Show BLOB contents"
msgstr "顯示 BLOB 內容"

#: libraries/DisplayResults.class.php:1615
#: libraries/config/messages.inc.php:57
msgid "Show binary contents as HEX"
msgstr "以十六進制顯示二進制內容"

#: libraries/DisplayResults.class.php:1626
msgid "Hide browser transformation"
msgstr "隱藏瀏覽器轉換"

#: libraries/DisplayResults.class.php:1635
msgid "Well Known Text"
msgstr "易懂的文字"

#: libraries/DisplayResults.class.php:1636
msgid "Well Known Binary"
msgstr "易懂的二進位檔"

#: libraries/DisplayResults.class.php:3352
#: libraries/DisplayResults.class.php:3368
msgid "The row has been deleted"
msgstr "已刪除該行"

#: libraries/DisplayResults.class.php:3406
#: libraries/DisplayResults.class.php:5016 server_status.php:524
msgid "Kill"
msgstr "中止"

#: libraries/DisplayResults.class.php:4466 libraries/structure.lib.php:771
msgid "May be approximate. See [doc@faq3-11]FAQ 3.11[/doc]"
msgstr "可能接近。參見 [doc@faq3-11]FAQ 3.11[/doc]"

#: libraries/DisplayResults.class.php:4862
msgid "in query"
msgstr "查詢中"

#: libraries/DisplayResults.class.php:4899 libraries/structure.lib.php:653
#, php-format
msgid ""
"This view has at least this number of rows. Please refer to %sdocumentation%"
"s."
msgstr "這個檢視至少需包含這個數目的資料，請參考%sdocumentation%s。"

#: libraries/DisplayResults.class.php:4912
msgid "Showing rows"
msgstr "顯示行"

#: libraries/DisplayResults.class.php:4928
msgid "total"
msgstr "總計"

#: libraries/DisplayResults.class.php:4939 sql.php:686
#, php-format
msgid "Query took %01.4f sec"
msgstr "查詢花費 %01.4f 秒"

#: libraries/DisplayResults.class.php:5030
#: libraries/DisplayResults.class.php:5036 libraries/mult_submits.inc.php:43
#: libraries/server_privileges.lib.php:2420
#: libraries/server_privileges.lib.php:2424 libraries/structure.lib.php:278
#: libraries/structure.lib.php:293 libraries/structure.lib.php:295
#: libraries/structure.lib.php:1357 libraries/structure.lib.php:1364
#: server_databases.php:323 server_databases.php:327
msgid "With selected:"
msgstr "選中項："

#: libraries/DisplayResults.class.php:5034
#: libraries/DisplayResults.class.php:5035
#: libraries/server_privileges.lib.php:778
#: libraries/server_privileges.lib.php:779
#: libraries/server_privileges.lib.php:2422
#: libraries/server_privileges.lib.php:2423 libraries/structure.lib.php:281
#: libraries/structure.lib.php:282 libraries/structure.lib.php:1360
#: libraries/structure.lib.php:1361 server_databases.php:325
#: server_databases.php:326
msgid "Check All"
msgstr "全選"

#: libraries/DisplayResults.class.php:5053
#: libraries/DisplayResults.class.php:5323 libraries/Menu.class.php:279
#: libraries/Menu.class.php:362 libraries/Menu.class.php:478
#: libraries/Util.class.php:3455 libraries/Util.class.php:3456
#: libraries/config/messages.inc.php:162 libraries/display_export.lib.php:98
#: libraries/server_privileges.lib.php:1791
#: libraries/server_privileges.lib.php:2428
#: libraries/server_status_monitor.lib.php:359 libraries/structure.lib.php:297
#: prefs_manage.php:295 setup/frames/menu.inc.php:22
msgid "Export"
msgstr "匯出"

#: libraries/DisplayResults.class.php:5155 view_create.php:152
msgid "Create view"
msgstr "新建視圖"

#: libraries/DisplayResults.class.php:5211
msgid "Query results operations"
msgstr "查詢結果選項"

#: libraries/DisplayResults.class.php:5247 libraries/Header.class.php:334
#: libraries/structure.lib.php:299 libraries/structure.lib.php:362
#: libraries/structure.lib.php:1481
msgid "Print view"
msgstr "列印預覽"

#: libraries/DisplayResults.class.php:5265
msgid "Print view (with full texts)"
msgstr "列印預覽 (全文顯示)"

#: libraries/DisplayResults.class.php:5336 tbl_chart.php:151
msgid "Display chart"
msgstr "顯示圖表"

#: libraries/DisplayResults.class.php:5361
msgid "Visualize GIS data"
msgstr "虛擬的 GIS 資料"

#: libraries/DisplayResults.class.php:5575
msgid "Link not found"
msgstr "找不到連結"

#: libraries/Error_Handler.class.php:77
msgid "Too many error messages, some are not displayed."
msgstr "錯誤訊息過多，有一些沒有被顯示出來。"

#: libraries/File.class.php:239
msgid "File was not an uploaded file."
msgstr "檔案上傳失敗。"

#: libraries/File.class.php:279
msgid "The uploaded file exceeds the upload_max_filesize directive in php.ini."
msgstr "上傳檔案的大小超過 php.ini 檔案中 upload_max_filesize 的限制。"

#: libraries/File.class.php:282
msgid ""
"The uploaded file exceeds the MAX_FILE_SIZE directive that was specified in "
"the HTML form."
msgstr "上傳檔案的大小超過 HTML 表單中指定的 MAX_FILE_SIZE 值。"

#: libraries/File.class.php:285
msgid "The uploaded file was only partially uploaded."
msgstr "檔案上傳失敗，僅上傳了一部分的檔案。"

#: libraries/File.class.php:288
msgid "Missing a temporary folder."
msgstr "找不到暫存資料夾。"

#: libraries/File.class.php:291
msgid "Failed to write file to disk."
msgstr "將檔案寫入硬碟時發生錯誤。"

#: libraries/File.class.php:294
msgid "File upload stopped by extension."
msgstr "因附加元件而停止檔案上傳。"

#: libraries/File.class.php:297
msgid "Unknown error in file upload."
msgstr "上傳檔案時發生未知錯誤。"

#: libraries/File.class.php:475
msgid "Error moving the uploaded file, see [doc@faq1-11]FAQ 1.11[/doc]"
msgstr "移動上傳文件時發生錯誤，請參見 [doc@faq1-11]FAQ 1.11[/doc]"

#: libraries/File.class.php:493
msgid "Error while moving uploaded file."
msgstr "移動暫存檔時發生錯誤，請確認 TempDir 資料夾的寫入權限。"

#: libraries/File.class.php:501
msgid "Cannot read (moved) upload file."
msgstr "移動上傳的暫存檔後，無法讀取該檔案。"

#: libraries/Footer.class.php:133 libraries/Footer.class.php:137
#: libraries/Footer.class.php:140
msgid "Open new phpMyAdmin window"
msgstr "開啟新 phpMyAdmin 視窗"

#: libraries/Header.class.php:393
msgid "Click on the bar to scroll to top of page"
msgstr "點擊bar以回到頁面頂端"

#: libraries/Header.class.php:635
#: libraries/plugins/auth/AuthenticationCookie.class.php:172
msgid "Javascript must be enabled past this point"
msgstr "必須啟用 Javascript 才能登入"

#: libraries/Index.class.php:531
msgid "No index defined!"
msgstr "沒有已定義的索引！"

#: libraries/Index.class.php:536 libraries/Index.class.php:549
#: libraries/build_html_for_db.lib.php:41 libraries/index.lib.php:23
#: libraries/navigation/Nodes/Node_Index_Container.class.php:26
#: tbl_tracking.php:379
msgid "Indexes"
msgstr "索引"

#: libraries/Index.class.php:563 libraries/structure.lib.php:1387
#: libraries/structure.lib.php:2058 libraries/structure.lib.php:2068
#: libraries/tbl_columns_definition_form.inc.php:569 tbl_tracking.php:385
msgid "Unique"
msgstr "唯一"

#: libraries/Index.class.php:564 tbl_tracking.php:386
msgid "Packed"
msgstr "緊湊"

#: libraries/Index.class.php:566 tbl_tracking.php:388
msgid "Cardinality"
msgstr "基數"

#: libraries/Index.class.php:567 libraries/TableSearch.class.php:185
#: libraries/build_html_for_db.lib.php:20 libraries/mysql_charsets.lib.php:34
#: libraries/operations.lib.php:240 libraries/operations.lib.php:809
#: libraries/server_collations.lib.php:35
#: libraries/server_collations.lib.php:47 libraries/structure.lib.php:780
#: libraries/structure.lib.php:1181 libraries/structure.lib.php:1701
#: libraries/tbl_columns_definition_form.inc.php:114 tbl_tracking.php:327
#: tbl_tracking.php:389
msgid "Collation"
msgstr "排序規則"

#: libraries/Index.class.php:570 libraries/rte/rte_events.lib.php:529
#: libraries/rte/rte_routines.lib.php:1068 tbl_tracking.php:331
#: tbl_tracking.php:391
msgid "Comment"
msgstr "註解"

#: libraries/Index.class.php:599
msgid "The primary key has been dropped"
msgstr "已刪除主鍵"

#: libraries/Index.class.php:608
#, php-format
msgid "Index %s has been dropped"
msgstr "已刪除索引 %s"

#: libraries/Index.class.php:731
#, php-format
msgid ""
"The indexes %1$s and %2$s seem to be equal and one of them could possibly be "
"removed."
msgstr "索引 %1$s 和 %2$s 可能是相同的，其中一個將可能被刪除。"

#: libraries/Menu.class.php:150 libraries/ServerStatusData.class.php:339
#: libraries/config/messages.inc.php:508
msgid "Server"
msgstr "伺服器"

#: libraries/Menu.class.php:190 libraries/structure.lib.php:677
#: libraries/structure.lib.php:707 libraries/structure.lib.php:1188
#: libraries/tbl_info.inc.php:59
msgid "View"
msgstr "view"

#: libraries/Menu.class.php:256 libraries/Menu.class.php:340
#: libraries/Util.class.php:3225 libraries/Util.class.php:3232
#: libraries/Util.class.php:3448 libraries/config/setup.forms.php:298
#: libraries/config/setup.forms.php:335 libraries/config/setup.forms.php:361
#: libraries/config/user_preferences.forms.php:195
#: libraries/config/user_preferences.forms.php:232
#: libraries/config/user_preferences.forms.php:258
#: libraries/import.lib.php:1221 libraries/server_privileges.lib.php:749
#: libraries/tbl_columns_definition_form.inc.php:771 pmd_general.php:188
#: tbl_tracking.php:321
msgid "Structure"
msgstr "結構"

#: libraries/Menu.class.php:260 libraries/Menu.class.php:345
#: libraries/Menu.class.php:454 libraries/Util.class.php:3226
#: libraries/Util.class.php:3233 libraries/config/messages.inc.php:212
#: querywindow.php:59
msgid "SQL"
msgstr "SQL"

#: libraries/Menu.class.php:263 libraries/Menu.class.php:348
#: libraries/Util.class.php:3227 libraries/Util.class.php:3234
#: libraries/Util.class.php:3444 libraries/Util.class.php:3445
msgid "Search"
msgstr "搜尋"

#: libraries/Menu.class.php:273 libraries/Util.class.php:3228
#: libraries/Util.class.php:3446 libraries/Util.class.php:3447
#: libraries/sql_query_form.lib.php:301 libraries/sql_query_form.lib.php:304
msgid "Insert"
msgstr "插入"

#: libraries/Menu.class.php:292 libraries/Menu.class.php:315
#: libraries/Menu.class.php:375 libraries/Util.class.php:3235
#: view_operations.php:87
msgid "Operations"
msgstr "操作"

#: libraries/Menu.class.php:296 libraries/Menu.class.php:409
#: libraries/relation.lib.php:236
msgid "Tracking"
msgstr "追蹤"

#: libraries/Menu.class.php:305 libraries/Menu.class.php:403
#: libraries/navigation/Nodes/Node_Trigger_Container.class.php:26
#: libraries/plugins/export/ExportHtmlword.class.php:565
#: libraries/plugins/export/ExportOdt.class.php:657
#: libraries/plugins/export/ExportSql.class.php:1469
#: libraries/plugins/export/ExportTexytext.class.php:508
#: libraries/plugins/export/ExportXml.class.php:121
#: libraries/rte/rte_words.lib.php:46
msgid "Triggers"
msgstr "觸發器"

#: libraries/Menu.class.php:352 libraries/Menu.class.php:359
#: libraries/Menu.class.php:366
msgid "Database seems to be empty!"
msgstr "資料庫是空的！"

#: libraries/Menu.class.php:355
msgid "Query"
msgstr "查詢"

#: libraries/Menu.class.php:383 libraries/server_privileges.lib.php:1574
#: libraries/server_privileges.lib.php:2232
#: libraries/server_privileges.lib.php:2799 server_privileges.php:146
msgid "Privileges"
msgstr "權限"

#: libraries/Menu.class.php:388 libraries/rte/rte_words.lib.php:34
msgid "Routines"
msgstr "一般"

#: libraries/Menu.class.php:396
#: libraries/navigation/Nodes/Node_Event_Container.class.php:26
#: libraries/plugins/export/ExportSql.class.php:810
#: libraries/rte/rte_words.lib.php:58
msgid "Events"
msgstr "事件"

#: libraries/Menu.class.php:415 libraries/relation.lib.php:203
msgid "Designer"
msgstr "設計器"

#: libraries/Menu.class.php:450 libraries/config/messages.inc.php:175
#: libraries/server_privileges.lib.php:2873 server_databases.php:138
msgid "Databases"
msgstr "資料庫"

#: libraries/Menu.class.php:473
msgid "Users"
msgstr "使用者"

#: libraries/Menu.class.php:495 libraries/ServerStatusData.class.php:187
#: libraries/server_common.lib.php:27
msgid "Binary log"
msgstr "二進制日誌"

#: libraries/Menu.class.php:501 libraries/ServerStatusData.class.php:192
#: libraries/structure.lib.php:182 libraries/structure.lib.php:761
#: server_replication.php:32 server_replication.php:148
msgid "Replication"
msgstr "複製"

#: libraries/Menu.class.php:506 libraries/ServerStatusData.class.php:239
#: server_engines.php:131 server_engines.php:135
msgid "Variables"
msgstr "變數"

#: libraries/Menu.class.php:510
msgid "Charsets"
msgstr "字集"

#: libraries/Menu.class.php:515 libraries/server_common.lib.php:24
#: libraries/server_plugins.lib.php:31
msgid "Plugins"
msgstr "附加元件"

#: libraries/Menu.class.php:519
msgid "Engines"
msgstr "引擎"

#: libraries/Message.class.php:199 libraries/Util.class.php:661
#: libraries/core.lib.php:232 libraries/import.lib.php:171
#: libraries/insert_edit.lib.php:1182 tbl_chart.php:24 tbl_operations.php:186
#: view_operations.php:58
msgid "Error"
msgstr "錯誤"

#: libraries/Message.class.php:254
#, php-format
msgid "%1$d row affected."
msgid_plural "%1$d rows affected."
msgstr[0] "影響了 %1$d 行。"

#: libraries/Message.class.php:273
#, php-format
msgid "%1$d row deleted."
msgid_plural "%1$d rows deleted."
msgstr[0] "刪除了 %1$d 行。"

#: libraries/Message.class.php:292
#, php-format
msgid "%1$d row inserted."
msgid_plural "%1$d rows inserted."
msgstr[0] "插入了 %1$d 行。"

#: libraries/PDF.class.php:123
msgid "Error while creating PDF:"
msgstr "在產生 PDF 檔案時發生錯誤："

#: libraries/RecentTable.class.php:117
msgid "Could not save recent table"
msgstr "無法儲存最新資料表"

#: libraries/RecentTable.class.php:154
msgid "Recent tables"
msgstr "最新資料表"

#: libraries/RecentTable.class.php:166
msgid "There are no recent tables"
msgstr "沒有最新資料表"

#: libraries/ServerStatusData.class.php:181 server_status.php:395
msgid "SQL query"
msgstr "SQL 查詢"

#: libraries/ServerStatusData.class.php:184
msgid "Handler"
msgstr "處理器"

#: libraries/ServerStatusData.class.php:185
msgid "Query cache"
msgstr "查詢快取"

#: libraries/ServerStatusData.class.php:186
msgid "Threads"
msgstr "程序"

#: libraries/ServerStatusData.class.php:188
msgid "Temporary data"
msgstr "臨時資料"

#: libraries/ServerStatusData.class.php:189
msgid "Delayed inserts"
msgstr "延遲插入"

#: libraries/ServerStatusData.class.php:190
msgid "Key cache"
msgstr "鍵快取"

#: libraries/ServerStatusData.class.php:191
msgid "Joins"
msgstr "多表查詢"

#: libraries/ServerStatusData.class.php:193
msgid "Sorting"
msgstr "排序"

#: libraries/ServerStatusData.class.php:194
#: libraries/build_html_for_db.lib.php:26
#: libraries/config/messages.inc.php:181
#: libraries/navigation/Nodes/Node_Table_Container.class.php:26
#: libraries/plugins/export/ExportXml.class.php:116
msgid "Tables"
msgstr "資料表"

#: libraries/ServerStatusData.class.php:195
msgid "Transaction coordinator"
msgstr "交易協調"

#: libraries/ServerStatusData.class.php:196
#: libraries/server_bin_log.lib.php:54
msgid "Files"
msgstr "檔案"

#: libraries/ServerStatusData.class.php:207
msgid "Flush (close) all tables"
msgstr "強制更新 (關閉) 所有表"

#: libraries/ServerStatusData.class.php:209
msgid "Show open tables"
msgstr "顯示開啟的表"

#: libraries/ServerStatusData.class.php:214
msgid "Show slave hosts"
msgstr "顯示從伺服器"

#: libraries/ServerStatusData.class.php:218 server_replication.php:170
msgid "Show master status"
msgstr "查看主伺服器狀態"

#: libraries/ServerStatusData.class.php:221
msgid "Show slave status"
msgstr "顯示從伺服器狀態"

#: libraries/ServerStatusData.class.php:226
msgid "Flush query cache"
msgstr "強制更新查詢快取"

#: libraries/ServerStatusData.class.php:241
#: libraries/engines/innodb.lib.php:144
msgid "InnoDB Status"
msgstr "InnoDB 狀態"

#: libraries/ServerStatusData.class.php:343
msgid "Query statistics"
msgstr "查詢統計"

#: libraries/ServerStatusData.class.php:347
msgid "All status variables"
msgstr "伺服器狀態參數"

#: libraries/ServerStatusData.class.php:351
msgid "Monitor"
msgstr "監測器"

#: libraries/ServerStatusData.class.php:355
msgid "Advisor"
msgstr "輔導"

#: libraries/StorageEngine.class.php:216
msgid ""
"There is no detailed status information available for this storage engine."
msgstr "沒有該儲存引擎的詳細狀態資訊。"

#: libraries/StorageEngine.class.php:352 libraries/structure.lib.php:200
#, php-format
msgid "%s is the default storage engine on this MySQL server."
msgstr "此 MySQL 伺服器的預設儲存引擎是 %s。"

#: libraries/StorageEngine.class.php:355
#, php-format
msgid "%s is available on this MySQL server."
msgstr "MySQL 伺服器支援 %s。"

#: libraries/StorageEngine.class.php:358
#, php-format
msgid "%s has been disabled for this MySQL server."
msgstr "%s 在此 MySQL 伺服器上被禁用。"

#: libraries/StorageEngine.class.php:362
#, php-format
msgid "This MySQL server does not support the %s storage engine."
msgstr "此 MySQL 伺服器不支援 %s 儲存引擎。"

#: libraries/Table.class.php:395
msgid "unknown table status: "
msgstr "未知的資料表狀態： "

#: libraries/Table.class.php:796
#, php-format
msgid "Source database `%s` was not found!"
msgstr "找不到來源資料庫「%s」！"

#: libraries/Table.class.php:804
#, php-format
msgid "Target database `%s` was not found!"
msgstr "找不到目標資料庫「%s」！"

#: libraries/Table.class.php:1232
msgid "Invalid database:"
msgstr "無效的資料庫："

#: libraries/Table.class.php:1246
msgid "Invalid table name:"
msgstr "無效的資料資料表名稱："

#: libraries/Table.class.php:1278
#, php-format
msgid "Error renaming table %1$s to %2$s"
msgstr "將表 %1$s 改名爲 %2$s 時發生錯誤"

#: libraries/Table.class.php:1297
#, php-format
msgid "Table %1$s has been renamed to %2$s."
msgstr "已將資料表 %1$s 改名爲 %2$s。"

#: libraries/Table.class.php:1441
msgid "Could not save table UI preferences"
msgstr "無法儲存資料表「介面偏好」"

#: libraries/Table.class.php:1465
#, php-format
msgid ""
"Failed to cleanup table UI preferences (see $cfg['Servers'][$i]"
"['MaxTableUiprefs'] %s)"
msgstr ""
"在清空資料表「介面偏好」時發生錯誤。（詳見 $cfg['Servers'][$i]"
"['MaxTableUiprefs'] %s）"

#: libraries/Table.class.php:1603
#, php-format
msgid ""
"Cannot save UI property \"%s\". The changes made will not be persistent "
"after you refresh this page. Please check if the table structure has been "
"changed."
msgstr ""
"無法儲存介面偏好「%s」，這個修改在下次將不會生效。請檢查該資料表的架構是否被"
"修改過。"

#: libraries/TableSearch.class.php:179 libraries/insert_edit.lib.php:211
#: libraries/insert_edit.lib.php:217 libraries/rte/rte_routines.lib.php:1582
msgid "Function"
msgstr "函數"

#: libraries/TableSearch.class.php:186 pmd_general.php:536 pmd_general.php:556
#: pmd_general.php:678 pmd_general.php:691 pmd_general.php:754
#: pmd_general.php:808
msgid "Operator"
msgstr "運算符"

#: libraries/TableSearch.class.php:187 libraries/TableSearch.class.php:1192
#: libraries/insert_edit.lib.php:1578 libraries/replication_gui.lib.php:124
#: libraries/rte/rte_routines.lib.php:1584 pmd_general.php:525
#: pmd_general.php:584 pmd_general.php:707 pmd_general.php:824
#: server_status_variables.php:233
msgid "Value"
msgstr "值"

#: libraries/TableSearch.class.php:203
msgid "Table Search"
msgstr "資料表搜尋"

#: libraries/TableSearch.class.php:232 libraries/insert_edit.lib.php:1352
msgid "Edit/Insert"
msgstr "修改/插入"

#: libraries/TableSearch.class.php:761
msgid "Select columns (at least one):"
msgstr "選擇欄位 (至少一個)："

#: libraries/TableSearch.class.php:780 libraries/display_indexes.lib.php:197
#: libraries/insert_edit.lib.php:1186 libraries/server_privileges.lib.php:323
msgid "Or"
msgstr "或"

#: libraries/TableSearch.class.php:781
msgid "Add search conditions (body of the \"where\" clause):"
msgstr "新增搜尋條件 (“where”指令的主體)："

#: libraries/TableSearch.class.php:793
msgid "Number of rows per page"
msgstr "每頁行數"

#: libraries/TableSearch.class.php:803
msgid "Display order:"
msgstr "顯示順序："

#: libraries/TableSearch.class.php:839
msgid "Use this column to label each point"
msgstr "使用這個欄位來標記每個點"

#: libraries/TableSearch.class.php:860
msgid "Maximum rows to plot"
msgstr "最多可顯示行數"

#: libraries/TableSearch.class.php:888 libraries/TableSearch.class.php:1160
#: libraries/sql.lib.php:367 tbl_change.php:230
msgid "Browse foreign values"
msgstr "瀏覽不相關的值"

#: libraries/TableSearch.class.php:977
msgid "Additional search criteria"
msgstr "進階搜尋條件"

#: libraries/TableSearch.class.php:1115
msgid "Do a \"query by example\" (wildcard: \"%\") for two different columns"
msgstr "對兩個欄位執行“依範例查詢”(萬用字元：“%”)"

#: libraries/TableSearch.class.php:1125
msgid "Do a \"query by example\" (wildcard: \"%\")"
msgstr "執行“依例查詢”(萬用字元：“%”)"

#: libraries/TableSearch.class.php:1169
msgid "Browse/Edit the points"
msgstr "瀏覽或編輯座標點"

#: libraries/TableSearch.class.php:1176
msgid "How to use"
msgstr "如何使用"

#: libraries/TableSearch.class.php:1181
msgid "Reset zoom"
msgstr "重設縮放大小"

#: libraries/Theme.class.php:170
#, php-format
msgid "No valid image path for theme %s found!"
msgstr "找不到佈景主題 %s 指定圖片路徑!"

#: libraries/Theme.class.php:459
msgid "No preview available."
msgstr "沒有可用的預覽。"

#: libraries/Theme.class.php:461
msgid "take it"
msgstr "確定"

#: libraries/Theme_Manager.class.php:137
#, php-format
msgid "Default theme %s not found!"
msgstr "未找到預設主題 %s ！"

#: libraries/Theme_Manager.class.php:194
#, php-format
msgid "Theme %s not found!"
msgstr "未找到主題 %s ！"

#: libraries/Theme_Manager.class.php:271
#, php-format
msgid "Theme path not found for theme %s!"
msgstr "找不到主題 %s 的路徑！"

#: libraries/Theme_Manager.class.php:363
msgid "Theme:"
msgstr "主題："

#: libraries/Types.class.php:296
msgid ""
"A 1-byte integer, signed range is -128 to 127, unsigned range is 0 to 255"
msgstr ""
"一個位元組的整數，如果包含負數，範圍將在-128至127；如果不包含負數，範圍則在0"
"至255"

#: libraries/Types.class.php:298
msgid ""
"A 2-byte integer, signed range is -32,768 to 32,767, unsigned range is 0 to "
"65,535"
msgstr ""
"兩個位元組的整數，如果包含負數，範圍將在-32768至32767，如果不包含負數，範圍則"
"在0至65535"

#: libraries/Types.class.php:300
msgid ""
"A 3-byte integer, signed range is -8,388,608 to 8,388,607, unsigned range is "
"0 to 16,777,215"
msgstr ""
"三個位元組的整數，如果包含負數，範圍將在-8388608至8388607，如果不包含負數，範"
"圍則在0至16777215"

#: libraries/Types.class.php:302
msgid ""
"A 4-byte integer, signed range is -2,147,483,648 to 2,147,483,647, unsigned "
"range is 0 to 4,294,967,295"
msgstr ""
"四個位元組的整數，如果包含負數，範圍將在-2147483648至2147483647，如果不包含負"
"數，範圍則在0至4294967295"

#: libraries/Types.class.php:304
msgid ""
"An 8-byte integer, signed range is -9,223,372,036,854,775,808 to "
"9,223,372,036,854,775,807, unsigned range is 0 to 18,446,744,073,709,551,615"
msgstr ""
"八個位元組的整數，如果包含負數，範圍將在-9223372036854775808至"
"9223372036854775807，如果不包含負數，範圍則在0至18446744073709551615"

#: libraries/Types.class.php:306 libraries/Types.class.php:713
msgid ""
"A fixed-point number (M, D) - the maximum number of digits (M) is 65 "
"(default 10), the maximum number of decimals (D) is 30 (default 0)"
msgstr ""

#: libraries/Types.class.php:308
msgid ""
"A small floating-point number, allowable values are -3.402823466E+38 to -"
"1.175494351E-38, 0, and 1.175494351E-38 to 3.402823466E+38"
msgstr ""
"一個小的浮點數，範圍為-3.402823466E+38至-1.175494351E-38、0及1.175494351E-38"
"至3.402823466E+38"

#: libraries/Types.class.php:310
msgid ""
"A double-precision floating-point number, allowable values are -"
"1.7976931348623157E+308 to -2.2250738585072014E-308, 0, and "
"2.2250738585072014E-308 to 1.7976931348623157E+308"
msgstr ""
"一個雙倍精準的符點數，範圍為 -1.7976931348623157E+308 至 -"
"2.2250738585072014E-308、0 及 2.2250738585072014E-308 至 1.7976931348623157E"
"+308"

#: libraries/Types.class.php:312
msgid ""
"Synonym for DOUBLE (exception: in REAL_AS_FLOAT SQL mode it is a synonym for "
"FLOAT)"
msgstr "DOUBLE的別名 (例外：在 REAL_AS_FLOAT 的模式中為 FLOAT 的別名)"

#: libraries/Types.class.php:314
msgid ""
"A bit-field type (M), storing M of bits per value (default is 1, maximum is "
"64)"
msgstr ""
"一個以位元組(M)為單位的類型，儲存 M 個位元組(bit) (預設值為 1，最大值為 64)"

#: libraries/Types.class.php:316
msgid ""
"A synonym for TINYINT(1), a value of zero is considered false, nonzero "
"values are considered true"
msgstr "TINYINT(1) 的別名，當值為 0 時視為 false，非 0 的值則視為 true"

#: libraries/Types.class.php:318
msgid "An alias for BIGINT UNSIGNED NOT NULL AUTO_INCREMENT UNIQUE"
msgstr "BIGINT UNSIGNED NOT NULL AUTO_INCREMENT UNIQUE 的別名"

#: libraries/Types.class.php:320 libraries/Types.class.php:723
#, php-format
msgid "A date, supported range is %1$s to %2$s"
msgstr "日期有效範圍爲 %1$s 至 %2$s"

#: libraries/Types.class.php:322 libraries/Types.class.php:725
#, php-format
msgid "A date and time combination, supported range is %1$s to %2$s"
msgstr "日期和時間的組合有效範圍為 %1$s 至 %2$s"

#: libraries/Types.class.php:324
msgid ""
"A timestamp, range is 1970-01-01 00:00:01 UTC to 2038-01-09 03:14:07 UTC, "
"stored as the number of seconds since the epoch (1970-01-01 00:00:00 UTC)"
msgstr ""
"時間戳記有效範圍為 1970-01-01 00:00:01 UTC 至 2038-01-09 03:14:07 UTC，以從"
"1970-01-01 00:00:00 UTC起算的秒數作為儲存依據"

#: libraries/Types.class.php:326 libraries/Types.class.php:729
#, php-format
msgid "A time, range is %1$s to %2$s"
msgstr "時間有效範圍為 %1$s 至 %2$s"

#: libraries/Types.class.php:328
msgid ""
"A year in four-digit (4, default) or two-digit (2) format, the allowable "
"values are 70 (1970) to 69 (2069) or 1901 to 2155 and 0000"
msgstr ""
"以四位數或兩位數表示的年份有效範圍為 70 (1970) 至 69 (2069) 或 1901 至 2155 "
"和 0000"

#: libraries/Types.class.php:330
msgid ""
"A fixed-length (0-255, default 1) string that is always right-padded with "
"spaces to the specified length when stored"
msgstr ""
"一個固定長度(0至255，預設為 1)的字串，在儲存時若長度不足，會自動在最右邊補上"
"空白(space)"

#: libraries/Types.class.php:332 libraries/Types.class.php:731
#, php-format
msgid ""
"A variable-length (%s) string, the effective maximum length is subject to "
"the maximum row size"
msgstr ""
"一個可變長度 (%s) 的字串，有效的最大長度和每列的最大大小(maximum row size)有"
"關"

#: libraries/Types.class.php:334
msgid ""
"A TEXT column with a maximum length of 255 (2^8 - 1) characters, stored with "
"a one-byte prefix indicating the length of the value in bytes"
msgstr ""
"一個 TEXT 欄位，最大長度為 255 (2^8 - 1) 個字元，儲存時最前面的1個位元組"
"(byte)為此字串的長度"

#: libraries/Types.class.php:336 libraries/Types.class.php:733
msgid ""
"A TEXT column with a maximum length of 65,535 (2^16 - 1) characters, stored "
"with a two-byte prefix indicating the length of the value in bytes"
msgstr ""
"一個 TEXT 欄位，最大長度為 65,535 (2^16 - 1) 個字元，儲存時最前面的兩個位元組"
"(byte)為此字串的長度"

#: libraries/Types.class.php:338
msgid ""
"A TEXT column with a maximum length of 16,777,215 (2^24 - 1) characters, "
"stored with a three-byte prefix indicating the length of the value in bytes"
msgstr ""
"一個 TEXT 欄位，最大長度為 16,777,215 (2^24 - 1) 個字元，儲存時最前面的三個位"
"元組(byte)為此字串的長度"

#: libraries/Types.class.php:340
msgid ""
"A TEXT column with a maximum length of 4,294,967,295 or 4GiB (2^32 - 1) "
"characters, stored with a four-byte prefix indicating the length of the "
"value in bytes"
msgstr ""
"一個 TEXT 欄位，最大長度為 4,294,967,295 或 4GiB (2^32 - 1) 個字元，儲存時最"
"前面的4個位元組(byte)為此字串的長度"

#: libraries/Types.class.php:342
msgid ""
"Similar to the CHAR type, but stores binary byte strings rather than non-"
"binary character strings"
msgstr "和 CHAR 類似，但此類型以二元字串的方式儲存而非一般的二元字串"

#: libraries/Types.class.php:344
msgid ""
"Similar to the VARCHAR type, but stores binary byte strings rather than non-"
"binary character strings"
msgstr "和 VARCHAR 類似，但此類型以二元字串的方式儲存而非一般的二元字串"

#: libraries/Types.class.php:346
msgid ""
"A BLOB column with a maximum length of 255 (2^8 - 1) bytes, stored with a "
"one-byte prefix indicating the length of the value"
msgstr ""
"一個 BLOB 欄位，最大長度為 255 (2^8 - 1) 個位元組(byte)，儲存時最前面的1個位"
"元組(byte)為其值的長度"

#: libraries/Types.class.php:348
msgid ""
"A BLOB column with a maximum length of 16,777,215 (2^24 - 1) bytes, stored "
"with a three-byte prefix indicating the length of the value"
msgstr ""
"一個 BLOB 欄位，最大長度為 16,777,215 (2^24 - 1) 個位元組(byte)，儲存時最前面"
"的3個位元組(byte)為其值的長度"

#: libraries/Types.class.php:350 libraries/Types.class.php:737
msgid ""
"A BLOB column with a maximum length of 65,535 (2^16 - 1) bytes, stored with "
"a two-byte prefix indicating the length of the value"
msgstr ""
"一個 BLOB 欄位，最大長度為 65,535 (2^16 - 1) 個位元組(byte)，儲存時最前面的2"
"個位元組(byte)為其值的長度"

#: libraries/Types.class.php:352
msgid ""
"A BLOB column with a maximum length of 4,294,967,295 or 4GiB (2^32 - 1) "
"bytes, stored with a four-byte prefix indicating the length of the value"
msgstr ""
"一個 BLOB 欄位，最大長度為 4,294,967,295 或 4GiB (2^32 - 1) 個位元組(byte)，"
"儲存時最前面的4個位元組(byte)為其值的長度"

#: libraries/Types.class.php:354
msgid ""
"An enumeration, chosen from the list of up to 65,535 values or the special "
"'' error value"
msgstr ""

#: libraries/Types.class.php:356
msgid "A single value chosen from a set of up to 64 members"
msgstr ""

#: libraries/Types.class.php:358
msgid "A type that can store a geometry of any type"
msgstr ""

#: libraries/Types.class.php:360
msgid "A point in 2-dimensional space"
msgstr ""

#: libraries/Types.class.php:362
msgid "A curve with linear interpolation between points"
msgstr ""

#: libraries/Types.class.php:364
msgid "A polygon"
msgstr "一個多邊形"

#: libraries/Types.class.php:366
msgid "A collection of points"
msgstr ""

#: libraries/Types.class.php:368
msgid "A collection of curves with linear interpolation between points"
msgstr ""

#: libraries/Types.class.php:370
msgid "A collection of polygons"
msgstr ""

#: libraries/Types.class.php:372
msgid "A collection of geometry objects of any type"
msgstr ""

#: libraries/Types.class.php:625 libraries/Types.class.php:975
msgctxt "numeric types"
msgid "Numeric"
msgstr ""

#: libraries/Types.class.php:644 libraries/Types.class.php:978
msgctxt "date and time types"
msgid "Date and time"
msgstr "日期及時間"

#: libraries/Types.class.php:653 libraries/Types.class.php:981
msgctxt "string types"
msgid "String"
msgstr "字串"

#: libraries/Types.class.php:674
msgctxt "spatial types"
msgid "Spatial"
msgstr "空間的"

#: libraries/Types.class.php:709
msgid "A 4-byte integer, range is -2,147,483,648 to 2,147,483,647"
msgstr ""

#: libraries/Types.class.php:711
msgid ""
"An 8-byte integer, range is -9,223,372,036,854,775,808 to "
"9,223,372,036,854,775,807"
msgstr ""

#: libraries/Types.class.php:715
msgid "A system's default double-precision floating-point number"
msgstr ""

#: libraries/Types.class.php:717
msgid "True or false"
msgstr ""

#: libraries/Types.class.php:719
msgid "An alias for BIGINT NOT NULL AUTO_INCREMENT UNIQUE"
msgstr ""

#: libraries/Types.class.php:721
msgid "Stores a Universally Unique Identifier (UUID)"
msgstr ""

#: libraries/Types.class.php:727
msgid ""
"A timestamp, range is '0001-01-01 00:00:00' UTC to '9999-12-31 23:59:59' "
"UTC; TIMESTAMP(6) can store microseconds"
msgstr ""

#: libraries/Types.class.php:735
msgid ""
"A variable-length (0-65,535) string, uses binary collation for all "
"comparisons"
msgstr ""

#: libraries/Types.class.php:739
msgid "An enumeration, chosen from the list of defined values"
msgstr ""

#: libraries/Util.class.php:226
#, php-format
msgid "Max: %s%s"
msgstr "最大限制：%s %s"

#: libraries/Util.class.php:674 libraries/sql.lib.php:417
msgid "SQL query:"
msgstr "SQL 查詢："

#: libraries/Util.class.php:718 libraries/rte/rte_events.lib.php:114
#: libraries/rte/rte_events.lib.php:123 libraries/rte/rte_events.lib.php:140
#: libraries/rte/rte_events.lib.php:161 libraries/rte/rte_routines.lib.php:300
#: libraries/rte/rte_routines.lib.php:309
#: libraries/rte/rte_routines.lib.php:328
#: libraries/rte/rte_routines.lib.php:350
#: libraries/rte/rte_routines.lib.php:1459
#: libraries/rte/rte_triggers.lib.php:86 libraries/rte/rte_triggers.lib.php:95
#: libraries/rte/rte_triggers.lib.php:112
#: libraries/rte/rte_triggers.lib.php:133
msgid "MySQL said: "
msgstr "MySQL 返回： "

#: libraries/Util.class.php:1170
msgid "Failed to connect to SQL validator!"
msgstr "連線到 SQL 檢驗器失敗！"

#: libraries/Util.class.php:1212 libraries/config/messages.inc.php:487
msgid "Explain SQL"
msgstr "SQL說明"

#: libraries/Util.class.php:1220
msgid "Skip Explain SQL"
msgstr "略過SQL說明"

#: libraries/Util.class.php:1260
msgid "Without PHP Code"
msgstr "無 PHP 程式碼"

#: libraries/Util.class.php:1263 libraries/config/messages.inc.php:489
msgid "Create PHP Code"
msgstr "建立 PHP 程式碼"

#: libraries/Util.class.php:1289 libraries/config/messages.inc.php:488
#: server_status_variables.php:80
msgid "Refresh"
msgstr "重新整理"

#: libraries/Util.class.php:1299
msgid "Skip Validate SQL"
msgstr "略過檢驗 SQL"

#: libraries/Util.class.php:1302 libraries/config/messages.inc.php:491
msgid "Validate SQL"
msgstr "檢驗 SQL"

#: libraries/Util.class.php:1364
msgid "Inline edit of this query"
msgstr "在本頁面編輯此查詢"

#: libraries/Util.class.php:1366
msgctxt "Inline edit query"
msgid "Inline"
msgstr "行間"

#: libraries/Util.class.php:1434 libraries/sql.lib.php:445
msgid "Profiling"
msgstr "概要"

#. l10n: Short week day name
#: libraries/Util.class.php:1697
msgctxt "Short week day name"
msgid "Sun"
msgstr "週日"

#. l10n: See http://www.php.net/manual/en/function.strftime.php
#: libraries/Util.class.php:1713
#: libraries/plugins/transformations/abstract/DateFormatTransformationsPlugin.class.php:69
msgid "%B %d, %Y at %I:%M %p"
msgstr "%Y 年 %m 月 %d 日 %H:%M"

#: libraries/Util.class.php:2052
#, php-format
msgid "%s days, %s hours, %s minutes and %s seconds"
msgstr "%s 天 %s 小時，%s 分 %s 秒"

#: libraries/Util.class.php:2141
msgid "Missing parameter:"
msgstr "缺少必要的參數："

#: libraries/Util.class.php:2661
#, php-format
msgid "Jump to database &quot;%s&quot;."
msgstr "跳轉到資料庫「%s」。"

#: libraries/Util.class.php:2685
#, php-format
msgid "The %s functionality is affected by a known bug, see %s"
msgstr "%s 功能受到一個已知的缺陷 (bug) 影響，參見 %s"

#: libraries/Util.class.php:2861
msgid "Click to toggle"
msgstr "點此切換"

#: libraries/Util.class.php:3361 libraries/sql_query_form.lib.php:470
#: prefs_manage.php:248
msgid "Browse your computer:"
msgstr "從計算機中上傳："

#: libraries/Util.class.php:3386
#, php-format
msgid "Select from the web server upload directory <b>%s</b>:"
msgstr "選擇 Web 伺服器上傳目錄 <b>%s</b>："

#: libraries/Util.class.php:3415 libraries/insert_edit.lib.php:1183
#: libraries/sql_query_form.lib.php:479
msgid "The directory you set for upload work cannot be reached"
msgstr "設定之上傳目錄錯誤，無法使用"

#: libraries/Util.class.php:3426
msgid "There are no files to upload"
msgstr "沒有可上傳的檔案"

#: libraries/Util.class.php:3451 libraries/Util.class.php:3452
#: libraries/structure.lib.php:305
msgid "Empty"
msgstr "清空"

#: libraries/Util.class.php:3457 libraries/Util.class.php:3458
msgid "Execute"
msgstr "執行"

#: libraries/Util.class.php:3985
msgid "Print"
msgstr "列印"

#: libraries/Util.class.php:4086 libraries/structure.lib.php:798
#: libraries/structure.lib.php:1754 tbl_printview.php:410
msgid "Creation"
msgstr "建立時間"

#: libraries/Util.class.php:4092 libraries/structure.lib.php:805
#: libraries/structure.lib.php:1762 tbl_printview.php:421
msgid "Last update"
msgstr "最後更新"

#: libraries/Util.class.php:4098 libraries/structure.lib.php:812
#: libraries/structure.lib.php:1770 tbl_printview.php:432
msgid "Last check"
msgstr "最後檢查"

#: libraries/bookmark.lib.php:82
msgid "shared"
msgstr "已共享"

#: libraries/build_html_for_db.lib.php:36 libraries/config/setup.forms.php:307
#: libraries/config/setup.forms.php:343 libraries/config/setup.forms.php:366
#: libraries/config/setup.forms.php:371
#: libraries/config/user_preferences.forms.php:204
#: libraries/config/user_preferences.forms.php:240
#: libraries/config/user_preferences.forms.php:263
#: libraries/config/user_preferences.forms.php:268
#: libraries/server_privileges.lib.php:748 libraries/structure.lib.php:2168
#: tbl_printview.php:299
msgid "Data"
msgstr "資料"

#: libraries/build_html_for_db.lib.php:46 libraries/engines/innodb.lib.php:171
#: libraries/structure.lib.php:2190 server_databases.php:272
#: server_status.php:217 server_status.php:319 tbl_printview.php:331
msgid "Total"
msgstr "總計"

#: libraries/build_html_for_db.lib.php:51 libraries/structure.lib.php:791
#: libraries/structure.lib.php:2181 tbl_printview.php:315
msgid "Overhead"
msgstr "多餘"

#: libraries/build_html_for_db.lib.php:94
msgid "Jump to database"
msgstr "轉到資料庫"

#: libraries/build_html_for_db.lib.php:142
msgid "Not replicated"
msgstr "未複製"

#: libraries/build_html_for_db.lib.php:153
msgid "Replicated"
msgstr "已複製"

#: libraries/build_html_for_db.lib.php:170
#, php-format
msgid "Check privileges for database &quot;%s&quot;."
msgstr "檢查資料庫 「%s」 之權限."

#: libraries/build_html_for_db.lib.php:175
msgid "Check Privileges"
msgstr "檢查權限"

#: libraries/common.inc.php:585
msgid "Failed to read configuration file"
msgstr "無法讀取設定檔"

#: libraries/common.inc.php:587
msgid ""
"This usually means there is a syntax error in it, please check any errors "
"shown below."
msgstr "這通常是代表在設定黨內有一些語法錯誤，請檢查以下的任何錯誤。"

#: libraries/common.inc.php:594
#, php-format
msgid "Could not load default configuration from: %1$s"
msgstr "無法載入預設設定: %1$s"

#: libraries/common.inc.php:601
msgid ""
"The [code]$cfg['PmaAbsoluteUri'][/code] directive MUST be set in your "
"configuration file!"
msgstr "必須在您的設定檔案中設定 [code]$cfg['PmaAbsoluteUri'][/code] ！"

#: libraries/common.inc.php:634
#, php-format
msgid "Invalid server index: %s"
msgstr "無效的伺服器索引: %s"

#: libraries/common.inc.php:645
#, php-format
msgid "Invalid hostname for server %1$s. Please review your configuration."
msgstr "伺服器 %1$s 主機名稱錯誤, 請檢查設定檔案."

#: libraries/common.inc.php:661
#, php-format
msgid "Server %d"
msgstr "伺服器 %d"

#: libraries/common.inc.php:854
msgid "Invalid authentication method set in configuration:"
msgstr "設定檔案中設定的認證方式無效："

#: libraries/common.inc.php:995
#, php-format
msgid "You should upgrade to %s %s or later."
msgstr "您應升級到 %s %s 或更高版本。"

#: libraries/common.inc.php:1086
msgid "Error: Token mismatch"
msgstr ""

#: libraries/common.inc.php:1130
msgid "GLOBALS overwrite attempt"
msgstr "嘗試覆寫 GLOBALS (全域變數)"

#: libraries/common.inc.php:1137
msgid "possible exploit"
msgstr "$_REQUEST 數量過多（駭客？）"

#: libraries/common.inc.php:1146
msgid "numeric key detected"
msgstr "$_GLOBALS 內含非法的數字鍵名"

#: libraries/config.values.php:49 libraries/config.values.php:64
msgid "Icons"
msgstr "圖示"

#: libraries/config.values.php:50 libraries/config.values.php:65
msgid "Text"
msgstr "文字"

#: libraries/config.values.php:51 libraries/config.values.php:58
#: libraries/config.values.php:66
msgid "Both"
msgstr "全部"

#: libraries/config.values.php:55
msgid "Nowhere"
msgstr "全部皆否"

#: libraries/config.values.php:56
msgid "Left"
msgstr "左"

#: libraries/config.values.php:57
msgid "Right"
msgstr "右"

#: libraries/config.values.php:69
msgid "Click"
msgstr ""

#: libraries/config.values.php:70
msgid "Double click"
msgstr ""

#: libraries/config.values.php:71 libraries/config.values.php:102
#: libraries/config/FormDisplay.tpl.php:223 libraries/relation.lib.php:96
#: libraries/relation.lib.php:103
msgid "Disabled"
msgstr "已關閉"

#: libraries/config.values.php:100
msgid "Open"
msgstr "開啓"

#: libraries/config.values.php:101
msgid "Closed"
msgstr "關閉"

#: libraries/config.values.php:131
#: libraries/plugins/export/ExportHtmlword.class.php:69
#: libraries/plugins/export/ExportLatex.class.php:103
#: libraries/plugins/export/ExportMediawiki.class.php:73
#: libraries/plugins/export/ExportOdt.class.php:83
#: libraries/plugins/export/ExportSql.class.php:197
#: libraries/plugins/export/ExportTexytext.class.php:68
msgid "structure"
msgstr "結構"

#: libraries/config.values.php:132
#: libraries/plugins/export/ExportHtmlword.class.php:70
#: libraries/plugins/export/ExportLatex.class.php:104
#: libraries/plugins/export/ExportMediawiki.class.php:74
#: libraries/plugins/export/ExportOdt.class.php:84
#: libraries/plugins/export/ExportSql.class.php:198
#: libraries/plugins/export/ExportTexytext.class.php:69
msgid "data"
msgstr "資料"

#: libraries/config.values.php:133
#: libraries/plugins/export/ExportHtmlword.class.php:71
#: libraries/plugins/export/ExportLatex.class.php:105
#: libraries/plugins/export/ExportMediawiki.class.php:75
#: libraries/plugins/export/ExportOdt.class.php:85
#: libraries/plugins/export/ExportSql.class.php:199
#: libraries/plugins/export/ExportTexytext.class.php:70
msgid "structure and data"
msgstr "結構和資料"

#: libraries/config.values.php:136
msgid "Quick - display only the minimal options to configure"
msgstr "快速 - 僅顯示必須的設定項"

#: libraries/config.values.php:137
msgid "Custom - display all possible options to configure"
msgstr "自訂 - 顯示所有可用的設定項"

#: libraries/config.values.php:138
msgid "Custom - like above, but without the quick/custom choice"
msgstr "自訂 - 不顯示 快速/自訂 選擇"

#: libraries/config.values.php:166
msgid "complete inserts"
msgstr "完整插入"

#: libraries/config.values.php:167
msgid "extended inserts"
msgstr "外掛插入"

#: libraries/config.values.php:168
msgid "both of the above"
msgstr "以上兼有"

#: libraries/config.values.php:169
msgid "neither of the above"
msgstr "以上均不"

#: libraries/config/FormDisplay.class.php:88
#: libraries/config/validate.lib.php:526
msgid "Not a positive number"
msgstr "輸入值不是正數"

#: libraries/config/FormDisplay.class.php:89
#: libraries/config/validate.lib.php:548
msgid "Not a non-negative number"
msgstr "輸入值不是非負數"

#: libraries/config/FormDisplay.class.php:90
#: libraries/config/validate.lib.php:504
msgid "Not a valid port number"
msgstr "錯誤的連結埠"

#: libraries/config/FormDisplay.class.php:91
#: libraries/config/FormDisplay.class.php:587
#: libraries/config/validate.lib.php:566
msgid "Incorrect value"
msgstr "輸入的值不正確"

#: libraries/config/FormDisplay.class.php:92
#: libraries/config/validate.lib.php:582
#, php-format
msgid "Value must be equal or lower than %s"
msgstr "輸入的值應小於等於 %s"

#: libraries/config/FormDisplay.class.php:541
#, php-format
msgid "Missing data for %s"
msgstr "在 %s 中丟失資料"

#: libraries/config/FormDisplay.class.php:765
#: libraries/config/FormDisplay.class.php:771
msgid "unavailable"
msgstr "不可用"

#: libraries/config/FormDisplay.class.php:767
#: libraries/config/FormDisplay.class.php:773
#, php-format
msgid "\"%s\" requires %s extension"
msgstr "“%s”功能需要 %s 外掛"

#: libraries/config/FormDisplay.class.php:792
#, php-format
msgid "Compressed import will not work due to missing function %s."
msgstr "因為缺少函式 %s，壓縮匯入功能無法執行。"

#: libraries/config/FormDisplay.class.php:798
#, php-format
msgid "Compressed export will not work due to missing function %s."
msgstr "因為缺少缺少函式 %s，壓縮匯出功能無法執行。"

#: libraries/config/FormDisplay.class.php:808
msgid "SQL Validator is disabled"
msgstr "SQL 檢驗器已停用"

#: libraries/config/FormDisplay.class.php:815
msgid "SOAP extension not found"
msgstr "未安裝 SOAP 元件"

#: libraries/config/FormDisplay.class.php:825
#, php-format
msgid "maximum %s"
msgstr "最大 %s"

#: libraries/config/FormDisplay.tpl.php:221
msgid "This setting is disabled, it will not be applied to your configuration."
msgstr "此設定已停用，不會套用到您的設定中。"

#: libraries/config/FormDisplay.tpl.php:309
#, php-format
msgid "Set value: %s"
msgstr "設定值: %s"

#: libraries/config/FormDisplay.tpl.php:314
#: libraries/config/messages.inc.php:359
msgid "Restore default value"
msgstr "還原預設值"

#: libraries/config/FormDisplay.tpl.php:328
msgid "Allow users to customize this value"
msgstr "允許使用者自訂該值"

#: libraries/config/FormDisplay.tpl.php:392
msgid "Apply"
msgstr ""

#: libraries/config/FormDisplay.tpl.php:394 libraries/insert_edit.lib.php:1551
#: libraries/schema/User_Schema.class.php:554 prefs_manage.php:326
#: prefs_manage.php:331
msgid "Reset"
msgstr "重置"

#: libraries/config/messages.inc.php:17
msgid ""
"If enabled user can enter any MySQL server in login form for cookie auth"
msgstr "如果啓用，使用者可以在 cookie 認證方式中輸入任意 MySQL 伺服器"

#: libraries/config/messages.inc.php:18
msgid "Allow login to any MySQL server"
msgstr "允許登錄到任意 MySQL 伺服器"

#: libraries/config/messages.inc.php:19
msgid "Show &quot;Drop database&quot; link to normal users"
msgstr "顯示 &quot;刪除資料庫&quot; 連結給普通使用者"

#: libraries/config/messages.inc.php:20
msgid ""
"Secret passphrase used for encrypting cookies in [kbd]cookie[/kbd] "
"authentication"
msgstr "在 [kbd]cookie[/kbd] 認證方式下用於加密 cookies 的短語密碼"

#: libraries/config/messages.inc.php:21
msgid "Blowfish secret"
msgstr "短語密碼"

#: libraries/config/messages.inc.php:22
msgid "Highlight selected rows"
msgstr "醒目提示選中的行"

#: libraries/config/messages.inc.php:23
msgid "Row marker"
msgstr "行標記"

#: libraries/config/messages.inc.php:24
msgid "Highlight row pointed by the mouse cursor"
msgstr "醒目提示鼠標指標所在的行"

#: libraries/config/messages.inc.php:25
msgid "Highlight pointer"
msgstr "醒目提示指標"

#: libraries/config/messages.inc.php:26
msgid ""
"Enable [a@http://en.wikipedia.org/wiki/Bzip2]bzip2[/a] compression for "
"import and export operations"
msgstr ""
"允許在匯入和匯出時使用 [a@http://en.wikipedia.org/wiki/Bzip2]bzip2 (外鏈，英"
"文)[/a] 壓縮"

#: libraries/config/messages.inc.php:27
msgid "Bzip2"
msgstr "Bzip2"

#: libraries/config/messages.inc.php:28
msgid ""
"Defines which type of editing controls should be used for CHAR and VARCHAR "
"columns; [kbd]input[/kbd] - allows limiting of input length, [kbd]textarea[/"
"kbd] - allows newlines in columns"
msgstr ""
"定義編輯 CHAR 和 VARCHAR 類型欄位時應使用何種控件，[kbd]輸入框 (input)[/kbd] "
"- 可以限制輸入長度，[kbd]文字框 (textarea)[/kbd] - 可以輸入多行資料"

#: libraries/config/messages.inc.php:29
msgid "CHAR columns editing"
msgstr "編輯 CHAR 類型欄位"

#: libraries/config/messages.inc.php:30
msgid ""
"Use user-friendly editor for editing SQL queries ([a@http://codemirror.net/]"
"CodeMirror[/a]) with syntax highlighting and line numbers"
msgstr ""

#: libraries/config/messages.inc.php:31
msgid "Enable CodeMirror"
msgstr ""

#: libraries/config/messages.inc.php:32
msgid ""
"Defines the minimum size for input fields generated for CHAR and VARCHAR "
"columns"
msgstr "為產生的 CHAR 和 VARCHAR 欄位定義一個最小的輸入字數"

#: libraries/config/messages.inc.php:33
msgid "Minimum size for input field"
msgstr "最少的輸入字數"

#: libraries/config/messages.inc.php:34
msgid ""
"Defines the maximum size for input fields generated for CHAR and VARCHAR "
"columns"
msgstr "為產生的 CHAR 和 VARCHAR 欄位定義一個最大的輸入字數"

#: libraries/config/messages.inc.php:35
msgid "Maximum size for input field"
msgstr "最大的輸入字數"

#: libraries/config/messages.inc.php:36
msgid "Number of columns for CHAR/VARCHAR textareas"
msgstr "CHAR/VARCHAR 文字框的列數"

#: libraries/config/messages.inc.php:37
msgid "CHAR textarea columns"
msgstr "CHAR 文字框列"

#: libraries/config/messages.inc.php:38
msgid "Number of rows for CHAR/VARCHAR textareas"
msgstr "CHAR/VARCHAR 文字框的行數"

#: libraries/config/messages.inc.php:39
msgid "CHAR textarea rows"
msgstr "CHAR 文字框行"

#: libraries/config/messages.inc.php:40
msgid "Check config file permissions"
msgstr "檢查設定檔案權限"

#: libraries/config/messages.inc.php:41
msgid ""
"Compress gzip/bzip2 exports on the fly without the need for much memory; if "
"you encounter problems with created gzip/bzip2 files disable this feature"
msgstr ""
"使用較少的記憶體進行 gzip/bzip2 即時壓縮。如果建立壓縮檔案時發生錯誤，請停用"
"該選項"

#: libraries/config/messages.inc.php:42
msgid "Compress on the fly"
msgstr "即時壓縮"

#: libraries/config/messages.inc.php:43 setup/frames/config.inc.php:25
#: setup/frames/index.inc.php:176
msgid "Configuration file"
msgstr "設定檔案"

#: libraries/config/messages.inc.php:44
msgid ""
"Whether a warning (&quot;Are your really sure…&quot;) should be displayed "
"when you're about to lose data"
msgstr "當查詢可能丟失資料時是否顯示警告 (&quot;您真的要…&quot;)"

#: libraries/config/messages.inc.php:45
msgid "Confirm DROP queries"
msgstr "確認刪除 (DROP) 查詢"

#: libraries/config/messages.inc.php:46
msgid "Debug SQL"
msgstr "除錯 SQL"

#: libraries/config/messages.inc.php:47
msgid "Default display direction"
msgstr "預設顯示模式"

#: libraries/config/messages.inc.php:48
msgid "Tab that is displayed when entering a database"
msgstr "在進入資料庫標籤時預設顯示的頁面"

#: libraries/config/messages.inc.php:49
msgid "Default database tab"
msgstr "預設資料庫頁籤"

#: libraries/config/messages.inc.php:50
msgid "Tab that is displayed when entering a server"
msgstr "在進入伺服器標籤時預設顯示的頁面"

#: libraries/config/messages.inc.php:51
msgid "Default server tab"
msgstr "預設伺服器標籤"

#: libraries/config/messages.inc.php:52
msgid "Tab that is displayed when entering a table"
msgstr "在進入資料表標籤時預設顯示的頁面"

#: libraries/config/messages.inc.php:53
msgid "Default table tab"
msgstr "預設資料表標籤"

#: libraries/config/messages.inc.php:54
msgid "Whether the table structure actions should be hidden"
msgstr ""

#: libraries/config/messages.inc.php:55
msgid "Hide table structure actions"
msgstr "隱藏資料表結構動作"

#: libraries/config/messages.inc.php:56
msgid "Show binary contents as HEX by default"
msgstr "預設以十六進制顯示二進制內容"

#: libraries/config/messages.inc.php:58
msgid "Show server listing as a list instead of a drop down"
msgstr "直接顯示伺服器列表而不使用下拉選單"

#: libraries/config/messages.inc.php:59
msgid "Display servers as a list"
msgstr "顯示伺服器爲列表"

#: libraries/config/messages.inc.php:60
msgid ""
"Disable the table maintenance mass operations, like optimizing or repairing "
"the selected tables of a database."
msgstr "禁止資料表的維護操作，如：optimize（最佳化）或 repair（修復）。"

#: libraries/config/messages.inc.php:61
msgid "Disable multi table maintenance"
msgstr "禁止多重資料表維護"

#: libraries/config/messages.inc.php:62
msgid "Edit SQL queries in popup window"
msgstr "在新視窗中編輯 SQL 查詢"

#: libraries/config/messages.inc.php:63
msgid "Edit in window"
msgstr "在視窗中編輯"

#: libraries/config/messages.inc.php:64
msgid "Display errors"
msgstr "顯示錯誤"

#: libraries/config/messages.inc.php:65
msgid "Gather errors"
msgstr "收集錯誤"

#: libraries/config/messages.inc.php:66
msgid ""
"Set the number of seconds a script is allowed to run ([kbd]0[/kbd] for no "
"limit)"
msgstr "設定指令最大運行時間 (單位：秒，[kbd]0[/kbd] 爲不限制)"

#: libraries/config/messages.inc.php:67
msgid "Maximum execution time"
msgstr "最長執行時間"

#: libraries/config/messages.inc.php:68 prefs_manage.php:305
msgid "Save as file"
msgstr "另存檔案"

#: libraries/config/messages.inc.php:69 libraries/config/messages.inc.php:241
msgid "Character set of the file"
msgstr "檔案字集"

#: libraries/config/messages.inc.php:70 libraries/config/messages.inc.php:86
#: libraries/structure.lib.php:1682 tbl_gis_visualization.php:181
#: tbl_printview.php:350
msgid "Format"
msgstr "格式"

#: libraries/config/messages.inc.php:71
msgid "Compression"
msgstr "壓縮"

#: libraries/config/messages.inc.php:72 libraries/config/messages.inc.php:79
#: libraries/config/messages.inc.php:87 libraries/config/messages.inc.php:91
#: libraries/config/messages.inc.php:104 libraries/config/messages.inc.php:106
#: libraries/config/messages.inc.php:139 libraries/config/messages.inc.php:142
#: libraries/config/messages.inc.php:144
#: libraries/plugins/export/ExportCsv.class.php:119
#: libraries/plugins/export/ExportExcel.class.php:68
#: libraries/plugins/export/ExportHtmlword.class.php:90
#: libraries/plugins/export/ExportOds.class.php:75
#: libraries/plugins/export/ExportOdt.class.php:128
#: libraries/plugins/export/ExportTexytext.class.php:85
msgid "Put columns names in the first row"
msgstr "首行儲存欄位名稱"

#: libraries/config/messages.inc.php:73 libraries/config/messages.inc.php:243
#: libraries/config/messages.inc.php:250
#: libraries/plugins/import/ImportCsv.class.php:150
msgid "Columns enclosed with"
msgstr "內容分隔符號"

#: libraries/config/messages.inc.php:74 libraries/config/messages.inc.php:244
#: libraries/config/messages.inc.php:251
#: libraries/plugins/import/ImportCsv.class.php:157
msgid "Columns escaped with"
msgstr "內容跳脫符號"

#: libraries/config/messages.inc.php:75 libraries/config/messages.inc.php:81
#: libraries/config/messages.inc.php:88 libraries/config/messages.inc.php:97
#: libraries/config/messages.inc.php:105 libraries/config/messages.inc.php:109
#: libraries/config/messages.inc.php:140 libraries/config/messages.inc.php:143
#: libraries/config/messages.inc.php:145
msgid "Replace NULL with"
msgstr "將 NULL 替換爲"

#: libraries/config/messages.inc.php:76 libraries/config/messages.inc.php:82
msgid "Remove CRLF characters within columns"
msgstr "刪除欄位中的回車換行符號"

#: libraries/config/messages.inc.php:77 libraries/config/messages.inc.php:247
#: libraries/config/messages.inc.php:255
#: libraries/plugins/import/ImportCsv.class.php:135
msgid "Columns terminated with"
msgstr "欄位內容換行使用字元為"

#: libraries/config/messages.inc.php:78 libraries/config/messages.inc.php:242
#: libraries/plugins/import/ImportCsv.class.php:164
msgid "Lines terminated with"
msgstr "換行符號"

#: libraries/config/messages.inc.php:80
msgid "Excel edition"
msgstr "Excel 版本"

#: libraries/config/messages.inc.php:83
msgid "Database name template"
msgstr "資料庫名稱樣式"

#: libraries/config/messages.inc.php:84
msgid "Server name template"
msgstr "伺服器名稱樣式"

#: libraries/config/messages.inc.php:85
msgid "Table name template"
msgstr "資料表名稱樣式"

#: libraries/config/messages.inc.php:89 libraries/config/messages.inc.php:102
#: libraries/config/messages.inc.php:111 libraries/config/messages.inc.php:135
#: libraries/config/messages.inc.php:141
#: libraries/plugins/export/ExportHtmlword.class.php:63
#: libraries/plugins/export/ExportLatex.class.php:97
#: libraries/plugins/export/ExportMediawiki.class.php:63
#: libraries/plugins/export/ExportOdt.class.php:77
#: libraries/plugins/export/ExportTexytext.class.php:62
msgid "Dump table"
msgstr "轉存資料表"

#: libraries/config/messages.inc.php:90
#: libraries/plugins/export/ExportLatex.class.php:89
msgid "Include table caption"
msgstr "包含表的標題"

#: libraries/config/messages.inc.php:93 libraries/config/messages.inc.php:99
msgid "Table caption"
msgstr "表的標題"

#: libraries/config/messages.inc.php:94 libraries/config/messages.inc.php:100
msgid "Continued table caption"
msgstr "換頁時延續資料表標題"

#: libraries/config/messages.inc.php:95 libraries/config/messages.inc.php:101
msgid "Label key"
msgstr "關鍵標籤"

#: libraries/config/messages.inc.php:96 libraries/config/messages.inc.php:108
#: libraries/config/messages.inc.php:132
#: libraries/plugins/export/ExportOdt.class.php:482
#: libraries/tbl_columns_definition_form.inc.php:169
msgid "MIME type"
msgstr "MIME 類型"

#: libraries/config/messages.inc.php:98 libraries/config/messages.inc.php:110
#: libraries/config/messages.inc.php:134 tbl_relation.php:378
msgid "Relations"
msgstr "關聯"

#: libraries/config/messages.inc.php:103
msgid "Export method"
msgstr "匯出方式"

#: libraries/config/messages.inc.php:112 libraries/config/messages.inc.php:114
msgid "Save on server"
msgstr "儲存在伺服器上"

#: libraries/config/messages.inc.php:113 libraries/config/messages.inc.php:115
#: libraries/display_export.lib.php:232 libraries/display_export.lib.php:271
msgid "Overwrite existing file(s)"
msgstr "覆蓋已有檔案"

#: libraries/config/messages.inc.php:116
msgid "Remember file name template"
msgstr "記錄樣板檔案名稱"

#: libraries/config/messages.inc.php:117 libraries/operations.lib.php:195
#: libraries/operations.lib.php:687 libraries/operations.lib.php:1030
msgid "Add AUTO_INCREMENT value"
msgstr "新增自動遞增(AUTO_INCREMENT)數值"

#: libraries/config/messages.inc.php:118
msgid "Enclose table and column names with backquotes"
msgstr "在資料表名稱及欄位名稱使用反引號(`)"

#: libraries/config/messages.inc.php:119 libraries/config/messages.inc.php:262
#: libraries/display_export.lib.php:450
msgid "SQL compatibility mode"
msgstr "SQL 相容模式"

#: libraries/config/messages.inc.php:120
#: libraries/plugins/export/ExportSql.class.php:262
msgid "<code>CREATE TABLE</code> options:"
msgstr "<code>CREATE TABLE</code> 選項："

#: libraries/config/messages.inc.php:121
msgid "Creation/Update/Check dates"
msgstr "建立/更新/檢查日期"

#: libraries/config/messages.inc.php:122
msgid "Use delayed inserts"
msgstr "使用延遲插入"

#: libraries/config/messages.inc.php:123
#: libraries/plugins/export/ExportSql.class.php:141
msgid "Disable foreign key checks"
msgstr "關閉外鍵 (Foreign Key) 檢查"

#: libraries/config/messages.inc.php:124 libraries/config/messages.inc.php:125
#: libraries/config/messages.inc.php:127 libraries/config/messages.inc.php:133
#: libraries/operations.lib.php:190 libraries/operations.lib.php:1026
#, php-format
msgid "Add %s"
msgstr "新增 %s"

#: libraries/config/messages.inc.php:126
msgid "Use hexadecimal for BLOB"
msgstr "爲 BLOB 欄位使用16進制 (HEX)"

#: libraries/config/messages.inc.php:128
msgid "Use ignore inserts"
msgstr "使用忽略錯誤的新增 (insert)"

#: libraries/config/messages.inc.php:130
msgid "Syntax to use when inserting data"
msgstr "在插入資料時使用的語法"

#: libraries/config/messages.inc.php:131
#: libraries/plugins/export/ExportSql.class.php:382
msgid "Maximal length of created query"
msgstr "建立查詢指令最大長度"

#: libraries/config/messages.inc.php:136
msgid "Export type"
msgstr "輸出類型"

#: libraries/config/messages.inc.php:137
#: libraries/plugins/export/ExportSql.class.php:128
msgid "Enclose export in a transaction"
msgstr "使用封裝輸出方式"

#: libraries/config/messages.inc.php:138
msgid "Export time in UTC"
msgstr "以協和標準時間 (UTC) 輸出時間"

#: libraries/config/messages.inc.php:146
msgid "Force secured connection while using phpMyAdmin"
msgstr "強制使用安全連線訪問 phpMyAdmin"

#: libraries/config/messages.inc.php:147
msgid "Force SSL connection"
msgstr "強制 SSL 連線"

#: libraries/config/messages.inc.php:148
msgid ""
"Sort order for items in a foreign-key dropdown box; [kbd]content[/kbd] is "
"the referenced data, [kbd]id[/kbd] is the key value"
msgstr ""
"外部鍵下拉選單中選項的排序順序，[kbd]content[/kbd] 爲關聯內容，[kbd]id[/kbd] "
"爲鍵值"

#: libraries/config/messages.inc.php:149
msgid "Foreign key dropdown order"
msgstr "外部鍵下拉選單順序"

#: libraries/config/messages.inc.php:150
msgid "A dropdown will be used if fewer items are present"
msgstr "下拉選單中選項個數的限制"

#: libraries/config/messages.inc.php:151
msgid "Foreign key limit"
msgstr "外部鍵限制"

#: libraries/config/messages.inc.php:152
msgid "Browse mode"
msgstr "瀏覽模式"

#: libraries/config/messages.inc.php:153
msgid "Customize browse mode"
msgstr "自訂瀏覽模式"

#: libraries/config/messages.inc.php:155 libraries/config/messages.inc.php:157
#: libraries/config/messages.inc.php:174 libraries/config/messages.inc.php:185
#: libraries/config/messages.inc.php:187 libraries/config/messages.inc.php:215
#: libraries/config/messages.inc.php:231
msgid "Customize default options"
msgstr "自定預設選項"

#: libraries/config/messages.inc.php:156 libraries/config/setup.forms.php:245
#: libraries/config/setup.forms.php:318
#: libraries/config/user_preferences.forms.php:144
#: libraries/config/user_preferences.forms.php:215
msgid "CSV"
msgstr "CSV"

#: libraries/config/messages.inc.php:158
msgid "Developer"
msgstr "開發"

#: libraries/config/messages.inc.php:159
msgid "Settings for phpMyAdmin developers"
msgstr "phpMyAdmin 開發設定"

#: libraries/config/messages.inc.php:160
msgid "Edit mode"
msgstr "編輯模式"

#: libraries/config/messages.inc.php:161
msgid "Customize edit mode"
msgstr "自訂編輯模式"

#: libraries/config/messages.inc.php:163
msgid "Export defaults"
msgstr "匯出選項"

#: libraries/config/messages.inc.php:164
msgid "Customize default export options"
msgstr "自訂匯出選項的預設值"

#: libraries/config/messages.inc.php:165 libraries/config/messages.inc.php:207
#: setup/frames/menu.inc.php:17
msgid "Features"
msgstr "功能"

#: libraries/config/messages.inc.php:166
msgid "General"
msgstr "一般"

#: libraries/config/messages.inc.php:167
msgid "Set some commonly used options"
msgstr "設定某些常用選項"

#: libraries/config/messages.inc.php:169
msgid "Import defaults"
msgstr "匯入選項"

#: libraries/config/messages.inc.php:170
msgid "Customize default common import options"
msgstr "自訂匯入選項的預設值"

#: libraries/config/messages.inc.php:171
msgid "Import / export"
msgstr "匯入 / 匯出"

#: libraries/config/messages.inc.php:172
msgid "Set import and export directories and compression options"
msgstr "設定匯入和匯出資料夾以及壓縮選項"

#: libraries/config/messages.inc.php:173
msgid "LaTeX"
msgstr "LaTeX"

#: libraries/config/messages.inc.php:176
msgid "Databases display options"
msgstr "資料庫顯示選項"

#: libraries/config/messages.inc.php:177 setup/frames/menu.inc.php:19
msgid "Navigation panel"
msgstr "導覽面板"

#: libraries/config/messages.inc.php:178
msgid "Customize appearance of the navigation panel"
msgstr "自訂導覽面板"

#: libraries/config/messages.inc.php:179 libraries/select_server.lib.php:42
#: setup/frames/index.inc.php:117
msgid "Servers"
msgstr "伺服器"

#: libraries/config/messages.inc.php:180
msgid "Servers display options"
msgstr "伺服器顯示選項"

#: libraries/config/messages.inc.php:182
msgid "Tables display options"
msgstr "資料表顯示選項"

#: libraries/config/messages.inc.php:183 setup/frames/menu.inc.php:20
msgid "Main panel"
msgstr "主面板"

#: libraries/config/messages.inc.php:184
msgid "Microsoft Office"
msgstr "微軟 Office"

#: libraries/config/messages.inc.php:188
msgid "Other core settings"
msgstr "其他核心設定"

#: libraries/config/messages.inc.php:189
msgid "Settings that didn't fit anywhere else"
msgstr "其他設定"

#: libraries/config/messages.inc.php:190
msgid "Page titles"
msgstr "頁面標題"

#: libraries/config/messages.inc.php:191
msgid ""
"Specify browser's title bar text. Refer to [doc@cfg_TitleTable]documentation"
"[/doc] for magic strings that can be used to get special values."
msgstr ""
"設定瀏覽器標題欄所顯示的文字。參見[doc@cfg_TitleTable]檔案[/doc]中關於可以取"
"得特殊值的魔術字元串。"

#: libraries/config/messages.inc.php:192
#: libraries/navigation/NavigationHeader.class.php:204
msgid "Query window"
msgstr "查詢視窗"

#: libraries/config/messages.inc.php:193
msgid "Customize query window options"
msgstr "自訂查詢視窗選項"

#: libraries/config/messages.inc.php:194
msgid "Security"
msgstr "安全"

#: libraries/config/messages.inc.php:195
msgid ""
"Please note that phpMyAdmin is just a user interface and its features do not "
"limit MySQL"
msgstr "注意：phpMyAdmin 只是一個使用者接口，其功能不會對 MySQL 有限制"

#: libraries/config/messages.inc.php:196
msgid "Basic settings"
msgstr "基本設定"

#: libraries/config/messages.inc.php:197
msgid "Authentication"
msgstr "認證"

#: libraries/config/messages.inc.php:198
msgid "Authentication settings"
msgstr "認證設定"

#: libraries/config/messages.inc.php:199
msgid "Server configuration"
msgstr "伺服器設定"

#: libraries/config/messages.inc.php:200
msgid ""
"Advanced server configuration, do not change these options unless you know "
"what they are for"
msgstr "進階伺服器設定，如果您不知道這些是什麼，請不要修改"

#: libraries/config/messages.inc.php:201
msgid "Enter server connection parameters"
msgstr "伺服器連線參數"

#: libraries/config/messages.inc.php:202
msgid "Configuration storage"
msgstr "進階功能"

#: libraries/config/messages.inc.php:203
msgid ""
"Configure phpMyAdmin configuration storage to gain access to additional "
"features, see [doc@linked-tables]phpMyAdmin configuration storage[/doc] in "
"documentation"
msgstr ""
"設定 phpMyAdmin 進階功能，參見檔案[doc@linked-tables]phpMyAdmin 進階功能[/"
"doc]"

#: libraries/config/messages.inc.php:204
msgid "Changes tracking"
msgstr "修改追蹤"

#: libraries/config/messages.inc.php:205
msgid ""
"Tracking of changes made in database. Requires the phpMyAdmin configuration "
"storage."
msgstr "追蹤資料庫的修改。需要 phpMyAdmin 進階功能。"

#: libraries/config/messages.inc.php:206
msgid "Customize export options"
msgstr "自定輸出選項"

#: libraries/config/messages.inc.php:208
msgid "Customize import defaults"
msgstr "自訂匯入選項"

#: libraries/config/messages.inc.php:209
msgid "Customize navigation panel"
msgstr "自訂導覽面板"

#: libraries/config/messages.inc.php:210
msgid "Customize main panel"
msgstr "自訂主面板"

#: libraries/config/messages.inc.php:211 libraries/config/messages.inc.php:216
#: setup/frames/menu.inc.php:18
msgid "SQL queries"
msgstr "SQL 查詢"

#: libraries/config/messages.inc.php:213
msgid "SQL Query box"
msgstr "SQL 語法輸入框"

#: libraries/config/messages.inc.php:214
msgid "Customize links shown in SQL Query boxes"
msgstr "自訂顯示在 SQL 查詢框中的連結"

#: libraries/config/messages.inc.php:217
msgid "SQL queries settings"
msgstr "SQL 語法設定"

#: libraries/config/messages.inc.php:218
msgid "SQL Validator"
msgstr "SQL 檢驗器"

#: libraries/config/messages.inc.php:219
msgid ""
"If you wish to use the SQL Validator service, you should be aware that "
"[strong]all SQL statements are stored anonymously for statistical purposes[/"
"strong].[br][em][a@http://sqlvalidator.mimer.com/]Mimer SQL Validator[/a], "
"Copyright 2002 Upright Database Technology. All rights reserved.[/em]"
msgstr ""
"若要使用 SQL 檢驗服務，請注意[strong]所有 SQL 指令將出於統計目的而被匿名儲存"
"[/strong]。[br][em][a@http://sqlvalidator.mimer.com/]Mimer SQL 檢驗器[/a]，版"
"權所有 2002 Upright Database Technology. 保留所有權利。[/em]"

#: libraries/config/messages.inc.php:220
msgid "Startup"
msgstr "起始頁"

#: libraries/config/messages.inc.php:221
msgid "Customize startup page"
msgstr "自訂起始頁"

#: libraries/config/messages.inc.php:222
msgid "Database structure"
msgstr "資料庫結構"

#: libraries/config/messages.inc.php:223
msgid "Choose which details to show in the database structure (list of tables)"
msgstr ""

#: libraries/config/messages.inc.php:224
msgid "Table structure"
msgstr "資料表結構"

#: libraries/config/messages.inc.php:225
msgid "Settings for the table structure (list of columns)"
msgstr ""

#: libraries/config/messages.inc.php:226
msgid "Tabs"
msgstr "頁籤"

#: libraries/config/messages.inc.php:227
msgid "Choose how you want tabs to work"
msgstr "選擇您想讓標籤怎樣工作"

#: libraries/config/messages.inc.php:228
msgid "Text fields"
msgstr "文字欄位"

#: libraries/config/messages.inc.php:229
msgid "Customize text input fields"
msgstr "自定文字輸入框"

#: libraries/config/messages.inc.php:230
msgid "Texy! text"
msgstr "Texy! 文字"

#: libraries/config/messages.inc.php:232
msgid "Warnings"
msgstr "警告"

#: libraries/config/messages.inc.php:233
msgid "Disable some of the warnings shown by phpMyAdmin"
msgstr "禁止部分 phpMyAdmin 發出的警告"

#: libraries/config/messages.inc.php:234
msgid ""
"Enable [a@http://en.wikipedia.org/wiki/Gzip]gzip[/a] compression for import "
"and export operations"
msgstr ""
"允許在匯入和匯出時使用 [a@http://en.wikipedia.org/wiki/Gzip]gzip [/a] 壓縮"

#: libraries/config/messages.inc.php:235
msgid "GZip"
msgstr "GZip"

#: libraries/config/messages.inc.php:236
msgid "Extra parameters for iconv"
msgstr "iconv 的額外參數"

#: libraries/config/messages.inc.php:237
msgid ""
"If enabled, phpMyAdmin continues computing multiple-statement queries even "
"if one of the queries failed"
msgstr ""
"如果開啟此選項，在執行多指令查詢的時候，即使有一條或多條指令發生錯誤，"
"phpMyAdmin 也會繼續執行其他的指令"

#: libraries/config/messages.inc.php:238
msgid "Ignore multiple statement errors"
msgstr "忽略多個指令錯誤"

#: libraries/config/messages.inc.php:239
msgid ""
"Allow interrupt of import in case script detects it is close to time limit. "
"This might be a good way to import large files, however it can break "
"transactions."
msgstr ""
"允許在程式偵測到執行時間快到上限時自動中斷匯入。這功能在導入大檔案時是個很好"
"的方法，但是這會破壞 transactions（交易）。"

#: libraries/config/messages.inc.php:240
msgid "Partial import: allow interrupt"
msgstr "部分匯入：允許中斷"

#: libraries/config/messages.inc.php:245 libraries/config/messages.inc.php:252
#: libraries/plugins/import/ImportCsv.class.php:89
#: libraries/plugins/import/ImportLdi.class.php:71
msgid "Do not abort on INSERT error"
msgstr "不在發生插入錯誤時中斷"

#: libraries/config/messages.inc.php:246 libraries/config/messages.inc.php:254
#: libraries/plugins/import/AbstractImportCsv.class.php:55
msgid "Replace table data with file"
msgstr "將表的資料用此檔案替換"

#: libraries/config/messages.inc.php:248
msgid ""
"Default format; be aware that this list depends on location (database, "
"table) and only SQL is always available"
msgstr ""
"預設格式，此列表根據位置(資料庫或資料表)不同將有所改變，只有 SQL 總是可用的"

#: libraries/config/messages.inc.php:249
msgid "Format of imported file"
msgstr "匯入檔案的格式"

#: libraries/config/messages.inc.php:253
#: libraries/plugins/import/ImportLdi.class.php:76
msgid "Use LOCAL keyword"
msgstr "使用本地(LOCAL)關鍵字"

#: libraries/config/messages.inc.php:256 libraries/config/messages.inc.php:264
#: libraries/config/messages.inc.php:265
msgid "Column names in first row"
msgstr "首行資料為欄位名稱"

#: libraries/config/messages.inc.php:257
#: libraries/plugins/import/ImportOds.class.php:82
msgid "Do not import empty rows"
msgstr "不匯入空行"

#: libraries/config/messages.inc.php:258
msgid "Import currencies ($5.00 to 5.00)"
msgstr "匯入貨幣 ($5.00 將被匯入爲 5.00)"

#: libraries/config/messages.inc.php:259
msgid "Import percentages as proper decimals (12.00% to .12)"
msgstr "匯入百分數爲小數 (12.00% 將被匯入爲 .12)"

#: libraries/config/messages.inc.php:260
msgid "Number of queries to skip from start"
msgstr "略過指定行數的資料"

#: libraries/config/messages.inc.php:261
msgid "Partial import: skip queries"
msgstr "部分匯入：跳過查詢"

#: libraries/config/messages.inc.php:263
msgid "Do not use AUTO_INCREMENT for zero values"
msgstr "請勿為數值為零的資料加上 AUTO_INCREMENT 屬性"

#: libraries/config/messages.inc.php:266
msgid "Initial state for sliders"
msgstr "滑塊原始狀態"

#: libraries/config/messages.inc.php:267
msgid "How many rows can be inserted at one time"
msgstr "一次可以插入的行數"

#: libraries/config/messages.inc.php:268
msgid "Number of inserted rows"
msgstr "插入的行數"

#: libraries/config/messages.inc.php:269
msgid ""
"Maximum number of characters shown in any non-numeric column on browse view"
msgstr "瀏覽非數字欄位時所顯示的最大字元數"

#: libraries/config/messages.inc.php:270
msgid "Limit column characters"
msgstr "限制欄位字元數"

#: libraries/config/messages.inc.php:271
msgid ""
"If TRUE, logout deletes cookies for all servers; when set to FALSE, logout "
"only occurs for the current server. Setting this to FALSE makes it easy to "
"forget to log out from other servers when connected to multiple servers."
msgstr ""
"如果設爲 TRUE，在登出時將會自動刪除所有伺服器的 Cookies。如果設爲 FALSE，在您"
"登錄多臺伺服器的時候，很可能會使您忘記登出。"

#: libraries/config/messages.inc.php:272
msgid "Delete all cookies on logout"
msgstr "登出時刪除所有 cookies"

#: libraries/config/messages.inc.php:273
msgid ""
"Define whether the previous login should be recalled or not in cookie "
"authentication mode"
msgstr "定義在 cookie 認證方式中是否顯示上次登錄的帳號"

#: libraries/config/messages.inc.php:274
msgid "Recall user name"
msgstr "顯示上次登錄的帳號"

#: libraries/config/messages.inc.php:275
msgid ""
"Defines how long (in seconds) a login cookie should be stored in browser. "
"The default of 0 means that it will be kept for the existing session only, "
"and will be deleted as soon as you close the browser window. This is "
"recommended for non-trusted environments."
msgstr ""
"設定瀏覽器應該儲存登入用的 Cookies 多少秒。若設定爲 0，Cookies 將會被保留至瀏"
"覽器關閉。預設值爲 0。在不安全的環境下建議使用預設值。"

#: libraries/config/messages.inc.php:276
msgid "Login cookie store"
msgstr "登錄 cookie 儲存"

#: libraries/config/messages.inc.php:277
msgid "Define how long (in seconds) a login cookie is valid"
msgstr "定義登錄 cookie 的有效期 (單位：秒)"

#: libraries/config/messages.inc.php:278
msgid "Login cookie validity"
msgstr "登錄 cookie 有效期"

#: libraries/config/messages.inc.php:279
msgid "Double size of textarea for LONGTEXT columns"
msgstr "放大一倍 LONGTEXT 欄位的輸入框"

#: libraries/config/messages.inc.php:280
msgid "Bigger textarea for LONGTEXT"
msgstr "放大 LONGTEXT 欄位的輸入框"

#: libraries/config/messages.inc.php:281
msgid "Maximum number of characters used when a SQL query is displayed"
msgstr "顯示 SQL 指令時可以使用的最多字元數"

#: libraries/config/messages.inc.php:282
msgid "Maximum displayed SQL length"
msgstr "顯示 SQL 指令的最大長度"

#: libraries/config/messages.inc.php:283 libraries/config/messages.inc.php:290
#: libraries/config/messages.inc.php:344
msgid "Users cannot set a higher value"
msgstr "使用者不能設定更大的值"

#: libraries/config/messages.inc.php:284
msgid "Maximum number of databases displayed in database list"
msgstr "在資料表列資料表中最多顯示的資料表個數"

#: libraries/config/messages.inc.php:285
msgid "Maximum databases"
msgstr "最大資料庫數量"

#: libraries/config/messages.inc.php:286
msgid ""
"The number of items that can be displayed on each page of the navigation tree"
msgstr "在每頁的導覽數上可顯示的物件數"

#: libraries/config/messages.inc.php:287
msgid "Maximum items in branch"
msgstr ""

#: libraries/config/messages.inc.php:288
msgid ""
"Number of rows displayed when browsing a result set. If the result set "
"contains more rows, &quot;Previous&quot; and &quot;Next&quot; links will be "
"shown."
msgstr ""
"瀏覽一個查詢結果時一次顯示的最多行數。如果結果超過此值，將會顯示「上一頁」和"
"「下一頁」的連結。"

#: libraries/config/messages.inc.php:289
msgid "Maximum number of rows to display"
msgstr "顯示的最多行數"

#: libraries/config/messages.inc.php:291
msgid "Maximum number of tables displayed in table list"
msgstr "在資料表列資料表中最多顯示的資料表個數"

#: libraries/config/messages.inc.php:292
msgid "Maximum tables"
msgstr "最大資料表數量"

#: libraries/config/messages.inc.php:293
msgid ""
"Disable the default warning that is displayed if mcrypt is missing for "
"cookie authentication"
msgstr "禁止顯示在使用 cookie 認證時缺少 mcrypt 的預設警告"

#: libraries/config/messages.inc.php:294
msgid "mcrypt warning"
msgstr "mcrypt 警告"

#: libraries/config/messages.inc.php:295
msgid ""
"The number of bytes a script is allowed to allocate, eg. [kbd]32M[/kbd] "
"([kbd]0[/kbd] for no limit)"
msgstr ""
"一個指令可分配到的記憶體大小，例 [kbd]32MB[/kbd] ([kbd]0[/kbd]爲不限制)"

#: libraries/config/messages.inc.php:296
msgid "Memory limit"
msgstr "內存限制"

#: libraries/config/messages.inc.php:297
msgid "Show logo in navigation panel"
msgstr "在左側面板中顯示 logo"

#: libraries/config/messages.inc.php:298
msgid "Display logo"
msgstr "顯示 logo"

#: libraries/config/messages.inc.php:299
msgid "URL where logo in the navigation panel will point to"
msgstr "導覽面板中 logo 的網址"

#: libraries/config/messages.inc.php:300
msgid "Logo link URL"
msgstr "Logo 連結網址"

#: libraries/config/messages.inc.php:301
msgid ""
"Open the linked page in the main window ([kbd]main[/kbd]) or in a new one "
"([kbd]new[/kbd])"
msgstr "在主視窗 ([kbd]main[/kbd]) 或新視窗 ([kbd]new[/kbd]) 開啟目標頁面"

#: libraries/config/messages.inc.php:302
msgid "Logo link target"
msgstr "Logo 連結目標"

#: libraries/config/messages.inc.php:303
msgid "Display server choice at the top of the navigation panel"
msgstr "在左側面板頂部顯示伺服器選擇"

#: libraries/config/messages.inc.php:304
msgid "Display servers selection"
msgstr "顯示伺服器選擇"

#: libraries/config/messages.inc.php:305
msgid "Target for quick access icon"
msgstr "快速訪問圖示的目標"

#: libraries/config/messages.inc.php:306
msgid ""
"Defines the minimum number of items (tables, views, routines and events) to "
"display a filter box."
msgstr "定義最少的物件數 (資料表、views、routines和events)以顯示在過濾框。"

#: libraries/config/messages.inc.php:307
msgid "Minimum number of items to display the filter box"
msgstr "顯示過濾框的最少的物件數量"

#: libraries/config/messages.inc.php:308
msgid "Minimum number of databases to display the database filter box"
msgstr "顯示過濾框的最少資料庫數量"

#: libraries/config/messages.inc.php:309
#| msgid ""
#| "Only light version; display databases in a tree (determined by the "
#| "separator defined below)"
msgid ""
"Group items in the navigation tree (determined by the separator defined "
"below)"
msgstr "導覽樹中的群組項目 (以下面的樹形分隔符號來顯示)"

#: libraries/config/messages.inc.php:310
msgid "Group items in the tree"
msgstr ""

#: libraries/config/messages.inc.php:311
msgid "String that separates databases into different tree levels"
msgstr "將資料庫分爲不同樹的分隔字元串"

#: libraries/config/messages.inc.php:312
msgid "Database tree separator"
msgstr "樹狀資料庫分隔符號"

#: libraries/config/messages.inc.php:313
msgid "String that separates tables into different tree levels"
msgstr "將表分爲不同樹的分隔符號"

#: libraries/config/messages.inc.php:314
msgid "Table tree separator"
msgstr "樹形表分隔符號"

#: libraries/config/messages.inc.php:315
msgid "Maximum table tree depth"
msgstr "資料表樹最大深度"

#: libraries/config/messages.inc.php:316
msgid "Highlight server under the mouse cursor"
msgstr "醒目提示顯示鼠標所在位置的伺服器"

#: libraries/config/messages.inc.php:317
msgid "Enable highlighting"
msgstr "啓用醒目提示"

#: libraries/config/messages.inc.php:318
msgid "Maximum number of recently used tables; set 0 to disable"
msgstr "最多顯示幾個最近使用的資料表；0 代表不顯示"

#: libraries/config/messages.inc.php:319
msgid "Recently used tables"
msgstr "最近使用的資料表"

#: libraries/config/messages.inc.php:320
msgid "These are Edit, Copy and Delete links"
msgstr "這些是編輯、複製和刪除的連結"

#: libraries/config/messages.inc.php:321
msgid "Where to show the table row links"
msgstr "用來顯示資料列的連結"

#: libraries/config/messages.inc.php:322
msgid "Use natural order for sorting table and database names"
msgstr "爲資料庫和資料資料表名稱使用自然排序"

#: libraries/config/messages.inc.php:323
msgid "Natural order"
msgstr "自然排序"

#: libraries/config/messages.inc.php:324 libraries/config/messages.inc.php:338
msgid "Use only icons, only text or both"
msgstr "僅使用圖示、文字或都使用"

#: libraries/config/messages.inc.php:325
msgid "Iconic navigation bar"
msgstr "導覽列使用圖示"

#: libraries/config/messages.inc.php:326
msgid "use GZip output buffering for increased speed in HTTP transfers"
msgstr "使用 GZip 輸出快取以加快 HTTP 傳輸速度"

#: libraries/config/messages.inc.php:327
msgid "GZip output buffering"
msgstr "GZip 輸出快取"

#: libraries/config/messages.inc.php:328
msgid ""
"[kbd]SMART[/kbd] - i.e. descending order for columns of type TIME, DATE, "
"DATETIME and TIMESTAMP, ascending order otherwise"
msgstr ""
"[kbd]SMART[/kbd] - 如：對 TIME、DATE、DATETIME 和 TIMESTAMP 類型的欄位遞減排"
"序，其他欄位遞增"

#: libraries/config/messages.inc.php:329
msgid "Default sorting order"
msgstr "預設排序"

#: libraries/config/messages.inc.php:330
msgid "Use persistent connections to MySQL databases"
msgstr "在連線到 MySQL 資料庫時使用持續連線"

#: libraries/config/messages.inc.php:331
msgid "Persistent connections"
msgstr "持續連線"

#: libraries/config/messages.inc.php:332
msgid ""
"Disable the default warning that is displayed on the database details "
"Structure page if any of the required tables for the phpMyAdmin "
"configuration storage could not be found"
msgstr "禁止在缺少 phpMyAdmin 進階功能所需資料表時在資料庫結構頁中顯示預設警告"

#: libraries/config/messages.inc.php:333
msgid "Missing phpMyAdmin configuration storage tables"
msgstr "丟失 phpMyAdmin 進階功能資料表"

#: libraries/config/messages.inc.php:334
msgid ""
"Disable the default warning that is displayed if a difference between the "
"MySQL library and server is detected"
msgstr "如果偵測到 MySQL 函式庫和伺服器有所不同時禁用預設的警告顯示"

#: libraries/config/messages.inc.php:335
msgid "Server/library difference warning"
msgstr ""

#: libraries/config/messages.inc.php:336
msgid ""
"Disable the default warning that is displayed on the Structure page if "
"column names in a table are reserved MySQL words"
msgstr "如果資料表欄位是 MySQL 保留字時，在顯示結構頁面禁用預設警告"

#: libraries/config/messages.inc.php:337
msgid "MySQL reserved word warning"
msgstr ""

#: libraries/config/messages.inc.php:339
msgid "Iconic table operations"
msgstr "資料表操作顯示"

#: libraries/config/messages.inc.php:340
msgid "Disallow BLOB and BINARY columns from editing"
msgstr "禁止編輯 BLOB 和 BINARY 類型欄位"

#: libraries/config/messages.inc.php:341
msgid "Protect binary columns"
msgstr "保護二進制欄位"

#: libraries/config/messages.inc.php:342
msgid ""
"Enable if you want DB-based query history (requires phpMyAdmin configuration "
"storage). If disabled, this utilizes JS-routines to display query history "
"(lost by window close)."
msgstr ""
"允許使用資料庫保存查詢歷史（需要 phpMyAdmin 進階功能）。如果停用，將使用 "
"Javascript 來保存查詢歷史（關閉瀏覽器後資料消失）。"

#: libraries/config/messages.inc.php:343
msgid "Permanent query history"
msgstr "持續查詢歷史"

#: libraries/config/messages.inc.php:345
msgid "How many queries are kept in history"
msgstr "記錄查詢歷史的數量"

#: libraries/config/messages.inc.php:346
msgid "Query history length"
msgstr "查詢歷史個數"

#: libraries/config/messages.inc.php:347
msgid "Tab displayed when opening a new query window"
msgstr "開啟一個新查詢視窗時預設顯示的頁面"

#: libraries/config/messages.inc.php:348
msgid "Default query window tab"
msgstr "預設查詢視窗標籤"

#: libraries/config/messages.inc.php:349
msgid "Query window height (in pixels)"
msgstr "查詢視窗高度 (單位：像素)"

#: libraries/config/messages.inc.php:350
msgid "Query window height"
msgstr "查詢窗口高度"

#: libraries/config/messages.inc.php:351
msgid "Query window width (in pixels)"
msgstr "查詢窗口寬度 (單位：像素)"

#: libraries/config/messages.inc.php:352
msgid "Query window width"
msgstr "查詢窗口寬度"

#: libraries/config/messages.inc.php:353
msgid "Select which functions will be used for character set conversion"
msgstr "選擇進行字集轉換時使用的函數"

#: libraries/config/messages.inc.php:354
msgid "Recoding engine"
msgstr "記錄引擎"

#: libraries/config/messages.inc.php:355
msgid "When browsing tables, the sorting of each table is remembered"
msgstr "再次瀏覽資料表時，之前的排序偏好會被記錄"

#: libraries/config/messages.inc.php:356
msgid "Remember table's sorting"
msgstr "紀錄資料表的排序偏好"

#: libraries/config/messages.inc.php:357
msgid "Repeat the headers every X cells, [kbd]0[/kbd] deactivates this feature"
msgstr "每 X 單元格重複表頭，要禁止此功能請設爲 [kbd]0[/kbd]"

#: libraries/config/messages.inc.php:358
msgid "Repeat headers"
msgstr "重複表頭"

#: libraries/config/messages.inc.php:360
msgid "Grid editing: trigger action"
msgstr ""

#: libraries/config/messages.inc.php:361
msgid "Grid editing: save all edited cells at once"
msgstr ""

#: libraries/config/messages.inc.php:362
msgid "Directory where exports can be saved on server"
msgstr "伺服器上用來儲存匯出檔案的資料夾"

#: libraries/config/messages.inc.php:363
msgid "Save directory"
msgstr "保存文件夾"

#: libraries/config/messages.inc.php:364
msgid "Leave blank if not used"
msgstr "不使用請留空"

#: libraries/config/messages.inc.php:365
msgid "Host authorization order"
msgstr "主機認證模式"

#: libraries/config/messages.inc.php:366
msgid "Leave blank for defaults"
msgstr "預設請留空"

#: libraries/config/messages.inc.php:367
msgid "Host authorization rules"
msgstr "主機認證規則"

#: libraries/config/messages.inc.php:368
msgid "Allow logins without a password"
msgstr "允許空密碼登錄"

#: libraries/config/messages.inc.php:369
msgid "Allow root login"
msgstr "允許 root 使用者登錄"

#: libraries/config/messages.inc.php:370
msgid "HTTP Basic Auth Realm name to display when doing HTTP Auth"
msgstr "使用 HTTP 基本認證時顯示給使用者的提示資訊"

#: libraries/config/messages.inc.php:371
msgid "HTTP Realm"
msgstr "HTTP 提示資訊"

#: libraries/config/messages.inc.php:372
msgid ""
"The path for the config file for [a@http://swekey.com]SweKey hardware "
"authentication[/a] (not located in your document root; suggested: /etc/"
"swekey.conf)"
msgstr ""
"[a@http://swekey.com]SweKey 硬件認證 [/a]的設定檔案路徑 (請勿置於您的檔案根資"
"料夾，推薦使用：/etc/swekey.conf)"

#: libraries/config/messages.inc.php:373
msgid "SweKey config file"
msgstr "SweKey 設定檔案"

#: libraries/config/messages.inc.php:374
msgid "Authentication method to use"
msgstr "要使用的認證方式"

#: libraries/config/messages.inc.php:375 setup/frames/index.inc.php:136
msgid "Authentication type"
msgstr "認證方式"

#: libraries/config/messages.inc.php:376
msgid ""
"Leave blank for no [a@http://wiki.phpmyadmin.net/pma/bookmark]bookmark[/a] "
"support, suggested: [kbd]pma__bookmark[/kbd]"
msgstr ""
"在不支援[a@http://wiki.phpmyadmin.net/pma/bookmark]書籤[/a]功能時請留空，建議"
"用：[kbd]pma__bookmark[/kbd]"

#: libraries/config/messages.inc.php:377
msgid "Bookmark table"
msgstr "書籤表"

#: libraries/config/messages.inc.php:378
msgid ""
"Leave blank for no column comments/mime types, suggested: [kbd]"
"pma__column_info[/kbd]"
msgstr "無欄位註解/MIME類型時留空白。建議值：[kbd]pma__column_info[/kbd]"

#: libraries/config/messages.inc.php:379
msgid "Column information table"
msgstr "列資訊表"

#: libraries/config/messages.inc.php:380
msgid "Compress connection to MySQL server"
msgstr "壓縮連線到 MySQL 伺服器"

#: libraries/config/messages.inc.php:381
msgid "Compress connection"
msgstr "壓縮連線"

#: libraries/config/messages.inc.php:382
msgid "How to connect to server, keep [kbd]tcp[/kbd] if unsure"
msgstr "怎樣連線到伺服器，如果不確定，請選擇 [kbd]tcp[/kbd]"

#: libraries/config/messages.inc.php:383
msgid "Connection type"
msgstr "連接方式"

#: libraries/config/messages.inc.php:384
msgid "Control user password"
msgstr "控制使用者的密碼"

#: libraries/config/messages.inc.php:385
msgid ""
"A special MySQL user configured with limited permissions, more information "
"available on [a@http://wiki.phpmyadmin.net/pma/controluser]wiki[/a]"
msgstr ""
"一個特殊的被限制權限的 MySQL 使用者，參見 [a@http://wiki.phpmyadmin.net/pma/"
"controluser]wiki [/a]"

#: libraries/config/messages.inc.php:386
msgid "Control user"
msgstr "控制使用者"

#: libraries/config/messages.inc.php:387
msgid ""
"An alternate host to hold the configuration storage; leave blank to use the "
"already defined host"
msgstr "儲存設定檔的備用伺服器；留空以使用預先定義的伺服器"

#: libraries/config/messages.inc.php:388
msgid "Control host"
msgstr "管理伺服器"

#: libraries/config/messages.inc.php:389
#, fuzzy
#| msgid ""
#| "An alternate host to hold the configuration storage; leave blank to use "
#| "the already defined host"
msgid ""
"An alternate port to connect to the host that holds the configuration "
"storage; leave blank to use the default port, or the already defined port, "
"if the controlhost equals host"
msgstr "儲存設定檔的備用伺服器；留空以使用預先定義的伺服器"

#: libraries/config/messages.inc.php:390
#, fuzzy
#| msgid "Control host"
msgid "Control port"
msgstr "管理伺服器"

#: libraries/config/messages.inc.php:391
msgid ""
"Leave blank for no Designer support, suggested: [kbd]pma__designer_coords[/"
"kbd]"
msgstr "不使用設計功能請留空，建議值：[kbd]pma__designer_coords[/kbd]"

#: libraries/config/messages.inc.php:392
msgid "Designer table"
msgstr "設計表"

#: libraries/config/messages.inc.php:393
msgid ""
"More information on [a@https://sourceforge.net/p/phpmyadmin/bugs/2606/]PMA "
"bug tracker[/a] and [a@http://bugs.mysql.com/19588]MySQL Bugs[/a]"
msgstr ""
"參見 [a@https://sourceforge.net/p/phpmyadmin/bugs/2606/]PMA 缺陷 (bug) 跟蹤係"
"統 [/a] 和 [a@http://bugs.mysql.com/19588]MySQL 缺陷 (Bugs) (外鏈，英文)[/a]"

#: libraries/config/messages.inc.php:394
msgid "Disable use of INFORMATION_SCHEMA"
msgstr "禁止使用 INFORMATION_SCHEMA"

#: libraries/config/messages.inc.php:395
msgid "What PHP extension to use; you should use mysqli if supported"
msgstr "要使用的 PHP 外掛，如果支援，推薦使用 mysqli"

#: libraries/config/messages.inc.php:396
msgid "PHP extension to use"
msgstr "要使用的 PHP 外掛"

#: libraries/config/messages.inc.php:397
msgid "Hide databases matching regular expression (PCRE)"
msgstr "該正則表達式 (PCRE，Perl 相容) 所符合的資料庫將被隱藏"

#: libraries/config/messages.inc.php:398
msgid "Hide databases"
msgstr "隱藏資料庫"

#: libraries/config/messages.inc.php:399
msgid ""
"Leave blank for no SQL query history support, suggested: [kbd]pma__history[/"
"kbd]"
msgstr "不使用 SQL 查詢歷史功能請留空，建議值：[kbd]pma__history[/kbd]"

#: libraries/config/messages.inc.php:400
msgid "SQL query history table"
msgstr "SQL 查詢歷史表"

#: libraries/config/messages.inc.php:401
msgid "Hostname where MySQL server is running"
msgstr "MySQL 伺服器的主機名"

#: libraries/config/messages.inc.php:402
msgid "Server hostname"
msgstr "伺服器主機名"

#: libraries/config/messages.inc.php:403
msgid "Logout URL"
msgstr "登出網址"

#: libraries/config/messages.inc.php:404
msgid ""
"Limits number of table preferences which are stored in database, the oldest "
"records are automatically removed"
msgstr "資料表的偏好設定是有限的，比較舊的資料會被自動取代"

#: libraries/config/messages.inc.php:405
msgid "Maximal number of table preferences to store"
msgstr "資料表偏好設定的儲存最大值"

#: libraries/config/messages.inc.php:406
msgid "Try to connect without password"
msgstr "嘗試用空密碼連線"

#: libraries/config/messages.inc.php:407
msgid "Connect without password"
msgstr "用空密碼連線"

#: libraries/config/messages.inc.php:408
#| msgid ""
#| "You can use MySQL wildcard characters (% and _), escape them if you want "
#| "to use their literal instances, i.e. use [kbd]'my\\_db'[/kbd] and not "
#| "[kbd]'my_db'[/kbd]. Using this option you can sort database list, just "
#| "enter their names in order and use [kbd]*[/kbd] at the end to show the "
#| "rest in alphabetical order."
msgid ""
"You can use MySQL wildcard characters (% and _), escape them if you want to "
"use their literal instances, i.e. use [kbd]'my\\_db'[/kbd] and not "
"[kbd]'my_db'[/kbd]."
msgstr ""
"您可以使用 MySQL 萬用字元 (% 和 _)，如果想要表示萬用字元本身，請在前面加上反"
"斜線。例：用 [kbd]'my\\_db'[/kbd] 而不是 [kbd]'my_db'[/kbd]。"

#: libraries/config/messages.inc.php:409
msgid "Show only listed databases"
msgstr "僅顯示列出的資料庫"

#: libraries/config/messages.inc.php:410 libraries/config/messages.inc.php:451
msgid "Leave empty if not using config auth"
msgstr "如果不使用 config 認證方式，請留空"

#: libraries/config/messages.inc.php:411
msgid "Password for config auth"
msgstr "config 認證方式的密碼"

#: libraries/config/messages.inc.php:412
msgid ""
"Leave blank for no PDF schema support, suggested: [kbd]pma__pdf_pages[/kbd]"
msgstr "不使用 PDF 大綱功能請留空，建議值：[kbd]pma__pdf_pages[/kbd]"

#: libraries/config/messages.inc.php:413
msgid "PDF schema: pages table"
msgstr "PDF 大綱: 資料表頁"

#: libraries/config/messages.inc.php:414
msgid ""
"Database used for relations, bookmarks, and PDF features. See [a@http://wiki."
"phpmyadmin.net/pma/pmadb]pmadb[/a] for complete information. Leave blank for "
"no support. Suggested: [kbd]phpmyadmin[/kbd]"
msgstr ""
"關聯、書籤、PDF 功能所用的資料庫。參見 [a@http://wiki.phpmyadmin.net/pma/"
"pmadb]pmadb [/a]。不使用請留空。預設： [kbd]phpmyadmin[/kbd]"

#: libraries/config/messages.inc.php:415
msgid "Database name"
msgstr "資料庫名"

#: libraries/config/messages.inc.php:416
msgid "Port on which MySQL server is listening, leave empty for default"
msgstr "MySQL 伺服器監聽的連接埠，留空爲預設"

#: libraries/config/messages.inc.php:417
msgid "Server port"
msgstr "伺服器端口"

#: libraries/config/messages.inc.php:418
msgid ""
"Leave blank for no \"persistent\" recently used tables across sessions, "
"suggested: [kbd]pma__recent[/kbd]"
msgstr ""
"如果不想要自動使用最近的資料表，本欄為請留空。建議設定：[kbd]pma_config[/kbd]"

#: libraries/config/messages.inc.php:419
msgid "Recently used table"
msgstr "最近使用的資料表"

#: libraries/config/messages.inc.php:420
msgid ""
"Leave blank for no [a@http://wiki.phpmyadmin.net/pma/relation]relation-links"
"[/a] support, suggested: [kbd]pma__relation[/kbd]"
msgstr ""
"不使用[a@http://wiki.phpmyadmin.net/pma/relation]關聯連結 [/a]功能請留空，建"
"議值：[kbd]pma__relation[/kbd]"

#: libraries/config/messages.inc.php:421
msgid "Relation table"
msgstr "關係表"

#: libraries/config/messages.inc.php:422
msgid "SQL command to fetch available databases"
msgstr "取得所有可用資料庫的 SQL 指令"

#: libraries/config/messages.inc.php:423
msgid "SHOW DATABASES command"
msgstr "顯示資料庫(SHOW DATABASES)命令"

#: libraries/config/messages.inc.php:424
msgid ""
"See [a@http://wiki.phpmyadmin.net/pma/auth_types#signon]authentication types"
"[/a] for an example"
msgstr ""
"參見[a@http://wiki.phpmyadmin.net/pma/auth_types#signon]認證方式 [/a]中的例子"

#: libraries/config/messages.inc.php:425
msgid "Signon session name"
msgstr "Signon 連線名"

#: libraries/config/messages.inc.php:426
msgid "Signon URL"
msgstr "登錄網址"

#: libraries/config/messages.inc.php:427
msgid "Socket on which MySQL server is listening, leave empty for default"
msgstr "MySQL 伺服器監聽的連線埠，留空爲預設"

#: libraries/config/messages.inc.php:428
msgid "Server socket"
msgstr "伺服器套接字 (socket)"

#: libraries/config/messages.inc.php:429
msgid "Enable SSL for connection to MySQL server"
msgstr "使用 SSL 連線到 MySQL 伺服器"

#: libraries/config/messages.inc.php:430
msgid "Use SSL"
msgstr "使用 SSL"

#: libraries/config/messages.inc.php:431
msgid ""
"Leave blank for no PDF schema support, suggested: [kbd]pma__table_coords[/"
"kbd]"
msgstr "不使用 PDF 大綱功能請留空，建議值：[kbd]pma__table_coords[/kbd]"

#: libraries/config/messages.inc.php:432
msgid "PDF schema: table coordinates"
msgstr "PDF 大綱: 資料表同時"

#: libraries/config/messages.inc.php:433
msgid ""
"Table to describe the display columns, leave blank for no support; "
"suggested: [kbd]pma__table_info[/kbd]"
msgstr "描述顯示欄位的表，不使用請留空，建議值：[kbd]pma__table_info[/kbd]"

#: libraries/config/messages.inc.php:434
msgid "Display columns table"
msgstr "顯示字段表"

#: libraries/config/messages.inc.php:435
#, fuzzy
#| msgid ""
#| "ve blank for no user preferences storage in database, suggested: [kbd]"
#| "_config[/kbd]"
msgid ""
"Leave blank for no \"persistent\" tables' UI preferences across sessions, "
"suggested: [kbd]pma__table_uiprefs[/kbd]"
msgstr "不在資料表中儲存跨連線UI偏好時請留空，建議值：[kbd]pma__config[/kbd]"

#: libraries/config/messages.inc.php:436
msgid "UI preferences table"
msgstr "「介面偏好」資料表"

#: libraries/config/messages.inc.php:437
msgid ""
"Whether a DROP DATABASE IF EXISTS statement will be added as first line to "
"the log when creating a database."
msgstr ""
"設定當資料庫建立時，是否在紀錄檔第一行加上 DROP DATABASE IF EXISTS 指令。"

#: libraries/config/messages.inc.php:438
msgid "Add DROP DATABASE"
msgstr "新增 DROP DATABASE"

#: libraries/config/messages.inc.php:439
msgid ""
"Whether a DROP TABLE IF EXISTS statement will be added as first line to the "
"log when creating a table."
msgstr "設定當資料表建立時，是否在紀錄檔前面加上 DROP TABLE IF EXISTS 指令。"

#: libraries/config/messages.inc.php:440
msgid "Add DROP TABLE"
msgstr "新增 DROP TABLE"

#: libraries/config/messages.inc.php:441
msgid ""
"Whether a DROP VIEW IF EXISTS statement will be added as first line to the "
"log when creating a view."
msgstr "設定當 view 建立時，是否在紀錄檔前面加上 DROP VIEW IF EXISTS 命令。"

#: libraries/config/messages.inc.php:442
msgid "Add DROP VIEW"
msgstr "新增 DROP VIEW"

#: libraries/config/messages.inc.php:443
msgid "Defines the list of statements the auto-creation uses for new versions."
msgstr "給新版的自動建立指定一個指令清單。"

#: libraries/config/messages.inc.php:444
msgid "Statements to track"
msgstr "要追蹤的命令"

#: libraries/config/messages.inc.php:445
msgid ""
"Leave blank for no SQL query tracking support, suggested: [kbd]pma__tracking"
"[/kbd]"
msgstr "不使用 SQL 查詢追蹤功能請留空，建議值：[kbd]pma__tracking[/kbd]"

#: libraries/config/messages.inc.php:446
msgid "SQL query tracking table"
msgstr "SQL 查詢追蹤表"

#: libraries/config/messages.inc.php:447
msgid ""
"Whether the tracking mechanism creates versions for tables and views "
"automatically."
msgstr "設定追蹤系統是否自動爲資料表和 view 建立版本。"

#: libraries/config/messages.inc.php:448
msgid "Automatically create versions"
msgstr "自動建立版本"

#: libraries/config/messages.inc.php:449
msgid ""
"Leave blank for no user preferences storage in database, suggested: [kbd]"
"pma__userconfig[/kbd]"
msgstr "不在資料庫中儲存使用者偏好請留空，建議值：[kbd]pma__config[/kbd]"

#: libraries/config/messages.inc.php:450
msgid "User preferences storage table"
msgstr "使用者偏好表"

#: libraries/config/messages.inc.php:452
msgid "User for config auth"
msgstr "config 認證方式的帳號"

#: libraries/config/messages.inc.php:453
msgid ""
"A user-friendly description of this server. Leave blank to display the "
"hostname instead."
msgstr "一個好記的名字。留空將顯示主機名。"

#: libraries/config/messages.inc.php:454
msgid "Verbose name of this server"
msgstr "伺服器名稱"

#: libraries/config/messages.inc.php:455
msgid "Whether a user should be displayed a &quot;show all (rows)&quot; button"
msgstr "設定是否給使用者顯示一個 &quot;顯示所有 (記錄)&quot; 的按鈕"

#: libraries/config/messages.inc.php:456
msgid "Allow to display all the rows"
msgstr "允許顯示所有行"

#: libraries/config/messages.inc.php:457
msgid ""
"Please note that enabling this has no effect with [kbd]config[/kbd] "
"authentication mode because the password is hard coded in the configuration "
"file; this does not limit the ability to execute the same command directly"
msgstr ""
"注意：該選項不影響 [kbd]config[/kbd] 認證方式，因爲密碼是儲存在設定檔案中，該"
"選項也不限制直接執行可實現相同功能的命令"

#: libraries/config/messages.inc.php:458
msgid "Show password change form"
msgstr "顯示修改密碼"

#: libraries/config/messages.inc.php:459
msgid "Show create database form"
msgstr "顯示建立資料庫表單"

#: libraries/config/messages.inc.php:460
msgid "Show or hide a column displaying the Creation timestamp for all tables"
msgstr ""

#: libraries/config/messages.inc.php:461
msgid "Show Creation timestamp"
msgstr "顯示建立時間戳記"

#: libraries/config/messages.inc.php:462
msgid ""
"Show or hide a column displaying the Last update timestamp for all tables"
msgstr ""

#: libraries/config/messages.inc.php:463
msgid "Show Last update timestamp"
msgstr ""

#: libraries/config/messages.inc.php:464
msgid ""
"Show or hide a column displaying the Last check timestamp for all tables"
msgstr ""

#: libraries/config/messages.inc.php:465
msgid "Show Last check timestamp"
msgstr "顯示最後檢查時間戳記"

#: libraries/config/messages.inc.php:466
msgid ""
"Defines whether or not type display direction option is shown when browsing "
"a table"
msgstr "是否在瀏覽資料表時顯示文字方向選項"

#: libraries/config/messages.inc.php:467
msgid "Show display direction"
msgstr "文字方向"

#: libraries/config/messages.inc.php:468
msgid ""
"Defines whether or not type fields should be initially displayed in edit/"
"insert mode"
msgstr "定義在編輯/插入模式中是否顯示欄位類型一列"

#: libraries/config/messages.inc.php:469
msgid "Show field types"
msgstr "顯示字段類型"

#: libraries/config/messages.inc.php:470
msgid "Display the function fields in edit/insert mode"
msgstr "在編輯/插入模式中顯示函數列"

#: libraries/config/messages.inc.php:471
msgid "Show function fields"
msgstr "顯示函數列"

#: libraries/config/messages.inc.php:472
msgid "Whether to show hint or not"
msgstr "是否顯示使用小技巧"

#: libraries/config/messages.inc.php:473
msgid "Show hint"
msgstr "顯示小技巧"

#: libraries/config/messages.inc.php:474
msgid ""
"Shows link to [a@http://php.net/manual/function.phpinfo.php]phpinfo()[/a] "
"output"
msgstr ""
"顯示 [a@http://php.net/manual/function.phpinfo.php]phpinfo()[/a] 輸出的連結"

#: libraries/config/messages.inc.php:475
msgid "Show phpinfo() link"
msgstr "顯示 phpinfo() 連結"

#: libraries/config/messages.inc.php:476
msgid "Show detailed MySQL server information"
msgstr "顯示 MySQL 伺服器詳細資訊"

#: libraries/config/messages.inc.php:477
msgid "Defines whether SQL queries generated by phpMyAdmin should be displayed"
msgstr "定義是否顯示 phpMyAdmin 產生的 SQL 查詢"

#: libraries/config/messages.inc.php:478
msgid "Show SQL queries"
msgstr "顯示 SQL 查詢"

#: libraries/config/messages.inc.php:479
msgid ""
"Defines whether the query box should stay on-screen after its submission"
msgstr "是否讓查詢的對話框在送出查詢後繼續保留"

#: libraries/config/messages.inc.php:480 libraries/sql_query_form.lib.php:373
msgid "Retain query box"
msgstr "保留查詢框"

#: libraries/config/messages.inc.php:481
msgid "Allow to display database and table statistics (eg. space usage)"
msgstr "允許顯示資料庫和資料表的統計資訊 (如：空間使用)"

#: libraries/config/messages.inc.php:482
msgid "Show statistics"
msgstr "顯示統計"

#: libraries/config/messages.inc.php:483
msgid "Display table comments in tooltips"
msgstr "在提示視窗顯示資料表備註"

#: libraries/config/messages.inc.php:484
msgid ""
"Mark used tables and make it possible to show databases with locked tables"
msgstr "將已鎖定的資料表在資料庫中顯示爲使用中"

#: libraries/config/messages.inc.php:485
msgid "Skip locked tables"
msgstr "跳過鎖定的表"

#: libraries/config/messages.inc.php:490
msgid "Requires SQL Validator to be enabled"
msgstr "需要啓用 SQL 檢驗器"

#: libraries/config/messages.inc.php:492 libraries/replication_gui.lib.php:65
#: libraries/replication_gui.lib.php:365 libraries/replication_gui.lib.php:375
#: libraries/server_privileges.lib.php:1195
#: libraries/server_privileges.lib.php:1219
#: libraries/server_privileges.lib.php:2398
msgid "Password"
msgstr "密碼"

#: libraries/config/messages.inc.php:493
msgid ""
"[strong]Warning:[/strong] requires PHP SOAP extension or PEAR SOAP to be "
"installed"
msgstr "[strong]警告：[/strong]需要安裝 PHP SOAP 外掛或 PEAR SOAP"

#: libraries/config/messages.inc.php:494
msgid "Enable SQL Validator"
msgstr "啓用 SQL 檢驗器"

#: libraries/config/messages.inc.php:495
msgid ""
"If you have a custom username, specify it here (defaults to [kbd]anonymous[/"
"kbd])"
msgstr "如果您有自己的帳號，請在這裏輸入 (預設爲 [kbd]anonymous (匿名)[/kbd])"

#: libraries/config/messages.inc.php:496 tbl_tracking.php:557
#: tbl_tracking.php:619
msgid "Username"
msgstr "使用者名"

#: libraries/config/messages.inc.php:497
msgid "A warning is displayed on the main page if Suhosin is detected"
msgstr "若檢測到 Suhosin 將在首頁顯示一個警告"

#: libraries/config/messages.inc.php:498
msgid "Suhosin warning"
msgstr "Suhosin 警告"

#: libraries/config/messages.inc.php:499
msgid ""
"Textarea size (columns) in edit mode, this value will be emphasized for SQL "
"query textareas (*2) and for query window (*1.25)"
msgstr ""
"編輯模式的文字框大小 (列數)，此值將用於 SQL 查詢文字框 (*2) 和查詢視窗 "
"(*1.25)"

#: libraries/config/messages.inc.php:500
msgid "Textarea columns"
msgstr "文本框列"

#: libraries/config/messages.inc.php:501
msgid ""
"Textarea size (rows) in edit mode, this value will be emphasized for SQL "
"query textareas (*2) and for query window (*1.25)"
msgstr ""
"編輯模式的文字框大小 (行數)，此值將用於 SQL 查詢文字框 (*2) 和查詢視窗 "
"(*1.25)"

#: libraries/config/messages.inc.php:502
msgid "Textarea rows"
msgstr "文字框行"

#: libraries/config/messages.inc.php:503
msgid "Title of browser window when a database is selected"
msgstr "選中一個資料庫時瀏覽器視窗的標題"

#: libraries/config/messages.inc.php:505
msgid "Title of browser window when nothing is selected"
msgstr "未選擇時瀏覽器視窗的標題"

#: libraries/config/messages.inc.php:506
msgid "Default title"
msgstr "默認標題"

#: libraries/config/messages.inc.php:507
msgid "Title of browser window when a server is selected"
msgstr "選中一個伺服器時瀏覽器視窗的標題"

#: libraries/config/messages.inc.php:509
msgid "Title of browser window when a table is selected"
msgstr "選中一張資料表時瀏覽器視窗的標題"

#: libraries/config/messages.inc.php:511
msgid ""
"Input proxies as [kbd]IP: trusted HTTP header[/kbd]. The following example "
"specifies that phpMyAdmin should trust a HTTP_X_FORWARDED_FOR (X-Forwarded-"
"For) header coming from the proxy 1.2.3.4:[br][kbd]1.2.3.4: "
"HTTP_X_FORWARDED_FOR[/kbd]"
msgstr ""
"輸入作爲代理的 [kbd]IP：可信 HTTP 頭[/kbd]。下面的例子指定了 phpMyAdmin 應該"
"信任從代理 1.2.3.4:[br][kbd]1.2.3.4: HTTP_X_FORWARDED_FOR[/kbd] 發來的 "
"HTTP_X_FORWARDED_FOR 頭"

#: libraries/config/messages.inc.php:512
msgid "List of trusted proxies for IP allow/deny"
msgstr "可信代理IP列表"

#: libraries/config/messages.inc.php:513
msgid "Directory on server where you can upload files for import"
msgstr "伺服器上用來存放匯入檔案的資料夾"

#: libraries/config/messages.inc.php:514
msgid "Upload directory"
msgstr "上傳資料夾"

#: libraries/config/messages.inc.php:515
msgid "Allow for searching inside the entire database"
msgstr "允許搜尋整個資料庫"

#: libraries/config/messages.inc.php:516
msgid "Use database search"
msgstr "使用資料庫搜尋"

#: libraries/config/messages.inc.php:517
msgid ""
"When disabled, users cannot set any of the options below, regardless of the "
"checkbox on the right"
msgstr "停用時，使用者不能設定下列選項，右側的複選框被忽略"

#: libraries/config/messages.inc.php:518
msgid "Enable the Developer tab in settings"
msgstr "啓用設定中的開發標籤"

#: libraries/config/messages.inc.php:519 setup/frames/index.inc.php:275
msgid "Check for latest version"
msgstr "檢查更新"

#: libraries/config/messages.inc.php:520
msgid "Enables check for latest version on main phpMyAdmin page"
msgstr "允許在 phpMyAdmin 首頁面中檢查最新版本"

#: libraries/config/messages.inc.php:521 setup/lib/index.lib.php:132
#: setup/lib/index.lib.php:143 setup/lib/index.lib.php:164
#: setup/lib/index.lib.php:175 setup/lib/index.lib.php:187
#: setup/lib/index.lib.php:195 setup/lib/index.lib.php:202
#: setup/lib/index.lib.php:243
msgid "Version check"
msgstr "檢查更新"

#: libraries/config/messages.inc.php:522
msgid ""
"The url of the proxy to be used when retrieving the information about the "
"latest version of phpMyAdmin. You need this if the server where phpMyAdmin "
"is installed does not have direct access to the internet. The format is: "
"\"hostname:portnumber\""
msgstr ""

#: libraries/config/messages.inc.php:523
msgid "Version check proxy url"
msgstr "檢查代理 url 版本"

#: libraries/config/messages.inc.php:524
msgid ""
"The username for authenticating with the proxy. By default, no "
"authentication is performed. If a username is supplied, Basic Authentication "
"will be performed. No other types of authentication are currently supported."
msgstr ""

#: libraries/config/messages.inc.php:525
msgid "Version check proxy username"
msgstr "檢查代理使用者名稱版本"

#: libraries/config/messages.inc.php:526
msgid "The password for authenticating with the proxy"
msgstr ""

#: libraries/config/messages.inc.php:527
msgid "Version check proxy password"
msgstr "檢查代理密碼版本"

#: libraries/config/messages.inc.php:529
msgid ""
"Enable [a@http://en.wikipedia.org/wiki/ZIP_(file_format)]ZIP[/a] compression "
"for import and export operations"
msgstr ""
"允許在匯入和匯出時使用 [a@http://en.wikipedia.org/wiki/ZIP_(file_format)]ZIP "
"[/a] 壓縮"

#: libraries/config/messages.inc.php:530
msgid "ZIP"
msgstr "ZIP"

#: libraries/config/messages.inc.php:531
msgid "Enter your public key for your domain reCaptcha service"
msgstr ""

#: libraries/config/messages.inc.php:532
msgid "Public key for reCaptcha"
msgstr ""

#: libraries/config/messages.inc.php:533
msgid "Enter your private key for your domain reCaptcha service"
msgstr ""

#: libraries/config/messages.inc.php:534
msgid "Private key for reCaptcha"
msgstr ""

#: libraries/config/setup.forms.php:41
msgid "Config authentication"
msgstr "Config 認證"

#: libraries/config/setup.forms.php:45
msgid "Cookie authentication"
msgstr "Cookie 認證"

#: libraries/config/setup.forms.php:48
msgid "HTTP authentication"
msgstr "HTTP 認證"

#: libraries/config/setup.forms.php:51
msgid "Signon authentication"
msgstr "Signon 認證"

#: libraries/config/setup.forms.php:253
#: libraries/config/user_preferences.forms.php:152
msgid "CSV using LOAD DATA"
msgstr "CSV 使用 LOAD DATA"

#: libraries/config/setup.forms.php:262 libraries/config/setup.forms.php:355
#: libraries/config/user_preferences.forms.php:160
#: libraries/config/user_preferences.forms.php:252
#| msgid "Open Document Spreadsheet"
msgid "OpenDocument Spreadsheet"
msgstr "OpenOffice 表格"

#: libraries/config/setup.forms.php:269
#: libraries/config/user_preferences.forms.php:167
msgid "Quick"
msgstr "快速"

#: libraries/config/setup.forms.php:273
#: libraries/config/user_preferences.forms.php:171
msgid "Custom"
msgstr "自訂"

#: libraries/config/setup.forms.php:294
#: libraries/config/user_preferences.forms.php:191
msgid "Database export options"
msgstr "資料庫匯出選項"

#: libraries/config/setup.forms.php:327
#: libraries/config/user_preferences.forms.php:224
msgid "CSV for MS Excel"
msgstr "MS Excel 的 CSV 格式"

#: libraries/config/setup.forms.php:350
#: libraries/config/user_preferences.forms.php:247
msgid "Microsoft Word 2000"
msgstr "微軟 Word 2000"

#: libraries/config/setup.forms.php:359
#: libraries/config/user_preferences.forms.php:256
#| msgid "Open Document Text"
msgid "OpenDocument Text"
msgstr "OpenOffice 檔案"

#: libraries/config/validate.lib.php:214
msgid "Could not initialize Drizzle connection library"
msgstr "無法初始化 MySQL 連結函式庫"

#: libraries/config/validate.lib.php:223 libraries/config/validate.lib.php:231
msgid "Could not connect to Drizzle server"
msgstr "無法連線到 MySQL 伺服器"

#: libraries/config/validate.lib.php:242 libraries/config/validate.lib.php:249
msgid "Could not connect to MySQL server"
msgstr "無法連線到 MySQL 伺服器"

#: libraries/config/validate.lib.php:282
msgid "Empty username while using config authentication method"
msgstr "使用 config 認證方式時 config 認證方式的帳號不能爲空"

#: libraries/config/validate.lib.php:289
msgid "Empty signon session name while using signon authentication method"
msgstr "使用 singon 認證方式時 Signon 連線名不能爲空"

#: libraries/config/validate.lib.php:298
msgid "Empty signon URL while using signon authentication method"
msgstr "使用 singon 認證方式時登錄網址不能爲空"

#: libraries/config/validate.lib.php:346
msgid "Empty phpMyAdmin control user while using pmadb"
msgstr "使用 PMA 資料庫時控制使用者不能爲空"

#: libraries/config/validate.lib.php:351
msgid "Empty phpMyAdmin control user password while using pmadb"
msgstr "使用 PMA 資料時控制使用者的密碼不能爲空"

#: libraries/config/validate.lib.php:435
msgid "Incorrect value:"
msgstr "輸入的值不正確："

#: libraries/config/validate.lib.php:443
#, php-format
msgid "Incorrect IP address: %s"
msgstr "%s 是一個錯誤的 IP 網址"

#: libraries/core.lib.php:290
#, php-format
msgid "The %s extension is missing. Please check your PHP configuration."
msgstr "缺少 %s 外掛。請檢查 PHP 設定。"

#: libraries/core.lib.php:449
msgid "possible deep recursion attack"
msgstr "您可能遭遇多層遞迴攻擊"

#: libraries/dbi/DBIDrizzle.class.php:146 libraries/dbi/DBIMysql.class.php:170
#: libraries/dbi/DBIMysqli.class.php:217
msgid "Connection for controluser as defined in your configuration failed."
msgstr "使用設定檔案中定義的控制使用者連線失敗。"

#: libraries/dbi/drizzle-wrappers.lib.php:387
msgid "Can't seek in an unbuffered result set"
msgstr ""

#: libraries/dbi/drizzle-wrappers.lib.php:408
msgid "Can't count rows in an unbuffered result set"
msgstr ""

#: libraries/display_change_password.lib.php:53
#: libraries/replication_gui.lib.php:371
#: libraries/server_privileges.lib.php:1211
msgid "No Password"
msgstr "無密碼"

#: libraries/display_change_password.lib.php:61
#: libraries/plugins/auth/AuthenticationCookie.class.php:219
#: libraries/replication_gui.lib.php:64 libraries/replication_gui.lib.php:361
#: libraries/server_privileges.lib.php:1191
msgid "Password:"
msgstr "密碼："

#: libraries/display_change_password.lib.php:67
#: libraries/replication_gui.lib.php:379
#: libraries/server_privileges.lib.php:1226
msgid "Re-type:"
msgstr "重新輸入："

#: libraries/display_change_password.lib.php:74
msgid "Password Hashing:"
msgstr "密碼加密方式："

#: libraries/display_change_password.lib.php:87
msgid "MySQL 4.0 compatible"
msgstr "MySQL 4.0 相容"

#: libraries/display_create_database.lib.php:23
msgid "Create database"
msgstr "建立新資料庫"

#: libraries/display_create_database.lib.php:37
msgid "Create"
msgstr "建立"

#: libraries/display_create_database.lib.php:43
msgid "Create database:"
msgstr "建立新資料庫："

#: libraries/display_create_database.lib.php:47
#: libraries/server_privileges.lib.php:2943 server_privileges.php:149
#: server_replication.php:34
msgid "No Privileges"
msgstr "無權限"

#: libraries/display_create_table.lib.php:46 pmd_general.php:100
msgid "Create table"
msgstr "建立資料表"

#: libraries/display_create_table.lib.php:51
#: libraries/plugins/export/ExportHtmlword.class.php:485
#: libraries/plugins/export/ExportOdt.class.php:561
#: libraries/plugins/export/ExportTexytext.class.php:436
#: libraries/rte/rte_list.lib.php:52 libraries/rte/rte_list.lib.php:63
#: libraries/rte/rte_list.lib.php:77 libraries/rte/rte_routines.lib.php:967
#: libraries/rte/rte_routines.lib.php:1579 libraries/structure.lib.php:1179
#: libraries/tbl_columns_definition_form.inc.php:95
#: setup/frames/index.inc.php:135
msgid "Name"
msgstr "名字"

#: libraries/display_create_table.lib.php:55
msgid "Number of columns"
msgstr "欄位數"

#: libraries/display_export.lib.php:49
msgid "Could not load export plugins, please check your installation!"
msgstr "無法載入匯出插件，請檢查安裝！"

#: libraries/display_export.lib.php:100
msgid "Exporting databases from the current server"
msgstr "正在從目前伺服器中匯出資料庫"

#: libraries/display_export.lib.php:103
#, php-format
msgid "Exporting tables from \"%s\" database"
msgstr "正在匯出資料庫“%s”中的資料表"

#: libraries/display_export.lib.php:108
#, php-format
msgid "Exporting rows from \"%s\" table"
msgstr "正在匯出資料表“%s”中的記錄"

#: libraries/display_export.lib.php:122
msgid "Export Method:"
msgstr "匯出方式："

#: libraries/display_export.lib.php:132
msgid "Quick - display only the minimal options"
msgstr "快速 - 顯示最少的選項"

#: libraries/display_export.lib.php:144
msgid "Custom - display all possible options"
msgstr "自訂 - 顯示所有可用的選項"

#: libraries/display_export.lib.php:153
msgid "Database(s):"
msgstr "資料庫："

#: libraries/display_export.lib.php:155
msgid "Table(s):"
msgstr "資料表："

#: libraries/display_export.lib.php:164 libraries/sql.lib.php:421
msgid "Rows:"
msgstr "記錄："

#: libraries/display_export.lib.php:172
msgid "Dump some row(s)"
msgstr "匯出部分記錄"

#: libraries/display_export.lib.php:187
msgid "Row to begin at:"
msgstr "起始行數："

#: libraries/display_export.lib.php:204
msgid "Dump all rows"
msgstr "匯出所有行"

#: libraries/display_export.lib.php:212 libraries/display_export.lib.php:240
msgid "Output:"
msgstr "輸出："

#: libraries/display_export.lib.php:221 libraries/display_export.lib.php:260
#, php-format
msgid "Save on server in the directory <b>%s</b>"
msgstr "儲存到伺服器上的 <b>%s</b> 資料夾中"

#: libraries/display_export.lib.php:250
msgid "Save output to a file"
msgstr "儲存爲檔案"

#: libraries/display_export.lib.php:277
msgid "File name template:"
msgstr "檔案名稱模板："

#: libraries/display_export.lib.php:279
msgid "@SERVER@ will become the server name"
msgstr "@SERVER@ 將變成伺服器名稱"

#: libraries/display_export.lib.php:281
msgid ", @DATABASE@ will become the database name"
msgstr "，@DATABASE@ 將變成資料庫名"

#: libraries/display_export.lib.php:283
msgid ", @TABLE@ will become the table name"
msgstr "，@TABLE@ 將變成資料資料表名稱"

#: libraries/display_export.lib.php:288
#, php-format
msgid ""
"This value is interpreted using %1$sstrftime%2$s, so you can use time "
"formatting strings. Additionally the following transformations will happen: %"
"3$s. Other text will be kept as is. See the %4$sFAQ%5$s for details."
msgstr ""
"這個值是使用 %1$sstrftime%2$s 來解析的，所以您能用時間格式的字元串。另外，下"
"列內容也將被轉換：%3$s。其他文字將保持原樣。參見%4$s常見問題 (FAQ)%5$s。"

#: libraries/display_export.lib.php:341
msgid "use this for future exports"
msgstr "以後也使用此設定"

#: libraries/display_export.lib.php:347 libraries/display_import.lib.php:255
#: libraries/display_import.lib.php:269 libraries/sql_query_form.lib.php:495
msgid "Character set of the file:"
msgstr "檔案的字集："

#: libraries/display_export.lib.php:381
msgid "Compression:"
msgstr "壓縮："

#: libraries/display_export.lib.php:389
msgid "zipped"
msgstr "zip 壓縮"

#: libraries/display_export.lib.php:396
msgid "gzipped"
msgstr "gzip 壓縮"

#: libraries/display_export.lib.php:403
msgid "bzipped"
msgstr "bzip 壓縮"

#: libraries/display_export.lib.php:421
msgid "View output as text"
msgstr "直接顯示為文本"

#: libraries/display_export.lib.php:426 libraries/display_import.lib.php:312
#: libraries/plugins/export/ExportCodegen.class.php:107
msgid "Format:"
msgstr "格式："

#: libraries/display_export.lib.php:431
msgid "Format-specific options:"
msgstr "格式特定選項："

#: libraries/display_export.lib.php:433
msgid ""
"Scroll down to fill in the options for the selected format and ignore the "
"options for other formats."
msgstr "請下拉至所選格式並設定選項，其它格式請忽略。"

#: libraries/display_export.lib.php:442 libraries/display_import.lib.php:327
msgid "Encoding Conversion:"
msgstr "編碼轉換："

#: libraries/display_git_revision.lib.php:56
#, php-format
msgid "%1$s from %2$s branch"
msgstr ""

#: libraries/display_git_revision.lib.php:58
msgid "no branch"
msgstr ""

#: libraries/display_git_revision.lib.php:64
msgid "Git revision:"
msgstr ""

#: libraries/display_git_revision.lib.php:67
#, php-format
#| msgid "Create version %s of %s.%s"
msgid "committed on %1$s by %2$s"
msgstr "%2$s 提交了 %1$s"

#: libraries/display_git_revision.lib.php:75
#, php-format
#| msgid "Create version %s of %s.%s"
msgid "authored on %1$s by %2$s"
msgstr "%2$s 執筆於 %1$s"

#: libraries/display_import.lib.php:69
msgid ""
"The file being uploaded is probably larger than the maximum allowed size or "
"this is a known bug in webkit based (Safari, Google Chrome, Arora etc.) "
"browsers."
msgstr ""
"上傳的檔案可能超過了最大大小，也可能是一個基於 webkit 瀏覽器 (Safari, Google "
"Chrome, Arora 等) 的已知缺陷 (bug)."

#: libraries/display_import.lib.php:77
#, php-format
msgid "%s of %s"
msgstr ""

#: libraries/display_import.lib.php:86
msgid "Uploading your import file…"
msgstr "正在上傳您的匯入檔案…"

#: libraries/display_import.lib.php:94
#, php-format
msgid "%s/sec."
msgstr ""

#: libraries/display_import.lib.php:101
msgid "About %MIN min. %SEC sec. remaining."
msgstr ""

#: libraries/display_import.lib.php:105
msgid "About %SEC sec. remaining."
msgstr ""

#: libraries/display_import.lib.php:135
msgid "The file is being processed, please be patient."
msgstr "檔案正在處理中，請稍候。"

#: libraries/display_import.lib.php:154
msgid ""
"Please be patient, the file is being uploaded. Details about the upload are "
"not available."
msgstr "正在上傳，沒有詳細資訊，請稍候。"

#: libraries/display_import.lib.php:190
msgid "Importing into the current server"
msgstr "匯入到目前伺服器"

#: libraries/display_import.lib.php:192
#, php-format
msgid "Importing into the database \"%s\""
msgstr "匯入到資料庫“%s”"

#: libraries/display_import.lib.php:194
#, php-format
msgid "Importing into the table \"%s\""
msgstr "匯入到資料表“%s”"

#: libraries/display_import.lib.php:200
msgid "File to Import:"
msgstr "要匯入的檔案："

#: libraries/display_import.lib.php:217
#, php-format
msgid "File may be compressed (%s) or uncompressed."
msgstr "檔案可能已壓縮 (%s) 或未壓縮。"

#: libraries/display_import.lib.php:219
msgid ""
"A compressed file's name must end in <b>.[format].[compression]</b>. "
"Example: <b>.sql.zip</b>"
msgstr "壓縮檔案名稱必須以 <b>.[格式].[壓縮方式]</b> 結尾。如：<b>.sql.zip</b>"

#: libraries/display_import.lib.php:245
msgid "File uploads are not allowed on this server."
msgstr "此伺服器禁止了檔案上傳。"

#: libraries/display_import.lib.php:276
msgid "Partial Import:"
msgstr "部分匯入："

#: libraries/display_import.lib.php:282
#, php-format
msgid ""
"Previous import timed out, after resubmitting will continue from position %d."
msgstr "上一個匯入操作超時，隨後重新送出將會從 %d 處開始。"

#: libraries/display_import.lib.php:289
msgid ""
"Allow the interruption of an import in case the script detects it is close "
"to the PHP timeout limit. <i>(This might be a good way to import large "
"files, however it can break transactions.)</i>"
msgstr ""
"在 PHP 執行匯入時，若偵測到逾時則允許中斷。<i>(在匯入大檔案時這是個很好的方"
"法，不過這樣會中斷交易。)</i>"

#: libraries/display_import.lib.php:296
msgid "Number of rows to skip, starting from the first row:"
msgstr "從首行起要跳過的行數："

#: libraries/display_import.lib.php:318
msgid "Format-Specific Options:"
msgstr "格式特定選項："

#: libraries/display_indexes.lib.php:50 libraries/structure.lib.php:2012
#: libraries/structure.lib.php:2015
msgid "Add index"
msgstr "新增索引"

#: libraries/display_indexes.lib.php:52
msgid "Edit index"
msgstr "編輯索引"

#: libraries/display_indexes.lib.php:63
msgid "Index name:"
msgstr "索引名稱："

#: libraries/display_indexes.lib.php:67
msgid ""
"(\"PRIMARY\" <b>must</b> be the name of and <b>only of</b> a primary key!)"
msgstr "(“PRIMARY”<b>必須</b>而且<b>只能</b>作爲主鍵的名稱！)"

#: libraries/display_indexes.lib.php:85
msgid "Comment:"
msgstr "註解："

#: libraries/display_indexes.lib.php:99
msgid "Index type:"
msgstr "索引類型："

#: libraries/display_select_lang.lib.php:56
#: libraries/display_select_lang.lib.php:57 setup/frames/index.inc.php:75
msgid "Language"
msgstr "語系"

#: libraries/engines/bdb.lib.php:25
msgid "Version information"
msgstr "版本資訊"

#: libraries/engines/innodb.lib.php:28
msgid "Data home directory"
msgstr "資料主資料夾"

#: libraries/engines/innodb.lib.php:29
msgid "The common part of the directory path for all InnoDB data files."
msgstr "所有 InnoDB 資料檔案的公共路徑."

#: libraries/engines/innodb.lib.php:32
msgid "Data files"
msgstr "資料檔案"

#: libraries/engines/innodb.lib.php:35
msgid "Autoextend increment"
msgstr "自動增加"

#: libraries/engines/innodb.lib.php:36
msgid ""
"The increment size for extending the size of an autoextending tablespace "
"when it becomes full."
msgstr "資料表空間不足時自動增加的大小。"

#: libraries/engines/innodb.lib.php:40
msgid "Buffer pool size"
msgstr "快取池大小"

#: libraries/engines/innodb.lib.php:41
msgid ""
"The size of the memory buffer InnoDB uses to cache data and indexes of its "
"tables."
msgstr "InnoDB 用於快取資料和索引要使用的記憶體快取大小。"

#: libraries/engines/innodb.lib.php:143
msgid "Buffer Pool"
msgstr "快取池"

#: libraries/engines/innodb.lib.php:166
msgid "Buffer Pool Usage"
msgstr "快取池使用情況"

#: libraries/engines/innodb.lib.php:176
msgid "pages"
msgstr "頁數"

#: libraries/engines/innodb.lib.php:190
msgid "Free pages"
msgstr "空閒頁"

#: libraries/engines/innodb.lib.php:198
msgid "Dirty pages"
msgstr "髒頁"

#: libraries/engines/innodb.lib.php:206
msgid "Pages containing data"
msgstr "非空頁"

#: libraries/engines/innodb.lib.php:214
msgid "Pages to be flushed"
msgstr "要重新整理的頁"

#: libraries/engines/innodb.lib.php:222
msgid "Busy pages"
msgstr "負載頁"

#: libraries/engines/innodb.lib.php:233
msgid "Latched pages"
msgstr "鎖定頁"

#: libraries/engines/innodb.lib.php:246
msgid "Buffer Pool Activity"
msgstr "快取池操作"

#: libraries/engines/innodb.lib.php:250
msgid "Read requests"
msgstr "讀請求"

#: libraries/engines/innodb.lib.php:258
msgid "Write requests"
msgstr "寫請求"

#: libraries/engines/innodb.lib.php:266
msgid "Read misses"
msgstr "讀缺失數"

#: libraries/engines/innodb.lib.php:274
msgid "Write waits"
msgstr "寫等待數"

#: libraries/engines/innodb.lib.php:282
msgid "Read misses in %"
msgstr "讀缺失率"

#: libraries/engines/innodb.lib.php:297
msgid "Write waits in %"
msgstr "寫等待率"

#: libraries/engines/myisam.lib.php:28
msgid "Data pointer size"
msgstr "資料指標大小"

#: libraries/engines/myisam.lib.php:29
msgid ""
"The default pointer size in bytes, to be used by CREATE TABLE for MyISAM "
"tables when no MAX_ROWS option is specified."
msgstr ""
"預設資料指標的大小 (單位：字元)，用於在沒有指定 MAX_ROWS 選項的情況下建立 "
"MyISAM 資料表。"

#: libraries/engines/myisam.lib.php:33
msgid "Automatic recovery mode"
msgstr "自動恢復模式"

#: libraries/engines/myisam.lib.php:34
msgid ""
"The mode for automatic recovery of crashed MyISAM tables, as set via the --"
"myisam-recover server startup option."
msgstr ""
"該模式用於自動恢復崩潰的 MyISAM 表，可在啓動時使用 --myisam-recover 參數。"

#: libraries/engines/myisam.lib.php:37
msgid "Maximum size for temporary sort files"
msgstr "臨時排序檔案的最大大小"

#: libraries/engines/myisam.lib.php:38
msgid ""
"The maximum size of the temporary file MySQL is allowed to use while re-"
"creating a MyISAM index (during REPAIR TABLE, ALTER TABLE, or LOAD DATA "
"INFILE)."
msgstr ""
"重建 MyISAM 索引時 MySQL 最多可以使用的臨時檔案大小 (在 REPAIR TABLE、ALTER "
"TABLE 或 LOAD DATA INFILE 時)。"

#: libraries/engines/myisam.lib.php:42
msgid "Maximum size for temporary files on index creation"
msgstr "建立索引的臨時檔案最大大小"

#: libraries/engines/myisam.lib.php:43
msgid ""
"If the temporary file used for fast MyISAM index creation would be larger "
"than using the key cache by the amount specified here, prefer the key cache "
"method."
msgstr ""
"如果用於建立 MyISAM 快速索引的臨時檔案大於在此指定的鍵快取，則建議使用鍵快"
"取。"

#: libraries/engines/myisam.lib.php:47
msgid "Repair threads"
msgstr "修復程序"

#: libraries/engines/myisam.lib.php:48
msgid ""
"If this value is greater than 1, MyISAM table indexes are created in "
"parallel (each index in its own thread) during the repair by sorting process."
msgstr ""
"如果該值大於 1，在進行排序過程的修復操作時 MyISAM 表的索引將會同時 (每個索引"
"都有自己的程序) 建立。"

#: libraries/engines/myisam.lib.php:52
msgid "Sort buffer size"
msgstr "排序快取大小"

#: libraries/engines/myisam.lib.php:53
msgid ""
"The buffer that is allocated when sorting MyISAM indexes during a REPAIR "
"TABLE or when creating indexes with CREATE INDEX or ALTER TABLE."
msgstr ""
"在修復表 (REPAIR TABLE) 的過程中進行排序 MyISAM 的索引或透過建立索引 (CREATE "
"INDEX) 和修改表 (ALTER TABLE) 建立索引時所要分配的快取大小。"

#: libraries/engines/pbxt.lib.php:28
msgid "Index cache size"
msgstr "索引快取大小"

#: libraries/engines/pbxt.lib.php:29
msgid ""
"This is the amount of memory allocated to the index cache. Default value is "
"32MB. The memory allocated here is used only for caching index pages."
msgstr "用於索引快取的記憶體大小。預設值爲 32MB。該快取僅用於快取索引頁。"

#: libraries/engines/pbxt.lib.php:33
msgid "Record cache size"
msgstr "記錄快取大小"

#: libraries/engines/pbxt.lib.php:34
msgid ""
"This is the amount of memory allocated to the record cache used to cache "
"table data. The default value is 32MB. This memory is used to cache changes "
"to the handle data (.xtd) and row pointer (.xtr) files."
msgstr ""
"用於快取表資料的快取記憶體大小。預設值爲 32MB。該快取用於記錄處理器資料 (*."
"xtd) 和行指標 (*.xtr) 檔案。"

#: libraries/engines/pbxt.lib.php:38
msgid "Log cache size"
msgstr "日誌快取大小"

#: libraries/engines/pbxt.lib.php:39
msgid ""
"The amount of memory allocated to the transaction log cache used to cache on "
"transaction log data. The default is 16MB."
msgstr "用於快取交易日誌的記憶體快取區大小。預設值爲 16MB。"

#: libraries/engines/pbxt.lib.php:43
msgid "Log file threshold"
msgstr "日志檔案閾值"

#: libraries/engines/pbxt.lib.php:44
msgid ""
"The size of a transaction log before rollover, and a new log is created. The "
"default value is 16MB."
msgstr "回滾和新日誌建立前交易日誌的大小。預設值爲 16MB。"

#: libraries/engines/pbxt.lib.php:48
msgid "Transaction buffer size"
msgstr "交易快取大小"

#: libraries/engines/pbxt.lib.php:49
msgid ""
"The size of the global transaction log buffer (the engine allocates 2 "
"buffers of this size). The default is 1MB."
msgstr "全域交易日誌快取 (資料引擎會分配兩個該大小的快取區)。預設值爲 1MB。"

#: libraries/engines/pbxt.lib.php:53
msgid "Checkpoint frequency"
msgstr "檢查點頻率"

#: libraries/engines/pbxt.lib.php:54
msgid ""
"The amount of data written to the transaction log before a checkpoint is "
"performed. The default value is 24MB."
msgstr "在檢查點前最大可以寫入交易日誌的最大資料大小。預設值爲 24MB。"

#: libraries/engines/pbxt.lib.php:58
msgid "Data log threshold"
msgstr "資料日誌閾值"

#: libraries/engines/pbxt.lib.php:59
msgid ""
"The maximum size of a data log file. The default value is 64MB. PBXT can "
"create a maximum of 32000 data logs, which are used by all tables. So the "
"value of this variable can be increased to increase the total amount of data "
"that can be stored in the database."
msgstr ""
"資料日志檔案的最大大小。預設值爲 64MB。PBXT 最多可以建立 32000 個資料日誌，可"
"用於所有的表。增加該值可以增加資料庫所能儲存資料的大小。"

#: libraries/engines/pbxt.lib.php:63
msgid "Garbage threshold"
msgstr "垃圾閾值"

#: libraries/engines/pbxt.lib.php:64
msgid ""
"The percentage of garbage in a data log file before it is compacted. This is "
"a value between 1 and 99. The default is 50."
msgstr "資料日志檔案中壓縮前無效資料所佔的比率。值域爲 1 到 99，預設值爲50。"

#: libraries/engines/pbxt.lib.php:68
msgid "Log buffer size"
msgstr "日誌快取大小"

#: libraries/engines/pbxt.lib.php:69
msgid ""
"The size of the buffer used when writing a data log. The default is 256MB. "
"The engine allocates one buffer per thread, but only if the thread is "
"required to write a data log."
msgstr ""
"寫入資料日誌時使用的快取大小。預設值爲 256MB。資料引擎會爲每一個需要進行資料"
"日誌寫入的程序分配一個快取區。"

#: libraries/engines/pbxt.lib.php:73
msgid "Data file grow size"
msgstr "資料檔案增長大小"

#: libraries/engines/pbxt.lib.php:74
msgid "The grow size of the handle data (.xtd) files."
msgstr "處理器資料檔案 (*.xtd) 增長大小。"

#: libraries/engines/pbxt.lib.php:78
msgid "Row file grow size"
msgstr "行檔案增長大小"

#: libraries/engines/pbxt.lib.php:79
msgid "The grow size of the row pointer (.xtr) files."
msgstr "行指標檔案 (*.xtr) 增長大小。"

#: libraries/engines/pbxt.lib.php:83
msgid "Log file count"
msgstr "日志檔案總數"

#: libraries/engines/pbxt.lib.php:84
msgid ""
"This is the number of transaction log files (pbxt/system/xlog*.xt) the "
"system will maintain. If the number of logs exceeds this value then old logs "
"will be deleted, otherwise they are renamed and given the next highest "
"number."
msgstr ""
"系統維護的交易日誌數量 (pbxt/system/*.xt)。如果日誌數量大於此值，舊的日誌將會"
"被刪除，或者被以升序數字序列重命名。"

#: libraries/engines/pbxt.lib.php:131
#, php-format
msgid ""
"Documentation and further information about PBXT can be found on the %"
"sPrimeBase XT Home Page%s."
msgstr "關於 PBXT 的檔案和更多資訊請參見 %sPrimeBase XT 首頁%s。"

#: libraries/engines/pbxt.lib.php:133
msgid "Related Links"
msgstr "相關連結"

#: libraries/engines/pbxt.lib.php:135
msgid "The PrimeBase XT Blog by Paul McCullagh"
msgstr "PrimeBase XT 博客 —— Paul McCullagh 著"

#: libraries/gis_visualization.lib.php:141
msgid "No data found for GIS visualization."
msgstr "沒有找到 GIS 虛擬所需資料。"

#: libraries/import.lib.php:187 libraries/insert_edit.lib.php:122
#: libraries/rte/rte_routines.lib.php:1446 sql.php:681 tbl_get_field.php:55
msgid "MySQL returned an empty result set (i.e. zero rows)."
msgstr "MySQL 返回的查詢結果爲空 (即零行)。"

#: libraries/import.lib.php:1190
msgid ""
"The following structures have either been created or altered. Here you can:"
msgstr "下列結構被建立或修改。您可以:"

#: libraries/import.lib.php:1191
msgid "View a structure's contents by clicking on its name"
msgstr "點選結構的名字查看內容"

#: libraries/import.lib.php:1192
msgid ""
"Change any of its settings by clicking the corresponding \"Options\" link"
msgstr "點選相應的“選項”連結修改它的設定"

#: libraries/import.lib.php:1193
msgid "Edit structure by following the \"Structure\" link"
msgstr "點選「結構」連結以編輯"

#: libraries/import.lib.php:1197
#, php-format
msgid "Go to database: %s"
msgstr "前往資料庫：%s"

#: libraries/import.lib.php:1200 libraries/import.lib.php:1228
#, php-format
msgid "Edit settings for %s"
msgstr "修改 %s 的設定"

#: libraries/import.lib.php:1223
#, php-format
msgid "Go to table: %s"
msgstr "前往資料表：%s"

#: libraries/import.lib.php:1226
#, php-format
msgid "Structure of %s"
msgstr "%s 的結構"

#: libraries/import.lib.php:1234
#, php-format
msgid "Go to view: %s"
msgstr "前往 VIEW：%s"

#: libraries/index.lib.php:32
#, php-format
msgid "Create an index on &nbsp;%s&nbsp;columns"
msgstr "在第 %s 個欄位建立索引"

#: libraries/insert_edit.lib.php:216 libraries/insert_edit.lib.php:247
#: pmd_general.php:197
msgid "Hide"
msgstr "隱藏"

#: libraries/insert_edit.lib.php:460 libraries/mysql_charsets.lib.php:143
#: libraries/mysql_charsets.lib.php:345
msgid "Binary"
msgstr "二進制"

#: libraries/insert_edit.lib.php:655
msgid "Because of its length,<br /> this column might not be editable"
msgstr "因長度問題，<br /> 該欄位可能無法編輯"

#: libraries/insert_edit.lib.php:1089
msgid "Binary - do not edit"
msgstr "二進制 - 無法編輯"

#: libraries/insert_edit.lib.php:1187 libraries/sql_query_form.lib.php:482
msgid "web server upload directory:"
msgstr "網站伺服器上傳資料夾："

#: libraries/insert_edit.lib.php:1402
#, php-format
msgid "Continue insertion with %s rows"
msgstr "繼續插入 %s 行"

#: libraries/insert_edit.lib.php:1432
msgid "and then"
msgstr "然後"

#: libraries/insert_edit.lib.php:1465
msgid "Insert as new row"
msgstr "以新行插入"

#: libraries/insert_edit.lib.php:1468
msgid "Insert as new row and ignore errors"
msgstr "以新行插入 (忽略錯誤)"

#: libraries/insert_edit.lib.php:1471
msgid "Show insert query"
msgstr "顯示插入指令"

#: libraries/insert_edit.lib.php:1491
msgid "Go back to previous page"
msgstr "返回上一頁"

#: libraries/insert_edit.lib.php:1494
msgid "Insert another new row"
msgstr "插入新資料"

#: libraries/insert_edit.lib.php:1499
msgid "Go back to this page"
msgstr "返回到本頁"

#: libraries/insert_edit.lib.php:1521
msgid "Edit next row"
msgstr "編輯下一行"

#: libraries/insert_edit.lib.php:1543
msgid ""
"Use TAB key to move from value to value, or CTRL+arrows to move anywhere"
msgstr "按 TAB 鍵跳到下一個數值，或 CTRL+方向鍵 作隨意移動"

#: libraries/insert_edit.lib.php:1914 sql.php:676
msgid "Showing SQL query"
msgstr "顯示 SQL 查詢"

#: libraries/insert_edit.lib.php:1939 sql.php:656
#, php-format
msgid "Inserted row id: %1$d"
msgstr "插入的行 id: %1$d"

#. l10n: This is currently used only in Japanese locales
#: libraries/kanji-encoding.lib.php:147
msgctxt "None encoding conversion"
msgid "None"
msgstr "無"

#. l10n: This is currently used only in Japanese locales
#: libraries/kanji-encoding.lib.php:158
msgid "Convert to Kana"
msgstr "轉換爲假名"

#: libraries/mult_submits.inc.php:288
msgid "Replace table prefix:"
msgstr "取代資料表名稱的前綴文字："

#: libraries/mult_submits.inc.php:290
msgid "Copy table with prefix:"
msgstr "複製資料表並在名稱加上前綴文字："

#: libraries/mult_submits.inc.php:295
msgid "From"
msgstr "從"

#: libraries/mult_submits.inc.php:301
msgid "To"
msgstr "至"

#: libraries/mult_submits.inc.php:310 libraries/mult_submits.inc.php:330
#: libraries/sql_query_form.lib.php:420
msgid "Submit"
msgstr "送出"

#: libraries/mult_submits.inc.php:317
msgid "Add table prefix:"
msgstr "新增資料表的前綴文字："

#: libraries/mult_submits.inc.php:320
msgid "Add prefix"
msgstr "新增前綴文字"

#: libraries/mult_submits.inc.php:339
msgid "Do you really want to execute the following query?"
msgstr "您真的要執行下列的查詢？"

#: libraries/mult_submits.inc.php:616 tbl_replace.php:251
msgid "No change"
msgstr "無更改"

#: libraries/mysql_charsets.lib.php:34
msgid "Charset"
msgstr "字集"

#: libraries/mysql_charsets.lib.php:155
msgid "Bulgarian"
msgstr "保加利亞語"

#: libraries/mysql_charsets.lib.php:159 libraries/mysql_charsets.lib.php:285
msgid "Simplified Chinese"
msgstr "簡體中文"

#: libraries/mysql_charsets.lib.php:161 libraries/mysql_charsets.lib.php:305
msgid "Traditional Chinese"
msgstr "正體中文"

#: libraries/mysql_charsets.lib.php:165 libraries/mysql_charsets.lib.php:352
msgid "case-insensitive"
msgstr "不區分大小寫"

#: libraries/mysql_charsets.lib.php:168 libraries/mysql_charsets.lib.php:354
msgid "case-sensitive"
msgstr "區分大小寫"

#: libraries/mysql_charsets.lib.php:171
msgid "Croatian"
msgstr "克羅地亞語"

#: libraries/mysql_charsets.lib.php:174
msgid "Czech"
msgstr "捷克語"

#: libraries/mysql_charsets.lib.php:177
msgid "Danish"
msgstr "丹麥語"

#: libraries/mysql_charsets.lib.php:180
msgid "English"
msgstr "英語"

#: libraries/mysql_charsets.lib.php:183
msgid "Esperanto"
msgstr "世界語"

#: libraries/mysql_charsets.lib.php:186
msgid "Estonian"
msgstr "愛沙尼亞語"

#: libraries/mysql_charsets.lib.php:189 libraries/mysql_charsets.lib.php:192
msgid "German"
msgstr "德語"

#: libraries/mysql_charsets.lib.php:189
msgid "dictionary"
msgstr "字典"

#: libraries/mysql_charsets.lib.php:192
msgid "phone book"
msgstr "電話本"

#: libraries/mysql_charsets.lib.php:195
msgid "Hungarian"
msgstr "匈牙利語"

#: libraries/mysql_charsets.lib.php:198
msgid "Icelandic"
msgstr "冰島語"

#: libraries/mysql_charsets.lib.php:201 libraries/mysql_charsets.lib.php:292
msgid "Japanese"
msgstr "日語"

#: libraries/mysql_charsets.lib.php:204
msgid "Latvian"
msgstr "拉脫維亞語"

#: libraries/mysql_charsets.lib.php:207
msgid "Lithuanian"
msgstr "立陶宛語"

#: libraries/mysql_charsets.lib.php:210 libraries/mysql_charsets.lib.php:314
msgid "Korean"
msgstr "朝鮮語"

#: libraries/mysql_charsets.lib.php:213
msgid "Persian"
msgstr "波斯語"

#: libraries/mysql_charsets.lib.php:216
msgid "Polish"
msgstr "波蘭語"

#: libraries/mysql_charsets.lib.php:219 libraries/mysql_charsets.lib.php:268
msgid "West European"
msgstr "西歐"

#: libraries/mysql_charsets.lib.php:222
msgid "Romanian"
msgstr "羅馬尼亞語"

#: libraries/mysql_charsets.lib.php:225
msgid "Slovak"
msgstr "斯洛伐克語"

#: libraries/mysql_charsets.lib.php:228
msgid "Slovenian"
msgstr "斯洛文尼亞語"

#: libraries/mysql_charsets.lib.php:231
msgid "Spanish"
msgstr "西班牙語"

#: libraries/mysql_charsets.lib.php:234
msgid "Traditional Spanish"
msgstr "傳統西班牙語"

#: libraries/mysql_charsets.lib.php:237 libraries/mysql_charsets.lib.php:335
msgid "Swedish"
msgstr "瑞典語"

#: libraries/mysql_charsets.lib.php:240 libraries/mysql_charsets.lib.php:338
msgid "Thai"
msgstr "泰語"

#: libraries/mysql_charsets.lib.php:243 libraries/mysql_charsets.lib.php:332
msgid "Turkish"
msgstr "土耳其語"

#: libraries/mysql_charsets.lib.php:246 libraries/mysql_charsets.lib.php:329
msgid "Ukrainian"
msgstr "烏克蘭語"

#: libraries/mysql_charsets.lib.php:249 libraries/mysql_charsets.lib.php:259
msgid "Unicode"
msgstr "Unicode"

#: libraries/mysql_charsets.lib.php:249 libraries/mysql_charsets.lib.php:259
#: libraries/mysql_charsets.lib.php:268 libraries/mysql_charsets.lib.php:275
#: libraries/mysql_charsets.lib.php:297 libraries/mysql_charsets.lib.php:308
msgid "multilingual"
msgstr "多語言"

#: libraries/mysql_charsets.lib.php:275
msgid "Central European"
msgstr "中歐"

#: libraries/mysql_charsets.lib.php:280
msgid "Russian"
msgstr "俄語"

#: libraries/mysql_charsets.lib.php:297
msgid "Baltic"
msgstr "巴拉克語"

#: libraries/mysql_charsets.lib.php:302
msgid "Armenian"
msgstr "亞美尼亞語"

#: libraries/mysql_charsets.lib.php:308
msgid "Cyrillic"
msgstr "西里爾語"

#: libraries/mysql_charsets.lib.php:311
msgid "Arabic"
msgstr "阿拉伯語"

#: libraries/mysql_charsets.lib.php:317
msgid "Hebrew"
msgstr "希伯來語"

#: libraries/mysql_charsets.lib.php:320
msgid "Georgian"
msgstr "喬治亞語"

#: libraries/mysql_charsets.lib.php:323
msgid "Greek"
msgstr "希臘語"

#: libraries/mysql_charsets.lib.php:326
msgid "Czech-Slovak"
msgstr "捷克斯洛伐克語"

#: libraries/mysql_charsets.lib.php:341 libraries/mysql_charsets.lib.php:348
#: libraries/structure.lib.php:1068
msgid "unknown"
msgstr "未知"

#: libraries/navigation/Navigation.class.php:61
msgid "An error has occured while loading the navigation tree"
msgstr ""

#: libraries/navigation/NavigationHeader.class.php:178
msgid "Home"
msgstr "首頁"

#: libraries/navigation/NavigationHeader.class.php:191
msgid "Log out"
msgstr "登出"

#: libraries/navigation/NavigationHeader.class.php:214
msgid "phpMyAdmin documentation"
msgstr "phpMyAdmin 檔案"

#: libraries/navigation/NavigationHeader.class.php:238
msgid "Reload navigation frame"
msgstr "重新整理導覽框架"

#: libraries/navigation/NavigationTree.class.php:708
#, php-format
msgid "%s other result found"
msgid_plural "%s other results found"
msgstr[0] ""

#: libraries/navigation/NavigationTree.class.php:1042
msgid "filter databases by name"
msgstr "依資料庫名稱篩選"

#: libraries/navigation/NavigationTree.class.php:1043
#: libraries/navigation/NavigationTree.class.php:1076
msgid "Clear Fast Filter"
msgstr ""

#: libraries/navigation/NavigationTree.class.php:1075
msgid "filter items by name"
msgstr "依項目名稱篩選"

#. l10n: The word "Node" must not be translated here
#: libraries/navigation/NodeFactory.class.php:41
#, php-format
msgid "Invalid class name \"%1$s\", using default of \"Node\""
msgstr ""

#: libraries/navigation/NodeFactory.class.php:65
#, php-format
msgid "Could not include class \"%1$s\", file \"%2$s\" not found"
msgstr ""

#: libraries/navigation/Nodes/Node_Column_Container.class.php:26
#: libraries/sql_query_form.lib.php:281
msgid "Columns"
msgstr "字段"

#: libraries/navigation/Nodes/Node_Column_Container.class.php:40
msgctxt "Create new column"
msgid "New"
msgstr ""

#: libraries/navigation/Nodes/Node_Event_Container.class.php:37
msgctxt "Create new event"
msgid "New"
msgstr ""

#: libraries/navigation/Nodes/Node_Function_Container.class.php:26
#: libraries/plugins/export/ExportSql.class.php:475
#: libraries/plugins/export/ExportXml.class.php:107
msgid "Functions"
msgstr "函數"

#: libraries/navigation/Nodes/Node_Function_Container.class.php:37
msgctxt "Create new function"
msgid "New"
msgstr ""

#: libraries/navigation/Nodes/Node_Index_Container.class.php:39
msgctxt "Create new index"
msgid "New"
msgstr ""

#: libraries/navigation/Nodes/Node_Procedure_Container.class.php:26
#: libraries/plugins/export/ExportSql.class.php:458
#: libraries/plugins/export/ExportXml.class.php:111
msgid "Procedures"
msgstr "Procedure"

#: libraries/navigation/Nodes/Node_Procedure_Container.class.php:37
#: libraries/rte/rte_footer.lib.php:29
msgctxt "Create new procedure"
msgid "New"
msgstr ""

#: libraries/navigation/Nodes/Node_Table_Container.class.php:43
msgctxt "Create new table"
msgid "New"
msgstr ""

#: libraries/navigation/Nodes/Node_Trigger_Container.class.php:37
msgctxt "Create new trigger"
msgid "New"
msgstr ""

#: libraries/navigation/Nodes/Node_View_Container.class.php:26
#: libraries/plugins/export/ExportXml.class.php:125
msgid "Views"
msgstr "view"

#: libraries/navigation/Nodes/Node_View_Container.class.php:37
msgctxt "Create new view"
msgid "New"
msgstr ""

#: libraries/operations.lib.php:75
msgid "Rename database to:"
msgstr "將資料庫改名為："

#: libraries/operations.lib.php:107
#, php-format
msgid "Database %s has been dropped."
msgstr "資料庫 %s 已被刪除。"

#: libraries/operations.lib.php:119
msgid "Remove database"
msgstr "刪除資料庫"

#: libraries/operations.lib.php:125
msgid "Drop the database (DROP)"
msgstr "刪除資料庫 (DROP)"

#: libraries/operations.lib.php:145 libraries/operations.lib.php:1015
#: tbl_tracking.php:507
msgid "Structure only"
msgstr "僅結構"

#: libraries/operations.lib.php:146 libraries/operations.lib.php:1016
#: tbl_tracking.php:513
msgid "Structure and data"
msgstr "結構和資料"

#: libraries/operations.lib.php:147 libraries/operations.lib.php:1017
#: tbl_tracking.php:510
msgid "Data only"
msgstr "僅資料"

#: libraries/operations.lib.php:175
msgid "Copy database to:"
msgstr "複製資料庫到："

#: libraries/operations.lib.php:186
msgid "CREATE DATABASE before copying"
msgstr "複製前建立資料庫 (CREATE DATABASE)"

#: libraries/operations.lib.php:199 libraries/operations.lib.php:1038
msgid "Add constraints"
msgstr "新增 constraints"

#: libraries/operations.lib.php:207
msgid "Switch to copied database"
msgstr "切換到複製的資料庫"

#: libraries/operations.lib.php:277
msgid "Edit or export relational schema"
msgstr "編輯或匯出關聯大綱"

#: libraries/operations.lib.php:620
msgid "Alter table order by"
msgstr "更改表的排序，根據"

#: libraries/operations.lib.php:628
msgid "(singly)"
msgstr "(逐一)"

#: libraries/operations.lib.php:664
msgid "Move table to (database<b>.</b>table):"
msgstr "將資料表移動到(資料庫名<b>.</b>資料資料表名稱)："

#: libraries/operations.lib.php:775
msgid "Table options"
msgstr "表選項"

#: libraries/operations.lib.php:779
msgid "Rename table to"
msgstr "將表改名爲"

#: libraries/operations.lib.php:787
msgid "Table comments"
msgstr "表註釋"

#: libraries/operations.lib.php:796 server_engines.php:71
msgid "Storage Engine"
msgstr "儲存引擎"

#: libraries/operations.lib.php:998
msgid "Copy table to (database<b>.</b>table):"
msgstr "將資料表複製到(資料庫名<b>.</b>資料資料表名稱)："

#: libraries/operations.lib.php:1053
msgid "Switch to copied table"
msgstr "切換到複製的資料表"

#: libraries/operations.lib.php:1080
msgid "Table maintenance"
msgstr "表維護"

#: libraries/operations.lib.php:1118 libraries/structure.lib.php:309
msgid "Check table"
msgstr "檢查表"

#: libraries/operations.lib.php:1131
msgid "Defragment table"
msgstr "排序規則表碎片"

#: libraries/operations.lib.php:1145 libraries/structure.lib.php:317
msgid "Analyze table"
msgstr "分析表"

#: libraries/operations.lib.php:1158 libraries/structure.lib.php:314
msgid "Repair table"
msgstr "修復表"

#: libraries/operations.lib.php:1173 libraries/structure.lib.php:312
#: libraries/structure.lib.php:1625
msgid "Optimize table"
msgstr "最佳化表"

#: libraries/operations.lib.php:1185
#, php-format
msgid "Table %s has been flushed"
msgstr "已強制更新表 %s"

#: libraries/operations.lib.php:1192
msgid "Flush the table (FLUSH)"
msgstr "刷新表 (FLUSH)"

#: libraries/operations.lib.php:1239
msgid "Delete data or table"
msgstr "刪除資料或資料表"

#: libraries/operations.lib.php:1247
msgid "Empty the table (TRUNCATE)"
msgstr "清空資料表 (TRUNCATE)"

#: libraries/operations.lib.php:1255
msgid "Delete the table (DROP)"
msgstr "刪除資料表 (DROP)"

#: libraries/operations.lib.php:1297
msgid "Analyze"
msgstr "分析"

#: libraries/operations.lib.php:1298
msgid "Check"
msgstr "檢查"

#: libraries/operations.lib.php:1299
msgid "Optimize"
msgstr "最佳化"

#: libraries/operations.lib.php:1300
msgid "Rebuild"
msgstr "重建"

#: libraries/operations.lib.php:1301
msgid "Repair"
msgstr "修復"

#: libraries/operations.lib.php:1308
msgid "Partition maintenance"
msgstr "分區維護"

#: libraries/operations.lib.php:1317
#, php-format
msgid "Partition %s"
msgstr "分區 %s"

#: libraries/operations.lib.php:1336
msgid "Remove partitioning"
msgstr "刪除分區"

#: libraries/operations.lib.php:1362
msgid "Check referential integrity:"
msgstr "檢查引用完整性："

#: libraries/plugin_interface.lib.php:503
msgid "This format has no options"
msgstr "該格式沒有選項"

#: libraries/plugins/auth/AuthenticationConfig.class.php:73
msgid "Cannot connect: invalid settings."
msgstr "無法連線: 設定錯誤."

#: libraries/plugins/auth/AuthenticationConfig.class.php:86
#: libraries/plugins/auth/AuthenticationCookie.class.php:160
#: libraries/plugins/auth/AuthenticationHttp.class.php:70
#, php-format
msgid "Welcome to %s"
msgstr "歡迎使用 %s"

#: libraries/plugins/auth/AuthenticationConfig.class.php:102
#, php-format
msgid ""
"You probably did not create a configuration file. You might want to use the %"
"1$ssetup script%2$s to create one."
msgstr "您可能還沒有建立設定檔案。您可以使用 %1$s 設定指令 %2$s 來建立。"

#: libraries/plugins/auth/AuthenticationConfig.class.php:122
msgid ""
"phpMyAdmin tried to connect to the MySQL server, and the server rejected the "
"connection. You should check the host, username and password in your "
"configuration and make sure that they correspond to the information given by "
"the administrator of the MySQL server."
msgstr ""
"phpMyAdmin 嘗試連線到 MySQL 伺服器，但伺服器拒絕連線。您應該檢查設定檔案中的"
"主機、帳號和密碼，並確認這些資訊與 MySQL 伺服器管理員所給出的資訊一致。"

#: libraries/plugins/auth/AuthenticationConfig.class.php:142
msgid "Retry to connect"
msgstr ""

#: libraries/plugins/auth/AuthenticationCookie.class.php:44
msgid "Failed to use Blowfish from mcrypt!"
msgstr ""
"無法使用 Blowfish 密文進行加密！（<a href=\"http://www.question-defense.com/"
"tools/phpmyadmin-blowfish-secret-generator\" target=\"_blank\">參考資料</a>）"

#: libraries/plugins/auth/AuthenticationCookie.class.php:82
#: libraries/plugins/auth/AuthenticationCookie.class.php:190
msgid "Log in"
msgstr "登錄"

#: libraries/plugins/auth/AuthenticationCookie.class.php:100
msgid "Your session has expired. Please log in again."
msgstr ""

#: libraries/plugins/auth/AuthenticationCookie.class.php:198
#: libraries/plugins/auth/AuthenticationCookie.class.php:208
msgid "You can enter hostname/IP address and port separated by space."
msgstr "您可以輸入以空格分隔的 主機名/IP網址 和 連結埠。"

#: libraries/plugins/auth/AuthenticationCookie.class.php:213
msgid "Username:"
msgstr "使用者名稱："

#: libraries/plugins/auth/AuthenticationCookie.class.php:225
msgid "Server Choice:"
msgstr "選擇伺服器："

#: libraries/plugins/auth/AuthenticationCookie.class.php:386
msgid "Entered captcha is wrong, try again!"
msgstr ""

#: libraries/plugins/auth/AuthenticationCookie.class.php:395
msgid "Please enter correct captcha!"
msgstr ""

#: libraries/plugins/auth/AuthenticationCookie.class.php:657
#: libraries/plugins/auth/AuthenticationSignon.class.php:249
msgid ""
"Login without a password is forbidden by configuration (see AllowNoPassword)"
msgstr "空密碼登錄被禁止 (參見 允許空密碼)"

#: libraries/plugins/auth/AuthenticationCookie.class.php:664
#: libraries/plugins/auth/AuthenticationSignon.class.php:256
#, php-format
msgid "No activity within %s seconds; please log in again"
msgstr "登錄超時 (%s 秒未操作)，請重新登錄"

#: libraries/plugins/auth/AuthenticationCookie.class.php:669
#: libraries/plugins/auth/AuthenticationCookie.class.php:671
#: libraries/plugins/auth/AuthenticationSignon.class.php:265
msgid "Cannot log in to the MySQL server"
msgstr "無法登錄 MySQL 伺服器"

#: libraries/plugins/auth/AuthenticationHttp.class.php:75
msgid "Wrong username/password. Access denied."
msgstr "帳號/密碼錯誤，拒絕訪問。"

#: libraries/plugins/auth/AuthenticationSignon.class.php:102
msgid "Can not find signon authentication script:"
msgstr "無法找到對應的認證指令："

#: libraries/plugins/auth/swekey/swekey.auth.lib.php:134
#, php-format
msgid "File %s does not contain any key id"
msgstr "檔案 %s 未包含任何密鑰"

#: libraries/plugins/auth/swekey/swekey.auth.lib.php:176
#: libraries/plugins/auth/swekey/swekey.auth.lib.php:196
msgid "Hardware authentication failed"
msgstr "硬件認證失敗"

#: libraries/plugins/auth/swekey/swekey.auth.lib.php:183
msgid "No valid authentication key plugged"
msgstr "沒有可用的密鑰插入"

#: libraries/plugins/auth/swekey/swekey.auth.lib.php:216
msgid "Authenticating…"
msgstr "正在認證…"

#: libraries/plugins/export/ExportCsv.class.php:93
#: libraries/plugins/import/AbstractImportCsv.class.php:59
msgid "Columns separated with:"
msgstr "欄位分隔符號："

#: libraries/plugins/export/ExportCsv.class.php:97
#: libraries/plugins/import/AbstractImportCsv.class.php:65
msgid "Columns enclosed with:"
msgstr "內容分隔符號："

#: libraries/plugins/export/ExportCsv.class.php:101
#: libraries/plugins/import/AbstractImportCsv.class.php:71
msgid "Columns escaped with:"
msgstr "內容跳脫符號："

#: libraries/plugins/export/ExportCsv.class.php:105
#: libraries/plugins/import/AbstractImportCsv.class.php:77
msgid "Lines terminated with:"
msgstr "換行符號："

#: libraries/plugins/export/ExportCsv.class.php:109
#: libraries/plugins/export/ExportExcel.class.php:58
#: libraries/plugins/export/ExportHtmlword.class.php:86
#: libraries/plugins/export/ExportLatex.class.php:181
#: libraries/plugins/export/ExportOds.class.php:71
#: libraries/plugins/export/ExportOdt.class.php:132
#: libraries/plugins/export/ExportTexytext.class.php:89
msgid "Replace NULL with:"
msgstr "將 NULL 替換爲："

#: libraries/plugins/export/ExportCsv.class.php:114
#: libraries/plugins/export/ExportExcel.class.php:63
msgid "Remove carriage return/line feed characters within columns"
msgstr "刪除欄位中的回車換行符號"

#: libraries/plugins/export/ExportExcel.class.php:79
msgid "Excel edition:"
msgstr "Excel版本："

#: libraries/plugins/export/ExportHtmlword.class.php:81
#: libraries/plugins/export/ExportLatex.class.php:157
#: libraries/plugins/export/ExportOdt.class.php:123
#: libraries/plugins/export/ExportTexytext.class.php:80
#: libraries/plugins/export/ExportXml.class.php:133
msgid "Data dump options"
msgstr "資料匯出選項"

#: libraries/plugins/export/ExportHtmlword.class.php:203
#: libraries/plugins/export/ExportOdt.class.php:260
#: libraries/plugins/export/ExportSql.class.php:1708
#: libraries/plugins/export/ExportTexytext.class.php:185
msgid "Dumping data for table"
msgstr "轉存資料表中的資料"

#: libraries/plugins/export/ExportHtmlword.class.php:487
#: libraries/plugins/export/ExportOdt.class.php:567
#: libraries/plugins/export/ExportTexytext.class.php:438
#: libraries/rte/rte_list.lib.php:69 libraries/rte/rte_triggers.lib.php:387
msgid "Event"
msgstr "Event"

#: libraries/plugins/export/ExportHtmlword.class.php:488
#: libraries/plugins/export/ExportOdt.class.php:570
#: libraries/plugins/export/ExportTexytext.class.php:439
#: libraries/rte/rte_events.lib.php:513
#: libraries/rte/rte_routines.lib.php:1031
#: libraries/rte/rte_triggers.lib.php:401
msgid "Definition"
msgstr "定義"

#: libraries/plugins/export/ExportHtmlword.class.php:553
#: libraries/plugins/export/ExportOdt.class.php:643
#: libraries/plugins/export/ExportSql.class.php:1456
#: libraries/plugins/export/ExportTexytext.class.php:498
msgid "Table structure for table"
msgstr "表的結構"

#: libraries/plugins/export/ExportHtmlword.class.php:572
#: libraries/plugins/export/ExportOdt.class.php:667
#: libraries/plugins/export/ExportSql.class.php:1484
#: libraries/plugins/export/ExportTexytext.class.php:513
msgid "Structure for view"
msgstr "view結構"

#: libraries/plugins/export/ExportHtmlword.class.php:581
#: libraries/plugins/export/ExportOdt.class.php:679
#: libraries/plugins/export/ExportSql.class.php:1501
#: libraries/plugins/export/ExportTexytext.class.php:520
msgid "Stand-in structure for view"
msgstr "替換 view以便查看"

#: libraries/plugins/export/ExportLatex.class.php:43
msgid "Content of table @TABLE@"
msgstr "@TABLE@ 表的內容"

#: libraries/plugins/export/ExportLatex.class.php:44
msgid "(continued)"
msgstr "(持續的)"

#: libraries/plugins/export/ExportLatex.class.php:45
msgid "Structure of table @TABLE@"
msgstr "@TABLE@ 表的結構"

#: libraries/plugins/export/ExportLatex.class.php:116
#: libraries/plugins/export/ExportOdt.class.php:97
#: libraries/plugins/export/ExportSql.class.php:213
msgid "Object creation options"
msgstr "物件建立選項"

#: libraries/plugins/export/ExportLatex.class.php:121
#: libraries/plugins/export/ExportLatex.class.php:166
msgid "Table caption:"
msgstr "表的標題："

#: libraries/plugins/export/ExportLatex.class.php:126
#: libraries/plugins/export/ExportLatex.class.php:171
msgid "Table caption (continued):"
msgstr "表的標題(續上)："

#: libraries/plugins/export/ExportLatex.class.php:131
#: libraries/plugins/export/ExportLatex.class.php:176
#, fuzzy
#| msgid "Label key"
msgid "Label key:"
msgstr "標籤鍵值："

#: libraries/plugins/export/ExportLatex.class.php:137
#: libraries/plugins/export/ExportOdt.class.php:103
#: libraries/plugins/export/ExportSql.class.php:114
msgid "Display foreign key relationships"
msgstr "顯示外部鍵的關聯"

#: libraries/plugins/export/ExportLatex.class.php:142
#: libraries/plugins/export/ExportOdt.class.php:108
msgid "Display comments"
msgstr "顯示註釋"

#: libraries/plugins/export/ExportLatex.class.php:147
#: libraries/plugins/export/ExportOdt.class.php:113
#: libraries/plugins/export/ExportSql.class.php:120
msgid "Display MIME types"
msgstr "顯示 MIME 類型"

#: libraries/plugins/export/ExportLatex.class.php:162
msgid "Put columns names in the first row:"
msgstr "首行儲存欄位名稱："

#: libraries/plugins/export/ExportLatex.class.php:218
#: libraries/plugins/export/ExportSql.class.php:601
#: libraries/plugins/export/ExportXml.class.php:191
#: libraries/replication_gui.lib.php:68 libraries/replication_gui.lib.php:293
#: libraries/server_privileges.lib.php:1081 libraries/sql.lib.php:411
msgid "Host:"
msgstr "主機："

#: libraries/plugins/export/ExportLatex.class.php:223
#: libraries/plugins/export/ExportSql.class.php:608
#: libraries/plugins/export/ExportXml.class.php:196 libraries/sql.lib.php:414
msgid "Generation Time:"
msgstr "產生時間："

#: libraries/plugins/export/ExportLatex.class.php:226
#: libraries/plugins/export/ExportSql.class.php:614
#: libraries/plugins/export/ExportXml.class.php:199
msgid "PHP Version:"
msgstr "PHP 版本："

#: libraries/plugins/export/ExportLatex.class.php:251
#: libraries/plugins/export/ExportSql.class.php:760
#: libraries/plugins/export/ExportXml.class.php:390
#: libraries/plugins/export/PMA_ExportPdf.class.php:115
#: libraries/sql.lib.php:412
msgid "Database:"
msgstr "資料庫："

#: libraries/plugins/export/ExportLatex.class.php:303
#: libraries/plugins/export/ExportSql.class.php:1546
msgid "Data:"
msgstr "資料："

#: libraries/plugins/export/ExportLatex.class.php:487
msgid "Structure:"
msgstr "結構："

#: libraries/plugins/export/ExportMediawiki.class.php:84
#| msgid "Export contents"
msgid "Export table names"
msgstr "匯出的資料表名稱"

#: libraries/plugins/export/ExportMediawiki.class.php:90
msgid "Export table headers"
msgstr "匯出資料表的標題"

#: libraries/plugins/export/ExportPdf.class.php:97
msgid "(Generates a report containing the data of a single table)"
msgstr "(根據一個資料表的資料產生報告)"

#: libraries/plugins/export/ExportPdf.class.php:102
msgid "Report title:"
msgstr "報告標題："

#: libraries/plugins/export/ExportSql.class.php:90
msgid ""
"Display comments <i>(includes info such as export timestamp, PHP version, "
"and server version)</i>"
msgstr "顯示註釋 <i>(包括匯出時間、PHP 版本和伺服器版本等資訊)</i>"

#: libraries/plugins/export/ExportSql.class.php:99
msgid "Additional custom header comment (\\n splits lines):"
msgstr "在檔案頭新增自訂註釋 (\\n 爲換行)："

#: libraries/plugins/export/ExportSql.class.php:106
msgid ""
"Include a timestamp of when databases were created, last updated, and last "
"checked"
msgstr "包含資料庫建立、最後更新和最後檢查的時間"

#: libraries/plugins/export/ExportSql.class.php:163
msgid ""
"Database system or older MySQL server to maximize output compatibility with:"
msgstr "最大程度相容資料庫系統或舊版本的 MySQL 伺服器："

#: libraries/plugins/export/ExportSql.class.php:184
#: libraries/plugins/export/ExportSql.class.php:241
#: libraries/plugins/export/ExportSql.class.php:249
#, php-format
msgid "Add %s statement"
msgstr "新增 %s 指令"

#: libraries/plugins/export/ExportSql.class.php:220
msgid "Add statements:"
msgstr "新增指令："

#: libraries/plugins/export/ExportSql.class.php:279
msgid ""
"Enclose table and column names with backquotes <i>(Protects column and table "
"names formed with special characters or keywords)</i>"
msgstr ""
"給資料表名稱和欄位名稱加上反引號 <i>(保護名稱中含有特殊字元或保留字的欄位和"
"表)</i>"

#: libraries/plugins/export/ExportSql.class.php:295
msgid "Data creation options"
msgstr "資料建立選項"

#: libraries/plugins/export/ExportSql.class.php:299
#: libraries/plugins/export/ExportSql.class.php:1652
msgid "Truncate table before insert"
msgstr ""

#: libraries/plugins/export/ExportSql.class.php:305
msgid "Instead of <code>INSERT</code> statements, use:"
msgstr "代替 <code>INSERT (插入)</code> 指令，使用："

#: libraries/plugins/export/ExportSql.class.php:311
msgid "<code>INSERT DELAYED</code> statements"
msgstr "<code>INSERT DELAYED (延遲插入)</code> 指令"

#: libraries/plugins/export/ExportSql.class.php:322
#: libraries/plugins/export/ExportSql.class.php:352
msgid "<code>INSERT IGNORE</code> statements"
msgstr "<code>INSERT IGNORE (忽略插入)</code> 指令"

#: libraries/plugins/export/ExportSql.class.php:335
msgid "Function to use when dumping data:"
msgstr "匯出資料時所使用的函數："

#: libraries/plugins/export/ExportSql.class.php:348
msgid "Syntax to use when inserting data:"
msgstr "插入資料時所使用的語法："

#: libraries/plugins/export/ExportSql.class.php:356
msgid ""
"include column names in every <code>INSERT</code> statement <br /> &nbsp; "
"&nbsp; &nbsp; Example: <code>INSERT INTO tbl_name (col_A,col_B,col_C) VALUES "
"(1,2,3)</code>"
msgstr ""
"給每個 <code>INSERT (插入)</code> 指令加上欄位名稱 <br /> &nbsp; &nbsp; "
"&nbsp; 如：<code>INSERT INTO tbl_name (col_A,col_B,col_C) VALUES (1,2,3)</"
"code>"

#: libraries/plugins/export/ExportSql.class.php:361
msgid ""
"insert multiple rows in every <code>INSERT</code> statement<br /> &nbsp; "
"&nbsp; &nbsp; Example: <code>INSERT INTO tbl_name VALUES (1,2,3), (4,5,6), "
"(7,8,9)</code>"
msgstr ""
"在每個 <code>INSERT(插入)</code> 指令中插入多行<br /> &nbsp; &nbsp; &nbsp; "
"如：<code>INSERT INTO tbl_name VALUES (1,2,3), (4,5,6), (7,8,9)</code>"

#: libraries/plugins/export/ExportSql.class.php:366
msgid ""
"both of the above<br /> &nbsp; &nbsp; &nbsp; Example: <code>INSERT INTO "
"tbl_name (col_A,col_B) VALUES (1,2,3), (4,5,6), (7,8,9)</code>"
msgstr ""
"以上兼有<br /> &nbsp; &nbsp; &nbsp; 如：<code>INSERT INTO tbl_name (col_A,"
"col_B) VALUES (1,2,3), (4,5,6), (7,8,9)</code>"

#: libraries/plugins/export/ExportSql.class.php:371
msgid ""
"neither of the above<br /> &nbsp; &nbsp; &nbsp; Example: <code>INSERT INTO "
"tbl_name VALUES (1,2,3)</code>"
msgstr ""
"以上均不<br /> &nbsp; &nbsp; &nbsp; 如：<code>INSERT INTO tbl_name VALUES "
"(1,2,3)</code>"

#: libraries/plugins/export/ExportSql.class.php:390
msgid ""
"Dump binary columns in hexadecimal notation <i>(for example, \"abc\" becomes "
"0x616263)</i>"
msgstr "匯出二進制欄位時用十六進制標記 <i>(例如，“abc”將用 0x616263 表示)</i>"

#: libraries/plugins/export/ExportSql.class.php:403
msgid ""
"Dump TIMESTAMP columns in UTC <i>(enables TIMESTAMP columns to be dumped and "
"reloaded between servers in different time zones)</i>"
msgstr ""
"匯出 TIMESTAMP 欄位時用 UTC 時區 <i>(允許在不同時區的伺服器間匯出和重新載入 "
"TIMESTAMP 欄位)</i>"

#: libraries/plugins/export/ExportSql.class.php:1198
msgid "Constraints for dumped tables"
msgstr "匯出資料表的 Constraints"

#: libraries/plugins/export/ExportSql.class.php:1209
msgid "Constraints for table"
msgstr "資料表的 Constraints"

#: libraries/plugins/export/ExportSql.class.php:1350
msgid "MIME TYPES FOR TABLE"
msgstr "MIME 類型表"

#: libraries/plugins/export/ExportSql.class.php:1375
msgid "RELATIONS FOR TABLE"
msgstr "表的關聯"

#: libraries/plugins/export/ExportSql.class.php:1569
msgid "Error reading data:"
msgstr "讀取資料錯誤："

#: libraries/plugins/export/ExportXml.class.php:102
msgid "Object creation options (all are recommended)"
msgstr "物件建立選項 (推薦全選)"

#: libraries/plugins/export/ExportXml.class.php:137
msgid "Export contents"
msgstr "匯出內容"

#: libraries/plugins/export/PMA_ExportPdf.class.php:116
msgid "Table:"
msgstr "資料表："

#: libraries/plugins/import/ImportCsv.class.php:63
#: libraries/plugins/import/ImportOds.class.php:74
msgid ""
"The first line of the file contains the table column names <i>(if this is "
"unchecked, the first line will become part of the data)</i>"
msgstr "檔案首行包含資料表的欄位名稱 <i>(若未選此項，首行將被認爲是資料)</i>"

#: libraries/plugins/import/ImportCsv.class.php:72
msgid ""
"If the data in each row of the file is not in the same order as in the "
"database, list the corresponding column names here. Column names must be "
"separated by commas and not enclosed in quotations."
msgstr ""
"若檔案每行的資料和資料庫中的順序不一致，請在此列出對應的欄位名稱。欄位名稱間"
"用半角逗號分隔且不能用引號括起。"

#: libraries/plugins/import/ImportCsv.class.php:81
#: libraries/plugins/import/ImportLdi.class.php:66
msgid "Column names: "
msgstr "欄位名稱： "

#: libraries/plugins/import/ImportCsv.class.php:133
#: libraries/plugins/import/ImportCsv.class.php:148
#: libraries/plugins/import/ImportCsv.class.php:155
#: libraries/plugins/import/ImportCsv.class.php:162
#, php-format
msgid "Invalid parameter for CSV import: %s"
msgstr "匯入 CSV 檔案 %s 時有無效參數"

#: libraries/plugins/import/ImportCsv.class.php:213
#, php-format
msgid ""
"Invalid column (%s) specified! Ensure that columns names are spelled "
"correctly, separated by commas, and not enclosed in quotes."
msgstr ""
"無效欄位 (%s)！請檢查欄位名稱是否拼寫正確，使用半角逗號分隔，並且不要用引號括"
"起。"

#: libraries/plugins/import/ImportCsv.class.php:281
#: libraries/plugins/import/ImportCsv.class.php:556
#, php-format
msgid "Invalid format of CSV input on line %d."
msgstr "CSV 輸入的第 %d 行格式有錯。"

#: libraries/plugins/import/ImportCsv.class.php:437
#, php-format
msgid "Invalid column count in CSV input on line %d."
msgstr "CSV 輸入的第 %d 行欄位數有錯。"

#: libraries/plugins/import/ImportLdi.class.php:110
msgid "This plugin does not support compressed imports!"
msgstr "該插件不支援匯入檔案！"

#: libraries/plugins/import/ImportMediawiki.class.php:56
msgid "MediaWiki Table"
msgstr "MediaWiki 表"

#: libraries/plugins/import/ImportMediawiki.class.php:303
#, php-format
msgid "Invalid format of mediawiki input on line: <br />%s."
msgstr "mediawiki 輸入在此行格式錯誤:<br />%s."

#: libraries/plugins/import/ImportOds.class.php:88
msgid "Import percentages as proper decimals <i>(ex. 12.00% to .12)</i>"
msgstr "匯入百分數爲小數 <i>(如: 12.00% 將被匯入爲 .12)</i>"

#: libraries/plugins/import/ImportOds.class.php:94
msgid "Import currencies <i>(ex. $5.00 to 5.00)</i>"
msgstr "匯入貨幣 <i>(如: $5.00 將被匯入爲 5.00)</i>"

#: libraries/plugins/import/ImportOds.class.php:172
#: libraries/plugins/import/ImportXml.class.php:131
#: libraries/plugins/import/ImportXml.class.php:193
msgid ""
"The XML file specified was either malformed or incomplete. Please correct "
"the issue and try again."
msgstr "該 XML 檔案有錯誤或者不完整。請修復錯誤後重試。"

#: libraries/plugins/import/ImportOds.class.php:182
msgid "Could not parse OpenDocument Spreasheet!"
msgstr "無法解析 OpenOffice 表格!"

#: libraries/plugins/import/ImportShp.class.php:53
msgid "ESRI Shape File"
msgstr ""
"<a href=\"http://zh.wikipedia.org/wiki/ESRI\" target=\"_blank\">ESRI</a> <a "
"href=\"http://zh.wikipedia.org/wiki/Shapefile\" target=\"_blank\">Shape "
"File</a>"

#: libraries/plugins/import/ImportShp.class.php:155
#, php-format
msgid "There was an error importing the ESRI shape file: \"%s\"."
msgstr "在匯入 ESRI Shapefile 時發生錯誤：「%s」"

#: libraries/plugins/import/ImportShp.class.php:211
msgid ""
"You tried to import an invalid file or the imported file contains invalid "
"data"
msgstr "您匯入了不正確的檔案或是內涵不正確的內容"

#: libraries/plugins/import/ImportShp.class.php:217
#, php-format
msgid "MySQL Spatial Extension does not support ESRI type \"%s\"."
msgstr "MySQL Spatial 附加元件不支援「%s」ESRI 類型。"

#: libraries/plugins/import/ImportShp.class.php:265
msgid "The imported file does not contain any data"
msgstr "匯入的檔案中沒有包含任何資料"

#: libraries/plugins/import/ImportSql.class.php:71
msgid "SQL compatibility mode:"
msgstr "SQL 相容模式："

#: libraries/plugins/import/ImportSql.class.php:83
msgid "Do not use <code>AUTO_INCREMENT</code> for zero values"
msgstr "不要給零值使用自動新增 (<code>AUTO_INCREMENT</code>)"

#: libraries/plugins/import/ImportXml.class.php:53
msgid "XML"
msgstr "XML"

#: libraries/plugins/import/ShapeRecord.class.php:58
#, php-format
msgid "Geometry type '%s' is not supported by MySQL."
msgstr ""

#: libraries/plugins/transformations/abstract/AppendTransformationsPlugin.class.php:32
msgid ""
"Appends text to a string. The only option is the text to be appended "
"(enclosed in single quotes, default empty string)."
msgstr ""

#: libraries/plugins/transformations/abstract/DateFormatTransformationsPlugin.class.php:31
msgid ""
"Displays a TIME, TIMESTAMP, DATETIME or numeric unix timestamp column as "
"formatted date. The first option is the offset (in hours) which will be "
"added to the timestamp (Default: 0). Use second option to specify a "
"different date/time format string. Third option determines whether you want "
"to see local date or UTC one (use \"local\" or \"utc\" strings) for that. "
"According to that, date format has different value - for \"local\" see the "
"documentation for PHP's strftime() function and for \"utc\" it is done using "
"gmdate() function."
msgstr ""
"將一個 TIME、TIMESTAMP、DATETIME 或數字 UNIX 時間戳欄位格式化顯示爲日期。第一"
"個選項是小時偏移量，該值將加到時間戳中 (預設：0)。第二個選項用於指定時間格式"
"字元串。第三個選項決定顯示本地時間還是 UTC 時間 (填入“local”或“utc”)，所以"
"填“local”(參見 PHP 的 strftime() 函數檔案)和“utc”(參見 PHP 的 gmdate() 函數文"
"檔)所到的結果是不一樣的。"

#: libraries/plugins/transformations/abstract/DownloadTransformationsPlugin.class.php:31
msgid ""
"Displays a link to download the binary data of the column. You can use the "
"first option to specify the filename, or use the second option as the name "
"of a column which contains the filename. If you use the second option, you "
"need to set the first option to the empty string."
msgstr ""
"欄位中顯示一個二進制資料的下載連線。第一個選項是檔案名稱，或使用第二個選項，"
"用資料表中的一個欄位值作爲檔案名稱。如果想使用欄位值作爲檔案名稱，第一個選項"
"必須留空。"

#: libraries/plugins/transformations/abstract/ExternalTransformationsPlugin.class.php:31
#| msgid ""
#| "LINUX ONLY: Launches an external application and feeds it the column data "
#| "via standard input. Returns the standard output of the application. The "
#| "default is Tidy, to pretty-print HTML code. For security reasons, you "
#| "have to manually edit the file libraries/transformations/"
#| "text_plain__external.inc.php and list the tools you want to make "
#| "available. The first option is then the number of the program you want to "
#| "use and the second option is the parameters for the program. The third "
#| "option, if set to 1, will convert the output using htmlspecialchars() "
#| "(Default 1). The fourth option, if set to 1, will prevent wrapping and "
#| "ensure that the output appears all on one line (Default 1)."
msgid ""
"LINUX ONLY: Launches an external application and feeds it the column data "
"via standard input. Returns the standard output of the application. The "
"default is Tidy, to pretty-print HTML code. For security reasons, you have "
"to manually edit the file libraries/plugins/transformations/"
"Text_Plain_External.class.php and list the tools you want to make available. "
"The first option is then the number of the program you want to use and the "
"second option is the parameters for the program. The third option, if set to "
"1, will convert the output using htmlspecialchars() (Default 1). The fourth "
"option, if set to 1, will prevent wrapping and ensure that the output "
"appears all on one line (Default 1)."
msgstr ""
"僅 LINUX：調用外部程序並透過標準輸入傳入欄位資料。返回此套用程序的標準輸出，預設爲 Tidy，可以很好的列印 HTML "
"程式碼。爲了安全起見，您需要手動編輯 "
"libraries/plugins/transformations/Text_Plain_External.class.php "
"檔案來加入可以運行的工具。第一個選項是您想要使用的程序編號，第二個選項是程序的參數。第三個參數如果設爲 1 的話將會用 "
"htmlspecialchars() 處理輸出 (預設爲 1)。第四個參數如果設爲 1 的話，將禁止換行，確保所有內容顯示在一行中 (預設爲 1)。"

#: libraries/plugins/transformations/abstract/FormattedTransformationsPlugin.class.php:31
msgid ""
"Displays the contents of the column as-is, without running it through "
"htmlspecialchars(). That is, the column is assumed to contain valid HTML."
msgstr ""
"顯示欄位的原始內容，不使用 htmlspecialchars() 處理。即假定內容爲合法的 HTML "
"程式碼。"

#: libraries/plugins/transformations/abstract/HexTransformationsPlugin.class.php:31
msgid ""
"Displays hexadecimal representation of data. Optional first parameter "
"specifies how often space will be added (defaults to 2 nibbles)."
msgstr ""
"顯示十六進制的資料。第一個參數設定需要增加多少個空格 (預設值爲一個字元寬度)。"

#: libraries/plugins/transformations/abstract/ImageLinkTransformationsPlugin.class.php:33
msgid "Displays a link to download this image."
msgstr "顯示下載此圖片的連結。"

#: libraries/plugins/transformations/abstract/InlineTransformationsPlugin.class.php:33
msgid ""
"Displays a clickable thumbnail. The options are the maximum width and height "
"in pixels. The original aspect ratio is preserved."
msgstr "顯示可點選的縮圖。在原比例不變的情況下，可按像素指定最大寬度或高度。"

#: libraries/plugins/transformations/abstract/LongToIPv4TransformationsPlugin.class.php:31
msgid ""
"Converts an (IPv4) Internet network address into a string in Internet "
"standard dotted format."
msgstr "將一個 IPv4 (互聯網協定第四版) 網址轉換成點分十進制標準格式。"

#: libraries/plugins/transformations/abstract/SQLTransformationsPlugin.class.php:31
msgid "Formats text as SQL query with syntax highlighting."
msgstr "將文字以 SQL 語法醒目提示顯示。"

#: libraries/plugins/transformations/abstract/SubstringTransformationsPlugin.class.php:31
msgid ""
"Displays a part of a string. The first option is the number of characters to "
"skip from the beginning of the string (Default 0). The second option is the "
"number of characters to return (Default: until end of string). The third "
"option is the string to append and/or prepend when truncation occurs "
"(Default: \"…\")."
msgstr ""
"顯示部分字元串。第一個選項定義了文字開始輸出的字數 (預設爲 0)。第二個選項是要"
"返回的字數 (預設直到結尾)。第三個選項是當發生截取的時候，將會加在字元串之前/"
"後的輸出 (預設爲：“…”)。"

#: libraries/plugins/transformations/abstract/TextImageLinkTransformationsPlugin.class.php:33
msgid ""
"Displays an image and a link; the column contains the filename. The first "
"option is a URL prefix like \"http://www.example.com/\". The second and "
"third options are the width and the height in pixels."
msgstr ""
"顯示圖片和連結，欄位內包含檔案名稱。第一個選項是類似“http://www.example."
"com/”這樣的 URL 前綴。第二和第三個選項是以像素爲單位的寬度和高度。"

#: libraries/plugins/transformations/abstract/TextLinkTransformationsPlugin.class.php:33
msgid ""
"Displays a link; the column contains the filename. The first option is a URL "
"prefix like \"http://www.example.com/\". The second option is a title for "
"the link."
msgstr ""
"顯示連結，欄位內包含檔案名稱。第一個選項是類似“http://www.example.com/”這樣"
"的 URL 前綴。第二個選項是連結的標題。"

#: libraries/relation.lib.php:85
msgid "not OK"
msgstr "錯誤"

#: libraries/relation.lib.php:92
msgctxt "Correctly working"
msgid "OK"
msgstr "確定"

#: libraries/relation.lib.php:95
msgid "Enabled"
msgstr "已啓用"

#: libraries/relation.lib.php:102 libraries/relation.lib.php:120
msgid "General relation features"
msgstr "一般關聯功能"

#: libraries/relation.lib.php:131
msgid "Display Features"
msgstr "顯示功能"

#: libraries/relation.lib.php:148
msgid "Creation of PDFs"
msgstr "建立 PDF"

#: libraries/relation.lib.php:159
msgid "Displaying Column Comments"
msgstr "顯示欄位註釋"

#: libraries/relation.lib.php:165
#: libraries/tbl_columns_definition_form.inc.php:170
#: transformation_overview.php:39
msgid "Browser transformation"
msgstr "瀏覽器轉換"

#: libraries/relation.lib.php:171
msgid ""
"Please see the documentation on how to update your column_comments table"
msgstr "請參見檔案中關於如何更新您的 column_comments 表"

#: libraries/relation.lib.php:181 libraries/sql_query_form.lib.php:400
msgid "Bookmarked SQL query"
msgstr "SQL 查詢書籤"

#: libraries/relation.lib.php:192 querywindow.php:70
msgid "SQL history"
msgstr "SQL 歷史"

#: libraries/relation.lib.php:214
msgid "Persistent recently used tables"
msgstr "使用最近的資料表"

#: libraries/relation.lib.php:225
msgid "Persistent tables' UI preferences"
msgstr "一律使用資料表的「介面偏好」"

#: libraries/relation.lib.php:247
msgid "User preferences"
msgstr "使用者偏好"

#: libraries/relation.lib.php:253
msgid "Quick steps to setup advanced features:"
msgstr "快速設定進階功能:"

#: libraries/relation.lib.php:257
msgid ""
"Create the needed tables with the <code>examples/create_tables.sql</code>."
msgstr "透過 <code>examples/create_tables.sql</code> 建立必需的資料表。"

#: libraries/relation.lib.php:263
msgid "Create a pma user and give access to these tables."
msgstr "建立一個使用者並授予其訪問上一步操作中建立的資料表的權限。"

#: libraries/relation.lib.php:268
msgid ""
"Enable advanced features in configuration file (<code>config.inc.php</"
"code>), for example by starting from <code>config.sample.inc.php</code>."
msgstr ""
"在設定檔案 (<code>config.inc.php</code>) 中啓用進階功能，參見 <code>config."
"sample.inc.php</code> 中的範例。"

#: libraries/relation.lib.php:276
msgid "Re-login to phpMyAdmin to load the updated configuration file."
msgstr "請重新登錄 phpMyAdmin 以載入新設定並使其生效。"

#: libraries/relation.lib.php:1425
msgid "no description"
msgstr "無說明"

#: libraries/replication_gui.lib.php:35
msgid "Uncheck All"
msgstr "全不選"

#: libraries/replication_gui.lib.php:56
msgid "Slave configuration"
msgstr "從伺服器設定"

#: libraries/replication_gui.lib.php:56 server_replication.php:333
msgid "Change or reconfigure master server"
msgstr "修改或重新設定主伺服器"

#: libraries/replication_gui.lib.php:57
msgid ""
"Make sure, you have unique server-id in your configuration file (my.cnf). If "
"not, please add the following line into [mysqld] section:"
msgstr ""
"請確保在您的設定檔案 (my.cnf) 中具有唯一的伺服器標識 (server-id) 。若沒有，請"
"新增此行到 [mysqld] 一節中:"

#: libraries/replication_gui.lib.php:60 libraries/replication_gui.lib.php:273
#: libraries/server_privileges.lib.php:1024
msgid "User name:"
msgstr "帳號："

#: libraries/replication_gui.lib.php:61 libraries/replication_gui.lib.php:276
#: libraries/replication_gui.lib.php:283
#: libraries/server_privileges.lib.php:1029
#: libraries/server_privileges.lib.php:1060
msgid "User name"
msgstr "帳號"

#: libraries/replication_gui.lib.php:72
msgid "Port:"
msgstr "連接埠："

#: libraries/replication_gui.lib.php:112
msgid "Master status"
msgstr "主伺服器狀態"

#: libraries/replication_gui.lib.php:114
msgid "Slave status"
msgstr "從伺服器狀態"

#: libraries/replication_gui.lib.php:123 libraries/sql_query_form.lib.php:412
#: server_status_variables.php:232 server_variables.php:166
msgid "Variable"
msgstr "變數"

#: libraries/replication_gui.lib.php:194 libraries/server_bin_log.lib.php:136
msgid "Server ID"
msgstr "伺服器ID"

#: libraries/replication_gui.lib.php:195 libraries/replication_gui.lib.php:296
#: libraries/replication_gui.lib.php:353
#: libraries/server_privileges.lib.php:1086
#: libraries/server_privileges.lib.php:1182
#: libraries/server_privileges.lib.php:1572
#: libraries/server_privileges.lib.php:2397 server_status.php:375
msgid "Host"
msgstr "主機"

#: libraries/replication_gui.lib.php:213
msgid ""
"Only slaves started with the --report-host=host_name option are visible in "
"this list."
msgstr "僅透過 --report-host=主機名 參數啓動的從伺服器可見。"

#: libraries/replication_gui.lib.php:264 server_replication.php:183
msgid "Add slave replication user"
msgstr "新增 slave replication 使用者"

#: libraries/replication_gui.lib.php:278
#: libraries/server_privileges.lib.php:1044
msgid "Any user"
msgstr "任意使用者"

#: libraries/replication_gui.lib.php:279 libraries/replication_gui.lib.php:347
#: libraries/replication_gui.lib.php:372
#: libraries/server_privileges.lib.php:1175
#: libraries/server_privileges.lib.php:2292
msgid "Use text field:"
msgstr "使用文字欄位："

#: libraries/replication_gui.lib.php:326
#: libraries/server_privileges.lib.php:1139
msgid "Any host"
msgstr "任意主機"

#: libraries/replication_gui.lib.php:330
#: libraries/server_privileges.lib.php:1147
msgid "Local"
msgstr "本地"

#: libraries/replication_gui.lib.php:336
#: libraries/server_privileges.lib.php:1156
msgid "This Host"
msgstr "此主機"

#: libraries/replication_gui.lib.php:342
#: libraries/server_privileges.lib.php:1166
msgid "Use Host Table"
msgstr "使用主機表"

#: libraries/replication_gui.lib.php:356
#: libraries/server_privileges.lib.php:1185
msgid ""
"When Host table is used, this field is ignored and values stored in Host "
"table are used instead."
msgstr "使用主機表時，此處的資料會被主機資料表中的資料所替換。"

#: libraries/replication_gui.lib.php:382
#: libraries/server_privileges.lib.php:1230
msgid "Re-type"
msgstr "重新輸入"

#: libraries/replication_gui.lib.php:386
msgid "Generate Password:"
msgstr "產生密碼："

#: libraries/rte/rte_events.lib.php:110 libraries/rte/rte_events.lib.php:119
#: libraries/rte/rte_events.lib.php:157 libraries/rte/rte_routines.lib.php:296
#: libraries/rte/rte_routines.lib.php:305
#: libraries/rte/rte_routines.lib.php:346
#: libraries/rte/rte_routines.lib.php:1455
#: libraries/rte/rte_triggers.lib.php:82 libraries/rte/rte_triggers.lib.php:91
#: libraries/rte/rte_triggers.lib.php:129
#, php-format
msgid "The following query has failed: \"%s\""
msgstr "執行以下的查詢時發生錯誤：「%s」"

#: libraries/rte/rte_events.lib.php:134
msgid "Sorry, we failed to restore the dropped event."
msgstr "抱歉，系統回復被刪除的 Event 時失敗。"

#: libraries/rte/rte_events.lib.php:137 libraries/rte/rte_routines.lib.php:325
#: libraries/rte/rte_triggers.lib.php:109
msgid "The backed up query was:"
msgstr "備份用的查詢是："

#: libraries/rte/rte_events.lib.php:144
#, php-format
msgid "Event %1$s has been modified."
msgstr "Event %1$s 已被修改。"

#: libraries/rte/rte_events.lib.php:164
#, php-format
msgid "Event %1$s has been created."
msgstr "建立 Event %1$s 成功。"

#: libraries/rte/rte_events.lib.php:175 libraries/rte/rte_routines.lib.php:366
#: libraries/rte/rte_triggers.lib.php:147
msgid "<b>One or more errors have occured while processing your request:</b>"
msgstr ""

#: libraries/rte/rte_events.lib.php:228
msgid "Edit event"
msgstr "編輯 Event"

#: libraries/rte/rte_events.lib.php:255 libraries/rte/rte_export.lib.php:43
#: libraries/rte/rte_routines.lib.php:464
#: libraries/rte/rte_routines.lib.php:1481
#: libraries/rte/rte_routines.lib.php:1521
#: libraries/rte/rte_triggers.lib.php:230
msgid "Error in processing request:"
msgstr "處理要求時發生錯誤："

#: libraries/rte/rte_events.lib.php:417 libraries/rte/rte_routines.lib.php:931
#: libraries/rte/rte_triggers.lib.php:347
msgid "Details"
msgstr "詳細"

#: libraries/rte/rte_events.lib.php:420
msgid "Event name"
msgstr "Event 名稱"

#: libraries/rte/rte_events.lib.php:441 libraries/server_bin_log.lib.php:135
msgid "Event type"
msgstr "Event 類型"

#: libraries/rte/rte_events.lib.php:463 libraries/rte/rte_routines.lib.php:954
#, php-format
msgid "Change to %s"
msgstr "修改為 %s"

#: libraries/rte/rte_events.lib.php:469
msgid "Execute at"
msgstr ""

#: libraries/rte/rte_events.lib.php:477
msgid "Execute every"
msgstr ""

#: libraries/rte/rte_events.lib.php:496
msgctxt "Start of recurring event"
msgid "Start"
msgstr "起始"

#: libraries/rte/rte_events.lib.php:505
msgctxt "End of recurring event"
msgid "End"
msgstr "結束"

#: libraries/rte/rte_events.lib.php:519
#| msgid "complete inserts"
msgid "On completion preserve"
msgstr "完成時保留"

#: libraries/rte/rte_events.lib.php:524
#: libraries/rte/rte_routines.lib.php:1042
#: libraries/rte/rte_triggers.lib.php:407
msgid "Definer"
msgstr ""

#: libraries/rte/rte_events.lib.php:567
#: libraries/rte/rte_routines.lib.php:1109
#: libraries/rte/rte_triggers.lib.php:445
msgid "The definer must be in the \"username@hostname\" format"
msgstr ""

#: libraries/rte/rte_events.lib.php:574
msgid "You must provide an event name"
msgstr "您必須為 Event 指定一個名稱"

#: libraries/rte/rte_events.lib.php:588
msgid "You must provide a valid interval value for the event."
msgstr "您必須為 Event 指定一個正確的時間間隔。"

#: libraries/rte/rte_events.lib.php:603
msgid "You must provide a valid execution time for the event."
msgstr "您必須為 Event 指定一個正確的執行時間。"

#: libraries/rte/rte_events.lib.php:607
msgid "You must provide a valid type for the event."
msgstr "您必須為 Event 指定一個正確的類型。"

#: libraries/rte/rte_events.lib.php:631
msgid "You must provide an event definition."
msgstr "您必須為 Event 給予一個正確的定義。"

#: libraries/rte/rte_footer.lib.php:91
msgid "OFF"
msgstr ""

#: libraries/rte/rte_footer.lib.php:96
msgid "ON"
msgstr ""

#: libraries/rte/rte_footer.lib.php:108
msgid "Event scheduler status"
msgstr "Event 排程狀態"

#: libraries/rte/rte_list.lib.php:55
msgid "Returns"
msgstr "返回"

#: libraries/rte/rte_routines.lib.php:69
msgid ""
"You are using PHP's deprecated 'mysql' extension, which is not capable of "
"handling multi queries. [strong]The execution of some stored routines may "
"fail![/strong] Please use the improved 'mysqli' extension to avoid any "
"problems."
msgstr ""

#: libraries/rte/rte_routines.lib.php:281
#: libraries/rte/rte_routines.lib.php:1118
#, php-format
msgid "Invalid routine type: \"%s\""
msgstr "無效的函式類型: \"%s\""

#: libraries/rte/rte_routines.lib.php:321
msgid "Sorry, we failed to restore the dropped routine."
msgstr ""

#: libraries/rte/rte_routines.lib.php:332
#, php-format
msgid "Routine %1$s has been modified."
msgstr "函式的 %1$s 已被修改。"

#: libraries/rte/rte_routines.lib.php:353
#, php-format
msgid "Routine %1$s has been created."
msgstr "函式 %1$s 已建立成功。"

#: libraries/rte/rte_routines.lib.php:434
msgid "Edit routine"
msgstr "編輯函式"

#: libraries/rte/rte_routines.lib.php:934
msgid "Routine name"
msgstr "函式名稱"

#: libraries/rte/rte_routines.lib.php:960
msgid "Parameters"
msgstr ""

#: libraries/rte/rte_routines.lib.php:966
#, fuzzy
#| msgid "Direct links"
msgid "Direction"
msgstr "方向"

#: libraries/rte/rte_routines.lib.php:969
#: libraries/tbl_columns_definition_form.inc.php:98
msgid "Length/Values"
msgstr "長度/值"

#: libraries/rte/rte_routines.lib.php:984
msgid "Add parameter"
msgstr ""

#: libraries/rte/rte_routines.lib.php:988
msgid "Remove last parameter"
msgstr "移除最後的參數"

#: libraries/rte/rte_routines.lib.php:993
msgid "Return type"
msgstr "返回類型"

#: libraries/rte/rte_routines.lib.php:1000
msgid "Return length/values"
msgstr "返回長度/值"

#: libraries/rte/rte_routines.lib.php:1006
msgid "Return options"
msgstr "返回選項"

#: libraries/rte/rte_routines.lib.php:1037
msgid "Is deterministic"
msgstr ""

#: libraries/rte/rte_routines.lib.php:1047
msgid "Security type"
msgstr "安全類型"

#: libraries/rte/rte_routines.lib.php:1056
msgid "SQL data access"
msgstr ""

#: libraries/rte/rte_routines.lib.php:1125
msgid "You must provide a routine name"
msgstr ""

#: libraries/rte/rte_routines.lib.php:1155
#, php-format
msgid "Invalid direction \"%s\" given for parameter."
msgstr ""

#: libraries/rte/rte_routines.lib.php:1175
#: libraries/rte/rte_routines.lib.php:1230
msgid ""
"You must provide length/values for routine parameters of type ENUM, SET, "
"VARCHAR and VARBINARY."
msgstr ""

#: libraries/rte/rte_routines.lib.php:1198
msgid "You must provide a name and a type for each routine parameter."
msgstr ""

#: libraries/rte/rte_routines.lib.php:1213
msgid "You must provide a valid return type for the routine."
msgstr ""

#: libraries/rte/rte_routines.lib.php:1272
msgid "You must provide a routine definition."
msgstr ""

#: libraries/rte/rte_routines.lib.php:1370
#, php-format
msgid "Execution results of routine %s"
msgstr "執行函式 %s 的結果"

#: libraries/rte/rte_routines.lib.php:1435
#, php-format
msgid "%d row affected by the last statement inside the procedure"
msgid_plural "%d rows affected by the last statement inside the procedure"
msgstr[0] ""

#: libraries/rte/rte_routines.lib.php:1508
#: libraries/rte/rte_routines.lib.php:1516
msgid "Execute routine"
msgstr ""

#: libraries/rte/rte_routines.lib.php:1572
#: libraries/rte/rte_routines.lib.php:1575
msgid "Routine parameters"
msgstr "函式的參數"

#: libraries/rte/rte_triggers.lib.php:106
msgid "Sorry, we failed to restore the dropped trigger."
msgstr ""

#: libraries/rte/rte_triggers.lib.php:116
#, php-format
msgid "Trigger %1$s has been modified."
msgstr "觸發器 %1$s 已被修改。"

#: libraries/rte/rte_triggers.lib.php:136
#, php-format
msgid "Trigger %1$s has been created."
msgstr "建立觸發器 %1$s 成功。"

#: libraries/rte/rte_triggers.lib.php:204
msgid "Edit trigger"
msgstr "編輯觸發器"

#: libraries/rte/rte_triggers.lib.php:350
msgid "Trigger name"
msgstr "觸發器名稱"

#: libraries/rte/rte_triggers.lib.php:373
msgctxt "Trigger action time"
msgid "Time"
msgstr "時間"

#: libraries/rte/rte_triggers.lib.php:452
msgid "You must provide a trigger name"
msgstr ""

#: libraries/rte/rte_triggers.lib.php:459
msgid "You must provide a valid timing for the trigger"
msgstr ""

#: libraries/rte/rte_triggers.lib.php:466
msgid "You must provide a valid event for the trigger"
msgstr "您必須為 Event 指定一個正確觸發條件"

#: libraries/rte/rte_triggers.lib.php:474
msgid "You must provide a valid table name"
msgstr "您必須提供一個合法的資料表名稱"

#: libraries/rte/rte_triggers.lib.php:480
msgid "You must provide a trigger definition."
msgstr ""

#: libraries/rte/rte_words.lib.php:27
msgid "Add routine"
msgstr "新增函式"

#: libraries/rte/rte_words.lib.php:29
#, php-format
msgid "Export of routine %s"
msgstr "匯出函式 %s"

#: libraries/rte/rte_words.lib.php:30
msgid "routine"
msgstr "函式"

#: libraries/rte/rte_words.lib.php:31
msgid "You do not have the necessary privileges to create a routine"
msgstr "您無建立函式的權限"

#: libraries/rte/rte_words.lib.php:32
#, php-format
msgid "No routine with name %1$s found in database %2$s"
msgstr "在資料庫 %2$s 中無此函式名稱 %1$s"

#: libraries/rte/rte_words.lib.php:33
msgid "There are no routines to display."
msgstr "沒有函式可供顯示。"

#: libraries/rte/rte_words.lib.php:39
msgid "Add trigger"
msgstr "新增觸發器"

#: libraries/rte/rte_words.lib.php:41
#, php-format
msgid "Export of trigger %s"
msgstr "匯出觸發器 %s"

#: libraries/rte/rte_words.lib.php:42
msgid "trigger"
msgstr "觸發器"

#: libraries/rte/rte_words.lib.php:43
msgid "You do not have the necessary privileges to create a trigger"
msgstr "您無建立觸發器的權限"

#: libraries/rte/rte_words.lib.php:44
#, php-format
msgid "No trigger with name %1$s found in database %2$s"
msgstr "資料庫 %2$s 中無此觸發器 %1$s"

#: libraries/rte/rte_words.lib.php:45
msgid "There are no triggers to display."
msgstr "沒有觸發器可供顯示。"

#: libraries/rte/rte_words.lib.php:51
msgid "Add event"
msgstr "新增 Event"

#: libraries/rte/rte_words.lib.php:53
#, php-format
msgid "Export of event %s"
msgstr "匯出 Event %s"

#: libraries/rte/rte_words.lib.php:54
msgid "event"
msgstr "Event"

#: libraries/rte/rte_words.lib.php:55
msgid "You do not have the necessary privileges to create an event"
msgstr "您沒有足夠的權限建立一個 Event"

#: libraries/rte/rte_words.lib.php:56
#, php-format
msgid "No event with name %1$s found in database %2$s"
msgstr "在資料庫「%2$s」中找不到名為「%1$s」的 Event"

#: libraries/rte/rte_words.lib.php:57
msgid "There are no events to display."
msgstr "沒有事件可供顯示。"

#: libraries/schema/Dia_Relation_Schema.class.php:240
#: libraries/schema/Eps_Relation_Schema.class.php:429
#: libraries/schema/Pdf_Relation_Schema.class.php:412
#: libraries/schema/Svg_Relation_Schema.class.php:396
#, php-format
msgid "The %s table doesn't exist!"
msgstr "資料表 %s 不存在！"

#: libraries/schema/Dia_Relation_Schema.class.php:278
#: libraries/schema/Eps_Relation_Schema.class.php:480
#: libraries/schema/Pdf_Relation_Schema.class.php:454
#: libraries/schema/Svg_Relation_Schema.class.php:449
#, php-format
msgid "Please configure the coordinates for table %s"
msgstr "請設定表 %s 的座標"

#: libraries/schema/Eps_Relation_Schema.class.php:836
#: libraries/schema/Pdf_Relation_Schema.class.php:869
#: libraries/schema/Svg_Relation_Schema.class.php:812
#, php-format
msgid "Schema of the %s database - Page %s"
msgstr "資料庫 %s 的大綱 - 第 %s 頁"

#: libraries/schema/Export_Relation_Schema.class.php:208
msgid "This page does not contain any tables!"
msgstr "此頁沒有包含任何資料表！"

#: libraries/schema/Export_Relation_Schema.class.php:234
msgid "SCHEMA ERROR: "
msgstr "大綱錯誤: "

#: libraries/schema/Pdf_Relation_Schema.class.php:891
#: libraries/schema/Pdf_Relation_Schema.class.php:1216
msgid "Relational schema"
msgstr "關聯大綱"

#: libraries/schema/Pdf_Relation_Schema.class.php:1179
msgid "Table of contents"
msgstr "目錄"

#: libraries/schema/Pdf_Relation_Schema.class.php:1364
#: libraries/schema/Pdf_Relation_Schema.class.php:1387
#: libraries/structure.lib.php:1182
#: libraries/tbl_columns_definition_form.inc.php:115
msgid "Attributes"
msgstr "屬性"

#: libraries/schema/Pdf_Relation_Schema.class.php:1367
#: libraries/schema/Pdf_Relation_Schema.class.php:1390
#: libraries/structure.lib.php:1185 tbl_tracking.php:330
msgid "Extra"
msgstr "額外"

#: libraries/schema/User_Schema.class.php:130
msgid "Create a page"
msgstr "建立新頁"

#: libraries/schema/User_Schema.class.php:136
msgid "Page name"
msgstr "頁面名稱"

#: libraries/schema/User_Schema.class.php:142
msgid "Automatic layout based on"
msgstr "自動排版，基於"

#: libraries/schema/User_Schema.class.php:145
msgid "Internal relations"
msgstr "行內"

#: libraries/schema/User_Schema.class.php:156
msgid "FOREIGN KEY"
msgstr "外部鍵"

#: libraries/schema/User_Schema.class.php:193
msgid "Please choose a page to edit"
msgstr "請選擇需要編輯的頁"

#: libraries/schema/User_Schema.class.php:198
msgid "Select page"
msgstr "選擇頁"

#: libraries/schema/User_Schema.class.php:265
msgid "Select Tables"
msgstr "選擇表"

#: libraries/schema/User_Schema.class.php:382 view_create.php:183
msgid "Column names"
msgstr "欄位名稱"

#: libraries/schema/User_Schema.class.php:413
msgid "Display relational schema"
msgstr "顯示關聯大綱"

#: libraries/schema/User_Schema.class.php:422
msgid "Select Export Relational Type"
msgstr "選擇匯出關聯類型"

#: libraries/schema/User_Schema.class.php:447
msgid "Show grid"
msgstr "顯示網格"

#: libraries/schema/User_Schema.class.php:449
msgid "Show color"
msgstr "顯示顏色"

#: libraries/schema/User_Schema.class.php:453
msgid "Show dimension of tables"
msgstr "顯示資料表格大小"

#: libraries/schema/User_Schema.class.php:457
msgid "Display all tables with the same width"
msgstr "以相同寬度顯示所有的表"

#: libraries/schema/User_Schema.class.php:460 libraries/structure.lib.php:379
msgid "Data Dictionary"
msgstr "資料字典"

#: libraries/schema/User_Schema.class.php:462
msgid "Only show keys"
msgstr "僅顯示鍵"

#: libraries/schema/User_Schema.class.php:464
msgid "Landscape"
msgstr "橫向"

#: libraries/schema/User_Schema.class.php:465
msgid "Portrait"
msgstr "縱向"

#: libraries/schema/User_Schema.class.php:467
msgid "Orientation"
msgstr "方向"

#: libraries/schema/User_Schema.class.php:480
msgid "Paper size"
msgstr "紙張大小"

#: libraries/schema/User_Schema.class.php:526
msgid ""
"The current page has references to tables that no longer exist. Would you "
"like to delete those references?"
msgstr "目前頁所引用的表不存在了。您是否想要刪除這些引用？"

#: libraries/schema/User_Schema.class.php:552
msgid "Toggle scratchboard"
msgstr "切換草稿板"

#: libraries/select_lang.lib.php:531 libraries/select_lang.lib.php:540
#: libraries/select_lang.lib.php:549
#, php-format
msgid "Unknown language: %1$s."
msgstr "未知的語言：%1$s."

#: libraries/select_server.lib.php:39 libraries/select_server.lib.php:44
msgid "Current Server:"
msgstr "目前伺服器："

#: libraries/server_bin_log.lib.php:31
msgid "Select binary log to view"
msgstr "選擇要查看的二進制日誌"

#: libraries/server_bin_log.lib.php:133
msgid "Log name"
msgstr "日志檔案名稱"

#: libraries/server_bin_log.lib.php:134
msgid "Position"
msgstr "位置"

#: libraries/server_bin_log.lib.php:137
msgid "Original position"
msgstr "原始位置"

#: libraries/server_bin_log.lib.php:138 libraries/structure.lib.php:2159
msgid "Information"
msgstr "資訊"

#: libraries/server_bin_log.lib.php:191 server_status.php:488
msgid "Truncate Shown Queries"
msgstr "截斷顯示的查詢"

#: libraries/server_bin_log.lib.php:195 server_status.php:493
msgid "Show Full Queries"
msgstr "顯示完整查詢"

#: libraries/server_common.lib.php:30
msgid "Character Sets and Collations"
msgstr "字集和排序規則"

#: libraries/server_plugins.lib.php:32
msgid "Modules"
msgstr ""

#: libraries/server_plugins.lib.php:68
msgid "Begin"
msgstr "開始"

#: libraries/server_plugins.lib.php:75
msgid "Plugin"
msgstr ""

#: libraries/server_plugins.lib.php:76 libraries/server_plugins.lib.php:132
msgid "Module"
msgstr ""

#: libraries/server_plugins.lib.php:77 libraries/server_plugins.lib.php:134
msgid "Library"
msgstr ""

#: libraries/server_plugins.lib.php:78 libraries/server_plugins.lib.php:135
#: tbl_tracking.php:765
msgid "Version"
msgstr "版本"

#: libraries/server_plugins.lib.php:79 libraries/server_plugins.lib.php:136
msgid "Author"
msgstr ""

#: libraries/server_plugins.lib.php:80 libraries/server_plugins.lib.php:137
msgid "License"
msgstr ""

#: libraries/server_plugins.lib.php:184
msgid "disabled"
msgstr "已關閉"

#: libraries/server_privileges.lib.php:135 server_privileges.php:94
msgid "No privileges."
msgstr "沒有權限。"

#: libraries/server_privileges.lib.php:145 server_privileges.php:59
msgid "Includes all privileges except GRANT."
msgstr "除了GRANT以外，包括了所有的權限。"

#: libraries/server_privileges.lib.php:167
#: libraries/server_privileges.lib.php:635
#: libraries/server_privileges.lib.php:810 server_privileges.php:87
msgid "Allows reading data."
msgstr "允許讀取資料。"

#: libraries/server_privileges.lib.php:171
#: libraries/server_privileges.lib.php:640
#: libraries/server_privileges.lib.php:811 server_privileges.php:76
msgid "Allows inserting and replacing data."
msgstr "允許插入和替換資料。"

#: libraries/server_privileges.lib.php:175
#: libraries/server_privileges.lib.php:645
#: libraries/server_privileges.lib.php:812 server_privileges.php:93
msgid "Allows changing data."
msgstr "允許改變資料。"

#: libraries/server_privileges.lib.php:179
#: libraries/server_privileges.lib.php:813 server_privileges.php:68
msgid "Allows deleting data."
msgstr "允許刪除資料。"

#: libraries/server_privileges.lib.php:183
#: libraries/server_privileges.lib.php:839 server_privileges.php:62
msgid "Allows creating new databases and tables."
msgstr "允許建立新資料庫和資料表。"

#: libraries/server_privileges.lib.php:187
#: libraries/server_privileges.lib.php:851 server_privileges.php:69
msgid "Allows dropping databases and tables."
msgstr "允許刪除資料庫和資料表。"

#: libraries/server_privileges.lib.php:191
#: libraries/server_privileges.lib.php:927 server_privileges.php:84
msgid "Allows reloading server settings and flushing the server's caches."
msgstr "允許重新載入伺服器設定並重新整理伺服器的快取。"

#: libraries/server_privileges.lib.php:195
#: libraries/server_privileges.lib.php:931 server_privileges.php:90
msgid "Allows shutting down the server."
msgstr "允許關閉伺服器。"

#: libraries/server_privileges.lib.php:199
#: libraries/server_privileges.lib.php:923 server_privileges.php:82
msgid "Allows viewing processes of all users"
msgstr "允許查看所有使用者的程序"

#: libraries/server_privileges.lib.php:203
#: libraries/server_privileges.lib.php:819 server_privileges.php:73
msgid "Allows importing data from and exporting data into files."
msgstr "允許從檔案中匯入資料以及將資料匯出至檔案。"

#: libraries/server_privileges.lib.php:207
#: libraries/server_privileges.lib.php:650
#: libraries/server_privileges.lib.php:944 server_privileges.php:83
msgid "Has no effect in this MySQL version."
msgstr "在此版本的 MySQL 中無效。"

#: libraries/server_privileges.lib.php:211
#: libraries/server_privileges.lib.php:847 server_privileges.php:75
msgid "Allows creating and dropping indexes."
msgstr "允許建立和刪除索引。"

#: libraries/server_privileges.lib.php:215
#: libraries/server_privileges.lib.php:845 server_privileges.php:60
msgid "Allows altering the structure of existing tables."
msgstr "允許修改現有資料表的結構。"

#: libraries/server_privileges.lib.php:219
#: libraries/server_privileges.lib.php:935 server_privileges.php:88
msgid "Gives access to the complete list of databases."
msgstr "允許訪問完整的資料庫列表。"

#: libraries/server_privileges.lib.php:223
#: libraries/server_privileges.lib.php:919 server_privileges.php:91
msgid ""
"Allows connecting, even if maximum number of connections is reached; "
"required for most administrative operations like setting global variables or "
"killing threads of other users."
msgstr ""
"允許在達到最大連線數時連線，對於大多數像設定全域變數或中止其它使用者程序這樣"
"的管理操作是必需的。"

#: libraries/server_privileges.lib.php:227
#: libraries/server_privileges.lib.php:857 server_privileges.php:65
msgid "Allows creating temporary tables."
msgstr "允許建立暫時資料表。"

#: libraries/server_privileges.lib.php:231
#: libraries/server_privileges.lib.php:940 server_privileges.php:77
msgid "Allows locking tables for the current thread."
msgstr "允許鎖定目前程序的資料表。"

#: libraries/server_privileges.lib.php:235
#: libraries/server_privileges.lib.php:953 server_privileges.php:86
msgid "Needed for the replication slaves."
msgstr "replication slaves所需。"

#: libraries/server_privileges.lib.php:239
#: libraries/server_privileges.lib.php:949 server_privileges.php:85
msgid "Allows the user to ask where the slaves / masters are."
msgstr "使用者有權詢問附屬者(slaves)/控制者(masters)在哪。"

#: libraries/server_privileges.lib.php:243
#: libraries/server_privileges.lib.php:256
#: libraries/server_privileges.lib.php:877
#: libraries/server_privileges.lib.php:884 server_privileges.php:67
msgid "Allows creating new views."
msgstr "允許建立 views."

#: libraries/server_privileges.lib.php:247
#: libraries/server_privileges.lib.php:891 server_privileges.php:71
msgid "Allows to set up events for the event scheduler"
msgstr "允許爲 Event 設定排程"

#: libraries/server_privileges.lib.php:251
#: libraries/server_privileges.lib.php:895 server_privileges.php:92
msgid "Allows creating and dropping triggers"
msgstr "允許建立和刪除 triggers"

#: libraries/server_privileges.lib.php:260
#: libraries/server_privileges.lib.php:265
#: libraries/server_privileges.lib.php:861 server_privileges.php:89
msgid "Allows performing SHOW CREATE VIEW queries."
msgstr "允許執行 SHOW CREATE VIEW 查詢。"

#: libraries/server_privileges.lib.php:269
#: libraries/server_privileges.lib.php:865 server_privileges.php:63
msgid "Allows creating stored routines."
msgstr "允許建立 stored routines."

#: libraries/server_privileges.lib.php:273
#: libraries/server_privileges.lib.php:869 server_privileges.php:61
msgid "Allows altering and dropping stored routines."
msgstr "允許修改或刪除已儲存的例行事件。"

#: libraries/server_privileges.lib.php:277
#: libraries/server_privileges.lib.php:957 server_privileges.php:66
msgid "Allows creating, dropping and renaming user accounts."
msgstr "允許建立、刪除和重新命名使用者帳號。"

#: libraries/server_privileges.lib.php:281
#: libraries/server_privileges.lib.php:871 server_privileges.php:72
msgid "Allows executing stored routines."
msgstr "允許執行已儲存的例行事件。"

#: libraries/server_privileges.lib.php:328
#: libraries/server_privileges.lib.php:329
msgctxt "None privileges"
msgid "None"
msgstr "無"

#: libraries/server_privileges.lib.php:492
msgid "Resource limits"
msgstr "資源限制"

#: libraries/server_privileges.lib.php:494
msgid "Note: Setting these options to 0 (zero) removes the limit."
msgstr "注意：設定為0即代表無限制。"

#: libraries/server_privileges.lib.php:500
#: libraries/server_privileges.lib.php:508 server_privileges.php:79
msgid "Limits the number of queries the user may send to the server per hour."
msgstr "限制使用者每小時可發送到伺服器的查詢數。"

#: libraries/server_privileges.lib.php:515
#: libraries/server_privileges.lib.php:521 server_privileges.php:80
msgid ""
"Limits the number of commands that change any table or database the user may "
"execute per hour."
msgstr "限制使用者每小時可執行的修改任何資料表或資料庫的命令數。"

#: libraries/server_privileges.lib.php:528
#: libraries/server_privileges.lib.php:533 server_privileges.php:78
msgid "Limits the number of new connections the user may open per hour."
msgstr "限制使用者每小時開啟的新連線數。"

#: libraries/server_privileges.lib.php:540
#: libraries/server_privileges.lib.php:548 server_privileges.php:81
msgid "Limits the number of simultaneous connections the user may have."
msgstr "限制該使用者的同時連線數。"

#: libraries/server_privileges.lib.php:601
#: libraries/server_privileges.lib.php:775
#: libraries/server_privileges.lib.php:2224
#: libraries/server_privileges.lib.php:2236
msgid "Table-specific privileges"
msgstr "按表指定權限"

#: libraries/server_privileges.lib.php:603
#: libraries/server_privileges.lib.php:782
#: libraries/server_privileges.lib.php:2401
msgid "Note: MySQL privilege names are expressed in English"
msgstr "注意：MySQL 權限名稱會以英文顯示"

#: libraries/server_privileges.lib.php:750
msgid "Administration"
msgstr "管理"

#: libraries/server_privileges.lib.php:771
#: libraries/server_privileges.lib.php:2399
msgid "Global privileges"
msgstr "全域權限"

#: libraries/server_privileges.lib.php:773
#: libraries/server_privileges.lib.php:2223
msgid "Database-specific privileges"
msgstr "按資料庫指定權限"

#: libraries/server_privileges.lib.php:840 server_privileges.php:64
msgid "Allows creating new tables."
msgstr "允許建立新資料表。"

#: libraries/server_privileges.lib.php:852 server_privileges.php:70
msgid "Allows dropping tables."
msgstr "允許刪除資料表。"

#: libraries/server_privileges.lib.php:913 server_privileges.php:74
msgid ""
"Allows adding users and privileges without reloading the privilege tables."
msgstr "允許新增使用者和權限，但不允許重新載入權限表。"

#: libraries/server_privileges.lib.php:1021
msgid "Login Information"
msgstr "登錄資訊"

#: libraries/server_privileges.lib.php:1053
#: libraries/server_privileges.lib.php:1214
#: libraries/server_privileges.lib.php:2349
msgid "Use text field"
msgstr "使用文字域"

#: libraries/server_privileges.lib.php:1074
msgid ""
"An account already exists with the same username but possibly a different "
"hostname. Are you sure you wish to proceed?"
msgstr ""

#: libraries/server_privileges.lib.php:1204
msgid "Do not change the password"
msgstr "保持原密碼"

#: libraries/server_privileges.lib.php:1345
#, php-format
msgid "The password for %s was changed successfully."
msgstr "%s 的密碼已修改。"

#: libraries/server_privileges.lib.php:1387
#, php-format
msgid "You have revoked the privileges for %s"
msgstr "您已移除 %s 的權限"

#: libraries/server_privileges.lib.php:1447
msgid "Database for user"
msgstr "使用者資料庫"

#: libraries/server_privileges.lib.php:1451
msgid "Create database with same name and grant all privileges"
msgstr "建立與使用者同名的資料庫並授予所有權限"

#: libraries/server_privileges.lib.php:1457
msgid "Grant all privileges on wildcard name (username\\_%)"
msgstr "給以 帳號_ 開頭的資料庫 (username\\_%) 授予所有權限"

#: libraries/server_privileges.lib.php:1465
#, php-format
msgid "Grant all privileges on database &quot;%s&quot;"
msgstr "授予資料庫“%s”的所有權限"

#: libraries/server_privileges.lib.php:1560
#, php-format
msgid "Users having access to &quot;%s&quot;"
msgstr "使用者可以訪問“%s”"

#: libraries/server_privileges.lib.php:1571
#: libraries/server_privileges.lib.php:2396
#: libraries/server_privileges.lib.php:2814
#: libraries/server_privileges.lib.php:2862 server_status.php:371
msgid "User"
msgstr "使用者"

#: libraries/server_privileges.lib.php:1575
#: libraries/server_privileges.lib.php:2233
#: libraries/server_privileges.lib.php:2404
msgid "Grant"
msgstr "授權"

#: libraries/server_privileges.lib.php:1610
msgid "User has been added."
msgstr "已新增使用者。"

#: libraries/server_privileges.lib.php:1618
msgctxt "Create new user"
msgid "New"
msgstr ""

#: libraries/server_privileges.lib.php:1674
#: libraries/server_privileges.lib.php:1840
#: libraries/server_privileges.lib.php:2473
msgid "Any"
msgstr "任意"

#: libraries/server_privileges.lib.php:1689
msgid "global"
msgstr "全域"

#: libraries/server_privileges.lib.php:1695
msgid "database-specific"
msgstr "按資料庫指定"

#: libraries/server_privileges.lib.php:1697
msgid "wildcard"
msgstr "萬用字元"

#: libraries/server_privileges.lib.php:1744 server_privileges.php:165
msgid "No user found."
msgstr "未找到使用者。"

#: libraries/server_privileges.lib.php:1770
msgid "Edit Privileges"
msgstr "編輯權限"

#: libraries/server_privileges.lib.php:1781
msgid "Revoke"
msgstr "移除"

#: libraries/server_privileges.lib.php:1940
msgid "… keep the old one."
msgstr "… 保留舊使用者。"

#: libraries/server_privileges.lib.php:1941
msgid "… delete the old one from the user tables."
msgstr "… 從使用者資料表中刪除舊使用者。"

#: libraries/server_privileges.lib.php:1942
msgid ""
"… revoke all active privileges from the old one and delete it afterwards."
msgstr "… 移除舊使用者的所有權限，然後刪除舊使用者。"

#: libraries/server_privileges.lib.php:1943
msgid ""
"… delete the old one from the user tables and reload the privileges "
"afterwards."
msgstr "… 從使用者資料表中刪除舊使用者，然後重新載入權限。"

#: libraries/server_privileges.lib.php:1954
msgid "Change Login Information / Copy User"
msgstr "修改登錄資訊/複製使用者"

#: libraries/server_privileges.lib.php:1960
msgid "Create a new user with the same privileges and …"
msgstr "建立具有相同權限的新使用者然後 …"

#: libraries/server_privileges.lib.php:2237
msgid "Column-specific privileges"
msgstr "按欄位指定權限"

#: libraries/server_privileges.lib.php:2288
msgid "Add privileges on the following database:"
msgstr "在下列資料庫新增權限："

#: libraries/server_privileges.lib.php:2309
msgid "Wildcards % and _ should be escaped with a \\ to use them literally"
msgstr "要使用萬用字元 _ 和 % 本身，應使用用 \\ 轉義"

#: libraries/server_privileges.lib.php:2327
msgid "Add privileges on the following table:"
msgstr "在下列資料表新增權限："

#: libraries/server_privileges.lib.php:2544
msgid "Remove selected users"
msgstr "刪除選中的使用者"

#: libraries/server_privileges.lib.php:2548
msgid "Revoke all active privileges from the users and delete them afterwards."
msgstr "移除使用者所有權限，然後刪除使用者。"

#: libraries/server_privileges.lib.php:2552
#: libraries/server_privileges.lib.php:2556
#: libraries/server_privileges.lib.php:2557
msgid "Drop the databases that have the same names as the users."
msgstr "刪除與使用者同名的資料庫。"

#: libraries/server_privileges.lib.php:2688
msgid "No users selected for deleting!"
msgstr "沒有選擇要刪除的使用者！"

#: libraries/server_privileges.lib.php:2691
msgid "Reloading the privileges"
msgstr "重新載入權限"

#: libraries/server_privileges.lib.php:2710
msgid "The selected users have been deleted successfully."
msgstr "已成功刪除選中的使用者。"

#: libraries/server_privileges.lib.php:2776
#, php-format
msgid "You have updated the privileges for %s."
msgstr "您已更新了 %s 的權限。"

#: libraries/server_privileges.lib.php:2805
#, php-format
msgid "Privileges for %s"
msgstr "權限 %s"

#: libraries/server_privileges.lib.php:2861
msgid "Edit Privileges:"
msgstr "編輯權限："

#: libraries/server_privileges.lib.php:2915
msgid "Users overview"
msgstr "查看使用者"

#: libraries/server_privileges.lib.php:2990
#, php-format
msgid ""
"Note: phpMyAdmin gets the users' privileges directly from MySQL's privilege "
"tables. The content of these tables may differ from the privileges the "
"server uses, if they have been changed manually. In this case, you should %"
"sreload the privileges%s before you continue."
msgstr ""
"注意：phpMyAdmin 直接由 MySQL 權限表取得使用者權限。如果使用者手動更改表，表"
"內容將可能與伺服器使用的使用者權限有異。在這種情況下，您應在繼續前%s重新載入"
"權限%s。"

#: libraries/server_privileges.lib.php:3036
msgid "The selected user was not found in the privilege table."
msgstr "在權限表內找不到選中的使用者。"

#: libraries/server_privileges.lib.php:3249
msgid "You have added a new user."
msgstr "您已新增了一個新使用者。"

#: libraries/server_status_monitor.lib.php:77
#, php-format
msgid "%d second"
msgid_plural "%d seconds"
msgstr[0] "%d 秒"

#: libraries/server_status_monitor.lib.php:80
#, php-format
msgid "%d minute"
msgid_plural "%d minutes"
msgstr[0] "%d 分"

#: libraries/server_status_monitor.lib.php:96
msgid "Log statistics"
msgstr "紀錄統計"

#: libraries/server_status_monitor.lib.php:97
msgid "Selected time range:"
msgstr "選擇時間範圍："

#: libraries/server_status_monitor.lib.php:103
msgid "Only retrieve SELECT,INSERT,UPDATE and DELETE Statements"
msgstr ""

#: libraries/server_status_monitor.lib.php:108
msgid "Remove variable data in INSERT statements for better grouping"
msgstr ""

#: libraries/server_status_monitor.lib.php:111
msgid "Choose from which log you want the statistics to be generated from."
msgstr ""

#: libraries/server_status_monitor.lib.php:114
msgid "Results are grouped by query text."
msgstr ""

#: libraries/server_status_monitor.lib.php:118
msgid "Query analyzer"
msgstr "查詢分析"

#: libraries/server_status_monitor.lib.php:135
msgid "Monitor Instructions"
msgstr "監督指令"

#: libraries/server_status_monitor.lib.php:137
msgid ""
"The phpMyAdmin Monitor can assist you in optimizing the server configuration "
"and track down time intensive queries. For the latter you will need to set "
"log_output to 'TABLE' and have either the slow_query_log or general_log "
"enabled. Note however, that the general_log produces a lot of data and "
"increases server load by up to 15%."
msgstr ""

#: libraries/server_status_monitor.lib.php:149
msgid ""
"Unfortunately your Database server does not support logging to table, which "
"is a requirement for analyzing the database logs with phpMyAdmin. Logging to "
"table is supported by MySQL 5.1.6 and onwards. You may still use the server "
"charting features however."
msgstr ""

#: libraries/server_status_monitor.lib.php:164
msgid "Using the monitor:"
msgstr ""

#: libraries/server_status_monitor.lib.php:167
msgid ""
"Your browser will refresh all displayed charts in a regular interval. You "
"may add charts and change the refresh rate under 'Settings', or remove any "
"chart using the cog icon on each respective chart."
msgstr ""

#: libraries/server_status_monitor.lib.php:173
msgid ""
"To display queries from the logs, select the relevant time span on any chart "
"by holding down the left mouse button and panning over the chart. Once "
"confirmed, this will load a table of grouped queries, there you may click on "
"any occurring SELECT statements to further analyze them."
msgstr ""

#: libraries/server_status_monitor.lib.php:183
msgid "Please note:"
msgstr ""

#: libraries/server_status_monitor.lib.php:186
msgid ""
"Enabling the general_log may increase the server load by 5-15%. Also be "
"aware that generating statistics from the logs is a load intensive task, so "
"it is advisable to select only a small time span and to disable the "
"general_log and empty its table once monitoring is not required any more."
msgstr ""

#: libraries/server_status_monitor.lib.php:207
#: libraries/server_status_monitor.lib.php:314
msgid "Add chart"
msgstr "新增圖表"

#: libraries/server_status_monitor.lib.php:211
msgid "Preset chart"
msgstr "預設圖表"

#: libraries/server_status_monitor.lib.php:216
#, fuzzy
#| msgid "See slave status table"
msgid "Status variable(s)"
msgstr "狀態變數值"

#: libraries/server_status_monitor.lib.php:219
msgid "Select series:"
msgstr "選擇序列："

#: libraries/server_status_monitor.lib.php:221
msgid "Commonly monitored"
msgstr ""

#: libraries/server_status_monitor.lib.php:237
msgid "or type variable name:"
msgstr "或變數型態名稱："

#: libraries/server_status_monitor.lib.php:244
msgid "Display as differential value"
msgstr ""

#: libraries/server_status_monitor.lib.php:247
msgid "Apply a divisor"
msgstr ""

#: libraries/server_status_monitor.lib.php:255
msgid "Append unit to data values"
msgstr ""

#: libraries/server_status_monitor.lib.php:261
msgid "Add this series"
msgstr "新增這個序列"

#: libraries/server_status_monitor.lib.php:263
msgid "Clear series"
msgstr ""

#: libraries/server_status_monitor.lib.php:266
msgid "Series in Chart:"
msgstr "圖表中的序列："

#: libraries/server_status_monitor.lib.php:287
#, fuzzy
#| msgid "Textarea rows"
msgid "Start Monitor"
msgstr "開始觀察(monitor)"

#: libraries/server_status_monitor.lib.php:294
msgid "Instructions/Setup"
msgstr ""

#: libraries/server_status_monitor.lib.php:298
msgid "Done dragging (rearranging) charts"
msgstr ""

#: libraries/server_status_monitor.lib.php:317
msgid "Enable charts dragging"
msgstr "啓用圖表拖放"

#: libraries/server_status_monitor.lib.php:321
msgid "Refresh rate"
msgstr "更新頻率"

#: libraries/server_status_monitor.lib.php:330
msgid "Chart columns"
msgstr "圖表欄位"

#: libraries/server_status_monitor.lib.php:346
#, fuzzy
#| msgid "Error management:"
msgid "Chart arrangement"
msgstr "圖表排列"

#: libraries/server_status_monitor.lib.php:349
msgid ""
"The arrangement of the charts is stored to the browsers local storage. You "
"may want to export it if you have a complicated set up."
msgstr ""

#: libraries/server_status_monitor.lib.php:363
msgid "Reset to default"
msgstr "還原預設值"

#: libraries/sql.lib.php:409
msgid "SQL result"
msgstr "SQL 查詢結果"

#: libraries/sql.lib.php:416
msgid "Generated by:"
msgstr "產生者："

#: libraries/sql.lib.php:447
#, fuzzy
#| msgid "Data file grow size"
msgid "Detailed profile"
msgstr "簡介明細"

#: libraries/sql.lib.php:450
msgid "Order"
msgstr "順序"

#: libraries/sql.lib.php:452 libraries/sql.lib.php:498
msgid "State"
msgstr "狀態"

#: libraries/sql.lib.php:495
msgid "Summary by state"
msgstr ""

#: libraries/sql.lib.php:503
msgid "Total Time"
msgstr "總計耗時"

#: libraries/sql.lib.php:505
msgid "% Time"
msgstr "% 時間"

#: libraries/sql.lib.php:507
msgid "Calls"
msgstr "次呼叫"

#: libraries/sql.lib.php:509
msgid "ø Time"
msgstr "ø 時間"

#: libraries/sql.lib.php:677 libraries/sql.lib.php:697
msgid "Bookmark this SQL query"
msgstr "將此 SQL 查詢加爲書籤"

#: libraries/sql.lib.php:681
msgid "Label:"
msgstr "標籤："

#: libraries/sql.lib.php:689 libraries/sql_query_form.lib.php:326
msgid "Let every user access this bookmark"
msgstr "讓所有使用者均可訪問此書籤"

#: libraries/sql_query_form.lib.php:188
#, php-format
msgid "Run SQL query/queries on server %s"
msgstr "在伺服器 %s 運行 SQL 查詢"

#: libraries/sql_query_form.lib.php:209 libraries/sql_query_form.lib.php:233
#, php-format
msgid "Run SQL query/queries on database %s"
msgstr "在資料庫 %s 運行 SQL 查詢"

#: libraries/sql_query_form.lib.php:275 setup/frames/index.inc.php:260
msgid "Clear"
msgstr "清除"

#: libraries/sql_query_form.lib.php:318
msgid "Bookmark this SQL query:"
msgstr "將此 SQL 查詢加爲書籤："

#: libraries/sql_query_form.lib.php:332
msgid "Replace existing bookmark of same name"
msgstr "替換現有的同名書籤"

#: libraries/sql_query_form.lib.php:349
msgid "Do not overwrite this query from outside the window"
msgstr "不從視窗外覆蓋此查詢"

#: libraries/sql_query_form.lib.php:356
msgid "Delimiter"
msgstr "指令定界符"

#: libraries/sql_query_form.lib.php:364
msgid "Show this query here again"
msgstr "在此再次顯示此查詢"

#: libraries/sql_query_form.lib.php:424
msgid "View only"
msgstr "僅查看"

#: libraries/sqlparser.lib.php:131
msgid ""
"There seems to be an error in your SQL query. The MySQL server error output "
"below, if there is any, may also help you in diagnosing the problem"
msgstr ""
"您的 SQL 查詢可能有錯。如果可能的話，以下會列出 MySQL 伺服器的錯誤輸出，這可"
"能對您解決問題有一定的幫助"

#: libraries/sqlparser.lib.php:178
msgid ""
"There is a chance that you may have found a bug in the SQL parser. Please "
"examine your query closely, and check that the quotes are correct and not "
"mis-matched. Other possible failure causes may be that you are uploading a "
"file with binary outside of a quoted text area. You can also try your query "
"on the MySQL command line interface. The MySQL server error output below, if "
"there is any, may also help you in diagnosing the problem. If you still have "
"problems or if the parser fails where the command line interface succeeds, "
"please reduce your SQL query input to the single query that causes problems, "
"and submit a bug report with the data chunk in the CUT section below:"
msgstr ""
"您可能發現了 SQL 解析器的缺陷 (bug)。請仔細檢查您的查詢，包括引號是否正確及是"
"否符合。其它可能的失敗原因可能由於您上傳了超過引用文字區域外的二進制資料。您"
"還可以在 MySQL 命令行界面試一下您的查詢。如果可能的話，以下會列出 MySQL 服務"
"器的錯誤輸出，這可能對您解決問題有一定的幫助。如果您仍然有問題，或者命令行界"
"面執行成功而解析器出錯，請將您的 SQL 查詢縮減到導致問題的某一條指令，然後和下"
"面剪切區中的資料一起送出一個缺陷 (bug) 報告："

#: libraries/sqlparser.lib.php:191
msgid "BEGIN CUT"
msgstr "開始剪切"

#: libraries/sqlparser.lib.php:193
msgid "END CUT"
msgstr "結束剪切"

#: libraries/sqlparser.lib.php:195
msgid "BEGIN RAW"
msgstr "開始原文"

#: libraries/sqlparser.lib.php:199
msgid "END RAW"
msgstr "結束原文"

#: libraries/sqlparser.lib.php:403
msgid "Automatically appended backtick to the end of query!"
msgstr "自動在查詢結尾閉合了引號！"

#: libraries/sqlparser.lib.php:407
msgid "Unclosed quote"
msgstr "引號不配對"

#: libraries/sqlparser.lib.php:575
msgid "Invalid Identifer"
msgstr "無效的識別符號"

#: libraries/sqlparser.lib.php:693
msgid "Unknown Punctuation String"
msgstr "未知的標點符號字元串"

#: libraries/sqlvalidator.lib.php:69
#, php-format
msgid ""
"The SQL validator could not be initialized. Please check if you have "
"installed the necessary PHP extensions as described in the %sdocumentation%s."
msgstr ""
"SQL 檢驗程序無法原始化。請檢查是否已經安裝了%s檔案%s內說明的必需 PHP 外掛。"

#: libraries/structure.lib.php:68 tbl_operations.php:311
#, php-format
msgid "Table %s has been emptied"
msgstr "已清空表 %s"

#: libraries/structure.lib.php:91 tbl_create.php:201
msgid "Tracking is active."
msgstr "追蹤已啓用。"

#: libraries/structure.lib.php:98 tbl_create.php:207
msgid "Tracking is not active."
msgstr "追蹤已停用。"

#: libraries/structure.lib.php:129 tbl_operations.php:329
#, php-format
msgid "View %s has been dropped"
msgstr "已刪除 view %s"

#: libraries/structure.lib.php:130 tbl_operations.php:330
#, php-format
msgid "Table %s has been dropped"
msgstr "已刪除表 %s"

#: libraries/structure.lib.php:185
msgid "Sum"
msgstr "總計"

#: libraries/structure.lib.php:319
msgid "Add prefix to table"
msgstr "資料表名稱增加前綴文字"

#: libraries/structure.lib.php:321
msgid "Replace table prefix"
msgstr "覆蓋資料表名稱的前綴文字"

#: libraries/structure.lib.php:323
msgid "Copy table with prefix"
msgstr "複製資料表名稱的前綴文字"

#: libraries/structure.lib.php:344
msgid "Check tables having overhead"
msgstr "僅選擇多餘"

#: libraries/structure.lib.php:851
msgid "Sort"
msgstr "排序"

#: libraries/structure.lib.php:1279 tbl_tracking.php:360
msgctxt "None for default"
msgid "None"
msgstr "無"

#: libraries/structure.lib.php:1329
#, php-format
msgid "Column %s has been dropped"
msgstr "已刪除欄位 %s"

#: libraries/structure.lib.php:1383 libraries/structure.lib.php:2054
#: libraries/structure.lib.php:2064
#: libraries/tbl_columns_definition_form.inc.php:562
msgid "Primary"
msgstr "主鍵"

#: libraries/structure.lib.php:1391 libraries/structure.lib.php:2056
#: libraries/structure.lib.php:2066 libraries/structure.lib.php:2174
#: libraries/tbl_columns_definition_form.inc.php:123
#: libraries/tbl_columns_definition_form.inc.php:576 tbl_printview.php:306
msgid "Index"
msgstr "索引"

#: libraries/structure.lib.php:1398 libraries/structure.lib.php:2060
#: libraries/structure.lib.php:2070
msgid "Spatial"
msgstr ""

#: libraries/structure.lib.php:1408 libraries/structure.lib.php:2062
#: libraries/structure.lib.php:2072
#: libraries/tbl_columns_definition_form.inc.php:584
msgid "Fulltext"
msgstr "全文搜尋"

#: libraries/structure.lib.php:1423 libraries/structure.lib.php:1519
msgid "Move columns"
msgstr "移動欄位"

#: libraries/structure.lib.php:1426
msgid "Move the columns by dragging them up and down."
msgstr ""

#: libraries/structure.lib.php:1460
msgid "Edit view"
msgstr "編輯視表"

#: libraries/structure.lib.php:1493
msgid "Relation view"
msgstr "關聯查看"

#: libraries/structure.lib.php:1505
msgid "Propose table structure"
msgstr "規劃表結構"

#: libraries/structure.lib.php:1541
#: libraries/tbl_columns_definition_form.inc.php:758
msgid "You have to add at least one column."
msgstr "至少要增加一個字段。"

#: libraries/structure.lib.php:1552
msgid "Add column"
msgstr "新增欄位"

#: libraries/structure.lib.php:1557
#: libraries/tbl_columns_definition_form.inc.php:748
#, php-format
msgid "Add %s column(s)"
msgstr "增加 %s 個字段"

#: libraries/structure.lib.php:1574
msgid "At End of Table"
msgstr "於表結尾"

#: libraries/structure.lib.php:1575
msgid "At Beginning of Table"
msgstr "於表開頭"

#: libraries/structure.lib.php:1576
#, php-format
msgid "After %s"
msgstr "於 %s 之後"

#: libraries/structure.lib.php:1670
msgid "Row statistics"
msgstr "行統計"

#: libraries/structure.lib.php:1675 tbl_printview.php:353
msgid "static"
msgstr "靜態"

#: libraries/structure.lib.php:1677 tbl_printview.php:355
msgid "dynamic"
msgstr "動態"

#: libraries/structure.lib.php:1688
msgid "partitioned"
msgstr "已分區"

#: libraries/structure.lib.php:1725 tbl_printview.php:376
msgid "Row length"
msgstr "行長度"

#: libraries/structure.lib.php:1738 tbl_printview.php:390
msgid "Row size"
msgstr "行大小"

#: libraries/structure.lib.php:1746 tbl_printview.php:399
msgid "Next autoindex"
msgstr ""

#: libraries/structure.lib.php:1872 libraries/structure.lib.php:1953
#: libraries/structure.lib.php:1961 libraries/structure.lib.php:1978
#, php-format
msgid "An index has been added on %s"
msgstr "已將 %s 設爲索引"

#: libraries/structure.lib.php:1943
#, php-format
msgid "A primary key has been added on %s"
msgstr "已將 %s 設爲主鍵"

#: libraries/structure.lib.php:2003 libraries/structure.lib.php:2074
msgid "Distinct values"
msgstr "不同的值"

#: libraries/structure.lib.php:2006 libraries/structure.lib.php:2009
msgid "Add primary key"
msgstr "新增主鍵"

#: libraries/structure.lib.php:2018 libraries/structure.lib.php:2021
msgid "Add unique index"
msgstr "新增唯一鍵"

#: libraries/structure.lib.php:2024 libraries/structure.lib.php:2027
msgid "Add SPATIAL index"
msgstr "新增 SPATIAL 索引"

#: libraries/structure.lib.php:2030 libraries/structure.lib.php:2033
msgid "Add FULLTEXT index"
msgstr "新增全文索引"

#: libraries/structure.lib.php:2164
msgid "Space usage"
msgstr "已用空間"

#: libraries/structure.lib.php:2184 tbl_printview.php:322
msgid "Effective"
msgstr "有效"

#: libraries/structure.lib.php:2365 tbl_addfield.php:96 tbl_indexes.php:112
#, php-format
msgid "Table %1$s has been altered successfully"
msgstr "已成功修改表 %1$s"

#: libraries/structure.lib.php:2413 tbl_tracking.php:458 tbl_tracking.php:482
msgid "Query error"
msgstr "查詢錯誤"

#: libraries/structure.lib.php:2509
msgid "The columns have been moved successfully."
msgstr "欄位已搬移成功。"

#: libraries/structure.lib.php:2557
#, php-format
msgid "The column name '%s' is a MySQL reserved keyword."
msgstr ""

#: libraries/tbl_columns_definition_form.inc.php:101
msgid ""
"If column type is \"enum\" or \"set\", please enter the values using this "
"format: 'a','b','c'…<br />If you ever need to put a backslash (\"\\\") or a "
"single quote (\"'\") amongst those values, precede it with a backslash (for "
"example '\\\\xyz' or 'a\\'b')."
msgstr ""
"如欄位類型是“enum”或“set”，請使用以下格式輸入：'a','b','c'…<br />如果需要輸入"
"反斜槓(“\\”)或單引號(“'”)，請在前面加上反斜槓(如 '\\\\xyz' 或 'a\\'b')。"

#: libraries/tbl_columns_definition_form.inc.php:110
msgid ""
"For default values, please enter just a single value, without backslash "
"escaping or quotes, using this format: a"
msgstr "對於預設值，請只輸入單個值，不要加反斜槓或引號，請用此格式：a"

#: libraries/tbl_columns_definition_form.inc.php:149
msgid "Move column"
msgstr "搬移欄位"

#: libraries/tbl_columns_definition_form.inc.php:159
#, php-format
msgid ""
"For a list of available transformation options and their MIME type "
"transformations, click on %stransformation descriptions%s"
msgstr "要取得可用轉換選項的列表及對應的 MIME 類型轉換，請點選%s轉換說明%s"

#: libraries/tbl_columns_definition_form.inc.php:171
msgid "Transformation options"
msgstr "轉換選項"

#: libraries/tbl_columns_definition_form.inc.php:174
msgid ""
"Please enter the values for transformation options using this format: 'a', "
"100, b,'c'…<br />If you ever need to put a backslash (\"\\\") or a single "
"quote (\"'\") amongst those values, precede it with a backslash (for example "
"'\\\\xyz' or 'a\\'b')."
msgstr ""
"請使用此格式輸入轉換選項的值：'a',100,b,'c'…<br />如果您需要在值中輸入反斜槓 "
"(“\\”)或單引號(“'”)，請在前面加上反斜槓 (如 '\\\\xyz' 或 'a\\'b')。"

#: libraries/tbl_columns_definition_form.inc.php:412
msgid "ENUM or SET data too long?"
msgstr "ENUM 或 SET 資料過長？"

#: libraries/tbl_columns_definition_form.inc.php:414
msgid "Get more editing space"
msgstr "取得更多編輯空間"

#: libraries/tbl_columns_definition_form.inc.php:430
msgctxt "for default"
msgid "None"
msgstr "無"

#: libraries/tbl_columns_definition_form.inc.php:431
msgid "As defined:"
msgstr "定義："

#: libraries/tbl_columns_definition_form.inc.php:634
msgid "first"
msgstr ""

#: libraries/tbl_columns_definition_form.inc.php:644
#, php-format
msgid "after %s"
msgstr "於 %s 之後"

#: libraries/tbl_columns_definition_form.inc.php:737
msgid "Table name"
msgstr "資料資料表名稱"

#: libraries/tbl_columns_definition_form.inc.php:838
msgid "Storage Engine:"
msgstr "儲存引擎："

#: libraries/tbl_columns_definition_form.inc.php:842
msgid "Collation:"
msgstr "排序規則："

#: libraries/tbl_columns_definition_form.inc.php:876
msgid "PARTITION definition:"
msgstr "分區定義："

#: libraries/tbl_common.inc.php:54
#, php-format
msgid "Tracking of %s is activated."
msgstr "%s 的追蹤已啓用。"

#: libraries/user_preferences.inc.php:29
msgid "Manage your settings"
msgstr "管理我的設定"

#: libraries/user_preferences.inc.php:46 prefs_manage.php:298
msgid "Configuration has been saved"
msgstr "設定已儲存"

#: libraries/user_preferences.inc.php:66
#, php-format
msgid ""
"Your preferences will be saved for current session only. Storing them "
"permanently requires %sphpMyAdmin configuration storage%s."
msgstr "您的偏好將僅作用於本次連線。要想永久儲存需要 %sphpMyAdmin 進階功能%s。"

#: libraries/user_preferences.lib.php:122
msgid "Could not save configuration"
msgstr "無法儲存設定"

#: libraries/user_preferences.lib.php:276
msgid ""
"Your browser has phpMyAdmin configuration for this domain. Would you like to "
"import it for current session?"
msgstr "您的瀏覽器中有目前域的 phpMyAdmin 設定。是否匯入到目前連線中？"

#: libraries/zip_extension.lib.php:29
msgid "No files found inside ZIP archive!"
msgstr "ZIP 包中未找到檔案！"

#: libraries/zip_extension.lib.php:59 libraries/zip_extension.lib.php:62
#: libraries/zip_extension.lib.php:82
msgid "Error in ZIP archive:"
msgstr "ZIP 包中有錯誤:"

#: navigation.php:23
msgid "Fatal error: The navigation can only be accessed via AJAX"
msgstr ""

#: pmd_display_field.php:60 pmd_save_pos.php:75
msgid "Modifications have been saved"
msgstr "已儲存修改"

#: pmd_general.php:82
msgid "Show/Hide left menu"
msgstr "顯示/隱藏左側選單"

#: pmd_general.php:86
msgid "View in fullscreen"
msgstr ""

#: pmd_general.php:90
msgid "Exit fullscreen"
msgstr ""

#: pmd_general.php:95
msgid "Save position"
msgstr "儲存位置"

#: pmd_general.php:104 pmd_general.php:401
msgid "Create relation"
msgstr "建立關聯"

#: pmd_general.php:113
msgid "Reload"
msgstr "重新載入"

#: pmd_general.php:117
msgid "Help"
msgstr "幫助"

#: pmd_general.php:123
msgid "Angular links"
msgstr "規則連線"

#: pmd_general.php:123
msgid "Direct links"
msgstr "直接連線"

#: pmd_general.php:127
msgid "Snap to grid"
msgstr "對齊網格"

#: pmd_general.php:133
msgid "Small/Big All"
msgstr "全部收縮/展開"

#: pmd_general.php:137
msgid "Toggle small/big"
msgstr "反向收縮/展開"

#: pmd_general.php:141
msgid "Toggle relation lines"
msgstr "請點選關聯行"

#: pmd_general.php:147 pmd_pdf.php:101
msgid "Import/Export coordinates for PDF schema"
msgstr "爲 PDF 大綱匯入/匯出座標"

#: pmd_general.php:154
msgid "Build Query"
msgstr "產生查詢"

#: pmd_general.php:161
msgid "Move Menu"
msgstr "移動選單"

#: pmd_general.php:174
msgid "Hide/Show all"
msgstr "全部隱藏/顯示"

#: pmd_general.php:178
msgid "Hide/Show Tables with no relation"
msgstr "隱藏/顯示沒有關聯的表"

#: pmd_general.php:218
msgid "Number of tables:"
msgstr "資料表數量："

#: pmd_general.php:467
msgid "Delete relation"
msgstr "刪除關聯"

#: pmd_general.php:509 pmd_general.php:568
msgid "Relation operator"
msgstr "關聯運算符"

#: pmd_general.php:519 pmd_general.php:578 pmd_general.php:701
#: pmd_general.php:818
msgid "Except"
msgstr "例外"

#: pmd_general.php:525 pmd_general.php:584 pmd_general.php:707
#: pmd_general.php:824
msgid "subquery"
msgstr "子查詢"

#: pmd_general.php:529 pmd_general.php:625
msgid "Rename to"
msgstr "改名爲"

#: pmd_general.php:531 pmd_general.php:630
msgid "New name"
msgstr "新名稱"

#: pmd_general.php:534 pmd_general.php:749
msgid "Aggregate"
msgstr "聚合"

#: pmd_general.php:859
msgid "Active options"
msgstr "目前選項"

#: pmd_pdf.php:49
msgid "Page has been created"
msgstr "已建立頁面"

#: pmd_pdf.php:52
msgid "Page creation failed"
msgstr "頁面建立失敗"

#: pmd_pdf.php:112
msgid "Page:"
msgstr "頁面："

#: pmd_pdf.php:122
msgid "Import from selected page"
msgstr "從所選頁匯入"

#: pmd_pdf.php:123
msgid "Export to selected page"
msgstr "匯出至所選頁"

#: pmd_pdf.php:125
msgid "Create a page and export to it"
msgstr "匯出至新頁"

#: pmd_pdf.php:137
msgid "New page name: "
msgstr "新頁面名: "

#: pmd_pdf.php:140
msgid "Export/Import to scale:"
msgstr "按比例匯出/匯入："

#: pmd_pdf.php:145
msgid "recommended"
msgstr "推薦"

#: pmd_relation_new.php:35
msgid "Error: relation already exists."
msgstr "錯誤：關聯已存在。"

#: pmd_relation_new.php:77 pmd_relation_new.php:100
msgid "Error: Relation not added."
msgstr "錯誤：關聯未新增。"

#: pmd_relation_new.php:78
msgid "FOREIGN KEY relation added"
msgstr "已新增外部鍵關聯"

#: pmd_relation_new.php:82
msgid "Error: Relational features are disabled!"
msgstr "錯誤：關聯未啟用!"

#: pmd_relation_new.php:98
msgid "Internal relation added"
msgstr "已新增行內部關聯"

#: pmd_relation_upd.php:66
msgid "Relation deleted"
msgstr "已刪除關聯"

#: pmd_save_pos.php:67
msgid "Error saving coordinates for Designer."
msgstr "儲存設計器座標時出錯。"

#: prefs_forms.php:85
msgid "Cannot save settings, submitted form contains errors"
msgstr "無法儲存設定，送出的表單中有錯誤"

#: prefs_manage.php:81
msgid "Could not import configuration"
msgstr "無法匯入設定"

#: prefs_manage.php:114
msgid "Configuration contains incorrect data for some fields."
msgstr "部分設定含有錯誤的資料。"

#: prefs_manage.php:133
msgid "Do you want to import remaining settings?"
msgstr "是否匯入其餘的設定？"

#: prefs_manage.php:232 prefs_manage.php:258
msgid "Saved on: @DATE@"
msgstr "儲存於：@DATE@"

#: prefs_manage.php:246
msgid "Import from file"
msgstr "從檔案匯入"

#: prefs_manage.php:252
msgid "Import from browser's storage"
msgstr "從瀏覽器儲存中匯入"

#: prefs_manage.php:255
msgid "Settings will be imported from your browser's local storage."
msgstr "設定將從瀏覽器的本地儲存中匯入。"

#: prefs_manage.php:261
msgid "You have no saved settings!"
msgstr "您沒有已儲存的設定！"

#: prefs_manage.php:265 prefs_manage.php:318
msgid "This feature is not supported by your web browser"
msgstr "您所使用的瀏覽器不支援此功能"

#: prefs_manage.php:270
msgid "Merge with current configuration"
msgstr "與目前設定合併"

#: prefs_manage.php:284
#, php-format
msgid ""
"You can set more settings by modifying config.inc.php, eg. by using %sSetup "
"script%s."
msgstr ""
"您可以透過修改 config.inc.php 檔案進行更多設定，如透過使用%s安裝指令%s。"

#: prefs_manage.php:308
msgid "Save to browser's storage"
msgstr "儲存到瀏覽器儲存"

#: prefs_manage.php:312
msgid "Settings will be saved in your browser's local storage."
msgstr "設定將儲存到瀏覽器的本地空間。"

#: prefs_manage.php:314
msgid "Existing settings will be overwritten!"
msgstr "現有設定將被覆蓋！"

#: prefs_manage.php:329
msgid "You can reset all your settings and restore them to default values."
msgstr "您可以重置並將所有設定恢復爲預設值。"

#: querywindow.php:64
msgid "Import files"
msgstr "匯入檔案"

#: querywindow.php:77
msgid "All"
msgstr "全部"

#: querywindow.php:154
msgid "SQL history:"
msgstr "SQL 歷史："

#: schema_edit.php:36 schema_edit.php:42 schema_edit.php:48 schema_edit.php:53
#, php-format
msgid "<b>%s</b> table not found or not set in %s"
msgstr "找不到 <b>%s</b> 表或還未在 %s 設定"

#: schema_export.php:62
msgid "File doesn't exist"
msgstr "檔案不存在"

#: server_databases.php:117
#, php-format
msgid "%1$d database has been dropped successfully."
msgid_plural "%1$d databases have been dropped successfully."
msgstr[0] ""
"已成功刪除 %1$d 個資料庫。\n"
"已成功刪除 %1$d 個資料庫。"

#: server_databases.php:138
msgid "Databases statistics"
msgstr "資料庫統計"

#: server_databases.php:227 server_replication.php:167
#: server_replication.php:198
msgid "Master replication"
msgstr "主複製"

#: server_databases.php:229 server_replication.php:236
msgid "Slave replication"
msgstr "從複製"

#: server_databases.php:339 server_databases.php:340
msgid "Enable Statistics"
msgstr "啓用統計"

#: server_databases.php:343
msgid ""
"Note: Enabling the database statistics here might cause heavy traffic "
"between the web server and the MySQL server."
msgstr ""
"注意：在此啓用資料庫統計可能導致網站伺服器和 MySQL 伺服器之間的流量驟增。"

#: server_databases.php:350
msgid "No databases"
msgstr "無資料庫"

#: server_engines.php:63
msgid "Storage Engines"
msgstr "儲存引擎"

#: server_export.php:20
msgid "View dump (schema) of databases"
msgstr "查看資料庫的轉存(大綱)"

#: server_privileges.php:208
#, php-format
msgid "The user %s already exists!"
msgstr "使用者 %s 己存在！"

#: server_privileges.php:311
#, php-format
msgid "Deleting %s"
msgstr "正在刪除 %s"

#: server_privileges.php:356
msgid "The privileges were reloaded successfully."
msgstr "已成功重新載入權限。"

#: server_replication.php:79
msgid "Unknown error"
msgstr "未知錯誤"

#: server_replication.php:89
#, php-format
msgid "Unable to connect to master %s."
msgstr "無法連線到主伺服器 %s。"

#: server_replication.php:98
msgid ""
"Unable to read master log position. Possible privilege problem on master."
msgstr "無法讀取主伺服器日誌。主伺服器的權限設定可能有問題。"

#: server_replication.php:104
msgid "Unable to change master"
msgstr "無法修改主伺服器"

#: server_replication.php:108
#, php-format
msgid "Master server changed successfully to %s"
msgstr "主伺服器成功修改至 %s"

#: server_replication.php:168
msgid "This server is configured as master in a replication process."
msgstr "此伺服器已被設定爲一個複製程序中的主伺服器。"

#: server_replication.php:174
msgid "Show connected slaves"
msgstr "查看已連線的從伺服器"

#: server_replication.php:199
#, php-format
msgid ""
"This server is not configured as master in a replication process. Would you "
"like to <a href=\"%s\">configure</a> it?"
msgstr ""
"此伺服器尚未設定爲一個複製程序中的主伺服器。您想現在<a href=\"%s\">設定</a>"
"嗎？"

#: server_replication.php:206
msgid "Master configuration"
msgstr "主伺服器設定"

#: server_replication.php:207
msgid ""
"This server is not configured as master server in a replication process. You "
"can choose from either replicating all databases and ignoring certain "
"(useful if you want to replicate majority of databases) or you can choose to "
"ignore all databases by default and allow only certain databases to be "
"replicated. Please select the mode:"
msgstr ""
"此伺服器尚未設定爲一個複製程序中的主伺服器。您可以選擇複製所有但忽略某些資料"
"庫 (當您想複製大多數資料庫時很有用) 或者僅複製某些資料庫。請選擇模式:"

#: server_replication.php:210
msgid "Replicate all databases; Ignore:"
msgstr "複製所有資料庫，除了:"

#: server_replication.php:211
msgid "Ignore all databases; Replicate:"
msgstr "忽略所有資料庫;備援(Replicate):"

#: server_replication.php:214
msgid "Please select databases:"
msgstr "請選擇資料庫:"

#: server_replication.php:217
msgid ""
"Now, add the following lines at the end of [mysqld] section in your my.cnf "
"and please restart the MySQL server afterwards."
msgstr ""
"現在，將下列文字新增到您的 my.cnf 檔案末端，然後重新啓動 MySQL 伺服器。"

#: server_replication.php:219
msgid ""
"Once you restarted MySQL server, please click on Go button. Afterwards, you "
"should see a message informing you, that this server <b>is</b> configured as "
"master."
msgstr ""
"當 MySQL 伺服器重新啓動後，請點選 執行 按鈕。您應該看見一條提示資訊說此伺服器"
"<b>已經</b>被設定爲主伺服器。"

#: server_replication.php:281
msgid "Slave SQL Thread not running!"
msgstr "從 SQL 程序未啓動！"

#: server_replication.php:284
msgid "Slave IO Thread not running!"
msgstr "從 IO 程序未啓動！"

#: server_replication.php:293
msgid ""
"Server is configured as slave in a replication process. Would you like to:"
msgstr "伺服器已被設定爲一個複製程序中的從伺服器。您是否要:"

#: server_replication.php:296
msgid "See slave status table"
msgstr "查看從伺服器狀態"

#: server_replication.php:300
msgid "Control slave:"
msgstr "控制 slave 伺服器:"

#: server_replication.php:303
msgid "Full start"
msgstr "全部啓動"

#: server_replication.php:303
msgid "Full stop"
msgstr "全部停止"

#: server_replication.php:304
msgid "Reset slave"
msgstr "重置從伺服器"

#: server_replication.php:306
msgid "Start SQL Thread only"
msgstr "僅啓動 SQL 程序"

#: server_replication.php:308
msgid "Stop SQL Thread only"
msgstr "僅停止 SQL 程序"

#: server_replication.php:311
msgid "Start IO Thread only"
msgstr "僅啓動 IO 程序"

#: server_replication.php:313
msgid "Stop IO Thread only"
msgstr "僅停止 IO 程序"

#: server_replication.php:318
msgid "Error management:"
msgstr "錯誤管理:"

#: server_replication.php:320
msgid "Skipping errors might lead into unsynchronized master and slave!"
msgstr "忽略錯誤可能導致主從伺服器間不同步！"

#: server_replication.php:322
msgid "Skip current error"
msgstr "忽略目前錯誤"

#: server_replication.php:323
msgid "Skip next"
msgstr "忽略下"

#: server_replication.php:326
msgid "errors."
msgstr "個錯誤。"

#: server_replication.php:342
#, php-format
msgid ""
"This server is not configured as slave in a replication process. Would you "
"like to <a href=\"%s\">configure</a> it?"
msgstr ""
"此伺服器尚未設定爲一個複製程序中的從伺服器。您想現在<a href=\"%s\">設定</a>"
"嗎？"

#: server_status.php:31
#, php-format
msgid "Thread %s was successfully killed."
msgstr "已中止程序 %s。"

#: server_status.php:35
#, php-format
msgid ""
"phpMyAdmin was unable to kill thread %s. It probably has already been closed."
msgstr "phpMyAdmin 無法中止程序 %s。該程序可能已經關閉。"

#: server_status.php:93
#, php-format
msgid "Network traffic since startup: %s"
msgstr ""

#: server_status.php:106
#, php-format
msgid "This MySQL server has been running for %1$s. It started up on %2$s."
msgstr "此 MySQL 伺服器已經運行了 %1$s，啓動時間爲 %2$s。"

#: server_status.php:116
msgid ""
"This MySQL server works as <b>master</b> and <b>slave</b> in <b>replication</"
"b> process."
msgstr "此 MySQL 伺服器正以<b>主</b>和<b>從</b>伺服器運行於<b>複製</b>程序中。"

#: server_status.php:121
msgid "This MySQL server works as <b>master</b> in <b>replication</b> process."
msgstr "此 MySQL 伺服器正以<b>主</b>伺服器運行於<b>複製</b>程序中。"

#: server_status.php:126
msgid "This MySQL server works as <b>slave</b> in <b>replication</b> process."
msgstr "此 MySQL 伺服器正以<b>從</b>伺服器運行於<b>複製</b>程序中。"

#: server_status.php:140
msgid "Replication status"
msgstr "複製狀態"

#: server_status.php:169
msgid ""
"On a busy server, the byte counters may overrun, so those statistics as "
"reported by the MySQL server may be incorrect."
msgstr ""
"在高負載的伺服器上，字元計數器可能會溢出，因此由 MySQL 返回的統計值可能會不正"
"確。"

#: server_status.php:179
msgid "Received"
msgstr "已接收"

#: server_status.php:198
msgid "Sent"
msgstr "已發送"

#: server_status.php:261
msgid "max. concurrent connections"
msgstr "最大同時連線數"

#: server_status.php:271
msgid "Failed attempts"
msgstr "已失敗"

#: server_status.php:295
msgid "Aborted"
msgstr "已取消"

#: server_status.php:367
msgid "ID"
msgstr "ID"

#: server_status.php:383
msgid "Command"
msgstr "命令"

#: server_status_advisor.php:44
msgid "Instructions"
msgstr "指令"

#: server_status_advisor.php:50
msgid ""
"The Advisor system can provide recommendations on server variables by "
"analyzing the server status variables."
msgstr "輔導系統可以在分析伺服器狀態值後，提供伺服器變數的設定建議。"

#: server_status_advisor.php:56
msgid ""
"Do note however that this system provides recommendations based on simple "
"calculations and by rule of thumb which may not necessarily apply to your "
"system."
msgstr ""

#: server_status_advisor.php:63
msgid ""
"Prior to changing any of the configuration, be sure to know what you are "
"changing (by reading the documentation) and how to undo the change. Wrong "
"tuning can have a very negative effect on performance."
msgstr ""

#: server_status_advisor.php:71
msgid ""
"The best way to tune your system would be to change only one setting at a "
"time, observe or benchmark your database, and undo the change if there was "
"no clearly measurable improvement."
msgstr ""

<<<<<<< HEAD
=======
#: server_status_monitor.php:453
msgid "Monitor Instructions"
msgstr "監督指令"

#: server_status_monitor.php:455
msgid ""
"The phpMyAdmin Monitor can assist you in optimizing the server configuration "
"and track down time intensive queries. For the latter you will need to set "
"log_output to 'TABLE' and have either the slow_query_log or general_log "
"enabled. Note however, that the general_log produces a lot of data and "
"increases server load by up to 15%."
msgstr ""

#: server_status_monitor.php:467
msgid ""
"Unfortunately your Database server does not support logging to table, which "
"is a requirement for analyzing the database logs with phpMyAdmin. Logging to "
"table is supported by MySQL 5.1.6 and onwards. You may still use the server "
"charting features however."
msgstr ""

#: server_status_monitor.php:482
msgid "Using the monitor:"
msgstr ""

#: server_status_monitor.php:485
msgid ""
"Your browser will refresh all displayed charts in a regular interval. You "
"may add charts and change the refresh rate under 'Settings', or remove any "
"chart using the cog icon on each respective chart."
msgstr ""

#: server_status_monitor.php:491
msgid ""
"To display queries from the logs, select the relevant time span on any chart "
"by holding down the left mouse button and panning over the chart. Once "
"confirmed, this will load a table of grouped queries, there you may click on "
"any occurring SELECT statements to further analyze them."
msgstr ""

#: server_status_monitor.php:501
msgid "Please note:"
msgstr ""

#: server_status_monitor.php:504
msgid ""
"Enabling the general_log may increase the server load by 5-15%. Also be "
"aware that generating statistics from the logs is a load intensive task, so "
"it is advisable to select only a small time span and to disable the "
"general_log and empty its table once monitoring is not required any more."
msgstr ""

#: server_status_monitor.php:515 server_status_monitor.php:701
#| msgid "Add index"
msgid "Add chart"
msgstr "新增圖表"

#: server_status_monitor.php:519
#| msgid "Remove database"
msgid "Preset chart"
msgstr "預設圖表"

#: server_status_monitor.php:523
#| msgid "See slave status table"
msgid "Status variable(s)"
msgstr "變數狀態"

#: server_status_monitor.php:526
#| msgid "Select Tables"
msgid "Select series:"
msgstr "選擇序列："

#: server_status_monitor.php:528
msgid "Commonly monitored"
msgstr ""

#: server_status_monitor.php:544
#| msgid "Invalid table name"
msgid "or type variable name:"
msgstr "或變數型態名稱："

#: server_status_monitor.php:551
msgid "Display as differential value"
msgstr ""

#: server_status_monitor.php:554
msgid "Apply a divisor"
msgstr ""

#: server_status_monitor.php:562
msgid "Append unit to data values"
msgstr ""

#: server_status_monitor.php:568
#| msgid "Add a new server"
msgid "Add this series"
msgstr "新增這個序列"

#: server_status_monitor.php:570
msgid "Clear series"
msgstr ""

#: server_status_monitor.php:573
#| msgid "SQL queries"
msgid "Series in Chart:"
msgstr "圖表中的序列："

#: server_status_monitor.php:584
#| msgid "Show statistics"
msgid "Log statistics"
msgstr "紀錄統計"

#: server_status_monitor.php:585
#| msgid "Select page"
msgid "Selected time range:"
msgstr "選擇時間範圍："

#: server_status_monitor.php:591
msgid "Only retrieve SELECT,INSERT,UPDATE and DELETE Statements"
msgstr ""

#: server_status_monitor.php:596
msgid "Remove variable data in INSERT statements for better grouping"
msgstr ""

#: server_status_monitor.php:599
msgid "Choose from which log you want the statistics to be generated from."
msgstr ""

#: server_status_monitor.php:602
msgid "Results are grouped by query text."
msgstr ""

#: server_status_monitor.php:606
#| msgid "Query type"
msgid "Query analyzer"
msgstr "查詢分析"

#: server_status_monitor.php:654
#, php-format
#| msgid "Second"
msgid "%d second"
msgid_plural "%d seconds"
msgstr[0] "%d 秒"

#: server_status_monitor.php:657
#, php-format
#| msgid "Minute"
msgid "%d minute"
msgid_plural "%d minutes"
msgstr[0] "%d 分"

#: server_status_monitor.php:674
#| msgid "Textarea rows"
msgid "Start Monitor"
msgstr "啟動監視"

#: server_status_monitor.php:681
msgid "Instructions/Setup"
msgstr ""

#: server_status_monitor.php:685
msgid "Done dragging (rearranging) charts"
msgstr ""

#: server_status_monitor.php:704
#| msgid "Enable highlighting"
msgid "Enable charts dragging"
msgstr "啓用圖表拖放"

#: server_status_monitor.php:708
msgid "Refresh rate"
msgstr "更新頻率"

#: server_status_monitor.php:717
#| msgid "Textarea columns"
msgid "Chart columns"
msgstr "圖表欄位"

#: server_status_monitor.php:733
#| msgid "Error management:"
msgid "Chart arrangement"
msgstr "圖表排列"

#: server_status_monitor.php:736
msgid ""
"The arrangement of the charts is stored to the browsers local storage. You "
"may want to export it if you have a complicated set up."
msgstr ""

#: server_status_monitor.php:750
#| msgid "Restore default value"
msgid "Reset to default"
msgstr "還原預設值"

>>>>>>> e6a6b537
#: server_status_queries.php:67
#, php-format
msgid "Questions since startup: %s"
msgstr "自啟動後的問題：%s"

#: server_status_queries.php:79
msgid "per hour:"
msgstr "每小時："

#: server_status_queries.php:82
msgid "per minute:"
msgstr "每分鐘："

#: server_status_queries.php:86
msgid "per second:"
msgstr "每秒："

#: server_status_queries.php:119
msgid "Statements"
msgstr "說明"

#. l10n: # = Amount of queries
#: server_status_queries.php:122
msgid "#"
msgstr ""

#: server_status_variables.php:78 server_variables.php:156
msgid "Filters"
msgstr "過濾"

#: server_status_variables.php:82 server_variables.php:158
msgid "Containing the word:"
msgstr "包含這個字："

#: server_status_variables.php:89
msgid "Show only alert values"
msgstr "只顯示警示值"

#: server_status_variables.php:94
msgid "Filter by category…"
msgstr ""

#: server_status_variables.php:114
msgid "Show unformatted values"
msgstr "顯示未格式化的值"

#: server_status_variables.php:133
msgid "Related links:"
msgstr "相關連結："

#: server_status_variables.php:330
msgid ""
"The number of connections that were aborted because the client died without "
"closing the connection properly."
msgstr ""

#: server_status_variables.php:334
msgid "The number of failed attempts to connect to the MySQL server."
msgstr "無法連線到 MySQL 伺服器。"

#: server_status_variables.php:337
msgid ""
"The number of transactions that used the temporary binary log cache but that "
"exceeded the value of binlog_cache_size and used a temporary file to store "
"statements from the transaction."
msgstr ""
"因交易使用的臨時二進制日誌快取超出 binlog_cache_size 的設定而使用臨時檔案儲存"
"的數量。"

#: server_status_variables.php:342
msgid "The number of transactions that used the temporary binary log cache."
msgstr "交易所用的臨時二進制日誌快取的數量。"

#: server_status_variables.php:345
msgid ""
"The number of connection attempts (successful or not) to the MySQL server."
msgstr ""

#: server_status_variables.php:349
msgid ""
"The number of temporary tables on disk created automatically by the server "
"while executing statements. If Created_tmp_disk_tables is big, you may want "
"to increase the tmp_table_size  value to cause temporary tables to be memory-"
"based instead of disk-based."
msgstr ""
"伺服器執行指令時自動在硬碟上建立的臨時表的數量。如果 Created_tmp_disk_tables "
"很大，您可以增加 tmp_table_size 的值，讓伺服器使用記憶體來儲存臨時表而非硬"
"碟。"

#: server_status_variables.php:356
msgid "How many temporary files mysqld has created."
msgstr "mysqld 已建立的臨時檔案的數量。"

#: server_status_variables.php:359
msgid ""
"The number of in-memory temporary tables created automatically by the server "
"while executing statements."
msgstr "伺服器執行指令時自動在記憶體中建立的臨時表的數量。"

#: server_status_variables.php:363
msgid ""
"The number of rows written with INSERT DELAYED for which some error occurred "
"(probably duplicate key)."
msgstr ""
"發生錯誤的延遲插入 (INSERT DELAYED) 行數 (可能是因爲在唯一欄位中存在重複值)。"

#: server_status_variables.php:367
msgid ""
"The number of INSERT DELAYED handler threads in use. Every different table "
"on which one uses INSERT DELAYED gets its own thread."
msgstr "正在使用的延遲插入處理程序的數量。每張使用延遲插入的表都有自己的程序。"

#: server_status_variables.php:372
msgid "The number of INSERT DELAYED rows written."
msgstr "延遲插入已寫入的行數。"

#: server_status_variables.php:375
msgid "The number of executed FLUSH statements."
msgstr "已執行的強制更新 (FLUSH) 指令數。"

#: server_status_variables.php:378
msgid "The number of internal COMMIT statements."
msgstr "已執行的內部送出 (COMMIT) 指令數。"

#: server_status_variables.php:381
msgid "The number of times a row was deleted from a table."
msgstr "從資料表中刪除行的次數。"

#: server_status_variables.php:384
msgid ""
"The MySQL server can ask the NDB Cluster storage engine if it knows about a "
"table with a given name. This is called discovery. Handler_discover "
"indicates the number of time tables have been discovered."
msgstr ""
"如果知道一個資料表的名字，MySQL 伺服器可以詢問 NDB 集羣儲存引擎，這被稱爲“發"
"現”Handler_discovery 表明瞭一個資料表被發現的次數。"

#: server_status_variables.php:390
msgid ""
"The number of times the first entry was read from an index. If this is high, "
"it suggests that the server is doing a lot of full index scans; for example, "
"SELECT col1 FROM foo, assuming that col1 is indexed."
msgstr ""
"讀取一個索引入口點的次數。如果該值很大，說明您的伺服器執行了很多完整索引掃"
"描。例如，假設欄位 col1 已經建立了索引，然後執行 SELECT col1 FROM foo。"

#: server_status_variables.php:396
msgid ""
"The number of requests to read a row based on a key. If this is high, it is "
"a good indication that your queries and tables are properly indexed."
msgstr ""
"根據索引讀取行的請求數。如果該值很大，說明您的查詢和表都建立了很好的索引。"

#: server_status_variables.php:401
msgid ""
"The number of requests to read the next row in key order. This is "
"incremented if you are querying an index column with a range constraint or "
"if you are doing an index scan."
msgstr ""
"根據索引順序讀取下一行的請求數。如果您在查詢一個已索引的欄位且限制了範圍，或"
"進行完整表掃描，該值將會不斷增長。"

#: server_status_variables.php:406
msgid ""
"The number of requests to read the previous row in key order. This read "
"method is mainly used to optimize ORDER BY … DESC."
msgstr ""
"根據索引順序讀取上一行的請求數。這種讀取方式通常用於最佳化帶有 ORDER BY … "
"DESC 的查詢。"

#: server_status_variables.php:410
msgid ""
"The number of requests to read a row based on a fixed position. This is high "
"if you are doing a lot of queries that require sorting of the result. You "
"probably have a lot of queries that require MySQL to scan whole tables or "
"you have joins that don't use keys properly."
msgstr ""
"根據固定位置讀取行的請求數。如果您執行很多需要排序的查詢，該值會很高。您可能"
"有很多需要完整表掃描的查詢，或者您使用了不正確的索引用來多表查詢。"

#: server_status_variables.php:417
msgid ""
"The number of requests to read the next row in the data file. This is high "
"if you are doing a lot of table scans. Generally this suggests that your "
"tables are not properly indexed or that your queries are not written to take "
"advantage of the indexes you have."
msgstr ""
"從資料檔案中讀取行的請求數。如果您在掃描很多表，該值會很大。通常情況下這意味"
"着您的表沒有做好索引，或者您的查詢指令沒有使用好索引欄位。"

#: server_status_variables.php:424
msgid "The number of internal ROLLBACK statements."
msgstr "內部回滾 (ROLLBACK) 指令數。"

#: server_status_variables.php:427
msgid "The number of requests to update a row in a table."
msgstr "資料表中更新行的請求數。"

#: server_status_variables.php:430
msgid "The number of requests to insert a row in a table."
msgstr "資料表中插入行的請求數。"

#: server_status_variables.php:433
msgid "The number of pages containing data (dirty or clean)."
msgstr "非空頁數 (含髒頁)。"

#: server_status_variables.php:436
msgid "The number of pages currently dirty."
msgstr "目前髒頁數。"

#: server_status_variables.php:439
msgid "The number of buffer pool pages that have been requested to be flushed."
msgstr "請求更新的快取池頁數。"

#: server_status_variables.php:443
msgid "The number of free pages."
msgstr "空閒頁數。"

#: server_status_variables.php:446
msgid ""
"The number of latched pages in InnoDB buffer pool. These are pages currently "
"being read or written or that can't be flushed or removed for some other "
"reason."
msgstr ""
"InnoDB 快取池中鎖定頁的數量。這些頁是正在被讀取或寫入的，或者是因其他原因不能"
"被重新整理或刪除的。"

#: server_status_variables.php:451
msgid ""
"The number of pages busy because they have been allocated for administrative "
"overhead such as row locks or the adaptive hash index. This value can also "
"be calculated as Innodb_buffer_pool_pages_total - "
"Innodb_buffer_pool_pages_free - Innodb_buffer_pool_pages_data."
msgstr ""
"負載頁的數量，像鎖定行或適應性的散列索引這樣的管理操作時分配的頁。該值可用此"
"公式計算： Innodb_buffer_pool_pages_total - Innodb_buffer_pool_pages_free - "
"Innodb_buffer_pool_pages_data。"

#: server_status_variables.php:458
msgid "Total size of buffer pool, in pages."
msgstr "快取池總大小 (單位：頁)。"

#: server_status_variables.php:461
msgid ""
"The number of \"random\" read-aheads InnoDB initiated. This happens when a "
"query is to scan a large portion of a table but in random order."
msgstr ""
"InnoDB 原始化的“隨機”預讀數。這通常會在對一個資料表進行大範圍的隨機排序查詢時"
"發生。"

#: server_status_variables.php:466
msgid ""
"The number of sequential read-aheads InnoDB initiated. This happens when "
"InnoDB does a sequential full table scan."
msgstr ""
"InnoDB 原始化的順序預讀數。這會在 InnoDB 執行一個順序完整表掃描時發生。"

#: server_status_variables.php:470
msgid "The number of logical read requests InnoDB has done."
msgstr "InnoDB 完成的邏輯讀請求數。"

#: server_status_variables.php:473
msgid ""
"The number of logical reads that InnoDB could not satisfy from buffer pool "
"and had to do a single-page read."
msgstr "InnoDB 進行邏輯讀取時無法從快取池中取得而執行單頁讀取的次數。"

#: server_status_variables.php:477
msgid ""
"Normally, writes to the InnoDB buffer pool happen in the background. "
"However, if it's necessary to read or create a page and no clean pages are "
"available, it's necessary to wait for pages to be flushed first. This "
"counter counts instances of these waits. If the buffer pool size was set "
"properly, this value should be small."
msgstr ""
"寫入 InnoDB 快取池通常在後臺進行，但有必要在沒有乾淨頁的時候讀取或建立頁，有"
"必要先等待頁被重新整理。該計數器統計了這種等待的數量。如果快取池大小設定正"
"確，這個值應該會很小。"

#: server_status_variables.php:485
msgid "The number writes done to the InnoDB buffer pool."
msgstr "寫入 InnoDB 快取池的次數。"

#: server_status_variables.php:488
msgid "The number of fsync() operations so far."
msgstr "到目前為止 fsync() 執行的次數。"

#: server_status_variables.php:491
msgid "The current number of pending fsync() operations."
msgstr "目前待執行 fsync() 的數量。"

#: server_status_variables.php:494
msgid "The current number of pending reads."
msgstr "目前待執行的讀取次數。"

#: server_status_variables.php:497
msgid "The current number of pending writes."
msgstr "目前待執行的寫入次數。"

#: server_status_variables.php:500
msgid "The amount of data read so far, in bytes."
msgstr "到目前為止已讀取的總資料量 (以位元組為單位)。"

#: server_status_variables.php:503
msgid "The total number of data reads."
msgstr "資料讀取總數。"

#: server_status_variables.php:506
msgid "The total number of data writes."
msgstr "資料寫入總數。"

#: server_status_variables.php:509
msgid "The amount of data written so far, in bytes."
msgstr "到目前為止已寫入的總資料量 (以位元組為單位)。"

#: server_status_variables.php:512
msgid "The number of pages that have been written for doublewrite operations."
msgstr "已經以雙寫(doublewrite)操作寫入的頁數。"

#: server_status_variables.php:516
msgid "The number of doublewrite operations that have been performed."
msgstr "已經執行的雙寫入次數。"

#: server_status_variables.php:519
msgid ""
"The number of waits we had because log buffer was too small and we had to "
"wait for it to be flushed before continuing."
msgstr "因日誌快取太小而必須等待其被寫入所造成的等待數。"

#: server_status_variables.php:523
msgid "The number of log write requests."
msgstr "日誌寫入請求數。"

#: server_status_variables.php:526
msgid "The number of physical writes to the log file."
msgstr "日誌物理寫入次數。"

#: server_status_variables.php:529
msgid "The number of fsync() writes done to the log file."
msgstr "使用 fsync() 寫入日誌檔案的次數。"

#: server_status_variables.php:532
msgid "The number of pending log file fsyncs."
msgstr "在日誌檔案中待執行的 fsync 數。"

#: server_status_variables.php:535
msgid "Pending log file writes."
msgstr "目前待執行的日誌寫入數。"

#: server_status_variables.php:538
msgid "The number of bytes written to the log file."
msgstr "寫入日誌檔案的位元組。"

#: server_status_variables.php:541
msgid "The number of pages created."
msgstr "已建立的頁數。"

#: server_status_variables.php:544
msgid ""
"The compiled-in InnoDB page size (default 16KB). Many values are counted in "
"pages; the page size allows them to be easily converted to bytes."
msgstr ""
"編譯的 InnoDB 頁大小 (預設 16KB)。許多值都以頁爲單位進行統計，頁大小可以很方"
"便地將這些值轉化爲字元數。"

#: server_status_variables.php:549
msgid "The number of pages read."
msgstr "已讀取的頁數。"

#: server_status_variables.php:552
msgid "The number of pages written."
msgstr "已寫入的頁數。"

#: server_status_variables.php:555
msgid "The number of row locks currently being waited for."
msgstr "正在等待行鎖的數量。"

#: server_status_variables.php:558
msgid "The average time to acquire a row lock, in milliseconds."
msgstr "等待取得行鎖的平均時間 (單位：毫秒)。"

#: server_status_variables.php:561
msgid "The total time spent in acquiring row locks, in milliseconds."
msgstr "等待取得行鎖的總時間 (單位：毫秒)。"

#: server_status_variables.php:564
msgid "The maximum time to acquire a row lock, in milliseconds."
msgstr "等待取得行鎖的最大時間 (單位：毫秒)。"

#: server_status_variables.php:567
msgid "The number of times a row lock had to be waited for."
msgstr "等待行鎖的次數。"

#: server_status_variables.php:570
msgid "The number of rows deleted from InnoDB tables."
msgstr "從 InnoDB 資料表中刪除的行數。"

#: server_status_variables.php:573
msgid "The number of rows inserted in InnoDB tables."
msgstr "插入到 InnoDB 資料表中的行數。"

#: server_status_variables.php:576
msgid "The number of rows read from InnoDB tables."
msgstr "從 InnoDB 資料表中讀取的行數。"

#: server_status_variables.php:579
msgid "The number of rows updated in InnoDB tables."
msgstr "InnoDB 中更新的行數。"

#: server_status_variables.php:582
msgid ""
"The number of key blocks in the key cache that have changed but haven't yet "
"been flushed to disk. It used to be known as Not_flushed_key_blocks."
msgstr ""
"鍵快取中還沒有被寫入到硬碟的鍵塊數。該值過去名爲 Not_flushed_key_blocks。"

#: server_status_variables.php:587
msgid ""
"The number of unused blocks in the key cache. You can use this value to "
"determine how much of the key cache is in use."
msgstr "鍵快取中未使用的塊數。您可以根據這個值判斷目前使用了多少鍵快取。"

#: server_status_variables.php:591
msgid ""
"The number of used blocks in the key cache. This value is a high-water mark "
"that indicates the maximum number of blocks that have ever been in use at "
"one time."
msgstr "鍵快取中已經使用的塊數。該值指示在某個時刻使用了最多塊數的數量。"

#: server_status_variables.php:596
msgid "Percentage of used key cache (calculated value)"
msgstr "已使用鍵值緩存的百分比(計算值)"

#: server_status_variables.php:599
msgid "The number of requests to read a key block from the cache."
msgstr "從快取中讀取鍵塊的請求次數。"

#: server_status_variables.php:602
msgid ""
"The number of physical reads of a key block from disk. If Key_reads is big, "
"then your key_buffer_size value is probably too small. The cache miss rate "
"can be calculated as Key_reads/Key_read_requests."
msgstr ""
"從硬碟中物理讀取鍵塊的次數。如果 Key_reads 很大，則說明您的 key_buffer_size "
"可能設定得太小了。快取缺失率可以由 Key_reads/Key_read_requests 計算得出。"

#: server_status_variables.php:608
msgid ""
"Key cache miss calculated as rate of physical reads compared to read "
"requests (calculated value)"
msgstr ""

#: server_status_variables.php:612
msgid "The number of requests to write a key block to the cache."
msgstr "將一個鍵塊寫入快取的請求數。"

#: server_status_variables.php:615
msgid "The number of physical writes of a key block to disk."
msgstr "將鍵塊物理寫入到硬碟的次數。"

#: server_status_variables.php:618
msgid ""
"Percentage of physical writes compared to write requests (calculated value)"
msgstr ""

#: server_status_variables.php:622
msgid ""
"The total cost of the last compiled query as computed by the query "
"optimizer. Useful for comparing the cost of different query plans for the "
"same query. The default value of 0 means that no query has been compiled yet."
msgstr ""
"最後編譯的查詢的總開銷由查詢最佳化器計算得出，可用於比較使用不同的查詢指令進"
"行相同的查詢時的效率差異。預設值0表示還沒有查詢被編譯。"

#: server_status_variables.php:628
msgid ""
"The maximum number of connections that have been in use simultaneously since "
"the server started."
msgstr ""

#: server_status_variables.php:632
msgid "The number of rows waiting to be written in INSERT DELAYED queues."
msgstr "等待寫入延遲插入隊列的行數。"

#: server_status_variables.php:635
msgid ""
"The number of tables that have been opened. If opened tables is big, your "
"table cache value is probably too small."
msgstr "已經開啟的表個數。如果該值很大，則說明表快取大小可能設定過小。"

#: server_status_variables.php:639
msgid "The number of files that are open."
msgstr "已開啟的檔案個數。"

#: server_status_variables.php:642
msgid "The number of streams that are open (used mainly for logging)."
msgstr "已開啟的stream個數 (主要用於日誌記錄)。"

#: server_status_variables.php:645
msgid "The number of tables that are open."
msgstr "已開啟的資料表個數。"

#: server_status_variables.php:648
msgid ""
"The number of free memory blocks in query cache. High numbers can indicate "
"fragmentation issues, which may be solved by issuing a FLUSH QUERY CACHE "
"statement."
msgstr ""

#: server_status_variables.php:653
msgid "The amount of free memory for query cache."
msgstr "查詢快取中空閒的記憶體總數。"

#: server_status_variables.php:656
msgid "The number of cache hits."
msgstr "快取命中數。"

#: server_status_variables.php:659
msgid "The number of queries added to the cache."
msgstr "加入到快取的查詢數。"

#: server_status_variables.php:662
msgid ""
"The number of queries that have been removed from the cache to free up "
"memory for caching new queries. This information can help you tune the query "
"cache size. The query cache uses a least recently used (LRU) strategy to "
"decide which queries to remove from the cache."
msgstr ""
"爲快取新的查詢而被刪除的已快取查詢的個數，由最近最少使用算法 (LRU) 確定應刪除"
"哪個已快取的查詢。該資訊可幫助您調整查詢快取大小。"

#: server_status_variables.php:669
msgid ""
"The number of non-cached queries (not cachable, or not cached due to the "
"query_cache_type setting)."
msgstr ""
"未快取的查詢數 (包括不能被快取，或因爲 query_cache_type 的設定而沒有被快取的"
"查詢)。"

#: server_status_variables.php:673
msgid "The number of queries registered in the cache."
msgstr "在快取中註冊的查詢數。"

#: server_status_variables.php:676
msgid "The total number of blocks in the query cache."
msgstr "查詢快取中的總塊數。"

#: server_status_variables.php:679
msgid "The status of failsafe replication (not yet implemented)."
msgstr "失敗保護器的狀態 (尚未實作)。"

#: server_status_variables.php:682
msgid ""
"The number of joins that do not use indexes. If this value is not 0, you "
"should carefully check the indexes of your tables."
msgstr ""
"沒有使用索引的多表查詢數。如果該值不爲0，您應該仔細檢查是否已經爲表建立了適當"
"的索引。"

#: server_status_variables.php:686
msgid "The number of joins that used a range search on a reference table."
msgstr "使用在關聯表上使用範圍搜尋的多表查詢的數量。"

#: server_status_variables.php:689
msgid ""
"The number of joins without keys that check for key usage after each row. "
"(If this is not 0, you should carefully check the indexes of your tables.)"
msgstr ""
"沒有使用索引但在每行之後檢查索引使用的多表查詢數。(如果該值不爲 0，您應該仔細"
"檢查是否已經爲表建立了適當的索引。)"

#: server_status_variables.php:694
msgid ""
"The number of joins that used ranges on the first table. (It's normally not "
"critical even if this is big.)"
msgstr ""
"在第一個資料表上使用範圍查詢的多表查詢數。(即使該值很大，通常也不會有致命的影"
"響。)"

#: server_status_variables.php:698
msgid "The number of joins that did a full scan of the first table."
msgstr "在第一個資料表上進行了完整表掃描的多表查詢數。"

#: server_status_variables.php:701
msgid "The number of temporary tables currently open by the slave SQL thread."
msgstr "目前由從 SQL 程序開啟的臨時表的數量。"

#: server_status_variables.php:705
msgid ""
"Total (since startup) number of times the replication slave SQL thread has "
"retried transactions."
msgstr "從 SQL 程序總共重試交易複製數。"

#: server_status_variables.php:709
msgid "This is ON if this server is a slave that is connected to a master."
msgstr "如果該值爲 ON，則這臺伺服器是一臺已經連線到主伺服器的從伺服器。"

#: server_status_variables.php:712
msgid ""
"The number of threads that have taken more than slow_launch_time seconds to "
"create."
msgstr "使用了比 slow_launch_time 更多的時間來啓動的程序數量。"

#: server_status_variables.php:716
msgid ""
"The number of queries that have taken more than long_query_time seconds."
msgstr "使用了比 long_query_time 更多時間的查詢數。"

#: server_status_variables.php:720
msgid ""
"The number of merge passes the sort algorithm has had to do. If this value "
"is large, you should consider increasing the value of the sort_buffer_size "
"system variable."
msgstr ""
"排序算法使用歸併的次數。如果該值很大，您應該考慮增加系統變數 "
"sort_buffer_size 的值。"

#: server_status_variables.php:725
msgid "The number of sorts that were done with ranges."
msgstr "局部範圍完成的排序次數。"

#: server_status_variables.php:728
msgid "The number of sorted rows."
msgstr "排序的行數。"

#: server_status_variables.php:731
msgid "The number of sorts that were done by scanning the table."
msgstr "掃描表完成的排序次數。"

#: server_status_variables.php:734
msgid "The number of times that a table lock was acquired immediately."
msgstr "立即需要鎖定表的次數。"

#: server_status_variables.php:737
msgid ""
"The number of times that a table lock could not be acquired immediately and "
"a wait was needed. If this is high, and you have performance problems, you "
"should first optimize your queries, and then either split your table or "
"tables or use replication."
msgstr ""
"無法立即取得鎖定表而必須等待的次數。如果該值很高，且您遇到了性能方面的問題，"
"則應該首先檢查您的查詢指令，然後使用複製操作來分開表。"

#: server_status_variables.php:743
msgid ""
"The number of threads in the thread cache. The cache hit rate can be "
"calculated as Threads_created/Connections. If this value is red you should "
"raise your thread_cache_size."
msgstr ""
"程序快取中程序的數量。快取命中率可以由 Threads_created/Connections 計算得出如"
"果該值是紅色的，則應該增加 thread_cache_size 的值。"

#: server_status_variables.php:748
msgid "The number of currently open connections."
msgstr "目前開啟的連線數。"

#: server_status_variables.php:751
msgid ""
"The number of threads created to handle connections. If Threads_created is "
"big, you may want to increase the thread_cache_size value. (Normally this "
"doesn't give a notable performance improvement if you have a good thread "
"implementation.)"
msgstr ""
"目前用於控制連線的程序數。如果 Threads_created 很大，您可能需要增加 "
"thread_cache_size 的值 (如果程序狀況良好，這麼做通常並不會帶來顯著的性能提升)"

#: server_status_variables.php:758
msgid "Thread cache hit rate (calculated value)"
msgstr "執行序緩存命中率(計算值)"

#: server_status_variables.php:761
msgid "The number of threads that are not sleeping."
msgstr "非睡眠狀態的程序數量。"

#: server_variables.php:107
msgid "Setting variable failed"
msgstr ""

#: server_variables.php:119
msgid "Server variables and settings"
msgstr "伺服器變數和設定"

#: server_variables.php:168 server_variables.php:208
msgid "Session value"
msgstr "連線值"

#: server_variables.php:168
msgid "Global value"
msgstr "全域值"

#: setup/frames/config.inc.php:38 setup/frames/index.inc.php:244
#: tbl_gis_visualization.php:194
msgid "Download"
msgstr "下載"

#: setup/frames/form.inc.php:25
msgid "Incorrect formset, check $formsets array in setup/frames/form.inc.php"
msgstr ""

#: setup/frames/index.inc.php:51
msgid "Cannot load or save configuration"
msgstr "無法載入或儲存設定"

#: setup/frames/index.inc.php:52
msgid ""
"Please create web server writable folder [em]config[/em] in phpMyAdmin top "
"level directory as described in [doc@setup_script]documentation[/doc]. "
"Otherwise you will be only able to download or display it."
msgstr ""
"請在 phpMyAdmin 的根資料夾下建立 [doc@setup_script]檔案[/doc]中所述的網站伺服"
"器可以寫入的 [em]config[/em] 資料夾。否則您只能下載或顯示配置。"

#: setup/frames/index.inc.php:60
msgid ""
"You are not using a secure connection; all data (including potentially "
"sensitive information, like passwords) is transferred unencrypted!"
msgstr "您現在沒有使用安全連線，所有資料(包括敏感資訊，如密碼)均爲純文字傳輸！"

#: setup/frames/index.inc.php:64
#, php-format
msgid ""
"If your server is also configured to accept HTTPS requests follow [a@%s]this "
"link[/a] to use a secure connection."
msgstr "如果您的伺服器已經設定好支援 HTTPS，請[a@%s]點選這裏[/a]使用安全連線。"

#: setup/frames/index.inc.php:68
msgid "Insecure connection"
msgstr "非安全連線"

#: setup/frames/index.inc.php:98
msgid "Configuration saved."
msgstr "設定已儲存。"

#: setup/frames/index.inc.php:99
msgid ""
"Configuration saved to file config/config.inc.php in phpMyAdmin top level "
"directory, copy it to top level one and delete directory config to use it."
msgstr ""

#: setup/frames/index.inc.php:107 setup/frames/menu.inc.php:16
msgid "Overview"
msgstr "概要"

#: setup/frames/index.inc.php:115
msgid "Show hidden messages (#MSG_COUNT)"
msgstr "顯示隱藏資訊 (#MSG_COUNT)"

#: setup/frames/index.inc.php:158
msgid "There are no configured servers"
msgstr "沒有設定好的伺服器"

#: setup/frames/index.inc.php:166
msgid "New server"
msgstr "建立伺服器"

#: setup/frames/index.inc.php:199
msgid "Default language"
msgstr "預設語言"

#: setup/frames/index.inc.php:210
msgid "let the user choose"
msgstr "讓使用者選擇"

#: setup/frames/index.inc.php:221
msgid "- none -"
msgstr "- 無 -"

#: setup/frames/index.inc.php:225
msgid "Default server"
msgstr "預設伺服器"

#: setup/frames/index.inc.php:237
msgid "End of line"
msgstr "換行符號"

#: setup/frames/index.inc.php:243
msgid "Display"
msgstr "顯示"

#: setup/frames/index.inc.php:250
msgid "Load"
msgstr "加載"

#: setup/frames/index.inc.php:270
msgid "phpMyAdmin homepage"
msgstr "phpMyAdmin 主頁 (外鏈，英文)"

#: setup/frames/index.inc.php:272
msgid "Donate"
msgstr "贊助"

#: setup/frames/servers.inc.php:29
msgid "Edit server"
msgstr "編輯伺服器"

#: setup/frames/servers.inc.php:39
msgid "Add a new server"
msgstr "新增伺服器"

#: setup/index.php:22
msgid "Wrong GET file attribute value"
msgstr ""

#: setup/lib/form_processing.lib.php:45
msgid "Warning"
msgstr "警告"

#: setup/lib/form_processing.lib.php:46
msgid "Submitted form contains errors"
msgstr "送出的表單中有錯誤"

#: setup/lib/form_processing.lib.php:47
msgid "Try to revert erroneous fields to their default values"
msgstr "嘗試恢復錯誤參數爲預設值"

#: setup/lib/form_processing.lib.php:50
msgid "Ignore errors"
msgstr "忽略錯誤"

#: setup/lib/form_processing.lib.php:52
msgid "Show form"
msgstr "顯示資料表單"

#: setup/lib/index.lib.php:133
msgid ""
"Neither URL wrapper nor CURL is available. Version check is not possible."
msgstr "URL 協定和 CURL 都不可用，無法檢查新版本。"

#: setup/lib/index.lib.php:144
msgid ""
"Reading of version failed. Maybe you're offline or the upgrade server does "
"not respond."
msgstr "讀取版本資訊失敗。你可能為離線或是更新伺服器未回應。"

#: setup/lib/index.lib.php:165
msgid "Got invalid version string from server"
msgstr "從伺服器取得版本錯誤"

#: setup/lib/index.lib.php:176
msgid "Unparsable version string"
msgstr "無法解析版本"

#: setup/lib/index.lib.php:196
#, php-format
msgid ""
"You are using Git version, run [kbd]git pull[/kbd] :-)[br]The latest stable "
"version is %s, released on %s."
msgstr ""
"您現在使用的是 Git 開發版，請透過 [kbd]git pull[/kbd] 檢查更新 :-)[br]最新正"
"式版爲 %s，於 %s 發佈。"

#: setup/lib/index.lib.php:203
msgid "No newer stable version is available"
msgstr "沒有更新的可用版本"

#: setup/lib/index.lib.php:298
#, php-format
msgid ""
"This %soption%s should be disabled as it allows attackers to bruteforce "
"login to any MySQL server. If you feel this is necessary, use %strusted "
"proxies list%s. However, IP-based protection may not be reliable if your IP "
"belongs to an ISP where thousands of users, including you, are connected to."
msgstr ""
"該%s選項%s應該被關閉以防止有人嘗試暴力破解 MySQL 伺服器。如果有必要，您可以使"
"用%s可信代理表%s。但如果您和許多人共用一個 IP 網址，該措施的安全性將下降。"

#: setup/lib/index.lib.php:300
msgid ""
"You didn't have blowfish secret set and have enabled cookie authentication, "
"so a key was automatically generated for you. It is used to encrypt cookies; "
"you don't need to remember it."
msgstr ""
"您開啟了 Cookies 認證方式，但沒有設定短語密碼，因此系統自動產生了一個短語密"
"碼，該密語用於加密 Cookies。您不需要記住這個短語密碼。"

#: setup/lib/index.lib.php:301
#, php-format
msgid ""
"%sBzip2 compression and decompression%s requires functions (%s) which are "
"unavailable on this system."
msgstr "此系統目前不支援 %sBzip2 壓縮和解壓縮%s所必須的 (%s) 函數。"

#: setup/lib/index.lib.php:303
msgid ""
"This value should be double checked to ensure that this directory is neither "
"world accessible nor readable or writable by other users on your server."
msgstr ""
"對該值應該進行小心謹慎的檢查，確保伺服器上的其他使用者對該資料夾都沒有讀取和"
"寫入的權限。"

#: setup/lib/index.lib.php:304
#, php-format
msgid "This %soption%s should be enabled if your web server supports it."
msgstr "如果瀏覽器支援，建議啓用該%s選項%s。"

#: setup/lib/index.lib.php:306
#, php-format
msgid ""
"%sGZip compression and decompression%s requires functions (%s) which are "
"unavailable on this system."
msgstr "此系統目前不支援 %sGZip 壓縮和解壓縮%s所必須的 (%s) 函數。"

#: setup/lib/index.lib.php:308
#, php-format
msgid ""
"%sLogin cookie validity%s greater than 1440 seconds may cause random session "
"invalidation if %ssession.gc_maxlifetime%s is lower than its value "
"(currently %d)."
msgstr ""
"如果%s登錄 cookie 有效期%s超過 1440 秒且超過 %ssession.gc_maxlifetime%s 的值 "
"(目前 %d) 則可能導致連線隨機失效。"

#: setup/lib/index.lib.php:310
#, php-format
msgid ""
"%sLogin cookie validity%s should be set to 1800 seconds (30 minutes) at "
"most. Values larger than 1800 may pose a security risk such as impersonation."
msgstr ""
"%s登錄 cookie 有效期%s不應超過 1800 秒 (30 分鐘)。如果有效期大於 1800 秒，將"
"會增加安全風險。"

#: setup/lib/index.lib.php:312
#, php-format
msgid ""
"If using cookie authentication and %sLogin cookie store%s is not 0, %sLogin "
"cookie validity%s must be set to a value less or equal to it."
msgstr ""
"如果使用 cookie 認證且%s登錄 cookie 儲存時間%s不爲 0，%s登錄 cookie 有效期%s"
"的值不能超過前者。"

#: setup/lib/index.lib.php:314
#, php-format
msgid ""
"If you feel this is necessary, use additional protection settings - %shost "
"authentication%s settings and %strusted proxies list%s. However, IP-based "
"protection may not be reliable if your IP belongs to an ISP where thousands "
"of users, including you, are connected to."
msgstr ""
"如果有必要，您可以使用額外的保護設定 - %s主機認證%s和%s可信代理表%s。但如果您"
"和許多人共用一個 IP 網址，該措施的安全性將下降。"

#: setup/lib/index.lib.php:316
#, php-format
msgid ""
"You set the [kbd]config[/kbd] authentication type and included username and "
"password for auto-login, which is not a desirable option for live hosts. "
"Anyone who knows or guesses your phpMyAdmin URL can directly access your "
"phpMyAdmin panel. Set %sauthentication type%s to [kbd]cookie[/kbd] or [kbd]"
"http[/kbd]."
msgstr ""
"您設定了 [kbd]config[/kbd] 認證方式，且爲了能夠自動登錄而儲存了帳號和密碼，但"
"在常用主機上不建議這樣設定。如果有人知道 phpMyAdmin 的網址，他們就能夠進入 "
"phpMyAdmin 的管理界面。建議將%s認證方式%s設定爲 [kbd]cookie 認證[/kbd]或 "
"[kbd]HTTP 認證[/kbd]。"

#: setup/lib/index.lib.php:318
#, php-format
msgid ""
"%sZip compression%s requires functions (%s) which are unavailable on this "
"system."
msgstr "此系統目前不支援 %sZip 壓縮%s所必須的 (%s) 函數。"

#: setup/lib/index.lib.php:320
#, php-format
msgid ""
"%sZip decompression%s requires functions (%s) which are unavailable on this "
"system."
msgstr "此系統目前不支援 %sZip 解壓縮%s所必須的 (%s) 函數。"

#: setup/lib/index.lib.php:348
msgid "You should use SSL connections if your database server supports it."
msgstr "如果資料庫支援，您應該使用 SSL 連線。"

#: setup/lib/index.lib.php:363
msgid "You should use mysqli for performance reasons."
msgstr "您可以使用 mysqli 以取得更高的性能。"

#: setup/lib/index.lib.php:400
msgid "You allow for connecting to the server without a password."
msgstr "該伺服器現在允許空密碼登錄。"

#: setup/lib/index.lib.php:424
msgid "Key is too short, it should have at least 8 characters."
msgstr "密碼太短，至少應有 8 個字元。"

#: setup/lib/index.lib.php:431
msgid "Key should contain letters, numbers [em]and[/em] special characters."
msgstr "短語密碼應包含字母、數字[em]和[/em]特殊字元。"

#: setup/validate.php:22
msgid "Wrong data"
msgstr "錯誤的資料"

#: sql.php:183
#, php-format
msgid "Using bookmark \"%s\" as default browse query."
msgstr "使用書籤 \"%s\" 作爲預設的查詢。"

#: sql.php:266
msgid "Bookmark not created"
msgstr "書籤並未建立"

#: sql.php:673
msgid "Showing as PHP code"
msgstr "顯示爲 PHP 程式碼"

#: sql.php:678
msgid "Validated SQL"
msgstr "已校驗的 SQL"

#: sql.php:932
#, php-format
msgid ""
"Table %s does not contain a unique column. Grid edit, checkbox, Edit, Copy "
"and Delete features are not available."
msgstr "資料表 %s 不含唯一的資料欄位，將無法執行修改、複製、刪除等相關的功能。"

#: sql.php:985
#, php-format
msgid "Problems with indexes of table `%s`"
msgstr "資料表 `%s` 的索引存在問題"

#: tbl_chart.php:38
msgid "No data to display"
msgstr "無資料可顯示"

#: tbl_chart.php:62 tbl_gis_visualization.php:24
msgid "No SQL query was set to fetch data."
msgstr ""

#: tbl_chart.php:124
msgid "No numeric columns present in the table to plot."
msgstr ""

#: tbl_chart.php:154
msgctxt "Chart type"
msgid "Bar"
msgstr "長條圖"

#: tbl_chart.php:156
msgctxt "Chart type"
msgid "Column"
msgstr "欄位"

#: tbl_chart.php:159
msgctxt "Chart type"
msgid "Line"
msgstr "折線圖"

#: tbl_chart.php:161
#| msgid "Inline"
msgctxt "Chart type"
msgid "Spline"
msgstr "曲線圖"

#: tbl_chart.php:163
msgctxt "Chart type"
msgid "Area"
msgstr ""

#: tbl_chart.php:166
msgctxt "Chart type"
msgid "Pie"
msgstr "餅圖"

#: tbl_chart.php:170
msgctxt "Chart type"
msgid "Timeline"
msgstr "時間軸"

#: tbl_chart.php:177
msgid "Stacked"
msgstr "堆疊"

#: tbl_chart.php:180
msgid "Chart title"
msgstr "圖表標題"

#: tbl_chart.php:184
msgid "X-Axis:"
msgstr ""

#: tbl_chart.php:200
msgid "Series:"
msgstr "序列："

#: tbl_chart.php:229
msgid "X-Axis label:"
msgstr "水平軸標籤："

#: tbl_chart.php:232
msgid "X Values"
msgstr "水平軸值"

#: tbl_chart.php:234
msgid "Y-Axis label:"
msgstr "垂直軸標籤："

#: tbl_create.php:34
#, php-format
msgid "Table %s already exists!"
msgstr "資料表 %s 已存在！"

#: tbl_create.php:58 tbl_get_field.php:37
#, php-format
msgid "'%s' database does not exist."
msgstr "資料庫 '%s' 不存在。"

#: tbl_create.php:125
#, php-format
msgid "Table %1$s has been created."
msgstr "建立資料表 %1$s 成功。"

#: tbl_export.php:27
msgid "View dump (schema) of table"
msgstr "查看資料表的轉存(大綱)"

#: tbl_get_field.php:44
msgid "Invalid table name"
msgstr "無效的資料資料表名稱"

#: tbl_gis_visualization.php:114
#| msgid "Display servers selection"
msgid "Display GIS Visualization"
msgstr "顯示可視化地理訊息"

#: tbl_gis_visualization.php:119
msgid "Label column"
msgstr "標籤欄位"

#: tbl_gis_visualization.php:121
msgid "-- None --"
msgstr "-- 無 --"

#: tbl_gis_visualization.php:135
#| msgid "Total count"
msgid "Spatial column"
msgstr "空間欄位"

#: tbl_gis_visualization.php:150
msgid "Redraw"
msgstr "重繪"

#: tbl_gis_visualization.php:178
msgid "File name"
msgstr "檔案名稱"

#: tbl_indexes.php:71
msgid "The name of the primary key must be \"PRIMARY\"!"
msgstr "主鍵的名稱必須稱爲 “PRIMARY”！"

#: tbl_indexes.php:81
msgid "Can't rename index to PRIMARY!"
msgstr "無法將索引改爲主鍵 (PRIMARY) ！"

#: tbl_indexes.php:97
msgid "No index parts defined!"
msgstr "沒有定義的索引部分！"

#: tbl_move_copy.php:43
msgid "Can't move table to same one!"
msgstr "目標資料表不能爲來源資料表！"

#: tbl_move_copy.php:45
msgid "Can't copy table to same one!"
msgstr "目標資料表不能爲來源資料表！"

#: tbl_move_copy.php:55
#, php-format
msgid "Table %s has been moved to %s."
msgstr "已將資料表 %s 移動到 %s。"

#: tbl_move_copy.php:57
#, php-format
msgid "Table %s has been copied to %s."
msgstr "已將資料表 %s 複製爲 %s。"

#: tbl_move_copy.php:79
msgid "The table name is empty!"
msgstr "資料表名稱不能爲空！"

#: tbl_printview.php:65
msgid "Showing tables:"
msgstr "顯示資料表："

#: tbl_printview.php:296
msgid "Space usage:"
msgstr "已用空間："

#: tbl_printview.php:345
msgid "Row Statistics:"
msgstr "行統計："

#: tbl_relation.php:213
#, php-format
msgid "Error creating foreign key on %1$s (check data types)"
msgstr "在 %1$s 建立外部鍵時發生錯誤 (檢查資料類型)"

#: tbl_relation.php:383
msgid "Internal relation"
msgstr "行內"

#: tbl_relation.php:387
msgid ""
"An internal relation is not necessary when a corresponding FOREIGN KEY "
"relation exists."
msgstr "不需要一個和外部鍵關聯一致的行內部關聯。"

#: tbl_relation.php:397
msgid "Foreign key constraint"
msgstr "外部鍵約束"

#: tbl_relation.php:500
msgid "Constraint name"
msgstr "約束名稱"

#: tbl_relation.php:531
msgid "No index defined! Create one below"
msgstr "未定義索引! 請建立一個"

#: tbl_relation.php:546
msgid "Choose column to display:"
msgstr "選擇要顯示的欄位："

#: tbl_structure.php:125
msgid "No column selected."
msgstr "未選定欄位。"

#: tbl_tracking.php:136
#, php-format
msgid "Tracking report for table `%s`"
msgstr "`%s` 的追蹤報告"

#: tbl_tracking.php:206
#, php-format
msgid "Version %1$s was created, tracking for %2$s is active."
msgstr "已建立版本 %1$s，%2$s 的追蹤已啓用。"

#: tbl_tracking.php:223
#, php-format
msgid "Tracking for %1$s was deactivated at version %2$s."
msgstr "在版本 %2$s 已停用 %1$s 的追蹤。"

#: tbl_tracking.php:240
#, php-format
msgid "Tracking for %1$s was activated at version %2$s."
msgstr "在版本 %2$s 已啟用 %1$s 的追。"

#: tbl_tracking.php:254
msgid "SQL statements executed."
msgstr "SQL 指令已執行。"

#: tbl_tracking.php:261
msgid ""
"You can execute the dump by creating and using a temporary database. Please "
"ensure that you have the privileges to do so."
msgstr "您可以透過建立一個臨時資料庫來執行這個匯出。請確保您有足夠的權限。"

#: tbl_tracking.php:263
msgid "Comment out these two lines if you do not need them."
msgstr "如果您不需要，請註解以下兩行。"

#: tbl_tracking.php:273
msgid "SQL statements exported. Please copy the dump or execute it."
msgstr "SQL 指令已匯出。請複製或執行它。"

#: tbl_tracking.php:311
#, php-format
msgid "Version %s snapshot (SQL code)"
msgstr "版本 %s 的快照 (SQL 程式碼)"

#: tbl_tracking.php:455
msgid "Tracking data definition successfully deleted"
msgstr "追蹤資料定義已刪除"

<<<<<<< HEAD
#: tbl_tracking.php:479
#, fuzzy
=======
#: tbl_tracking.php:478
>>>>>>> e6a6b537
#| msgid "Track these data manipulation statements:"
msgid "Tracking data manipulation successfully deleted"
msgstr "追蹤資料操作已刪除"

#: tbl_tracking.php:494
msgid "Tracking statements"
msgstr "追蹤指令"

<<<<<<< HEAD
#: tbl_tracking.php:525 tbl_tracking.php:673
#, fuzzy, php-format
=======
#: tbl_tracking.php:524 tbl_tracking.php:672
#, php-format
>>>>>>> e6a6b537
#| msgid "Show %s with dates from %s to %s by user %s %s"
msgid "Show %1$s with dates from %2$s to %3$s by user %4$s %5$s"
msgstr "顯示自 %2$s 起至 %3$s 使用者 %4$s 執行的 %1$s %5$s"

<<<<<<< HEAD
#: tbl_tracking.php:533
#, fuzzy
=======
#: tbl_tracking.php:532
>>>>>>> e6a6b537
#| msgid "Delete tracking data for this table"
msgid "Delete tracking data row from report"
msgstr "刪除報表的追蹤資料列"

<<<<<<< HEAD
#: tbl_tracking.php:547
#, fuzzy
=======
#: tbl_tracking.php:546
>>>>>>> e6a6b537
#| msgid "No databases"
msgid "No data"
msgstr "沒有資料"

#: tbl_tracking.php:556 tbl_tracking.php:618
msgid "Date"
msgstr "日期"

#: tbl_tracking.php:558
msgid "Data definition statement"
msgstr "資料定義指令"

#: tbl_tracking.php:620
msgid "Data manipulation statement"
msgstr "資料操作指令"

#: tbl_tracking.php:678
msgid "SQL dump (file download)"
msgstr "SQL 匯出 (檔案下載)"

#: tbl_tracking.php:679
msgid "SQL dump"
msgstr "SQL 匯出"

#: tbl_tracking.php:681
msgid "This option will replace your table and contained data."
msgstr "該選項將導致目前表的結構和資料被替換。"

#: tbl_tracking.php:682
msgid "SQL execution"
msgstr "執行 SQL 指令"

#: tbl_tracking.php:700
#, php-format
msgid "Export as %s"
msgstr "匯出爲 %s"

#: tbl_tracking.php:737
msgid "Show versions"
msgstr "查看版本"

<<<<<<< HEAD
#: tbl_tracking.php:825
#, fuzzy, php-format
=======
#: tbl_tracking.php:824
#, php-format
>>>>>>> e6a6b537
#| msgid "Deactivate tracking for %s.%s"
msgid "Deactivate tracking for %s"
msgstr "停用 %s 的追蹤"

#: tbl_tracking.php:831
msgid "Deactivate now"
msgstr "立即停用"

<<<<<<< HEAD
#: tbl_tracking.php:841
#, fuzzy, php-format
=======
#: tbl_tracking.php:840
#, php-format
>>>>>>> e6a6b537
#| msgid "Activate tracking for %s.%s"
msgid "Activate tracking for %s"
msgstr "啓用 %s 的追蹤"

#: tbl_tracking.php:847
msgid "Activate now"
msgstr "立即啓用"

<<<<<<< HEAD
#: tbl_tracking.php:860
#, fuzzy, php-format
=======
#: tbl_tracking.php:859
#, php-format
>>>>>>> e6a6b537
#| msgid "Create version %s of %s.%s"
msgid "Create version %1$s of %2$s"
msgstr "爲 %2$s 建立版本 %1$s"

#: tbl_tracking.php:868
msgid "Track these data definition statements:"
msgstr "追蹤下列資料定義指令:"

#: tbl_tracking.php:876
msgid "Track these data manipulation statements:"
msgstr "追蹤下列資料操作指令:"

#: tbl_tracking.php:886
msgid "Create version"
msgstr "建立版本"

#: themes.php:17 themes.php:22
msgid "Theme"
msgstr "主題"

#: themes.php:25
msgid "Get more themes!"
msgstr "取得更多主題！"

#: transformation_overview.php:22
msgid "Available MIME types"
msgstr "可用的 MIME 類型"

#: transformation_overview.php:35
msgid "Available transformations"
msgstr "可用的轉換"

#: transformation_overview.php:40
msgctxt "for MIME transformation"
msgid "Description"
msgstr "說明"

#: user_password.php:29
msgid "You don't have sufficient privileges to be here right now!"
msgstr "權限不足！"

#: user_password.php:106
msgid "The profile has been updated."
msgstr "設定檔案己更新。"

#: view_create.php:178
msgid "VIEW name"
msgstr "view名"

#: view_operations.php:91
msgid "Rename view to"
msgstr "將 view改名爲"

#: libraries/advisory_rules.txt:49
msgid "Uptime below one day"
msgstr ""

#: libraries/advisory_rules.txt:52
msgid "Uptime is less than 1 day, performance tuning may not be accurate."
msgstr ""

#: libraries/advisory_rules.txt:53
msgid ""
"To have more accurate averages it is recommended to let the server run for "
"longer than a day before running this analyzer"
msgstr ""

#: libraries/advisory_rules.txt:54
#, php-format
msgid "The uptime is only %s"
msgstr ""

#: libraries/advisory_rules.txt:56
#| msgid "Versions"
msgid "Questions below 1,000"
msgstr "前 1,000 個問題"

#: libraries/advisory_rules.txt:59
msgid ""
"Fewer than 1,000 questions have been run against this server. The "
"recommendations may not be accurate."
msgstr ""

#: libraries/advisory_rules.txt:60
msgid ""
"Let the server run for a longer time until it has executed a greater amount "
"of queries."
msgstr ""

#: libraries/advisory_rules.txt:61
#, php-format
#| msgid "Current connection"
msgid "Current amount of Questions: %s"
msgstr "目前問題總數: %s"

#: libraries/advisory_rules.txt:63
#| msgid "Show SQL queries"
msgid "Percentage of slow queries"
msgstr "緩慢查詢百分比"

#: libraries/advisory_rules.txt:66
msgid ""
"There is a lot of slow queries compared to the overall amount of Queries."
msgstr ""

#: libraries/advisory_rules.txt:67 libraries/advisory_rules.txt:74
msgid ""
"You might want to increase {long_query_time} or optimize the queries listed "
"in the slow query log"
msgstr ""

#: libraries/advisory_rules.txt:68
#, php-format
msgid "The slow query rate should be below 5%%, your value is %s%%."
msgstr ""

#: libraries/advisory_rules.txt:70
#| msgid "Flush query cache"
msgid "Slow query rate"
msgstr "緩慢查詢率"

#: libraries/advisory_rules.txt:73
msgid ""
"There is a high percentage of slow queries compared to the server uptime."
msgstr ""

#: libraries/advisory_rules.txt:75
#, php-format
msgid ""
"You have a slow query rate of %s per hour, you should have less than 1%% per "
"hour."
msgstr ""

#: libraries/advisory_rules.txt:77
#| msgid "SQL queries"
msgid "Long query time"
msgstr "超長查詢時間"

#: libraries/advisory_rules.txt:80
msgid ""
"{long_query_time} is set to 10 seconds or more, thus only slow queries that "
"take above 10 seconds are logged."
msgstr ""

#: libraries/advisory_rules.txt:81
msgid ""
"It is suggested to set {long_query_time} to a lower value, depending on your "
"environment. Usually a value of 1-5 seconds is suggested."
msgstr ""

#: libraries/advisory_rules.txt:82
#, php-format
#| msgid "long_query_time is set to %d second(s)."
msgid "long_query_time is currently set to %ds."
msgstr "long_query_time 已設為 %d 秒。"

#: libraries/advisory_rules.txt:84 libraries/advisory_rules.txt:91
#| msgid "Show query box"
msgid "Slow query logging"
msgstr "緩慢查詢紀錄"

#: libraries/advisory_rules.txt:87 libraries/advisory_rules.txt:94
#| msgid "slow_query_log is enabled."
msgid "The slow query log is disabled."
msgstr "已禁用緩慢查詢。"

#: libraries/advisory_rules.txt:88
msgid ""
"Enable slow query logging by setting {log_slow_queries} to 'ON'. This will "
"help troubleshooting badly performing queries."
msgstr ""

#: libraries/advisory_rules.txt:89
#| msgid "long_query_time is set to %d second(s)."
msgid "log_slow_queries is set to 'OFF'"
msgstr "log_slow_queries 已設為 'OFF'"

#: libraries/advisory_rules.txt:95
msgid ""
"Enable slow query logging by setting {slow_query_log} to 'ON'. This will "
"help troubleshooting badly performing queries."
msgstr ""

#: libraries/advisory_rules.txt:96
#| msgid "long_query_time is set to %d second(s)."
msgid "slow_query_log is set to 'OFF'"
msgstr "slow_query_log 已設為 'OFF'"

#: libraries/advisory_rules.txt:100
#| msgid "Select Tables"
msgid "Release Series"
msgstr "釋放序列"

#: libraries/advisory_rules.txt:103
msgid "The MySQL server version less than 5.1."
msgstr ""

#: libraries/advisory_rules.txt:104
msgid ""
"You should upgrade, as MySQL 5.1 has improved performance, and MySQL 5.5 "
"even more so."
msgstr ""

#: libraries/advisory_rules.txt:105 libraries/advisory_rules.txt:112
#: libraries/advisory_rules.txt:119
#, php-format
#| msgid "Create version"
msgid "Current version: %s"
msgstr "目前版本: %s"

#: libraries/advisory_rules.txt:107 libraries/advisory_rules.txt:114
#| msgid "Version"
msgid "Minor Version"
msgstr "次要版本"

#: libraries/advisory_rules.txt:110
msgid "Version less than 5.1.30 (the first GA release of 5.1)."
msgstr ""

#: libraries/advisory_rules.txt:111
msgid ""
"You should upgrade, as recent versions of MySQL 5.1 have improved "
"performance and MySQL 5.5 even more so."
msgstr ""

#: libraries/advisory_rules.txt:117
msgid "Version less than 5.5.8 (the first GA release of 5.5)."
msgstr ""

#: libraries/advisory_rules.txt:118
#| msgid "You should upgrade to %s %s or later."
msgid "You should upgrade, to a stable version of MySQL 5.5"
msgstr "您應升級到 MySQL 5.5 的一個穩定版本"

#: libraries/advisory_rules.txt:121 libraries/advisory_rules.txt:128
#: libraries/advisory_rules.txt:135
#| msgid "Description"
msgid "Distribution"
msgstr "分佈"

#: libraries/advisory_rules.txt:124
msgid "Version is compiled from source, not a MySQL official binary."
msgstr ""

#: libraries/advisory_rules.txt:125
msgid ""
"If you did not compile from source, you may be using a package modified by a "
"distribution. The MySQL manual only is accurate for official MySQL binaries, "
"not any package distributions (such as RedHat, Debian/Ubuntu etc)."
msgstr ""

#: libraries/advisory_rules.txt:126
msgid "'source' found in version_comment"
msgstr ""

#: libraries/advisory_rules.txt:131 libraries/advisory_rules.txt:138
msgid "The MySQL manual only is accurate for official MySQL binaries."
msgstr ""

#: libraries/advisory_rules.txt:132
msgid "Percona documentation is at http://www.percona.com/docs/wiki/"
msgstr ""

#: libraries/advisory_rules.txt:133
msgid "'percona' found in version_comment"
msgstr ""

#: libraries/advisory_rules.txt:139
msgid "Drizzle documentation is at http://docs.drizzle.org/"
msgstr ""

#: libraries/advisory_rules.txt:140
#, php-format
msgid "Version string (%s) matches Drizzle versioning scheme"
msgstr ""

#: libraries/advisory_rules.txt:142
#| msgid "MySQL charset"
msgid "MySQL Architecture"
msgstr "MySQL 架構"

#: libraries/advisory_rules.txt:145
msgid "MySQL is not compiled as a 64-bit package."
msgstr ""

#: libraries/advisory_rules.txt:146
msgid ""
"Your memory capacity is above 3 GiB (assuming the Server is on localhost), "
"so MySQL might not be able to access all of your memory. You might want to "
"consider installing the 64-bit version of MySQL."
msgstr ""

#: libraries/advisory_rules.txt:147
#, php-format
msgid "Available memory on this host: %s"
msgstr ""

#: libraries/advisory_rules.txt:153
#| msgid "Query cache"
msgid "Query cache disabled"
msgstr "查詢快取已被禁用"

#: libraries/advisory_rules.txt:156
#| msgid "The server is not responding"
msgid "The query cache is not enabled."
msgstr "查詢快取並未啟用。"

#: libraries/advisory_rules.txt:157
msgid ""
"The query cache is known to greatly improve performance if configured "
"correctly. Enable it by setting {query_cache_size} to a 2 digit MiB value "
"and setting {query_cache_type} to 'ON'. <b>Note:</b> If you are using "
"memcached, ignore this recommendation."
msgstr ""
"如果查詢快取設定正確的話，可以大幅增進效能。設定 {query_cache_size} 為兩位數的 MB 值，及 {query_cache_type} "
"為 'ON'，即可啟用之。<b>注意:</b> 如果您已使用 memcached 的話，那麼請忽略這個建議。"

#: libraries/advisory_rules.txt:158
msgid "query_cache_size is set to 0 or query_cache_type is set to 'OFF'"
msgstr ""

#: libraries/advisory_rules.txt:160
#| msgid "Query cache"
msgid "Query caching method"
msgstr "查詢快取方法"

#: libraries/advisory_rules.txt:163
#| msgid "Query cache"
msgid "Suboptimal caching method."
msgstr "次佳的查詢快取方法。"

#: libraries/advisory_rules.txt:164
msgid ""
"You are using the MySQL Query cache with a fairly high traffic database. It "
"might be worth considering to use <a href=\"http://dev.mysql.com/doc/"
"refman/5.5/en/ha-memcached.html\">memcached</a> instead of the MySQL Query "
"cache, especially if you have multiple slaves."
msgstr ""

#: libraries/advisory_rules.txt:165
#, php-format
msgid ""
"The query cache is enabled and the server receives %d queries per second. "
"This rule fires if there is more than 100 queries per second."
msgstr ""

#: libraries/advisory_rules.txt:167
#, php-format
#| msgid "Query cache"
msgid "Query cache efficiency (%%)"
msgstr "查詢快取效能(%%)"

#: libraries/advisory_rules.txt:170
msgid "Query cache not running efficiently, it has a low hit rate."
msgstr ""

#: libraries/advisory_rules.txt:171
msgid "Consider increasing {query_cache_limit}."
msgstr ""

#: libraries/advisory_rules.txt:172
#, php-format
#| msgid "Sort buffer size"
msgid "The current query cache hit rate of %s%% is below 20%%"
msgstr "查詢快取命中率 %s%% 低於 20%%"

#: libraries/advisory_rules.txt:174
msgid "Query Cache usage"
msgstr "查詢快取使用狀況"

#: libraries/advisory_rules.txt:177
#, php-format
msgid "Less than 80%% of the query cache is being utilized."
msgstr ""

#: libraries/advisory_rules.txt:178
msgid ""
"This might be caused by {query_cache_limit} being too low. Flushing the "
"query cache might help as well."
msgstr ""

#: libraries/advisory_rules.txt:179
#, php-format
msgid ""
"The current ratio of free query cache memory to total query cache size is %s%"
"%. It should be above 80%%"
msgstr ""

#: libraries/advisory_rules.txt:181
#| msgid "Query cache"
msgid "Query cache fragmentation"
msgstr "查詢快取片段狀況"

#: libraries/advisory_rules.txt:184
#| msgid "The server is not responding"
msgid "The query cache is considerably fragmented."
msgstr "這個查詢快取已支離破碎，不適合再使用。"

#: libraries/advisory_rules.txt:185
msgid ""
"Severe fragmentation is likely to (further) increase Qcache_lowmem_prunes. "
"This might be caused by many Query cache low memory prunes due to "
"{query_cache_size} being too small. For a immediate but short lived fix you "
"can flush the query cache (might lock the query cache for a long time). "
"Carefully adjusting {query_cache_min_res_unit} to a lower value might help "
"too, e.g. you can set it to the average size of your queries in the cache "
"using this formula: (query_cache_size - qcache_free_memory) / "
"qcache_queries_in_cache"
msgstr ""

#: libraries/advisory_rules.txt:186
#, php-format
msgid ""
"The cache is currently fragmented by %s%% , with 100%% fragmentation meaning "
"that the query cache is an alternating pattern of free and used blocks. This "
"value should be below 20%%."
msgstr ""

#: libraries/advisory_rules.txt:188
#, fuzzy
#| msgid "Query cache"
msgid "Query cache low memory prunes"
msgstr "查詢快取"

#: libraries/advisory_rules.txt:191
#| msgid "The amount of free memory for query cache."
msgid ""
"Cached queries are removed due to low query cache memory from the query "
"cache."
msgstr "由於低記憶體關係，這個查詢快取將被移除。"

#: libraries/advisory_rules.txt:192
msgid ""
"You might want to increase {query_cache_size}, however keep in mind that the "
"overhead of maintaining the cache is likely to increase with its size, so do "
"this in small increments and monitor the results."
msgstr ""

#: libraries/advisory_rules.txt:193
#, php-format
msgid ""
"The ratio of removed queries to inserted queries is %s%%. The lower this "
"value is, the better (This rules firing limit: 0.1%%)"
msgstr ""

#: libraries/advisory_rules.txt:195
#| msgid "Query cache"
msgid "Query cache max size"
msgstr "查詢快取最大大小"

#: libraries/advisory_rules.txt:198
msgid ""
"The query cache size is above 128 MiB. Big query caches may cause "
"significant overhead that is required to maintain the cache."
msgstr ""

#: libraries/advisory_rules.txt:199
msgid ""
"Depending on your environment, it might be performance increasing to reduce "
"this value."
msgstr ""

#: libraries/advisory_rules.txt:200
#, php-format
#| msgid "Create version"
msgid "Current query cache size: %s"
msgstr "目前查詢快取大小: %s"

#: libraries/advisory_rules.txt:202
#| msgid "Query results"
msgid "Query cache min result size"
msgstr "查詢快取最小結果大小"

#: libraries/advisory_rules.txt:205
msgid ""
"The max size of the result set in the query cache is the default of 1 MiB."
msgstr ""

#: libraries/advisory_rules.txt:206
msgid ""
"Changing {query_cache_limit} (usually by increasing) may increase "
"efficiency. This variable determines the maximum size a query result may "
"have to be inserted into the query cache. If there are many query results "
"above 1 MiB that are well cacheable (many reads, little writes) then "
"increasing {query_cache_limit} will increase efficiency. Whereas in the case "
"of many query results being above 1 MiB that are not very well cacheable "
"(often invalidated due to table updates) increasing {query_cache_limit} "
"might reduce efficiency."
msgstr ""

#: libraries/advisory_rules.txt:207
msgid "query_cache_limit is set to 1 MiB"
msgstr ""

#: libraries/advisory_rules.txt:211
#| msgid "Allows creating temporary tables."
msgid "Percentage of sorts that cause temporary tables"
msgstr "因排序建立的臨時表百分比"

#: libraries/advisory_rules.txt:214 libraries/advisory_rules.txt:221
#| msgid "Allows creating temporary tables."
msgid "Too many sorts are causing temporary tables."
msgstr "太多排序產生的臨時表。"

#: libraries/advisory_rules.txt:215 libraries/advisory_rules.txt:222
msgid ""
"Consider increasing {sort_buffer_size} and/or {read_rnd_buffer_size}, "
"depending on your system memory limits"
msgstr ""

#: libraries/advisory_rules.txt:216
#, php-format
msgid ""
"%s%% of all sorts cause temporary tables, this value should be lower than 10%"
"%."
msgstr ""

#: libraries/advisory_rules.txt:218
#| msgid "Allows creating temporary tables."
msgid "Rate of sorts that cause temporary tables"
msgstr "排序產生的臨時表比率"

#: libraries/advisory_rules.txt:223
#, php-format
#| msgid "Sort buffer size"
msgid ""
"Temporary tables average: %s, this value should be less than 1 per hour."
msgstr "平均臨時表: %s，此值應每小時小於1。"

#: libraries/advisory_rules.txt:225
#| msgid "Textarea rows"
msgid "Sort rows"
msgstr "排序筆數"

#: libraries/advisory_rules.txt:228
msgid "There are lots of rows being sorted."
msgstr ""

#: libraries/advisory_rules.txt:229
msgid ""
"While there is nothing wrong with a high amount of row sorting, you might "
"want to make sure that the queries which require a lot of sorting use "
"indexed columns in the ORDER BY clause, as this will result in much faster "
"sorting"
msgstr ""

#: libraries/advisory_rules.txt:230
#, php-format
msgid "Sorted rows average: %s"
msgstr ""

#: libraries/advisory_rules.txt:233
#| msgid "There are no files to upload"
msgid "Rate of joins without indexes"
msgstr "無索引的結合比率"

#: libraries/advisory_rules.txt:236
#| msgid "There are no files to upload"
msgid "There are too many joins without indexes."
msgstr "有太多的結合未使用索引。"

#: libraries/advisory_rules.txt:237
msgid ""
"This means that joins are doing full table scans. Adding indexes for the "
"columns being used in the join conditions will greatly speed up table joins"
msgstr ""

#: libraries/advisory_rules.txt:238
#, php-format
#| msgid "Sort buffer size"
msgid "Table joins average: %s, this value should be less than 1 per hour"
msgstr "平均資料表結合: %s，此值應每小時小於1"

#: libraries/advisory_rules.txt:240
#| msgid "There are no files to upload"
msgid "Rate of reading first index entry"
msgstr "讀取第一個索引項目比率"

#: libraries/advisory_rules.txt:243
#| msgid "The number of pending log file fsyncs."
msgid "The rate of reading the first index entry is high."
msgstr "讀取第一個索引項目比率過髙。"

#: libraries/advisory_rules.txt:244
msgid ""
"This usually indicates frequent full index scans. Full index scans are "
"faster than table scans but require lots of CPU cycles in big tables, if "
"those tables that have or had high volumes of UPDATEs and DELETEs, running "
"'OPTIMIZE TABLE' might reduce the amount of and/or speed up full index "
"scans. Other than that full index scans can only be reduced by rewriting "
"queries."
msgstr ""

#: libraries/advisory_rules.txt:245
#, php-format
#| msgid "Sort buffer size"
msgid "Index scans average: %s, this value should be less than 1 per hour"
msgstr "平均索引掃瞄: %s，此值應每小時小於1"

#: libraries/advisory_rules.txt:247
#| msgid "Format of imported file"
msgid "Rate of reading fixed position"
msgstr "讀取固定位置比率"

#: libraries/advisory_rules.txt:250
#| msgid "The number of pending log file fsyncs."
msgid "The rate of reading data from a fixed position is high."
msgstr "讀取資料固定位置比率過高。"

#: libraries/advisory_rules.txt:251
msgid ""
"This indicates that many queries need to sort results and/or do a full table "
"scan, including join queries that do not use indexes. Add indexes where "
"applicable."
msgstr ""

#: libraries/advisory_rules.txt:252
#, php-format
msgid ""
"Rate of reading fixed position average: %s, this value should be less than 1 "
"per hour"
msgstr ""

#: libraries/advisory_rules.txt:254
#| msgid "Create table"
msgid "Rate of reading next table row"
msgstr "讀取資料表下一筆比例"

#: libraries/advisory_rules.txt:257
#| msgid "The current number of pending writes."
msgid "The rate of reading the next table row is high."
msgstr "讀取資料表下一筆比例過高。"

#: libraries/advisory_rules.txt:258
msgid ""
"This indicates that many queries are doing full table scans. Add indexes "
"where applicable."
msgstr ""

#: libraries/advisory_rules.txt:259
#, php-format
#| msgid "Sort buffer size"
msgid ""
"Rate of reading next table row: %s, this value should be less than 1 per hour"
msgstr "平均讀取資料表下一筆: %s，此值應每小時小於1"

#: libraries/advisory_rules.txt:262
msgid "tmp_table_size vs. max_heap_table_size"
msgstr ""

#: libraries/advisory_rules.txt:265
msgid "{tmp_table_size} and {max_heap_table_size} are not the same."
msgstr ""

#: libraries/advisory_rules.txt:266
msgid ""
"If you have deliberately changed one of either: The server uses the lower "
"value of either to determine the maximum size of in-memory tables. So if you "
"wish to increase the in-memory table limit you will have to increase the "
"other value as well."
msgstr ""

#: libraries/advisory_rules.txt:267
#, php-format
msgid "Current values are tmp_table_size: %s, max_heap_table_size: %s"
msgstr ""

#: libraries/advisory_rules.txt:269
#| msgid "Format of imported file"
msgid "Percentage of temp tables on disk"
msgstr "臨時表在磁碟的比率"

#: libraries/advisory_rules.txt:272 libraries/advisory_rules.txt:279
msgid ""
"Many temporary tables are being written to disk instead of being kept in "
"memory."
msgstr ""

#: libraries/advisory_rules.txt:273
msgid ""
"Increasing {max_heap_table_size} and {tmp_table_size} might help. However "
"some temporary tables are always being written to disk, independent of the "
"value of these variables. To eliminate these you will have to rewrite your "
"queries to avoid those conditions (Within a temporary table: Presence of a "
"BLOB or TEXT column or presence of a column bigger than 512 bytes) as "
"mentioned in the beginning of an <a href=\"http://www.facebook.com/note.php?"
"note_id=10150111255065841&comments\">Article by the Pythian Group</a>"
msgstr ""

#: libraries/advisory_rules.txt:274
#, php-format
msgid ""
"%s%% of all temporary tables are being written to disk, this value should be "
"below 25%%"
msgstr ""

#: libraries/advisory_rules.txt:276
#| msgid "%s table"
#| msgid_plural "%s tables"
msgid "Temp disk rate"
msgstr "暫存磁碟比率"

#: libraries/advisory_rules.txt:280
msgid ""
"Increasing {max_heap_table_size} and {tmp_table_size} might help. However "
"some temporary tables are always being written to disk, independent of the "
"value of these variables. To eliminate these you will have to rewrite your "
"queries to avoid those conditions (Within a temporary table: Presence of a "
"BLOB or TEXT column or presence of a column bigger than 512 bytes) as "
"mentioned in the <a href=\"http://dev.mysql.com/doc/refman/5.5/en/internal-"
"temporary-tables.html\">MySQL Documentation</a>"
msgstr ""

#: libraries/advisory_rules.txt:281
#, php-format
msgid ""
"Rate of temporary tables being written to disk: %s, this value should be "
"less than 1 per hour"
msgstr ""

#: libraries/advisory_rules.txt:296
#| msgid "Sort buffer size"
msgid "MyISAM key buffer size"
msgstr "MyISAM 鍵值緩衝大小"

#: libraries/advisory_rules.txt:299
msgid "Key buffer is not initialized. No MyISAM indexes will be cached."
msgstr ""

#: libraries/advisory_rules.txt:300
msgid ""
"Set {key_buffer_size} depending on the size of your MyISAM indexes. 64M is a "
"good start."
msgstr ""

#: libraries/advisory_rules.txt:301
#| msgid "Sort buffer size"
msgid "key_buffer_size is 0"
msgstr "key_buffer_size 為零"

#: libraries/advisory_rules.txt:303
#, php-format
#| msgid "Sort buffer size"
msgid "Max %% MyISAM key buffer ever used"
msgstr "MyISAM 鍵值緩衝曾用最大 %%"

#: libraries/advisory_rules.txt:306 libraries/advisory_rules.txt:314
#, php-format
#| msgid "Sort buffer size"
msgid "MyISAM key buffer (index cache) %% used is low."
msgstr "MyISAM 鍵值緩衝(索引快取) %% 使用過低。"

#: libraries/advisory_rules.txt:307 libraries/advisory_rules.txt:315
msgid ""
"You may need to decrease the size of {key_buffer_size}, re-examine your "
"tables to see if indexes have been removed, or examine queries and "
"expectations about what indexes are being used."
msgstr ""

#: libraries/advisory_rules.txt:308
#, php-format
#| msgid "Sort buffer size"
msgid ""
"max %% MyISAM key buffer ever used: %s%%, this value should be above 95%%"
msgstr "MyISAM 鍵值緩衝曾使用最大 %%: %s%%, 這個值應該要在 95%% 以上"

#: libraries/advisory_rules.txt:311
#| msgid "Sort buffer size"
msgid "Percentage of MyISAM key buffer used"
msgstr "MyISAM 鍵值緩衝使用百分比"

#: libraries/advisory_rules.txt:316
#, php-format
#| msgid "Sort buffer size"
msgid "%% MyISAM key buffer used: %s%%, this value should be above 95%%"
msgstr "MyISAM 鍵值緩衝使用 %% : %s%%, 這個值應該在 95%% 以上"

#: libraries/advisory_rules.txt:318
#| msgid "Show SQL queries"
msgid "Percentage of index reads from memory"
msgstr "從記憶體中讀取索引的百分比"

#: libraries/advisory_rules.txt:321
#, php-format
msgid "The %% of indexes that use the MyISAM key buffer is low."
msgstr ""

#: libraries/advisory_rules.txt:322
msgid "You may need to increase {key_buffer_size}."
msgstr ""

#: libraries/advisory_rules.txt:323
#, php-format
#| msgid "Sort buffer size"
msgid "Index reads from memory: %s%%, this value should be above 95%%"
msgstr "從記憶體中讀取索引: %s%%, 這個值應該在 95%% 以上"

#: libraries/advisory_rules.txt:327
#| msgid "Create table"
msgid "Rate of table open"
msgstr "資料表開啟率"

#: libraries/advisory_rules.txt:330
#| msgid "The current number of pending writes."
msgid "The rate of opening tables is high."
msgstr "資料表開啟率過高。"

#: libraries/advisory_rules.txt:331
msgid ""
"Opening tables requires disk I/O which is costly. Increasing "
"{table_open_cache} might avoid this."
msgstr ""

#: libraries/advisory_rules.txt:332
#, php-format
#| msgid "Sort buffer size"
msgid "Opened table rate: %s, this value should be less than 10 per hour"
msgstr "資料表開啟率: %s，這個值應該每小時低於 10"

#: libraries/advisory_rules.txt:334
#| msgid "Format of imported file"
msgid "Percentage of used open files limit"
msgstr "已使用開啟檔案限制百分比"

#: libraries/advisory_rules.txt:337
msgid ""
"The number of open files is approaching the max number of open files.  You "
"may get a \"Too many open files\" error."
msgstr ""

#: libraries/advisory_rules.txt:338 libraries/advisory_rules.txt:345
msgid ""
"Consider increasing {open_files_limit}, and check the error log when "
"restarting after changing {open_files_limit}."
msgstr ""

#: libraries/advisory_rules.txt:339
#, php-format
msgid ""
"The number of opened files is at %s%% of the limit. It should be below 85%%"
msgstr ""

#: libraries/advisory_rules.txt:341
#| msgid "Format of imported file"
msgid "Rate of open files"
msgstr "開啟檔案比率"

#: libraries/advisory_rules.txt:344
#| msgid "The number of pending log file fsyncs."
msgid "The rate of opening files is high."
msgstr "開啟檔案率過高。"

#: libraries/advisory_rules.txt:346
#, php-format
#| msgid "Sort buffer size"
msgid "Opened files rate: %s, this value should be less than 5 per hour"
msgstr "開啟檔案率: %s，這個值應該每小時低於 5"

#: libraries/advisory_rules.txt:348
#, php-format
#| msgid "Create table on database %s"
msgid "Immediate table locks %%"
msgstr "立即資料表鎖定 %%"

#: libraries/advisory_rules.txt:351 libraries/advisory_rules.txt:358
#| msgid "The number of times that a table lock was acquired immediately."
msgid "Too many table locks were not granted immediately."
msgstr "太多的資料表鎖定並未立即給予。"

#: libraries/advisory_rules.txt:352 libraries/advisory_rules.txt:359
msgid "Optimize queries and/or use InnoDB to reduce lock wait."
msgstr ""

#: libraries/advisory_rules.txt:353
#, php-format
#| msgid "Sort buffer size"
msgid "Immediate table locks: %s%%, this value should be above 95%%"
msgstr "立即資料表鎖定: %s%%，這個值應該在 95%% 以上"

#: libraries/advisory_rules.txt:355
msgid "Table lock wait rate"
msgstr ""

#: libraries/advisory_rules.txt:360
#, php-format
#| msgid "Sort buffer size"
msgid "Table lock wait rate: %s, this value should be less than 1 per hour"
msgstr "資料表鎖定等待率: %s，這個值應該每小時低於 1"

#: libraries/advisory_rules.txt:362
#| msgid "Key cache"
msgid "Thread cache"
msgstr "執行緒快取"

#: libraries/advisory_rules.txt:365
msgid ""
"Thread cache is disabled, resulting in more overhead from new connections to "
"MySQL."
msgstr ""

#: libraries/advisory_rules.txt:366
msgid "Enable the thread cache by setting {thread_cache_size} > 0."
msgstr ""

#: libraries/advisory_rules.txt:367
#| msgid "Tracking is not active."
msgid "The thread cache is set to 0"
msgstr "執行緒快取已設為零"

#: libraries/advisory_rules.txt:369
#, php-format
#| msgid "Tracking is not active."
msgid "Thread cache hit rate %%"
msgstr "執行緒快取命中率 %%"

#: libraries/advisory_rules.txt:372
#, fuzzy
#| msgid "Tracking is not active."
msgid "Thread cache is not efficient."
msgstr "追蹤已停用"

#: libraries/advisory_rules.txt:373
msgid "Increase {thread_cache_size}."
msgstr ""

#: libraries/advisory_rules.txt:374
#, fuzzy, php-format
#| msgid "Sort buffer size"
msgid "Thread cache hitrate: %s%%, this value should be above 80%%"
msgstr "排序快取大小"

#: libraries/advisory_rules.txt:376
#, fuzzy
#| msgid "The number of threads that are not sleeping."
msgid "Threads that are slow to launch"
msgstr "非睡眠狀態的程序數量"

#: libraries/advisory_rules.txt:379
#, fuzzy
#| msgid "The number of threads that are not sleeping."
msgid "There are too many threads that are slow to launch."
msgstr "非睡眠狀態的程序數量"

#: libraries/advisory_rules.txt:380
msgid ""
"This generally happens in case of general system overload as it is pretty "
"simple operations. You might want to monitor your system load carefully."
msgstr ""

#: libraries/advisory_rules.txt:381
#, php-format
msgid "%s thread(s) took longer than %s seconds to start, it should be 0"
msgstr ""

#: libraries/advisory_rules.txt:383
msgid "Slow launch time"
msgstr ""

#: libraries/advisory_rules.txt:386
#, fuzzy
#| msgid "long_query_time is set to %d second(s)."
msgid "Slow_launch_threads is above 2s"
msgstr "long_query_time已設為%d秒"

#: libraries/advisory_rules.txt:387
#, fuzzy
#| msgid "The number of threads that are not sleeping."
msgid ""
"Set {slow_launch_time} to 1s or 2s to correctly count threads that are slow "
"to launch"
msgstr "非睡眠狀態的程序數量"

#: libraries/advisory_rules.txt:388
#, fuzzy, php-format
#| msgid "long_query_time is set to %d second(s)."
msgid "slow_launch_time is set to %s"
msgstr "long_query_time已設為%d秒"

#: libraries/advisory_rules.txt:392
#, fuzzy
#| msgid "Persistent connections"
msgid "Percentage of used connections"
msgstr "持續連線"

#: libraries/advisory_rules.txt:395
msgid ""
"The maximum amount of used connections is getting close to the value of "
"{max_connections}."
msgstr ""

#: libraries/advisory_rules.txt:396
msgid ""
"Increase {max_connections}, or decrease {wait_timeout} so that connections "
"that do not close database handlers properly get killed sooner. Make sure "
"the code closes database handlers properly."
msgstr ""

#: libraries/advisory_rules.txt:397
#, php-format
msgid ""
"Max_used_connections is at %s%% of max_connections, it should be below 80%%"
msgstr ""

#: libraries/advisory_rules.txt:399
#, fuzzy
#| msgid "Persistent connections"
msgid "Percentage of aborted connections"
msgstr "持續連線"

#: libraries/advisory_rules.txt:402 libraries/advisory_rules.txt:409
#, fuzzy
#| msgid "Allows creating temporary tables."
msgid "Too many connections are aborted."
msgstr "允許建立臨時表"

#: libraries/advisory_rules.txt:403 libraries/advisory_rules.txt:410
msgid ""
"Connections are usually aborted when they cannot be authorized. <a href="
"\"http://www.mysqlperformanceblog.com/2008/08/23/how-to-track-down-the-"
"source-of-aborted_connects/\">This article</a> might help you track down the "
"source."
msgstr ""

#: libraries/advisory_rules.txt:404
#, php-format
msgid "%s%% of all connections are aborted. This value should be below 1%%"
msgstr ""

#: libraries/advisory_rules.txt:406
#, fuzzy
#| msgid "Persistent connections"
msgid "Rate of aborted connections"
msgstr "持續連線"

#: libraries/advisory_rules.txt:411
#, php-format
msgid ""
"Aborted connections rate is at %s, this value should be less than 1 per hour"
msgstr ""

#: libraries/advisory_rules.txt:413
#, fuzzy
#| msgid "Format of imported file"
msgid "Percentage of aborted clients"
msgstr "匯入檔案的格式"

#: libraries/advisory_rules.txt:416 libraries/advisory_rules.txt:423
#, fuzzy
#| msgid "Allows creating temporary tables."
msgid "Too many clients are aborted."
msgstr "允許建立臨時表"

#: libraries/advisory_rules.txt:417 libraries/advisory_rules.txt:424
msgid ""
"Clients are usually aborted when they did not close their connection to "
"MySQL properly. This can be due to network issues or code not closing a "
"database handler properly. Check your network and code."
msgstr ""

#: libraries/advisory_rules.txt:418
#, php-format
msgid "%s%% of all clients are aborted. This value should be below 2%%"
msgstr ""

#: libraries/advisory_rules.txt:420
#, fuzzy
#| msgid "Format of imported file"
msgid "Rate of aborted clients"
msgstr "匯入檔案的格式"

#: libraries/advisory_rules.txt:425
#, fuzzy, php-format
#| msgid "Sort buffer size"
msgid "Aborted client rate is at %s, this value should be less than 1 per hour"
msgstr "排序快取大小"

#: libraries/advisory_rules.txt:429
msgid "Is InnoDB disabled?"
msgstr ""

#: libraries/advisory_rules.txt:432
#, fuzzy
#| msgid "Could not save recent table"
msgid "You do not have InnoDB enabled."
msgstr "無法儲存最新資料表"

#: libraries/advisory_rules.txt:433
msgid "InnoDB is usually the better choice for table engines."
msgstr ""

#: libraries/advisory_rules.txt:434
msgid "have_innodb is set to 'value'"
msgstr ""

#: libraries/advisory_rules.txt:436
#, fuzzy
#| msgid "Buffer pool size"
msgid "InnoDB log size"
msgstr "快取池大小"

#: libraries/advisory_rules.txt:439
#, fuzzy
#| msgid "The number writes done to the InnoDB buffer pool."
msgid ""
"The InnoDB log file size is not an appropriate size, in relation to the "
"InnoDB buffer pool."
msgstr "寫入 InnoDB 快取池的次數"

#: libraries/advisory_rules.txt:440
#, php-format
msgid ""
"Especially on a system with a lot of writes to InnoDB tables you should set "
"{innodb_log_file_size} to 25%% of {innodb_buffer_pool_size}. However the "
"bigger this value, the longer the recovery time will be when database "
"crashes, so this value should not be set much higher than 256 MiB. Please "
"note however that you cannot simply change the value of this variable. You "
"need to shutdown the server, remove the InnoDB log files, set the new value "
"in my.cnf, start the server, then check the error logs if everything went "
"fine. See also <a href=\"http://mysqldatabaseadministration.blogspot."
"com/2007/01/increase-innodblogfilesize-proper-way.html\">this blog entry</a>"
msgstr ""

#: libraries/advisory_rules.txt:441
#, fuzzy, php-format
#| msgid "The number writes done to the InnoDB buffer pool."
msgid ""
"Your InnoDB log size is at %s%% in relation to the InnoDB buffer pool size, "
"it should not be below 20%%"
msgstr "寫入 InnoDB 快取池的次數"

#: libraries/advisory_rules.txt:443
#, fuzzy
#| msgid "Buffer pool size"
msgid "Max InnoDB log size"
msgstr "快取池大小"

#: libraries/advisory_rules.txt:446
msgid "The InnoDB log file size is inadequately large."
msgstr ""

#: libraries/advisory_rules.txt:447
#, php-format
msgid ""
"It is usually sufficient to set {innodb_log_file_size} to 25%% of the size "
"of {innodb_buffer_pool_size}. A very big {innodb_log_file_size} slows down "
"the recovery time after a database crash considerably. See also <a href="
"\"http://www.mysqlperformanceblog.com/2006/07/03/choosing-proper-"
"innodb_log_file_size/\">this Article</a>. You need to shutdown the server, "
"remove the InnoDB log files, set the new value in my.cnf, start the server, "
"then check the error logs if everything went fine. See also <a href=\"http://"
"mysqldatabaseadministration.blogspot.com/2007/01/increase-innodblogfilesize-"
"proper-way.html\">this blog entry</a>"
msgstr ""

#: libraries/advisory_rules.txt:448
#, php-format
msgid "Your absolute InnoDB log size is %s MiB"
msgstr ""

#: libraries/advisory_rules.txt:450
#, fuzzy
#| msgid "Buffer pool size"
msgid "InnoDB buffer pool size"
msgstr "快取池大小"

#: libraries/advisory_rules.txt:453
#, fuzzy
#| msgid "Buffer pool size"
msgid "Your InnoDB buffer pool is fairly small."
msgstr "快取池大小"

#: libraries/advisory_rules.txt:454
#, php-format
msgid ""
"The InnoDB buffer pool has a profound impact on performance for InnoDB "
"tables. Assign all your remaining memory to this buffer. For database "
"servers that use solely InnoDB as storage engine and have no other services "
"(e.g. a web server) running, you may set this as high as 80%% of your "
"available memory. If that is not the case, you need to carefully assess the "
"memory consumption of your other services and non-InnoDB-Tables and set this "
"variable accordingly. If it is set too high, your system will start "
"swapping, which decreases performance significantly. See also <a href="
"\"http://www.mysqlperformanceblog.com/2007/11/03/choosing-"
"innodb_buffer_pool_size/\">this article</a>"
msgstr ""

#: libraries/advisory_rules.txt:455
#, php-format
msgid ""
"You are currently using %s%% of your memory for the InnoDB buffer pool. This "
"rule fires if you are assigning less than 60%%, however this might be "
"perfectly adequate for your system if you don't have much InnoDB tables or "
"other services running on the same machine."
msgstr ""

#: libraries/advisory_rules.txt:459
#, fuzzy
#| msgid "max. concurrent connections"
msgid "MyISAM concurrent inserts"
msgstr "最大同時連線數"

#: libraries/advisory_rules.txt:462
#, fuzzy
#| msgid "max. concurrent connections"
msgid "Enable {concurrent_insert} by setting it to 1"
msgstr "最大同時連線數"

#: libraries/advisory_rules.txt:463
msgid ""
"Setting {concurrent_insert} to 1 reduces contention between readers and "
"writers for a given table. See also <a href=\"http://dev.mysql.com/doc/"
"refman/5.5/en/concurrent-inserts.html\">MySQL Documentation</a>"
msgstr ""

#: libraries/advisory_rules.txt:464
msgid "concurrent_insert is set to 0"
msgstr "concurrent_insert 已被設置為 0"

#~ msgid "Headers every %s rows"
#~ msgstr "每 %s 列顯示欄位標題"

#, fuzzy
#~| msgid "Table Search"
#~ msgid "Enable reCaptcha"
#~ msgstr "資料表搜尋"

#~ msgid "Cookies must be enabled past this point."
#~ msgstr "必須啟用 Cookies 才能登入。"

#, fuzzy
#~| msgid "Remove database"
#~ msgid "Rearrange/edit charts"
#~ msgstr "刪除資料庫"

#~ msgid "Open Document"
#~ msgstr "開啟檔案"

#~ msgid "Count tables when showing database list"
#~ msgstr "顯示資料庫列表時計算資料表的數量"

#~ msgid "Count tables"
#~ msgstr "統計資料表"

#~ msgid ""
#~ "For further information about replication status on the server, please "
#~ "visit the <a href=\"#replication\">replication section</a>."
#~ msgstr ""
#~ "要取得更多關於此伺服器的複製狀態，請查看<a href=\"#replication\">複製狀態"
#~ "資訊</a>"

#~ msgid "Table seems to be empty!"
#~ msgstr "資料表是空的！"

#, fuzzy
#~| msgid "General relation features"
#~ msgid "General relation features:"
#~ msgstr "一般關聯功能"

#~ msgid "Live traffic chart"
#~ msgstr "即時流量圖表"

#~ msgid "Live conn./process chart"
#~ msgstr "即時連線圖表"

#~ msgid "Live query chart"
#~ msgstr "即時查詢圖表"

#~ msgid "Static data"
#~ msgstr "靜態資料"

#~ msgid "And"
#~ msgstr "與"

#~ msgid "Number of rows"
#~ msgstr "顯示數量"

#~ msgid "Columns enclosed by"
#~ msgstr "「欄位」分隔字元"

#~ msgid "Columns escaped by"
#~ msgstr "跳脫字元使用"

#~ msgid "Replace NULL by"
#~ msgstr "將 NULL 替換爲"

#~ msgid "Lines terminated by"
#~ msgstr "資料分行使用字元"

#~ msgid "ltr"
#~ msgstr "ltr"

#~ msgid "Software"
#~ msgstr "軟體"

#~ msgid "Software version"
#~ msgstr "軟體版本"

#~ msgid "Width"
#~ msgstr "寬"

#~ msgid "Height"
#~ msgstr "高"

#, fuzzy
#~| msgid "Save as file"
#~ msgid "Save to file"
#~ msgstr "另存檔案"

#~ msgid "Total count"
#~ msgstr "總數量"

#~ msgid "Improves efficiency of screen refresh"
#~ msgstr "提高重新整理效率"

#~ msgid "Enable Ajax"
#~ msgstr "啟用 Ajax"

#~ msgid "KiB sent since last refresh"
#~ msgstr "最後一次傳送的資料量(單位為KiB，即2^10)"

#~ msgid "KiB received since last refresh"
#~ msgstr "最後一次接收的資料量(單位為KiB，即2^10)"

#~ msgid "Server traffic (in KiB)"
#~ msgstr "伺服器流量(單位為KiB，即2^10)"

#~ msgid "Connections since last refresh"
#~ msgstr "最後一次連線"

#, fuzzy
#~| msgid "Connections since last refresh"
#~ msgid "Questions since last refresh"
#~ msgstr "最後一次連線"

#~ msgid "Runtime Information"
#~ msgstr "運行資訊"

#, fuzzy
#~| msgid "Number of rows:"
#~ msgid "Number of data points: "
#~ msgstr "記錄數："

#, fuzzy
#~| msgid "Refresh"
#~ msgid "Refresh rate: "
#~ msgstr "重新整理"

#, fuzzy
#~| msgid "Query type"
#~ msgid "Run analyzer"
#~ msgstr "查詢方式"

#~ msgid "Show more actions"
#~ msgstr "顯示更多操作"

#~ msgid "Add to index &nbsp;%s&nbsp;column(s)"
#~ msgstr "新增 %s 個索引欄位"

#~ msgid "Synchronize"
#~ msgstr "同步"

#~ msgid "Source database"
#~ msgstr "來源資料庫"

#~ msgid "Current server"
#~ msgstr "目前伺服器"

#~ msgid "Remote server"
#~ msgstr "遠程伺服器"

#~ msgid "Difference"
#~ msgstr "差異"

#~ msgid "Target database"
#~ msgstr "目標資料庫"

#~ msgid "Click to select"
#~ msgstr "點擊選取"

#~ msgid "Synchronize databases with master"
#~ msgstr "根據主伺服器同步資料庫"

#~ msgid "Could not connect to the source"
#~ msgstr "無法連線到來源資料庫"

#~ msgid "Could not connect to the target"
#~ msgstr "無法連線到目標資料庫"

#~ msgid "Structure Synchronization"
#~ msgstr "結構同步"

#~ msgid "Data Synchronization"
#~ msgstr "資料同步"

#~ msgid "not present"
#~ msgstr "未找到"

#~ msgid "Structure Difference"
#~ msgstr "結構差異"

#~ msgid "Data Difference"
#~ msgstr "資料差異"

#~ msgid "Add column(s)"
#~ msgstr "新增欄位"

#~ msgid "Remove column(s)"
#~ msgstr "刪除欄位"

#~ msgid "Alter column(s)"
#~ msgstr "修改欄位"

#~ msgid "Remove index(s)"
#~ msgstr "刪除索引"

#~ msgid "Apply index(s)"
#~ msgstr "增加索引"

#~ msgid "Update row(s)"
#~ msgstr "更新行"

#~ msgid "Insert row(s)"
#~ msgstr "增加行"

#~ msgid "Would you like to delete all the previous rows from target tables?"
#~ msgstr "您希望刪除目前目標資料表中的所有資料嗎？"

#~ msgid "Apply Selected Changes"
#~ msgstr "套用選中的修改"

#~ msgid "Synchronize Databases"
#~ msgstr "同步資料庫"

#~ msgid "Selected target tables have been synchronized with source tables."
#~ msgstr "選中的資料表已根據來源資料表同步"

#~ msgid "Target database has been synchronized with source database"
#~ msgstr "已根據來源資料庫同步目標資料庫"

#, fuzzy
#~ msgid "Executed queries"
#~ msgstr "SQL 查詢"

#~ msgid "Enter manually"
#~ msgstr "手動輸入"

#~ msgid "Current connection"
#~ msgstr "目前連線"

#~ msgid "Configuration: %s"
#~ msgstr "設定: %s"

#~ msgid "Socket"
#~ msgstr "連線埠"

#~ msgid ""
#~ "Target database will be completely synchronized with source database. "
#~ "Source database will remain unchanged."
#~ msgstr "目標資料庫將完全根據來源資料庫同步。來源資料庫將保持不變"

#~ msgid "phpMyAdmin is more friendly with a <b>frames-capable</b> browser."
#~ msgstr "phpMyAdmin 較適合使用在支援<b>頁框</b>的瀏覽器."

#~ msgid ""
#~ "Enabling this allows a page located on a different domain to call "
#~ "phpMyAdmin inside a frame, and is a potential [strong]security hole[/"
#~ "strong] allowing cross-frame scripting attacks"
#~ msgstr ""
#~ "開啓這個功能將允許其它域的頁面透過框架調用 phpMyAdmin，這將允許潛在的跨框"
#~ "架腳本攻擊[strong]安全漏洞[/strong]"

#~ msgid "Allow third party framing"
#~ msgstr "允許第三方框架"

#~ msgid "Show database listing as a list instead of a drop down"
#~ msgstr "直接顯示資料庫列表而不使用下拉選單"

#~ msgid "Display databases as a list"
#~ msgstr "顯示資料庫爲列表"

#~ msgid "Display databases in a tree"
#~ msgstr "以樹形顯示資料庫"

#~ msgid "Disable this if you want to see all databases at once"
#~ msgstr "如果想一次性瀏覽所有資料庫，則停用該選項"

#~ msgid "Use light version"
#~ msgstr "使用輕量級版本"

#~ msgid ""
#~ "Maximum number of databases displayed in left frame and database list"
#~ msgstr "在左欄和資料庫列資料表中最多顯示的資料庫個數"

#~ msgid ""
#~ "If tooltips are enabled and a database comment is set, this will flip the "
#~ "comment and the real name"
#~ msgstr ""
#~ "如果啓用了提示功能且設定了資料庫備註，這裏將簡略顯示資料庫備註和資料庫名"

#~ msgid "Display database comment instead of its name"
#~ msgstr "顯示資料庫的備註而不顯示資料庫名"

#~ msgid ""
#~ "When setting this to [kbd]nested[/kbd], the alias of the table name is "
#~ "only used to split/nest the tables according to the $cfg"
#~ "['LeftFrameTableSeparator'] directive, so only the folder is called like "
#~ "the alias, the table name itself stays unchanged"
#~ msgstr ""
#~ "當設爲 [kbd]nested[/kbd] 時，資料表的別名僅根據 $cfg"
#~ "['LeftFrameTableSeparator'] 作分割/層疊用，所有只有目錄的名字像別名，資料"
#~ "表自己的名字並不改變"

#~ msgid "Display table comment instead of its name"
#~ msgstr "顯示資料表備註而不顯示資料資料表名稱"

#~ msgctxt "short form"
#~ msgid "Create table"
#~ msgstr "新建資料表"

#~ msgid "Please select a database"
#~ msgstr "請選擇資料庫"

#~ msgctxt "MySQL 5.5 documentation language"
#~ msgid "en"
#~ msgstr "zh"

#~ msgctxt "MySQL 5.1 documentation language"
#~ msgid "en"
#~ msgstr "en"

#~ msgctxt "MySQL 5.0 documentation language"
#~ msgid "en"
#~ msgstr "zh"

#~ msgctxt "PHP documentation language"
#~ msgid "en"
#~ msgstr "zh"

#, fuzzy
#~| msgid "Do you really want to "
#~ msgid "Do you really want to execute following query?"
#~ msgstr "您真的要"

#~ msgid "DocSQL"
#~ msgstr "DocSQL"

#, fuzzy
#~| msgid "Export"
#~ msgid "Export all"
#~ msgstr "匯出"

#, fuzzy
#~| msgid "Privileges"
#~ msgid "Privileges for all users"
#~ msgstr "權限"

#~ msgid "PDF"
#~ msgstr "PDF"

#~ msgid "PHP array"
#~ msgstr "PHP 陣列"

#~ msgid ""
#~ "No description is available for this transformation.<br />Please ask the "
#~ "author what %s does."
#~ msgstr "此轉換沒有說明。<br />詳細功能請詢問 %s 的作者"

#~ msgid ""
#~ "MIME types printed in italics do not have a separate transformation "
#~ "function"
#~ msgstr "以斜體顯示的 MIME 類型沒有單獨的轉換函數"

#~ msgid "rows"
#~ msgstr "瀏覽"

#~ msgid "Usage"
#~ msgstr "已用"

#, fuzzy
#~| msgid "Lines terminated by"
#~ msgid "String"
#~ msgstr "資料分行使用字元："

#~ msgid "Show help button instead of Documentation text"
#~ msgstr "顯示幫助按鈕代替檔案文字"

#~ msgid "Show help button"
#~ msgstr "顯示幫助按鈕"

#, fuzzy
#~| msgid "Add/Delete Field Columns"
#~ msgid "The remaining columns"
#~ msgstr "文字框列"

#~ msgid ""
#~ "Show affected rows of each statement on multiple-statement queries. See "
#~ "libraries/import.lib.php for defaults on how many queries a statement may "
#~ "contain."
#~ msgstr ""
#~ "在進行多個指令查詢時，顯示每個指令所影響的行數。預設一次查詢可以包含的查詢"
#~ "語句數可以在 libraries/import.lib.php 中找到"

#~ msgid "Verbose multiple statements"
#~ msgstr "爲多個指令輸出更多資訊"

#, fuzzy
#~| msgid "Data only"
#~ msgid "Dates only."
#~ msgstr "僅資料"

#~ msgid ""
#~ "Suggest a database name on the &quot;Create Database&quot; form (if "
#~ "possible) or keep the text field empty"
#~ msgstr "如果可能，在 &quot;建立資料庫&quot; 表單中建議一個名字，或留空"

#~ msgid "Suggest new database name"
#~ msgstr "建議新資料庫名"

#~ msgid "Show icons for warning, error and information messages"
#~ msgstr "在警告、錯誤和資訊上顯示圖示"

#~ msgid "Iconic errors"
#~ msgstr "錯誤圖示"

#~ msgid "Use less graphically intense tabs"
#~ msgstr "不在標簽上使用背景"

#~ msgid "Light tabs"
#~ msgstr "簡化標籤"

#~ msgid "Use icons on main page"
#~ msgstr "在首頁上使用圖示"

#~ msgid ""
#~ "Disable if you know that your pma_* tables are up to date. This prevents "
#~ "compatibility checks and thereby increases performance"
#~ msgstr ""
#~ "如果您確定 pma_* 資料表都是最新的，可以停用此項。此功能提供相容性檢查"

#~ msgid "Verbose check"
#~ msgstr "詳細檢查"

#~ msgid ""
#~ "Javascript support is missing or disabled in your browser, some "
#~ "phpMyAdmin functionality will be missing. For example navigation frame "
#~ "will not refresh automatically."
#~ msgstr ""
#~ "您的瀏覽器不支援或停用了 Javascript，部分 phpMyAdmin 功能將不可用。如導覽"
#~ "框架將不能自動重新整理"

#, fuzzy
#~ msgid "Add a value"
#~ msgstr "+ 增加"

#~ msgid "Copy and paste the joined values into the \"Length/Values\" field"
#~ msgstr "複製並貼上結合的數值至 \"Length/Values\" 欄位"

#, fuzzy
#~ msgid "Tracking for %1$s, version %2$s is deactivated."
#~ msgstr "%s.%s 的追蹤，版本 %s 已停用"

#, fuzzy
#~ msgid "Tracking for %1$s, version %2$s is activated."
#~ msgstr "%s.%s 的追蹤，版本 %s 已啓用"

#, fuzzy
#~ msgctxt "Correctly setup"
#~ msgid "OK"
#~ msgstr "確定"

#, fuzzy
#~ msgid "All users"
#~ msgstr "新增使用者"

#, fuzzy
#~ msgid "All hosts"
#~ msgstr "任意主機"

#~ msgid "No blob streaming server configured!"
#~ msgstr "未設定BLOB 串流伺服器"

#~ msgid "Failed to fetch headers"
#~ msgstr "文件表頭資訊取得失敗"

#~ msgid "Failed to open remote URL"
#~ msgstr "開啟遠端 URL 失敗"

# BLOB: binary and text object
#~ msgid "You are about to DISABLE a BLOB Repository!"
#~ msgstr "您將要停用BLOB儲存格式"

#~ msgid ""
#~ "Are you sure you want to disable all BLOB references for database %s?"
#~ msgstr "您確定要在資料庫 %s 上停用 BLOB 功能？"

#, fuzzy
#~ msgid "Unknown error while uploading."
#~ msgstr "上傳檔案時發生未知錯誤"

#~ msgid "PBMS error"
#~ msgstr "PBMS 錯誤"

#~ msgid "PBMS connection failed:"
#~ msgstr "PBMS 連線失敗"

#~ msgid "PBMS get BLOB info failed:"
#~ msgstr "PBMS 取得 BLOB 資訊失敗："

#, fuzzy
#~ msgid "PBMS get BLOB Content-Type failed"
#~ msgstr "取得 BLOB 內容類型失敗"

#~ msgid "View image"
#~ msgstr "查看圖片"

#~ msgid "Play audio"
#~ msgstr "播放音效"

#~ msgid "View video"
#~ msgstr "播放影片"

#~ msgid "Download file"
#~ msgstr "下載檔案"

#~ msgid "Could not open file: %s"
#~ msgstr "無法開啟檔案：%s"

#~ msgid "Garbage Threshold"
#~ msgstr "垃圾閾值"

#~ msgid ""
#~ "The percentage of garbage in a repository file before it is compacted."
#~ msgstr "在庫檔案被壓縮之前垃圾資料所佔的比率"

#~ msgid ""
#~ "The port for the PBMS stream-based communications. Setting this value to "
#~ "0 will disable HTTP communication with the daemon."
#~ msgstr "PBMS 基於流的通信連接埠。設爲 0 將禁止與該伺服器的 HTTP 通信"

#~ msgid "Repository Threshold"
#~ msgstr "庫閾值"

#~ msgid ""
#~ "The maximum size of a BLOB repository file. You may use Kb, MB or GB to "
#~ "indicate the unit of the value. A value in bytes is assumed when no unit "
#~ "is specified."
#~ msgstr ""
#~ "一個 BLOB 庫檔案的最大大小。可以使用 Kb、MB 或 GB 來表示單位。不指定則使用"
#~ "默認單位：字元"

#~ msgid "Temp Blob Timeout"
#~ msgstr "臨時 Blob 超時"

#~ msgid ""
#~ "The timeout, in seconds, for temporary BLOBs. Uploaded BLOB data is "
#~ "removed after this time, unless they are referenced by a record in the "
#~ "database."
#~ msgstr ""
#~ "臨時 BLOB 的超時時間 (單位：秒)。上傳的 BLOB 資料將在此時間後刪除，除非其"
#~ "被數據庫中的記錄所引用"

#~ msgid "Temp Log Threshold"
#~ msgstr "臨時日誌閾值"

#~ msgid ""
#~ "The maximum size of a temporary BLOB log file. You may use Kb, MB or GB "
#~ "to indicate the unit of the value. A value in bytes is assumed when no "
#~ "unit is specified."
#~ msgstr ""
#~ "一個臨時 BLOB 日志檔案的最大大小。可以使用 Kb、MB 或 GB 作爲單位。若不寫單"
#~ "位，預設爲字元"

#~ msgid "Max Keep Alive"
#~ msgstr "最大保持連線"

#~ msgid ""
#~ "The timeout for inactive connection with the keep-alive flag set. After "
#~ "this time the connection will be closed. The time-out is in milliseconds "
#~ "(1/1000)."
#~ msgstr ""
#~ "keep-alive 標記所設定的不操作連線超時時間。在此時間後連線將被關閉。單位："
#~ "毫秒"

#~ msgid "Metadata Headers"
#~ msgstr "後設資料頭"

#~ msgid ""
#~ "A \":\" delimited list of metadata headers to be used to initialize the "
#~ "pbms_metadata_header table when a database is created."
#~ msgstr ""
#~ "建立資料庫時用來原始化 pbms_metadata_header 表的用“:”分隔的後設資料頭列表"

#~ msgid ""
#~ "Documentation and further information about PBMS can be found on %sThe "
#~ "PrimeBase Media Streaming home page%s."
#~ msgstr "關於 PBMS 的檔案和更多資訊請參見 %sPrimeBase Media Streaming 首頁%s"

#~ msgid "The PrimeBase Media Streaming Blog by Barry Leslie"
#~ msgstr "Barry 的 PrimeBase 開發博客 —— Barry Leslie 著"

#~ msgid "PrimeBase XT Home Page"
#~ msgstr "PrimeBase XT 首頁"

#~ msgid "The PrimeBase Media Streaming (PBMS) home page"
#~ msgstr "PrimeBase Media Streaming (PBMS) 首頁"

#~ msgctxt "Create none database for user"
#~ msgid "None"
#~ msgstr "無"

#~ msgid "Remove BLOB Repository Reference"
#~ msgstr "刪除 BLOB 容器功能"

#~ msgid "Upload to BLOB repository"
#~ msgstr "上傳到 BLOB 容器"

#~ msgid "Maximum number of records saved in \"table_uiprefs\" table"
#~ msgstr "在資料表列資料表中最多顯示的資料表個數"

#~ msgid "Click to unselect"
#~ msgstr "點擊取消"

#~ msgid "Modify an index"
#~ msgstr "修改索引"

#~ msgid "Column count has to be larger than zero."
#~ msgstr "至少要有一個欄位"

#~ msgid "+ Restart insertion and add a new value"
#~ msgstr "+重新執行插入並增加新值"

#~ msgid "Create Table"
#~ msgstr "建立資料表"

#~ msgid "(or the local Drizzle server's socket is not correctly configured)"
#~ msgstr "(或者本地 MySQL 伺服器的連線埠沒有正確設定)"

#~ msgid ""
#~ "[kbd]horizontal[/kbd], [kbd]vertical[/kbd] or a number that indicates "
#~ "maximum number for which vertical model is used"
#~ msgstr ""
#~ "[kbd]horizontal (水平)[/kbd]、[kbd]vertical (垂直)[/kbd] 或限定使用垂直模"
#~ "式的最大數值"

#~ msgid "Display direction for altering/creating columns"
#~ msgstr "修改/建立欄位時的顯示模式"

#~ msgid "Create table on database %s"
#~ msgstr "在資料庫 %s 中建立一張資料表"

#~ msgid "Data Label"
#~ msgstr "標籤"

#~ msgid "Location of the text file"
#~ msgstr "文字檔案的位置"

#~ msgid "MySQL charset"
#~ msgstr "MySQL 字集"

#~ msgid "MySQL client version"
#~ msgstr "MySQL 客戶端版本"

#~ msgid ""
#~ "The display column is shown in pink. To set/unset a column as the display "
#~ "column, click the \"Choose column to display\" icon, then click on the "
#~ "appropriate column name."
#~ msgstr ""
#~ "顯示的欄位爲粉紅色。要設定/取消顯示的欄位，點選“選擇顯示欄位”圖示，然後選"
#~ "擇需要的欄位名稱"

#~ msgid "memcached usage"
#~ msgstr "已用空間"

#~ msgid "% open files"
#~ msgstr "顯示開啟的表"

#~ msgid "% connections used"
#~ msgstr "連線"

#~ msgid "% aborted connections"
#~ msgstr "壓縮連線"

#~ msgid "CPU Usage"
#~ msgstr "已用"

#~ msgid "Swap Usage"
#~ msgstr "已用"

#~ msgid "Excel 97-2003 XLS Workbook"
#~ msgstr "Excel 97-2003 XLS 工作簿"

#~ msgid "Excel 2007 XLSX Workbook"
#~ msgstr "Excel 2007 XLSX 工作簿"

#~ msgctxt "PDF"
#~ msgid "page"
#~ msgstr "頁數"

#~ msgid "Inline Edit"
#~ msgstr "快速編輯"

#~ msgid "Previous"
#~ msgstr "上一個"

#~ msgid "Next"
#~ msgstr "下個月"

#~ msgid "Create event"
#~ msgstr "新建視圖"

#~ msgid "Create routine"
#~ msgstr "建立關聯"

#~ msgid "Create trigger"
#~ msgstr "新建視圖"

#~ msgid ""
#~ "No themes support; please check your configuration and/or your themes in "
#~ "directory %s."
#~ msgstr "不支援主題，請檢查您的設定和主題資料夾 %s "

#~ msgid "The following queries have been executed:"
#~ msgstr "下列查詢被執行:"

#~ msgid "Switch to"
#~ msgstr "切換到"

#~ msgid "settings"
#~ msgstr "設定"

#~ msgid "Refresh rate:"
#~ msgstr "重新整理"

#~ msgid "Clear monitor config"
#~ msgstr "config 認證方式的帳號"

#~ msgid "Server traffic"
#~ msgstr "選擇伺服器"

#~ msgid "Value too long in the form!"
#~ msgstr "表單內缺少部分資料"

#~ msgid "Export of event \"%s\""
#~ msgstr "匯出內容"

#~ msgid "No trigger with name %s found"
#~ msgstr "找不到佈景主題 %s 指定圖片路徑!"

#~ msgid "row(s) starting from row #"
#~ msgstr "行，起始行 #"

#~ msgid "in %s mode and repeat headers after %s cells"
#~ msgstr "以 %s 模式顯示，並且在 %s 行後重複標題"

#~ msgid ""
#~ "phpMyAdmin was unable to read your configuration file!<br />This might "
#~ "happen if PHP finds a parse error in it or PHP cannot find the file.<br /"
#~ ">Please call the configuration file directly using the link below and "
#~ "read the PHP error message(s) that you receive. In most cases a quote or "
#~ "a semicolon is missing somewhere.<br />If you receive a blank page, "
#~ "everything is fine."
#~ msgstr ""
#~ "phpMyAdmin 無法讀取您的配置文件！<br />這可能是因為配置文件不存在或有語法"
#~ "錯誤。<br />請使用下面的鏈接直接進入配置文件，然後檢查您收到的 PHP 錯誤信"
#~ "息。通常的錯誤都是因為某處漏了引號或分號。<br />如果您看到的是一個空白頁，"
#~ "則代表沒有任何問題。"

#~ msgid "Dropping Event"
#~ msgstr "刪除中"

#~ msgid "Dropping Procedure"
#~ msgstr "執行刪除過程中"

#~ msgid "Theme / Style"
#~ msgstr "佈景主題/風格"

#~ msgid "seconds"
#~ msgstr "秒"

#~ msgid "Query execution time comparison (in microseconds)"
#~ msgstr "查詢執行時間對比 (單位：微秒)"

#~ msgid "GD extension is needed for charts."
#~ msgstr "繪製圖表需要 GD 外掛"

#~ msgid "JSON encoder is needed for chart tooltips."
#~ msgstr "繪製圖表氣泡提示需要 JSON 外掛"

#~ msgid "The number of free memory blocks in query cache."
#~ msgstr "查詢快取中空閒的記憶體塊數"

#~ msgctxt "$strShowStatusReset"
#~ msgid "Reset"
#~ msgstr "重設"

#~ msgid "Show processes"
#~ msgstr "顯示程序"

#~ msgctxt "for Show status"
#~ msgid "Reset"
#~ msgstr "重置"

#~ msgid ""
#~ "<b>Server traffic</b>: These tables show the network traffic statistics "
#~ "of this MySQL server since its startup."
#~ msgstr ""
#~ "<b>伺服器流量</b>：這些表顯示了此 MySQL 伺服器自啓動以來的網絡流量統計"

#~ msgid ""
#~ "<b>Query statistics</b>: Since its startup, %s queries have been sent to "
#~ "the server."
#~ msgstr "<b>查詢統計</b>：自啓動後，伺服器共收到了 %s 次查詢"

#~ msgid "Note: Generating the query chart can take a long time."
#~ msgstr "注意：產生查詢圖表可能需要一定的時間"

#~ msgid "Chart generated successfully."
#~ msgstr "圖表產生成功"

#~ msgid ""
#~ "The result of this query can't be used for a chart. See [doc@faq6-29]FAQ "
#~ "6.29[/doc]"
#~ msgstr ""
#~ "該查詢的結果不能用於圖表。參見[doc@faq6-29]常見問題 (FAQ) 6.29[/doc]"

#~ msgid "Title"
#~ msgstr "標題"

#~ msgid "Area margins"
#~ msgstr "區域邊距"

#~ msgid "Legend margins"
#~ msgstr "圖例邊距"

#~ msgid "Radar"
#~ msgstr "雷達圖 (戴布拉圖、螂蛛網圖)"

#~ msgid "Multi"
#~ msgstr "並列"

#~ msgid "Continuous image"
#~ msgstr "連續圖片"

#~ msgid ""
#~ "For compatibility reasons the chart image is segmented by default, select "
#~ "this to draw the whole chart in one image."
#~ msgstr "因爲相容性原因，圖表圖片預設分塊產生，選中此項即可產生完整圖片"

#~ msgid ""
#~ "When drawing a radar chart all values are normalized to a range [0..10]."
#~ msgstr "繪製雷達圖時所有資料將被規格化到 [0..10] 的範圍中"

#~ msgid ""
#~ "Note that not every result table can be put to the chart. See <a href=\"./"
#~ "Documentation.html#faq6-29\" target=\"Documentation\">FAQ 6.29</a>"
#~ msgstr ""
#~ "請注意不是所有的結果表都能繪圖。參見<a href=\"./Documentation.html#faq6-29"
#~ "\" target=\"Documentation\">常見問題 (FAQ) 6.29</a>"

#~ msgid "Add a New User"
#~ msgstr "新增新使用者"

#~ msgid "Create User"
#~ msgstr "建立使用者"

#~ msgid "Show table row links on left side"
#~ msgstr "在資料左側顯示操作連結"

#~ msgid "Show table row links on right side"
#~ msgstr "在資料右側顯示操作連結"<|MERGE_RESOLUTION|>--- conflicted
+++ resolved
@@ -3,13 +3,8 @@
 msgstr ""
 "Project-Id-Version: phpMyAdmin 4.1-dev\n"
 "Report-Msgid-Bugs-To: phpmyadmin-devel@lists.sourceforge.net\n"
-<<<<<<< HEAD
-"POT-Creation-Date: 2013-06-19 11:39-0400\n"
-"PO-Revision-Date: 2013-06-19 16:34+0200\n"
-=======
 "POT-Creation-Date: 2013-06-12 09:39+0200\n"
 "PO-Revision-Date: 2013-06-20 07:08+0200\n"
->>>>>>> e6a6b537
 "Last-Translator: Tony Chen <tonychen@finenet.com.tw>\n"
 "Language-Team: Traditional Chinese <http://l10n.cihar.com/projects/"
 "phpmyadmin/master/zh_TW/>\n"
@@ -9586,119 +9581,26 @@
 msgid "Monitor Instructions"
 msgstr "監督指令"
 
-#: libraries/server_status_monitor.lib.php:137
-msgid ""
-"The phpMyAdmin Monitor can assist you in optimizing the server configuration "
-"and track down time intensive queries. For the latter you will need to set "
-"log_output to 'TABLE' and have either the slow_query_log or general_log "
-"enabled. Note however, that the general_log produces a lot of data and "
-"increases server load by up to 15%."
-msgstr ""
-
-#: libraries/server_status_monitor.lib.php:149
-msgid ""
-"Unfortunately your Database server does not support logging to table, which "
-"is a requirement for analyzing the database logs with phpMyAdmin. Logging to "
-"table is supported by MySQL 5.1.6 and onwards. You may still use the server "
-"charting features however."
-msgstr ""
-
-#: libraries/server_status_monitor.lib.php:164
-msgid "Using the monitor:"
-msgstr ""
-
-#: libraries/server_status_monitor.lib.php:167
-msgid ""
-"Your browser will refresh all displayed charts in a regular interval. You "
-"may add charts and change the refresh rate under 'Settings', or remove any "
-"chart using the cog icon on each respective chart."
-msgstr ""
-
-#: libraries/server_status_monitor.lib.php:173
-msgid ""
-"To display queries from the logs, select the relevant time span on any chart "
-"by holding down the left mouse button and panning over the chart. Once "
-"confirmed, this will load a table of grouped queries, there you may click on "
-"any occurring SELECT statements to further analyze them."
-msgstr ""
-
-#: libraries/server_status_monitor.lib.php:183
-msgid "Please note:"
-msgstr ""
-
-#: libraries/server_status_monitor.lib.php:186
-msgid ""
-"Enabling the general_log may increase the server load by 5-15%. Also be "
-"aware that generating statistics from the logs is a load intensive task, so "
-"it is advisable to select only a small time span and to disable the "
-"general_log and empty its table once monitoring is not required any more."
-msgstr ""
-
-#: libraries/server_status_monitor.lib.php:207
-#: libraries/server_status_monitor.lib.php:314
-msgid "Add chart"
-msgstr "新增圖表"
-
 #: libraries/server_status_monitor.lib.php:211
 msgid "Preset chart"
 msgstr "預設圖表"
 
-#: libraries/server_status_monitor.lib.php:216
-#, fuzzy
-#| msgid "See slave status table"
-msgid "Status variable(s)"
-msgstr "狀態變數值"
-
 #: libraries/server_status_monitor.lib.php:219
 msgid "Select series:"
 msgstr "選擇序列："
 
-#: libraries/server_status_monitor.lib.php:221
-msgid "Commonly monitored"
-msgstr ""
-
 #: libraries/server_status_monitor.lib.php:237
 msgid "or type variable name:"
 msgstr "或變數型態名稱："
 
-#: libraries/server_status_monitor.lib.php:244
-msgid "Display as differential value"
-msgstr ""
-
-#: libraries/server_status_monitor.lib.php:247
-msgid "Apply a divisor"
-msgstr ""
-
-#: libraries/server_status_monitor.lib.php:255
-msgid "Append unit to data values"
-msgstr ""
-
 #: libraries/server_status_monitor.lib.php:261
 msgid "Add this series"
 msgstr "新增這個序列"
 
-#: libraries/server_status_monitor.lib.php:263
-msgid "Clear series"
-msgstr ""
-
 #: libraries/server_status_monitor.lib.php:266
 msgid "Series in Chart:"
 msgstr "圖表中的序列："
 
-#: libraries/server_status_monitor.lib.php:287
-#, fuzzy
-#| msgid "Textarea rows"
-msgid "Start Monitor"
-msgstr "開始觀察(monitor)"
-
-#: libraries/server_status_monitor.lib.php:294
-msgid "Instructions/Setup"
-msgstr ""
-
-#: libraries/server_status_monitor.lib.php:298
-msgid "Done dragging (rearranging) charts"
-msgstr ""
-
 #: libraries/server_status_monitor.lib.php:317
 msgid "Enable charts dragging"
 msgstr "啓用圖表拖放"
@@ -9706,26 +9608,6 @@
 #: libraries/server_status_monitor.lib.php:321
 msgid "Refresh rate"
 msgstr "更新頻率"
-
-#: libraries/server_status_monitor.lib.php:330
-msgid "Chart columns"
-msgstr "圖表欄位"
-
-#: libraries/server_status_monitor.lib.php:346
-#, fuzzy
-#| msgid "Error management:"
-msgid "Chart arrangement"
-msgstr "圖表排列"
-
-#: libraries/server_status_monitor.lib.php:349
-msgid ""
-"The arrangement of the charts is stored to the browsers local storage. You "
-"may want to export it if you have a complicated set up."
-msgstr ""
-
-#: libraries/server_status_monitor.lib.php:363
-msgid "Reset to default"
-msgstr "還原預設值"
 
 #: libraries/sql.lib.php:409
 msgid "SQL result"
@@ -10818,12 +10700,6 @@
 "no clearly measurable improvement."
 msgstr ""
 
-<<<<<<< HEAD
-=======
-#: server_status_monitor.php:453
-msgid "Monitor Instructions"
-msgstr "監督指令"
-
 #: server_status_monitor.php:455
 msgid ""
 "The phpMyAdmin Monitor can assist you in optimizing the server configuration "
@@ -10877,123 +10753,16 @@
 msgid "Add chart"
 msgstr "新增圖表"
 
-#: server_status_monitor.php:519
-#| msgid "Remove database"
-msgid "Preset chart"
-msgstr "預設圖表"
-
 #: server_status_monitor.php:523
 #| msgid "See slave status table"
 msgid "Status variable(s)"
 msgstr "變數狀態"
 
-#: server_status_monitor.php:526
-#| msgid "Select Tables"
-msgid "Select series:"
-msgstr "選擇序列："
-
-#: server_status_monitor.php:528
-msgid "Commonly monitored"
-msgstr ""
-
-#: server_status_monitor.php:544
-#| msgid "Invalid table name"
-msgid "or type variable name:"
-msgstr "或變數型態名稱："
-
-#: server_status_monitor.php:551
-msgid "Display as differential value"
-msgstr ""
-
-#: server_status_monitor.php:554
-msgid "Apply a divisor"
-msgstr ""
-
-#: server_status_monitor.php:562
-msgid "Append unit to data values"
-msgstr ""
-
-#: server_status_monitor.php:568
-#| msgid "Add a new server"
-msgid "Add this series"
-msgstr "新增這個序列"
-
-#: server_status_monitor.php:570
-msgid "Clear series"
-msgstr ""
-
-#: server_status_monitor.php:573
-#| msgid "SQL queries"
-msgid "Series in Chart:"
-msgstr "圖表中的序列："
-
-#: server_status_monitor.php:584
-#| msgid "Show statistics"
-msgid "Log statistics"
-msgstr "紀錄統計"
-
-#: server_status_monitor.php:585
-#| msgid "Select page"
-msgid "Selected time range:"
-msgstr "選擇時間範圍："
-
-#: server_status_monitor.php:591
-msgid "Only retrieve SELECT,INSERT,UPDATE and DELETE Statements"
-msgstr ""
-
-#: server_status_monitor.php:596
-msgid "Remove variable data in INSERT statements for better grouping"
-msgstr ""
-
-#: server_status_monitor.php:599
-msgid "Choose from which log you want the statistics to be generated from."
-msgstr ""
-
-#: server_status_monitor.php:602
-msgid "Results are grouped by query text."
-msgstr ""
-
-#: server_status_monitor.php:606
-#| msgid "Query type"
-msgid "Query analyzer"
-msgstr "查詢分析"
-
-#: server_status_monitor.php:654
-#, php-format
-#| msgid "Second"
-msgid "%d second"
-msgid_plural "%d seconds"
-msgstr[0] "%d 秒"
-
-#: server_status_monitor.php:657
-#, php-format
-#| msgid "Minute"
-msgid "%d minute"
-msgid_plural "%d minutes"
-msgstr[0] "%d 分"
-
 #: server_status_monitor.php:674
 #| msgid "Textarea rows"
 msgid "Start Monitor"
 msgstr "啟動監視"
 
-#: server_status_monitor.php:681
-msgid "Instructions/Setup"
-msgstr ""
-
-#: server_status_monitor.php:685
-msgid "Done dragging (rearranging) charts"
-msgstr ""
-
-#: server_status_monitor.php:704
-#| msgid "Enable highlighting"
-msgid "Enable charts dragging"
-msgstr "啓用圖表拖放"
-
-#: server_status_monitor.php:708
-msgid "Refresh rate"
-msgstr "更新頻率"
-
 #: server_status_monitor.php:717
 #| msgid "Textarea columns"
 msgid "Chart columns"
@@ -11015,7 +10784,6 @@
 msgid "Reset to default"
 msgstr "還原預設值"
 
->>>>>>> e6a6b537
 #: server_status_queries.php:67
 #, php-format
 msgid "Questions since startup: %s"
@@ -12291,12 +12059,7 @@
 msgid "Tracking data definition successfully deleted"
 msgstr "追蹤資料定義已刪除"
 
-<<<<<<< HEAD
 #: tbl_tracking.php:479
-#, fuzzy
-=======
-#: tbl_tracking.php:478
->>>>>>> e6a6b537
 #| msgid "Track these data manipulation statements:"
 msgid "Tracking data manipulation successfully deleted"
 msgstr "追蹤資料操作已刪除"
@@ -12305,33 +12068,18 @@
 msgid "Tracking statements"
 msgstr "追蹤指令"
 
-<<<<<<< HEAD
 #: tbl_tracking.php:525 tbl_tracking.php:673
-#, fuzzy, php-format
-=======
-#: tbl_tracking.php:524 tbl_tracking.php:672
-#, php-format
->>>>>>> e6a6b537
+#, php-format
 #| msgid "Show %s with dates from %s to %s by user %s %s"
 msgid "Show %1$s with dates from %2$s to %3$s by user %4$s %5$s"
 msgstr "顯示自 %2$s 起至 %3$s 使用者 %4$s 執行的 %1$s %5$s"
 
-<<<<<<< HEAD
 #: tbl_tracking.php:533
-#, fuzzy
-=======
-#: tbl_tracking.php:532
->>>>>>> e6a6b537
 #| msgid "Delete tracking data for this table"
 msgid "Delete tracking data row from report"
 msgstr "刪除報表的追蹤資料列"
 
-<<<<<<< HEAD
 #: tbl_tracking.php:547
-#, fuzzy
-=======
-#: tbl_tracking.php:546
->>>>>>> e6a6b537
 #| msgid "No databases"
 msgid "No data"
 msgstr "沒有資料"
@@ -12373,13 +12121,8 @@
 msgid "Show versions"
 msgstr "查看版本"
 
-<<<<<<< HEAD
 #: tbl_tracking.php:825
-#, fuzzy, php-format
-=======
-#: tbl_tracking.php:824
-#, php-format
->>>>>>> e6a6b537
+#, php-format
 #| msgid "Deactivate tracking for %s.%s"
 msgid "Deactivate tracking for %s"
 msgstr "停用 %s 的追蹤"
@@ -12388,13 +12131,8 @@
 msgid "Deactivate now"
 msgstr "立即停用"
 
-<<<<<<< HEAD
 #: tbl_tracking.php:841
-#, fuzzy, php-format
-=======
-#: tbl_tracking.php:840
-#, php-format
->>>>>>> e6a6b537
+#, php-format
 #| msgid "Activate tracking for %s.%s"
 msgid "Activate tracking for %s"
 msgstr "啓用 %s 的追蹤"
@@ -12403,13 +12141,8 @@
 msgid "Activate now"
 msgstr "立即啓用"
 
-<<<<<<< HEAD
 #: tbl_tracking.php:860
-#, fuzzy, php-format
-=======
-#: tbl_tracking.php:859
-#, php-format
->>>>>>> e6a6b537
+#, php-format
 #| msgid "Create version %s of %s.%s"
 msgid "Create version %1$s of %2$s"
 msgstr "爲 %2$s 建立版本 %1$s"
