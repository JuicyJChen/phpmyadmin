--- conflicted
+++ resolved
@@ -3,15 +3,9 @@
 msgstr ""
 "Project-Id-Version: phpMyAdmin 3.5.0-dev\n"
 "Report-Msgid-Bugs-To: phpmyadmin-devel@lists.sourceforge.net\n"
-<<<<<<< HEAD
 "POT-Creation-Date: 2011-07-03 07:35-0400\n"
-"PO-Revision-Date: 2011-03-07 01:17+0200\n"
-"Last-Translator: <hjortholm@gmail.com>\n"
-=======
-"POT-Creation-Date: 2011-06-27 10:29+0200\n"
 "PO-Revision-Date: 2011-07-04 10:57+0200\n"
 "Last-Translator:  <thomas@dyhr.com>\n"
->>>>>>> 60d36df9
 "Language-Team: danish <da@li.org>\n"
 "MIME-Version: 1.0\n"
 "Content-Type: text/plain; charset=UTF-8\n"
@@ -681,12 +675,7 @@
 msgid "Search in database"
 msgstr "Søg i databasen"
 
-<<<<<<< HEAD
 #: db_search.php:275
-#, fuzzy
-=======
-#: db_search.php:300
->>>>>>> 60d36df9
 #| msgid "Word(s) or value(s) to search for (wildcard: \"%\"):"
 msgid "Words or values to search for (wildcard: \"%\"):"
 msgstr "Ord eller værdier til at søge efter (jokertegn: \"%\"):"
@@ -10521,13 +10510,8 @@
 msgid "After %s"
 msgstr "Efter %s"
 
-<<<<<<< HEAD
 #: tbl_structure.php:732
-#, fuzzy, php-format
-=======
-#: tbl_structure.php:731
-#, php-format
->>>>>>> 60d36df9
+#, php-format
 #| msgid "Create an index on&nbsp;%s&nbsp;columns"
 msgid "Create an index on &nbsp;%s&nbsp;columns"
 msgstr "Opret et indeks på &nbsp;%s&nbsp; kolonner"
