# Automatically generated <>, 2010.
msgid ""
msgstr ""
"Project-Id-Version: phpMyAdmin 3.5.0-dev\n"
"Report-Msgid-Bugs-To: phpmyadmin-devel@lists.sourceforge.net\n"
<<<<<<< HEAD
"POT-Creation-Date: 2011-06-27 10:20+0200\n"
"PO-Revision-Date: 2011-06-16 00:11+0200\n"
"Last-Translator: <stefan@inkopsforum.se>\n"
=======
"POT-Creation-Date: 2011-06-24 12:07+0200\n"
"PO-Revision-Date: 2011-06-25 01:19+0200\n"
"Last-Translator:  <stefan@inkopsforum.se>\n"
>>>>>>> 9ff4e6b0
"Language-Team: swedish <sv@li.org>\n"
"Language: sv\n"
"MIME-Version: 1.0\n"
"Content-Type: text/plain; charset=UTF-8\n"
"Content-Transfer-Encoding: 8bit\n"
"Plural-Forms: nplurals=2; plural=(n != 1);\n"
"X-Generator: Pootle 2.0.5\n"

#: browse_foreigners.php:35 browse_foreigners.php:53
#: libraries/display_tbl.lib.php:360 server_privileges.php:1583
msgid "Show all"
msgstr "Visa alla"

#: browse_foreigners.php:70 libraries/common.lib.php:2269
#: libraries/display_tbl.lib.php:340 libraries/export/pdf.php:135
#: libraries/schema/Pdf_Relation_Schema.class.php:240
#: libraries/schema/Pdf_Relation_Schema.class.php:1095
#: libraries/schema/Pdf_Relation_Schema.class.php:1111
#: libraries/schema/User_Schema.class.php:356
msgid "Page number:"
msgstr "Sida:"

#: browse_foreigners.php:133
msgid ""
"The target browser window could not be updated. Maybe you have closed the "
"parent window, or your browser's security settings are configured to block "
"cross-window updates."
msgstr ""
"Webbläsarfönstret kunde inte uppdateras. Du kan ha stängt överordnade "
"fönstret eller så är din webbläsares säkerhetsinställningar konfigurerade "
"att blockera flerfönster uppdateringar."

#: browse_foreigners.php:151 libraries/common.lib.php:2762
#: libraries/common.lib.php:2769 libraries/common.lib.php:2951
#: libraries/common.lib.php:2952 libraries/db_links.inc.php:60
#: libraries/tbl_links.inc.php:68
msgid "Search"
msgstr "Sök"

#: browse_foreigners.php:154 db_operations.php:369 db_operations.php:421
#: db_operations.php:531 db_operations.php:559 db_search.php:360
#: db_structure.php:528 enum_editor.php:63 js/messages.php:90
#: libraries/Config.class.php:1220 libraries/Theme_Manager.class.php:305
#: libraries/auth/cookie.auth.lib.php:273 libraries/common.lib.php:1315
#: libraries/common.lib.php:2245 libraries/core.lib.php:557
#: libraries/db_routines.lib.php:789 libraries/db_routines.lib.php:921
#: libraries/display_change_password.lib.php:72
#: libraries/display_create_table.lib.php:61
#: libraries/display_export.lib.php:354 libraries/display_import.lib.php:267
#: libraries/display_tbl.lib.php:558 libraries/display_tbl.lib.php:653
#: libraries/replication_gui.lib.php:75 libraries/replication_gui.lib.php:371
#: libraries/schema/User_Schema.class.php:120
#: libraries/schema/User_Schema.class.php:172
#: libraries/schema/User_Schema.class.php:406
#: libraries/schema/User_Schema.class.php:445
#: libraries/select_server.lib.php:100 libraries/sql_query_form.lib.php:384
#: libraries/sql_query_form.lib.php:454 libraries/sql_query_form.lib.php:518
#: libraries/tbl_properties.inc.php:607 libraries/tbl_properties.inc.php:777
#: main.php:109 navigation.php:202 navigation.php:240 pmd_pdf.php:124
#: prefs_manage.php:265 prefs_manage.php:316 server_binlog.php:128
#: server_privileges.php:646 server_privileges.php:1694
#: server_privileges.php:2051 server_privileges.php:2098
#: server_privileges.php:2138 server_replication.php:233
#: server_replication.php:316 server_replication.php:347
#: server_synchronize.php:1220 tbl_change.php:332 tbl_change.php:1024
#: tbl_change.php:1061 tbl_indexes.php:260 tbl_operations.php:280
#: tbl_operations.php:317 tbl_operations.php:519 tbl_operations.php:581
#: tbl_operations.php:763 tbl_select.php:291 tbl_structure.php:698
#: tbl_structure.php:734 tbl_tracking.php:425 tbl_tracking.php:563
#: view_create.php:181 view_operations.php:99
msgid "Go"
msgstr "Kör"

#: browse_foreigners.php:169 browse_foreigners.php:173
#: libraries/Index.class.php:444 tbl_tracking.php:313
msgid "Keyname"
msgstr "Nyckel"

#: browse_foreigners.php:170 browse_foreigners.php:172
#: server_collations.php:54 server_collations.php:66 server_engines.php:57
#: server_status.php:1030
msgid "Description"
msgstr "Beskrivning"

#: browse_foreigners.php:248 browse_foreigners.php:257
#: browse_foreigners.php:269 browse_foreigners.php:277
msgid "Use this value"
msgstr "Använd detta värde"

#: bs_disp_as_mime_type.php:29 bs_play_media.php:35
#: libraries/blobstreaming.lib.php:331
msgid "No blob streaming server configured!"
msgstr "Ingen blob streaming server konfigurerad!"

#: bs_disp_as_mime_type.php:35
msgid "Failed to fetch headers"
msgstr "Misslyckades hämta rubriker"

#: bs_disp_as_mime_type.php:41
msgid "Failed to open remote URL"
msgstr "Misslyckades öppna fjärr URL"

#: changelog.php:32 license.php:28
#, php-format
msgid ""
"The %s file is not available on this system, please visit www.phpmyadmin.net "
"for more information."
msgstr ""
"Filen %s finns inte i detta system. För mer information gå till www."
"phpmyadmin.net"

#: db_create.php:58
#, php-format
msgid "Database %1$s has been created."
msgstr "Databas %1$s har skapats."

#: db_datadict.php:48 db_operations.php:362
msgid "Database comment: "
msgstr "Databaskommentar: "

#: db_datadict.php:157 libraries/schema/Pdf_Relation_Schema.class.php:1210
#: libraries/tbl_properties.inc.php:714 tbl_operations.php:362
#: tbl_printview.php:127
msgid "Table comments"
msgstr "Tabellkommentarer"

#: db_datadict.php:166 db_qbe.php:196 libraries/Index.class.php:448
#: libraries/export/htmlword.php:248 libraries/export/latex.php:375
#: libraries/export/odt.php:302 libraries/export/texytext.php:227
#: libraries/schema/Pdf_Relation_Schema.class.php:1236
#: libraries/schema/Pdf_Relation_Schema.class.php:1257
#: libraries/tbl_properties.inc.php:274 tbl_change.php:310 tbl_chart.php:86
#: tbl_indexes.php:188 tbl_printview.php:139 tbl_relation.php:399
#: tbl_select.php:113 tbl_tracking.php:266 tbl_tracking.php:317
msgid "Column"
msgstr "Kolumn"

#: db_datadict.php:167 db_printview.php:104 libraries/Index.class.php:445
#: libraries/db_events.inc.php:69 libraries/db_routines.lib.php:666
#: libraries/db_routines.lib.php:691 libraries/db_routines.lib.php:847
#: libraries/db_routines.lib.php:1216 libraries/db_structure.lib.php:51
#: libraries/export/htmlword.php:249 libraries/export/latex.php:375
#: libraries/export/odt.php:305 libraries/export/texytext.php:228
#: libraries/schema/Pdf_Relation_Schema.class.php:1237
#: libraries/schema/Pdf_Relation_Schema.class.php:1258
#: libraries/tbl_properties.inc.php:100 server_privileges.php:2151
#: tbl_change.php:289 tbl_change.php:316 tbl_printview.php:140
#: tbl_printview.php:310 tbl_select.php:114 tbl_structure.php:205
#: tbl_structure.php:795 tbl_tracking.php:267 tbl_tracking.php:314
msgid "Type"
msgstr "Typ"

#: db_datadict.php:169 libraries/Index.class.php:451
#: libraries/export/htmlword.php:250 libraries/export/latex.php:375
#: libraries/export/odt.php:308 libraries/export/texytext.php:229
#: libraries/schema/Pdf_Relation_Schema.class.php:1239
#: libraries/schema/Pdf_Relation_Schema.class.php:1260
#: libraries/tbl_properties.inc.php:109 tbl_change.php:325
#: tbl_printview.php:142 tbl_structure.php:208 tbl_tracking.php:269
#: tbl_tracking.php:320
msgid "Null"
msgstr "Null"

#: db_datadict.php:170 db_structure.php:453 libraries/export/htmlword.php:251
#: libraries/export/latex.php:375 libraries/export/odt.php:311
#: libraries/export/texytext.php:230
#: libraries/schema/Pdf_Relation_Schema.class.php:1240
#: libraries/schema/Pdf_Relation_Schema.class.php:1261
#: libraries/tbl_properties.inc.php:106 tbl_printview.php:143
#: tbl_structure.php:209 tbl_tracking.php:270
msgid "Default"
msgstr "Förvalt"

#: db_datadict.php:174 libraries/export/htmlword.php:253
#: libraries/export/latex.php:377 libraries/export/odt.php:315
#: libraries/export/texytext.php:232
#: libraries/schema/Pdf_Relation_Schema.class.php:1242
#: libraries/schema/Pdf_Relation_Schema.class.php:1263 tbl_printview.php:147
msgid "Links to"
msgstr "Länkar till"

#: db_datadict.php:176 db_printview.php:110
#: libraries/config/messages.inc.php:94 libraries/config/messages.inc.php:109
#: libraries/config/messages.inc.php:131 libraries/export/htmlword.php:256
#: libraries/export/latex.php:380 libraries/export/odt.php:320
#: libraries/export/texytext.php:235
#: libraries/schema/Pdf_Relation_Schema.class.php:1253
#: libraries/schema/Pdf_Relation_Schema.class.php:1264
#: libraries/tbl_properties.inc.php:129 tbl_printview.php:149
msgid "Comments"
msgstr "Kommentarer"

#: db_datadict.php:259 js/messages.php:109 libraries/Index.class.php:361
#: libraries/Index.class.php:388 libraries/Index.class.php:688
#: libraries/config.values.php:45 libraries/config.values.php:51
#: libraries/config/FormDisplay.tpl.php:204 libraries/export/htmlword.php:326
#: libraries/export/latex.php:445 libraries/export/odt.php:376
#: libraries/export/texytext.php:305 libraries/mult_submits.inc.php:287
#: libraries/schema/Pdf_Relation_Schema.class.php:1318
#: libraries/user_preferences.lib.php:311 prefs_manage.php:130
#: server_privileges.php:1381 server_privileges.php:1392
#: server_privileges.php:1638 server_privileges.php:1649
#: server_privileges.php:1969 server_privileges.php:1974
#: server_privileges.php:2268 sql.php:257 sql.php:318 tbl_printview.php:226
#: tbl_structure.php:380 tbl_tracking.php:330 tbl_tracking.php:335
msgid "No"
msgstr "Nej"

#: db_datadict.php:259 js/messages.php:108 libraries/Index.class.php:362
#: libraries/Index.class.php:387 libraries/Index.class.php:688
#: libraries/config.values.php:45 libraries/config.values.php:51
#: libraries/config/FormDisplay.tpl.php:204 libraries/export/htmlword.php:326
#: libraries/export/latex.php:445 libraries/export/odt.php:376
#: libraries/export/texytext.php:305 libraries/mult_submits.inc.php:46
#: libraries/mult_submits.inc.php:78 libraries/mult_submits.inc.php:87
#: libraries/mult_submits.inc.php:92 libraries/mult_submits.inc.php:97
#: libraries/mult_submits.inc.php:102 libraries/mult_submits.inc.php:262
#: libraries/mult_submits.inc.php:276 libraries/mult_submits.inc.php:286
#: libraries/mult_submits.inc.php:299
#: libraries/schema/Pdf_Relation_Schema.class.php:1318
#: libraries/user_preferences.lib.php:311 prefs_manage.php:129
#: server_databases.php:76 server_privileges.php:1378
#: server_privileges.php:1389 server_privileges.php:1635
#: server_privileges.php:1649 server_privileges.php:1969
#: server_privileges.php:1972 server_privileges.php:2268 sql.php:317
#: tbl_printview.php:226 tbl_structure.php:41 tbl_structure.php:380
#: tbl_tracking.php:328 tbl_tracking.php:333
msgid "Yes"
msgstr "Ja"

#: db_datadict.php:314 db_printview.php:264 tbl_printview.php:495
msgid "Print"
msgstr "Skriv ut"

#: db_export.php:30
msgid "View dump (schema) of database"
msgstr "Visa SQL-satser för databasen"

#: db_export.php:34 db_printview.php:94 db_qbe.php:101 db_tracking.php:48
#: export.php:371 navigation.php:329
msgid "No tables found in database."
msgstr "Inga tabeller funna i databasen."

#: db_export.php:44 db_search.php:342 server_export.php:26
msgid "Select All"
msgstr "Markera alla"

#: db_export.php:46 db_search.php:345 server_export.php:28
msgid "Unselect All"
msgstr "Avmarkera alla"

#: db_operations.php:41 tbl_create.php:48
msgid "The database name is empty!"
msgstr "Databasens namn är tomt!"

#: db_operations.php:272
#, php-format
msgid "Database %s has been renamed to %s"
msgstr "Databas %s har döpts om till %s"

#: db_operations.php:276
#, php-format
msgid "Database %s has been copied to %s"
msgstr "Databas %s har kopierats till %s"

#: db_operations.php:404
msgid "Rename database to"
msgstr "Byt namn på databasen till"

#: db_operations.php:409 server_status.php:799
msgid "Command"
msgstr "Kommando"

#: db_operations.php:440
msgid "Remove database"
msgstr "Radera databasen"

#: db_operations.php:452
#, php-format
msgid "Database %s has been dropped."
msgstr "Databasen %s har tagits bort."

#: db_operations.php:457
msgid "Drop the database (DROP)"
msgstr "Tag bort databasen (DROP)"

#: db_operations.php:487
msgid "Copy database to"
msgstr "Kopiera databas till"

#: db_operations.php:494 tbl_operations.php:548 tbl_tracking.php:418
msgid "Structure only"
msgstr "Enbart struktur"

#: db_operations.php:495 tbl_operations.php:549 tbl_tracking.php:420
msgid "Structure and data"
msgstr "Struktur och data"

#: db_operations.php:496 tbl_operations.php:550 tbl_tracking.php:419
msgid "Data only"
msgstr "Enbart data"

#: db_operations.php:504
msgid "CREATE DATABASE before copying"
msgstr "CREATE DATABASE före kopiering"

#: db_operations.php:507 libraries/config/messages.inc.php:126
#: libraries/config/messages.inc.php:127 libraries/config/messages.inc.php:129
#: libraries/config/messages.inc.php:135 tbl_operations.php:556
#, php-format
msgid "Add %s"
msgstr "Lägg till %s"

#: db_operations.php:511 libraries/config/messages.inc.php:119
#: tbl_operations.php:314 tbl_operations.php:558
msgid "Add AUTO_INCREMENT value"
msgstr "Lägg till AUTO_INCREMENT-värde"

#: db_operations.php:515 tbl_operations.php:565
msgid "Add constraints"
msgstr "Lägg till restriktioner"

#: db_operations.php:528
msgid "Switch to copied database"
msgstr "Byt till kopierad databas"

#: db_operations.php:552 libraries/Index.class.php:450
#: libraries/build_html_for_db.lib.php:19 libraries/db_structure.lib.php:53
#: libraries/mysql_charsets.lib.php:110 libraries/tbl_properties.inc.php:107
#: libraries/tbl_properties.inc.php:720 server_collations.php:53
#: server_collations.php:65 tbl_operations.php:378 tbl_select.php:115
#: tbl_structure.php:206 tbl_structure.php:903 tbl_tracking.php:268
#: tbl_tracking.php:319
msgid "Collation"
msgstr "Kollationering"

#: db_operations.php:565
#, php-format
msgid ""
"The phpMyAdmin configuration storage has been deactivated. To find out why "
"click %shere%s."
msgstr ""
"Konfigurationsschemat för phpMyAdmin har avaktiverats. %sVisa orsaken%s."

#: db_operations.php:600
msgid "Edit or export relational schema"
msgstr "Editera eller exportera relationsschema"

#: db_printview.php:102 db_tracking.php:85 db_tracking.php:186
#: libraries/config/messages.inc.php:497 libraries/db_structure.lib.php:37
#: libraries/display_triggers.inc.php:74 libraries/export/pdf.php:102
#: libraries/export/xml.php:331 libraries/header.inc.php:152
#: libraries/schema/User_Schema.class.php:233 server_privileges.php:1745
#: server_privileges.php:1801 server_privileges.php:2065
#: server_synchronize.php:418 server_synchronize.php:861 tbl_tracking.php:643
msgid "Table"
msgstr "Tabell"

#: db_printview.php:103 libraries/build_html_for_db.lib.php:30
#: libraries/db_structure.lib.php:47 libraries/header_printview.inc.php:62
#: libraries/import.lib.php:147 navigation.php:648 navigation.php:670
#: tbl_printview.php:391 tbl_structure.php:395 tbl_structure.php:501
#: tbl_structure.php:913
msgid "Rows"
msgstr "Rader"

#: db_printview.php:107 libraries/db_structure.lib.php:58 tbl_indexes.php:189
msgid "Size"
msgstr "Storlek"

#: db_printview.php:160 db_structure.php:409 libraries/export/sql.php:750
#: libraries/export/sql.php:1077
msgid "in use"
msgstr "används"

#: db_printview.php:185 libraries/db_info.inc.php:86
#: libraries/export/sql.php:705
#: libraries/schema/Pdf_Relation_Schema.class.php:1215 tbl_printview.php:431
#: tbl_structure.php:945
msgid "Creation"
msgstr "Skapande"

#: db_printview.php:194 libraries/db_info.inc.php:91
#: libraries/export/sql.php:710
#: libraries/schema/Pdf_Relation_Schema.class.php:1220 tbl_printview.php:441
#: tbl_structure.php:953
msgid "Last update"
msgstr "Senaste uppdatering"

#: db_printview.php:203 libraries/db_info.inc.php:96
#: libraries/export/sql.php:715
#: libraries/schema/Pdf_Relation_Schema.class.php:1225 tbl_printview.php:451
#: tbl_structure.php:961
msgid "Last check"
msgstr "Senaste kontroll"

#: db_printview.php:220 db_structure.php:432
#, php-format
msgid "%s table"
msgid_plural "%s tables"
msgstr[0] "%s tabell"
msgstr[1] "%s tabeller"

#: db_qbe.php:41
msgid "You have to choose at least one column to display"
msgstr "Du måste välja minst en kolumn som ska visas"

#: db_qbe.php:186
msgid "Switch to"
msgstr "Byt till"

#: db_qbe.php:186
msgid "visual builder"
msgstr "grafisk modellerare"

#: db_qbe.php:222 libraries/db_structure.lib.php:95
#: libraries/display_tbl.lib.php:927
msgid "Sort"
msgstr "Sortera"

#: db_qbe.php:231 db_qbe.php:265 libraries/db_structure.lib.php:102
#: libraries/display_tbl.lib.php:549 libraries/display_tbl.lib.php:888
#: server_databases.php:158 server_databases.php:175 tbl_operations.php:275
#: tbl_select.php:278
msgid "Ascending"
msgstr "Stigande"

#: db_qbe.php:232 db_qbe.php:273 libraries/db_structure.lib.php:110
#: libraries/display_tbl.lib.php:554 libraries/display_tbl.lib.php:885
#: server_databases.php:158 server_databases.php:175 tbl_operations.php:276
#: tbl_select.php:279
msgid "Descending"
msgstr "Fallande"

#: db_qbe.php:286 db_tracking.php:91 libraries/display_tbl.lib.php:429
#: tbl_change.php:279 tbl_tracking.php:648
msgid "Show"
msgstr "Visa"

#: db_qbe.php:322
msgid "Criteria"
msgstr "Kriterier"

#: db_qbe.php:375 db_qbe.php:457 db_qbe.php:549 db_qbe.php:580
msgid "Ins"
msgstr "Infoga"

#: db_qbe.php:379 db_qbe.php:461 db_qbe.php:546 db_qbe.php:577
msgid "And"
msgstr "Och"

#: db_qbe.php:388 db_qbe.php:469 db_qbe.php:551 db_qbe.php:582
msgid "Del"
msgstr "Ta bort"

#: db_qbe.php:392 db_qbe.php:473 db_qbe.php:544 db_qbe.php:575
#: server_privileges.php:307 tbl_change.php:887 tbl_indexes.php:256
#: tbl_select.php:252
msgid "Or"
msgstr "Eller"

#: db_qbe.php:529
msgid "Modify"
msgstr "Ändra"

#: db_qbe.php:606
msgid "Add/Delete criteria rows"
msgstr "Lägg till / ta bort villkorsrader"

#: db_qbe.php:618
msgid "Add/Delete columns"
msgstr "Lägg till / ta bort kolumner"

#: db_qbe.php:631 db_qbe.php:656
msgid "Update Query"
msgstr "Uppdatera fråga"

#: db_qbe.php:639
msgid "Use Tables"
msgstr "Använd tabeller"

#: db_qbe.php:662
#, php-format
msgid "SQL query on database <b>%s</b>:"
msgstr "SQL-fråga i databas <b>%s</b>:"

#: db_qbe.php:955 libraries/common.lib.php:1168
msgid "Submit Query"
msgstr "Kör fråga"

#: db_routines.php:154 import.php:453 libraries/Message.class.php:185
#: libraries/display_tbl.lib.php:2272 libraries/sql_query_form.lib.php:139
#: tbl_operations.php:228 tbl_relation.php:289 tbl_row_action.php:126
#: view_operations.php:60
msgid "Your SQL query has been executed successfully"
msgstr "Din SQL-fråga utfördes korrekt"

#: db_routines.php:157
#, php-format
msgid "%d row affected by the last statement inside the procedure"
msgid_plural "%d rows affected by the last statement inside the procedure"
msgstr[0] "%d rad berörs av det sista uttrycket inom proceduren"
msgstr[1] "%d rader berörs av det sista uttrycket inom proceduren"

<<<<<<< HEAD
#: db_routines.php:167
#, fuzzy, php-format
=======
#: db_routines.php:165
#, php-format
>>>>>>> 9ff4e6b0
#| msgid "Allows executing stored routines."
msgid "Execution results of routine %s"
msgstr "Exekveringsresultat av rutin %s"

#: db_routines.php:187 libraries/import.lib.php:153 sql.php:678
#: tbl_change.php:180 tbl_get_field.php:34
msgid "MySQL returned an empty result set (i.e. zero rows)."
msgstr "MySQL returnerade ett tomt resultat (dvs inga rader)."

<<<<<<< HEAD
#: db_routines.php:192 db_routines.php:297 db_routines.php:302
#: db_routines.php:326
#, fuzzy, php-format
=======
#: db_routines.php:190 db_routines.php:295 db_routines.php:300
#: db_routines.php:324
#, php-format
>>>>>>> 9ff4e6b0
#| msgid "The following queries have been executed:"
msgid "The following query has failed: \"%s\""
msgstr "Följande fråga har fallerat:  \"%s\""

#: db_routines.php:193 db_routines.php:298 db_routines.php:303
#: db_routines.php:313 db_routines.php:327 libraries/common.lib.php:609
msgid "MySQL said: "
msgstr "MySQL sa: "

<<<<<<< HEAD
#: db_routines.php:210 db_routines.php:242 db_routines.php:270
#: db_routines.php:409
#, fuzzy
=======
#: db_routines.php:208 db_routines.php:240 db_routines.php:268
#: db_routines.php:407
>>>>>>> 9ff4e6b0
#| msgid "Error in Processing Request"
msgid "Error in processing request"
msgstr "Fel i utförandebegäran"

<<<<<<< HEAD
#: db_routines.php:211 db_routines.php:243 db_routines.php:271
#: db_routines.php:410
#, fuzzy, php-format
=======
#: db_routines.php:209 db_routines.php:241 db_routines.php:269
#: db_routines.php:408
#, php-format
>>>>>>> 9ff4e6b0
#| msgid "No tables found in database"
msgid "No routine with name %1$s found in database %2$s"
msgstr "Ingen rutin med namnet %1$s finns i databasen %2$s"

#: db_routines.php:232 db_routines.php:236
msgid "Execute routine"
msgstr "Utför rutin"

<<<<<<< HEAD
#: db_routines.php:261 db_routines.php:265
#, fuzzy, php-format
=======
#: db_routines.php:259 db_routines.php:263
#, php-format
>>>>>>> 9ff4e6b0
#| msgid "Export defaults"
msgid "Export of routine %s"
msgstr "Exportera rutin %s"

<<<<<<< HEAD
#: db_routines.php:290 libraries/db_routines.lib.php:960
#, fuzzy, php-format
=======
#: db_routines.php:288 libraries/db_routines.lib.php:960
#, php-format
>>>>>>> 9ff4e6b0
#| msgid "Invalid server index: %s"
msgid "Invalid routine type: \"%s\""
msgstr "Ogiltig rutintyp: \"%s\""

#: db_routines.php:311
msgid "Sorry, we failed to restore the dropped routine."
msgstr "Tyvärr, vi lyckades inte återställa den slängda rutinen."

#: db_routines.php:312
msgid "The backed up query was:"
msgstr "Den säkerhetskopierade frågan var:"

<<<<<<< HEAD
#: db_routines.php:316
#, fuzzy, php-format
=======
#: db_routines.php:314
#, php-format
>>>>>>> 9ff4e6b0
#| msgid "Column %s has been dropped"
msgid "Routine %1$s has been modified."
msgstr "Rutinen %1$s har modifierats."

<<<<<<< HEAD
#: db_routines.php:329
#, fuzzy, php-format
=======
#: db_routines.php:327
#, php-format
>>>>>>> 9ff4e6b0
#| msgid "Table %1$s has been created."
msgid "Routine %1$s has been created."
msgstr "Rutinen %1$s har skapats."

#: db_routines.php:337
msgid "<b>One or more errors have occured while processing your request:</b>"
msgstr ""
"<b> Ett eller flera fel har inträffat under hanteringen av din begäran: </b>"

<<<<<<< HEAD
#: db_routines.php:381
#, fuzzy
=======
#: db_routines.php:379
>>>>>>> 9ff4e6b0
#| msgid "Create relation"
msgid "Create routine"
msgstr "Skapa rutin"

<<<<<<< HEAD
#: db_routines.php:385
#, fuzzy
=======
#: db_routines.php:383
>>>>>>> 9ff4e6b0
#| msgid "Edit mode"
msgid "Edit routine"
msgstr "Redigera rutin"

#: db_routines.php:436
msgid ""
"You are using PHP's deprecated 'mysql' extension, which is not capable of "
"handling multi queries. <b>The execution of some stored routines may fail!</"
"b> Please use the improved 'mysqli' extension to avoid any problems."
msgstr ""
"Du använder PHP: s utfasade \"mysql\" utvidgning, vilken inte klarar av att "
"hantera flera frågor. <b> Genomförandet av vissa lagrade rutiner kan "
"misslyckas! </b> Använd den förbättrade \"mysqli\" utvidgningen för att "
"undvika eventuella problem."

#: db_search.php:54 libraries/auth/config.auth.lib.php:83
#: libraries/auth/config.auth.lib.php:102
#: libraries/auth/cookie.auth.lib.php:641 libraries/auth/http.auth.lib.php:51
#: libraries/auth/signon.auth.lib.php:236
msgid "Access denied"
msgstr "Åtkomst nekad"

#: db_search.php:66 db_search.php:309
msgid "at least one of the words"
msgstr "minst ett av orden"

#: db_search.php:67 db_search.php:310
msgid "all words"
msgstr "alla ord"

#: db_search.php:68 db_search.php:311
msgid "the exact phrase"
msgstr "den exakta frasen"

#: db_search.php:69 db_search.php:312
msgid "as regular expression"
msgstr "som reguljärt uttryck"

#: db_search.php:231
#, php-format
msgid "Search results for \"<i>%s</i>\" %s:"
msgstr "Resultat av sökning efter \"<i>%s</i>\" %s:"

#: db_search.php:249
#, php-format
msgid "%s match inside table <i>%s</i>"
msgid_plural "%s matches inside table <i>%s</i>"
msgstr[0] "%s träff i tabell <i>%s</i>"
msgstr[1] "%s träffar i tabell <i>%s</i>"

#: db_search.php:256 libraries/common.lib.php:2764
#: libraries/common.lib.php:2949 libraries/common.lib.php:2950
#: libraries/tbl_links.inc.php:55 tbl_structure.php:599
msgid "Browse"
msgstr "Visa"

#: db_search.php:261
#, php-format
msgid "Delete the matches for the %s table?"
msgstr "radera matchande för %s tabellen?"

#: db_search.php:261 libraries/display_tbl.lib.php:1323
#: libraries/display_tbl.lib.php:2351
#: libraries/schema/User_Schema.class.php:165
#: libraries/schema/User_Schema.class.php:234
#: libraries/schema/User_Schema.class.php:269
#: libraries/schema/User_Schema.class.php:299
#: libraries/sql_query_form.lib.php:447 pmd_general.php:423
#: setup/frames/index.inc.php:138 setup/frames/index.inc.php:229
#: tbl_tracking.php:435 tbl_tracking.php:456 tbl_tracking.php:513
msgid "Delete"
msgstr "Radera"

#: db_search.php:274
#, php-format
msgid "<b>Total:</b> <i>%s</i> match"
msgid_plural "<b>Total:</b> <i>%s</i> matches"
msgstr[0] "<b>Totalt:</b> <i>%s</i> träff"
msgstr[1] "<b>Totalt:</b> <i>%s</i> träffar"

#: db_search.php:297
msgid "Search in database"
msgstr "Sök i databas"

#: db_search.php:300
#| msgid "Word(s) or value(s) to search for (wildcard: \"%\"):"
msgid "Words or values to search for (wildcard: \"%\"):"
msgstr "Ord eller värden att söka efter (jokertecken: \"%\"):"

#: db_search.php:305
msgid "Find:"
msgstr "Hitta:"

#: db_search.php:309 db_search.php:310
msgid "Words are separated by a space character (\" \")."
msgstr "Ord är  separerade med mellanslag (\" \")."

#: db_search.php:323
#| msgid "Inside table(s):"
msgid "Inside tables:"
msgstr "Inuti tabeller:"

#: db_search.php:353
msgid "Inside column:"
msgstr "Inuti kolumnen:"

#: db_structure.php:60
msgid "No tables found in database"
msgstr "Inga tabeller finns i databasen."

#: db_structure.php:270 tbl_operations.php:688
#, php-format
msgid "Table %s has been emptied"
msgstr "Tabellen %s har tömts"

#: db_structure.php:279 tbl_operations.php:705
#, php-format
msgid "View %s has been dropped"
msgstr "Vyn %s har tagits bort"

#: db_structure.php:279 tbl_operations.php:705
#, php-format
msgid "Table %s has been dropped"
msgstr "Tabellen %s har tagits bort"

#: db_structure.php:286 tbl_create.php:295
msgid "Tracking is active."
msgstr "Spårning är aktiv."

#: db_structure.php:288 tbl_create.php:297
msgid "Tracking is not active."
msgstr "Spårning är inte aktiv."

#: db_structure.php:372 libraries/display_tbl.lib.php:2235
#, php-format
msgid ""
"This view has at least this number of rows. Please refer to %sdocumentation"
"%s."
msgstr "Denna vy har åtminstone detta antal rader. Se %sdokumentationen%s."

#: db_structure.php:386 db_structure.php:400 libraries/header.inc.php:152
#: libraries/tbl_info.inc.php:60 tbl_structure.php:212
msgid "View"
msgstr "Vy"

#: db_structure.php:437 libraries/db_structure.lib.php:40
#: libraries/server_links.inc.php:90 server_replication.php:31
#: server_replication.php:162 server_status.php:271
msgid "Replication"
msgstr "Replikering"

#: db_structure.php:441
msgid "Sum"
msgstr "Summa"

#: db_structure.php:448 libraries/StorageEngine.class.php:352
#, php-format
msgid "%s is the default storage engine on this MySQL server."
msgstr "%s är standardlagringsmotorn på denna MySQL-server."

#: db_structure.php:476 db_structure.php:493 db_structure.php:494
#: libraries/display_tbl.lib.php:2376 libraries/display_tbl.lib.php:2381
#: libraries/mult_submits.inc.php:15 server_databases.php:260
#: server_databases.php:265 server_privileges.php:1666 tbl_structure.php:587
#: tbl_structure.php:596
msgid "With selected:"
msgstr "Med markerade:"

#: db_structure.php:479 libraries/display_tbl.lib.php:2371
#: server_databases.php:262 server_privileges.php:583
#: server_privileges.php:1669 tbl_structure.php:590
msgid "Check All"
msgstr "Markera alla"

#: db_structure.php:483 libraries/display_tbl.lib.php:2372
#: libraries/replication_gui.lib.php:35 server_databases.php:264
#: server_privileges.php:586 server_privileges.php:1673 tbl_structure.php:594
msgid "Uncheck All"
msgstr "Avmarkera alla"

#: db_structure.php:488
msgid "Check tables having overhead"
msgstr "Markera ooptimerade"

#: db_structure.php:496 libraries/common.lib.php:2962
#: libraries/common.lib.php:2963 libraries/config/messages.inc.php:164
#: libraries/db_links.inc.php:56 libraries/display_tbl.lib.php:2389
#: libraries/display_tbl.lib.php:2527 libraries/server_links.inc.php:65
#: libraries/tbl_links.inc.php:80 prefs_manage.php:288
#: server_privileges.php:1354 setup/frames/menu.inc.php:21
msgid "Export"
msgstr "Exportera"

#: db_structure.php:498 db_structure.php:553
#: libraries/display_tbl.lib.php:2478 tbl_structure.php:628
#: tbl_structure.php:630
msgid "Print view"
msgstr "Utskriftsvänlig visning"

#: db_structure.php:502 libraries/common.lib.php:2958
#: libraries/common.lib.php:2959
msgid "Empty"
msgstr "Töm"

#: db_structure.php:504 db_tracking.php:104 libraries/Index.class.php:490
#: libraries/common.lib.php:2956 libraries/common.lib.php:2957
#: server_databases.php:266 tbl_structure.php:153 tbl_structure.php:154
#: tbl_structure.php:603
msgid "Drop"
msgstr "Radera"

#: db_structure.php:506 tbl_operations.php:604
msgid "Check table"
msgstr "Kontrollera tabell"

#: db_structure.php:508 tbl_operations.php:653 tbl_structure.php:845
#: tbl_structure.php:847
msgid "Optimize table"
msgstr "Optimera tabell"

#: db_structure.php:510 tbl_operations.php:640
msgid "Repair table"
msgstr "Reparera tabell"

#: db_structure.php:512 tbl_operations.php:627
msgid "Analyze table"
msgstr "Analysera tabell"

#: db_structure.php:514
msgid "Add prefix to table"
msgstr "Lägg till prefix till tabellen"

#: db_structure.php:516 libraries/mult_submits.inc.php:251
msgid "Replace table prefix"
msgstr "Ersätt tabellprefix"

#: db_structure.php:518 libraries/mult_submits.inc.php:251
msgid "Copy table with prefix"
msgstr "Kopiera tabell med prefix"

#: db_structure.php:560 libraries/schema/User_Schema.class.php:383
msgid "Data Dictionary"
msgstr "Datalexikon"

#: db_tracking.php:79
msgid "Tracked tables"
msgstr "Spårade tabeller"

#: db_tracking.php:84 libraries/config/messages.inc.php:491
#: libraries/export/htmlword.php:90 libraries/export/latex.php:163
#: libraries/export/odt.php:121 libraries/export/pdf.php:102
#: libraries/export/sql.php:569 libraries/export/texytext.php:78
#: libraries/export/xml.php:258 libraries/header.inc.php:139
#: libraries/header_printview.inc.php:57 server_databases.php:157
#: server_privileges.php:1740 server_privileges.php:1801
#: server_privileges.php:2059 server_status.php:798
#: server_synchronize.php:1190 server_synchronize.php:1194
#: tbl_tracking.php:642
msgid "Database"
msgstr "Databas"

#: db_tracking.php:86
msgid "Last version"
msgstr "Senaste versionen"

#: db_tracking.php:87 tbl_tracking.php:645
msgid "Created"
msgstr "Skapad"

#: db_tracking.php:88 tbl_tracking.php:646
msgid "Updated"
msgstr "Uppdaterad"

#: db_tracking.php:89 libraries/server_links.inc.php:51 server_status.php:801
#: sql.php:935 tbl_tracking.php:647
msgid "Status"
msgstr "Status"

#: db_tracking.php:90 libraries/Index.class.php:442
#: libraries/db_events.inc.php:68 libraries/db_routines.lib.php:1215
#: libraries/db_structure.lib.php:44 libraries/display_triggers.inc.php:76
#: server_databases.php:191 server_privileges.php:1612
#: server_privileges.php:1805 server_privileges.php:2154 tbl_structure.php:214
msgid "Action"
msgstr "Åtgärd"

#: db_tracking.php:101 js/messages.php:34
msgid "Delete tracking data for this table"
msgstr "Ta bort spårning för denna tabell"

#: db_tracking.php:119 tbl_tracking.php:599 tbl_tracking.php:657
msgid "active"
msgstr "aktiv"

#: db_tracking.php:121 tbl_tracking.php:601 tbl_tracking.php:659
msgid "not active"
msgstr "inaktiv"

#: db_tracking.php:134
msgid "Versions"
msgstr "Versioner"

#: db_tracking.php:135 tbl_tracking.php:409 tbl_tracking.php:676
msgid "Tracking report"
msgstr "Spårningsrapport"

#: db_tracking.php:136 tbl_tracking.php:244 tbl_tracking.php:676
msgid "Structure snapshot"
msgstr "Ögonblicksbild på strukturen"

#: db_tracking.php:181
msgid "Untracked tables"
msgstr "Ej spårade tabeller"

#: db_tracking.php:201 db_tracking.php:203 tbl_structure.php:664
#: tbl_structure.php:666
msgid "Track table"
msgstr "Spåra tabell"

#: db_tracking.php:229
msgid "Database Log"
msgstr "Databas logg"

#: enum_editor.php:21 libraries/tbl_properties.inc.php:773
#, php-format
msgid "Values for the column \"%s\""
msgstr "Värden för kolumn \"%s\""

#: enum_editor.php:22 libraries/tbl_properties.inc.php:774
msgid "Enter each value in a separate field."
msgstr "Mata in varje värde i ett eget fält."

#: enum_editor.php:57
msgid "+ Restart insertion and add a new value"
msgstr "+ Återstarta inmatandet och lägg till nytt värde"

#: enum_editor.php:67
msgid "Output"
msgstr "Utdata"

#: enum_editor.php:68
msgid "Copy and paste the joined values into the \"Length/Values\" field"
msgstr "Klipp och klistra de sammanförda värdena till fältet /Längd/Värde\""

#: export.php:73
msgid "Selected export type has to be saved in file!"
msgstr "Vald export-typ måste sparas i filen!"

#: export.php:164 export.php:189 export.php:671
#, php-format
msgid "Insufficient space to save the file %s."
msgstr "Otillräckligt utrymme för att spara filen %s."

#: export.php:307
#, php-format
msgid ""
"File %s already exists on server, change filename or check overwrite option."
msgstr ""
"Filen %s finns redan på servern. Ändra filnamnet eller kryssa i skriv över-"
"alternativet."

#: export.php:311 export.php:315
#, php-format
msgid "The web server does not have permission to save the file %s."
msgstr "Webbservern har inte tillåtelse att spara filen %s."

#: export.php:673
#, php-format
msgid "Dump has been saved to file %s."
msgstr "SQL-satserna har sparats till filen %s."

#: import.php:58
#, php-format
msgid ""
"You probably tried to upload too large file. Please refer to %sdocumentation"
"%s for ways to workaround this limit."
msgstr ""
"Du försökte förmodligen ladda upp en för stor fil. Se %sdokumentationen%s "
"för att gå runt denna begränsning."

#: import.php:278 import.php:331 libraries/File.class.php:501
#: libraries/File.class.php:611
msgid "File could not be read"
msgstr "Filen kunde inte läsas"

#: import.php:286 import.php:295 import.php:314 import.php:323
#: libraries/File.class.php:681 libraries/File.class.php:689
#: libraries/File.class.php:705 libraries/File.class.php:713
#, php-format
msgid ""
"You attempted to load file with unsupported compression (%s). Either support "
"for it is not implemented or disabled by your configuration."
msgstr ""
"Du försökta ladda en fil med komprimering (%s) som inte stöds. Antingen är "
"stöd för det inte implementerat eller inaktiverat i din konfiguration."

#: import.php:336
msgid ""
"No data was received to import. Either no file name was submitted, or the "
"file size exceeded the maximum size permitted by your PHP configuration. See "
"[a@./Documentation.html#faq1_16@Documentation]FAQ 1.16[/a]."
msgstr ""
"Inga data att importera mottogs. Antingen skickades inget filnamn eller så "
"översteg filens storlek den maximala som tillåts av din PHP-konfiguration.. "
"Se FAQ 1.16."

#: import.php:371 libraries/display_import.lib.php:23
msgid "Could not load import plugins, please check your installation!"
msgstr "Kunde inte läsa in tillägg för import, kontrollera din installation!"

#: import.php:396
msgid "The bookmark has been deleted."
msgstr "Bokmärket har tagits bort."

#: import.php:400
msgid "Showing bookmark"
msgstr "Visar bokmärke"

#: import.php:402 sql.php:970
#, php-format
msgid "Bookmark %s created"
msgstr "Bokmärket %s har skapats"

#: import.php:408 import.php:414
#, php-format
msgid "Import has been successfully finished, %d queries executed."
msgstr "Importen har slutförts korrekt, %d frågor utförda."

#: import.php:423
msgid ""
"Script timeout passed, if you want to finish import, please resubmit same "
"file and import will resume."
msgstr ""
"Skriptets tidsbegränsning har överskridits. Om du vill slutföra importen, "
"importera samma fil igen så kommer importen att återupptas."

#: import.php:425
msgid ""
"However on last run no data has been parsed, this usually means phpMyAdmin "
"won't be able to finish this import unless you increase php time limits."
msgstr ""
"Dock blev inga data bearbetade i senaste körningen. Detta betyder vanligtvis "
"att phpMyAdmin inte kan slutföra denna import såvida du inte ökar PHP:s "
"tidsbegränsningar."

#: import_status.php:30 libraries/common.lib.php:650
#: libraries/schema/Export_Relation_Schema.class.php:203 user_password.php:123
msgid "Back"
msgstr "Bakåt"

#: index.php:183
msgid "phpMyAdmin is more friendly with a <b>frames-capable</b> browser."
msgstr "phpMyAdmin fungerar bättre med en webbläsare som hanterar ramar."

#: js/messages.php:25 server_synchronize.php:340 server_synchronize.php:352
#: server_synchronize.php:368 server_synchronize.php:375
#: server_synchronize.php:734 server_synchronize.php:762
#: server_synchronize.php:790 server_synchronize.php:802
msgid "Click to select"
msgstr "Klicka för att markera"

#: js/messages.php:26
msgid "Click to unselect"
msgstr "Klicka för att avmarkera"

#: js/messages.php:27 libraries/import.lib.php:103 sql.php:214
msgid "\"DROP DATABASE\" statements are disabled."
msgstr "\"DROP DATABASE\" satserna är inaktiverade."

#: js/messages.php:30 libraries/mult_submits.inc.php:282 sql.php:312
msgid "Do you really want to "
msgstr "Vill du verkligen "

#: js/messages.php:31 libraries/mult_submits.inc.php:282 sql.php:297
msgid "You are about to DESTROY a complete database!"
msgstr "Du håller på att FÖRSTÖRA en hel databas!"

#: js/messages.php:32
msgid "You are about to DESTROY a complete table!"
msgstr "Du håller på att TA BORT en hel tabell!"

#: js/messages.php:33
msgid "You are about to TRUNCATE a complete table!"
msgstr "Du håller på att TRUNKERA en hel tabell!"

#: js/messages.php:35
msgid "Deleting tracking data"
msgstr "Tar bort spårdata"

#: js/messages.php:36
msgid "Dropping Primary Key/Index"
msgstr "Tar bort Primär Nyckel/Index"

#: js/messages.php:37
msgid "This operation could take a long time. Proceed anyway?"
msgstr "Denna operation kan ta lång tid. Försätt ändå?"

#: js/messages.php:40
msgid "You are about to DISABLE a BLOB Repository!"
msgstr "Du håller på att inaktivera en BLOB-förvaringsplats!"

#: js/messages.php:41
#, php-format
msgid "Are you sure you want to disable all BLOB references for database %s?"
msgstr "Vill du verkligen inaktivera alla BLOB-referenser för databas %s?"

#: js/messages.php:44
msgid "Missing value in the form!"
msgstr "Värde saknas i formuläret!"

#: js/messages.php:45
msgid "This is not a number!"
msgstr "Detta är inte ett nummer!"

#. l10n: Default description for the y-Axis of Charts
#: js/messages.php:49
msgid "Total count"
msgstr "Totalt antal"

#: js/messages.php:52
msgid "The host name is empty!"
msgstr "Värdnamnet är tomt!"

#: js/messages.php:53
msgid "The user name is empty!"
msgstr "Användarnamnet saknas!"

#: js/messages.php:54 server_privileges.php:1221 user_password.php:64
msgid "The password is empty!"
msgstr "Lösenordet saknas!"

#: js/messages.php:55 server_privileges.php:1219 user_password.php:67
msgid "The passwords aren't the same!"
msgstr "Lösenorden överensstämmer inte!"

#: js/messages.php:56 server_privileges.php:1679 server_privileges.php:1703
#: server_privileges.php:2108 server_privileges.php:2302
msgid "Add user"
msgstr "Lägg till en användare"

#: js/messages.php:57
msgid "Reloading Privileges"
msgstr "Ladda om privilegier"

#: js/messages.php:58
msgid "Removing Selected Users"
msgstr "Tar bort markerade användare"

#: js/messages.php:59 libraries/tbl_properties.inc.php:772
#: tbl_tracking.php:244 tbl_tracking.php:409
msgid "Close"
msgstr "Stäng"

#: js/messages.php:62 js/messages.php:132 libraries/Index.class.php:468
#: libraries/common.lib.php:594 libraries/common.lib.php:1144
#: libraries/common.lib.php:2960 libraries/common.lib.php:2961
#: libraries/config/messages.inc.php:471 libraries/display_tbl.lib.php:1287
#: libraries/import.lib.php:1150 libraries/import.lib.php:1174
#: libraries/schema/User_Schema.class.php:164 setup/frames/index.inc.php:137
msgid "Edit"
msgstr "Ändra"

#: js/messages.php:64 server_status.php:420
msgid "Live traffic chart"
msgstr "Live trafik diagram"

#: js/messages.php:65 server_status.php:423
msgid "Live conn./process chart"
msgstr "Live anslutning/process diagram"

#: js/messages.php:66 server_status.php:445
msgid "Live query chart"
msgstr "Live sökfrågediagram"

#: js/messages.php:68
msgid "Static data"
msgstr "Statisk data"

#. l10n: Total number of queries
#: js/messages.php:70 libraries/build_html_for_db.lib.php:45
#: libraries/engines/innodb.lib.php:168 server_databases.php:219
#: server_status.php:701 server_status.php:762 tbl_printview.php:348
#: tbl_structure.php:832
msgid "Total"
msgstr "Total"

#. l10n: Other, small valued, queries
#: js/messages.php:72 server_status.php:602
msgid "Other"
msgstr "Annan"

#. l10n: Thousands separator
#: js/messages.php:74 libraries/common.lib.php:1374
msgid ","
msgstr "  "

#. l10n: Decimal separator
#: js/messages.php:76 libraries/common.lib.php:1376
msgid "."
msgstr ","

#: js/messages.php:78
msgid "KiB sent since last refresh"
msgstr "KB skickade sedan den senaste uppdateringen"

#: js/messages.php:79
msgid "KiB received since last refresh"
msgstr "kb mottagna sedan den senaste uppdateringen"

#: js/messages.php:80
#| msgid "Server traffic"
msgid "Server traffic (in KiB)"
msgstr "Server trafik (i kb)"

#: js/messages.php:81
msgid "Connections since last refresh"
msgstr "Anslutningar sedan förra uppdateringen"

#: js/messages.php:82 server_status.php:794
msgid "Processes"
msgstr "Processer"

#: js/messages.php:83
#| msgid "Connections"
msgid "Connections / Processes"
msgstr "Förbindelser / Processer"

#: js/messages.php:84
msgid "Issued queries since last refresh"
msgstr "Skapade frågor sedan föregående uppdateringen"

#: js/messages.php:85
#| msgid "SQL queries"
msgid "Issued queries"
msgstr "Skapade frågor"

#: js/messages.php:87 server_status.php:402
msgid "Query statistics"
msgstr "Visa statistik"

#: js/messages.php:91 libraries/tbl_properties.inc.php:777 pmd_general.php:388
#: pmd_general.php:425 pmd_general.php:545 pmd_general.php:593
#: pmd_general.php:669 pmd_general.php:723 pmd_general.php:786
msgid "Cancel"
msgstr "Avbryt"

#: js/messages.php:94
msgid "Loading"
msgstr "Laddar"

#: js/messages.php:95
msgid "Processing Request"
msgstr "Processa begäran"

#: js/messages.php:96 libraries/db_events.inc.php:39
#: libraries/display_triggers.inc.php:46 libraries/import/ods.php:80
msgid "Error in Processing Request"
msgstr "Fel i processbegäran"

#: js/messages.php:97
msgid "Dropping Column"
msgstr "Tar bort kolumn"

#: js/messages.php:98
msgid "Adding Primary Key"
msgstr "Lägger till primär nyckel"

#: js/messages.php:99 libraries/relation.lib.php:87 pmd_general.php:386
#: pmd_general.php:543 pmd_general.php:591 pmd_general.php:667
#: pmd_general.php:721 pmd_general.php:784
msgid "OK"
msgstr "OK"

#: js/messages.php:102
msgid "Renaming Databases"
msgstr "Döp om databaser"

#: js/messages.php:103
msgid "Reload Database"
msgstr "Ladda om databas"

#: js/messages.php:104
msgid "Copying Database"
msgstr "Kopiera databas"

#: js/messages.php:105
msgid "Changing Charset"
msgstr "Ändra teckenuppsättning"

#: js/messages.php:106
msgid "Table must have at least one column"
msgstr "Tabellen måste ha åtminstone ett fält."

#: js/messages.php:107
msgid "Create Table"
msgstr "Skapa tabell"

#: js/messages.php:112
msgid "Insert Table"
msgstr "Lägg till en tabell"

#: js/messages.php:115
msgid "Searching"
msgstr "Söker"

#: js/messages.php:116
msgid "Hide search results"
msgstr "Dölj sökresultat"

#: js/messages.php:117
msgid "Show search results"
msgstr "Visa sökresultat"

#: js/messages.php:118
msgid "Browsing"
msgstr "Bläddrar bland"

#: js/messages.php:119
msgid "Deleting"
msgstr "Raderar"

#: js/messages.php:122
msgid "The definition of a stored function must contain a RETURN statement!"
msgstr ""
"Definitionen av en sparad funktion måste innehålla en RETURN-programsats!"

#: js/messages.php:123
#| msgid "Missing value in the form!"
msgid "Value too long in the form!"
msgstr "Värdet för långt i formuläret!"

#: js/messages.php:126
msgid ""
"Note: If the file contains multiple tables, they will be combined into one"
msgstr ""
"Obs: Om filen innehåller multipla tabeller, kommer de att kombineras till en"

#: js/messages.php:129
msgid "Hide query box"
msgstr "Göm sök-rutan"

#: js/messages.php:130
msgid "Show query box"
msgstr "Visa frågerutan"

#: js/messages.php:131
msgid "Inline Edit"
msgstr "Redigera"

#: js/messages.php:133 libraries/config/FormDisplay.tpl.php:332
#: libraries/schema/User_Schema.class.php:313
#: libraries/tbl_properties.inc.php:766 setup/frames/config.inc.php:39
#: setup/frames/index.inc.php:227 tbl_change.php:976
#: tbl_gis_visualization.php:222 tbl_indexes.php:253 tbl_relation.php:563
msgid "Save"
msgstr "Spara"

#: js/messages.php:134 libraries/display_tbl.lib.php:637 pmd_general.php:158
#: tbl_change.php:316 tbl_change.php:322
msgid "Hide"
msgstr "Dölj"

#: js/messages.php:135 tbl_row_action.php:28
msgid "No rows selected"
msgstr "Inga rader valda"

#: js/messages.php:136 libraries/display_tbl.lib.php:2384 querywindow.php:114
#: querywindow.php:118 querywindow.php:121 tbl_structure.php:152
#: tbl_structure.php:602
msgid "Change"
msgstr "Ändra"

#: js/messages.php:139
msgid "Hide search criteria"
msgstr "Dölj sökkriterier"

#: js/messages.php:140
msgid "Show search criteria"
msgstr "Visa sökkriterier"

#: js/messages.php:143 tbl_change.php:304 tbl_indexes.php:203
#: tbl_indexes.php:230
msgid "Ignore"
msgstr "Ignorera"

#: js/messages.php:146
msgid "Select referenced key"
msgstr "Välj refererad nyckel"

#: js/messages.php:147
msgid "Select Foreign Key"
msgstr "Välj främmande nyckel"

#: js/messages.php:148
msgid "Please select the primary key or a unique key"
msgstr "Välj den primära nyckeln eller en unik nyckel"

#: js/messages.php:149 pmd_general.php:87 tbl_relation.php:545
msgid "Choose column to display"
msgstr "Välj kolumn att visa"

#: js/messages.php:150
msgid ""
"You haven't saved the changes in the layout. They will be lost if you don't "
"save them.Do you want to continue?"
msgstr ""
"Du har inte sparat ändringarna i layouten. Dessa kommer förloras om du inte "
"sparar dem. Vill du fortsätta?"

#: js/messages.php:153
msgid "Add an option for column "
msgstr "Välj ett alternativ för kolumn"

#: js/messages.php:156
msgid "Generate password"
msgstr "Skapa lösenord"

#: js/messages.php:157 libraries/replication_gui.lib.php:365
msgid "Generate"
msgstr "Generera"

#: js/messages.php:158
msgid "Change Password"
msgstr "Ändra lösenord"

#: js/messages.php:161 tbl_structure.php:497
msgid "More"
msgstr "Mera"

#: js/messages.php:164 setup/lib/index.lib.php:158
#, php-format
msgid ""
"A newer version of phpMyAdmin is available and you should consider "
"upgrading. The newest version is %s, released on %s."
msgstr ""
"En nyare version av phpMyAdmin finns tillgänglig och du bör uppgradera. Den "
"senaste versionen är %s, publicerad den %s."

#. l10n: Latest available phpMyAdmin version
#: js/messages.php:166
msgid ", latest stable version:"
msgstr "senaste stabila version:"

#: js/messages.php:167
msgid "up to date"
msgstr "aktuell"

#. l10n: Display text for calendar close link
#: js/messages.php:185
msgid "Done"
msgstr "Klart"

#. l10n: Display text for previous month link in calendar
#: js/messages.php:187
msgid "Prev"
msgstr "Föregående"

#. l10n: Display text for next month link in calendar
#: js/messages.php:189 libraries/common.lib.php:2308
#: libraries/common.lib.php:2311 libraries/display_tbl.lib.php:372
#: server_binlog.php:189 server_binlog.php:191 tbl_printview.php:421
#: tbl_structure.php:937
msgid "Next"
msgstr "Nästa"

#. l10n: Display text for current month link in calendar
#: js/messages.php:191
msgid "Today"
msgstr "Idag"

#: js/messages.php:194
msgid "January"
msgstr "januari"

#: js/messages.php:195
msgid "February"
msgstr "februari"

#: js/messages.php:196
msgid "March"
msgstr "mars"

#: js/messages.php:197
msgid "April"
msgstr "april"

#: js/messages.php:198
msgid "May"
msgstr "maj"

#: js/messages.php:199
msgid "June"
msgstr "juni"

#: js/messages.php:200
msgid "July"
msgstr "juli"

#: js/messages.php:201
msgid "August"
msgstr "augusti"

#: js/messages.php:202
msgid "September"
msgstr "september"

#: js/messages.php:203
msgid "October"
msgstr "oktober"

#: js/messages.php:204
msgid "November"
msgstr "november"

#: js/messages.php:205
msgid "December"
msgstr "december"

#. l10n: Short month name
#: js/messages.php:209 libraries/common.lib.php:1511
msgid "Jan"
msgstr "jan"

#. l10n: Short month name
#: js/messages.php:211 libraries/common.lib.php:1513
msgid "Feb"
msgstr "feb"

#. l10n: Short month name
#: js/messages.php:213 libraries/common.lib.php:1515
msgid "Mar"
msgstr "mars"

#. l10n: Short month name
#: js/messages.php:215 libraries/common.lib.php:1517
msgid "Apr"
msgstr "apr"

#. l10n: Short month name
#: js/messages.php:217 libraries/common.lib.php:1519
msgctxt "Short month name"
msgid "May"
msgstr "maj"

#. l10n: Short month name
#: js/messages.php:219 libraries/common.lib.php:1521
msgid "Jun"
msgstr "jun"

#. l10n: Short month name
#: js/messages.php:221 libraries/common.lib.php:1523
msgid "Jul"
msgstr "jul"

#. l10n: Short month name
#: js/messages.php:223 libraries/common.lib.php:1525
msgid "Aug"
msgstr "aug"

#. l10n: Short month name
#: js/messages.php:225 libraries/common.lib.php:1527
msgid "Sep"
msgstr "sep"

#. l10n: Short month name
#: js/messages.php:227 libraries/common.lib.php:1529
msgid "Oct"
msgstr "okt"

#. l10n: Short month name
#: js/messages.php:229 libraries/common.lib.php:1531
msgid "Nov"
msgstr "nov"

#. l10n: Short month name
#: js/messages.php:231 libraries/common.lib.php:1533
msgid "Dec"
msgstr "dec"

#: js/messages.php:234
msgid "Sunday"
msgstr "Söndag"

#: js/messages.php:235
msgid "Monday"
msgstr "Måndag"

#: js/messages.php:236
msgid "Tuesday"
msgstr "Tisdag"

#: js/messages.php:237
msgid "Wednesday"
msgstr "Onsdag"

#: js/messages.php:238
msgid "Thursday"
msgstr "Torsdag"

#: js/messages.php:239
msgid "Friday"
msgstr "Fredag"

#: js/messages.php:240
msgid "Saturday"
msgstr "Lördag"

#. l10n: Short week day name
#: js/messages.php:244 libraries/common.lib.php:1536
msgid "Sun"
msgstr "Sön"

#. l10n: Short week day name
#: js/messages.php:246 libraries/common.lib.php:1538
msgid "Mon"
msgstr "Mån"

#. l10n: Short week day name
#: js/messages.php:248 libraries/common.lib.php:1540
msgid "Tue"
msgstr "Tis"

#. l10n: Short week day name
#: js/messages.php:250 libraries/common.lib.php:1542
msgid "Wed"
msgstr "Ons"

#. l10n: Short week day name
#: js/messages.php:252 libraries/common.lib.php:1544
msgid "Thu"
msgstr "Tors"

#. l10n: Short week day name
#: js/messages.php:254 libraries/common.lib.php:1546
msgid "Fri"
msgstr "Fre"

#. l10n: Short week day name
#: js/messages.php:256 libraries/common.lib.php:1548
msgid "Sat"
msgstr "Lör"

#. l10n: Minimal week day name
#: js/messages.php:260
msgid "Su"
msgstr "Sö"

#. l10n: Minimal week day name
#: js/messages.php:262
msgid "Mo"
msgstr "Må"

#. l10n: Minimal week day name
#: js/messages.php:264
msgid "Tu"
msgstr "Ti"

#. l10n: Minimal week day name
#: js/messages.php:266
msgid "We"
msgstr "On"

#. l10n: Minimal week day name
#: js/messages.php:268
msgid "Th"
msgstr "To"

#. l10n: Minimal week day name
#: js/messages.php:270
msgid "Fr"
msgstr "Fr"

#. l10n: Minimal week day name
#: js/messages.php:272
msgid "Sa"
msgstr "Lö"

#. l10n: Column header for week of the year in calendar
#: js/messages.php:274
msgid "Wk"
msgstr "Vecka"

#: js/messages.php:276
msgid "Hour"
msgstr "Timmar"

#: js/messages.php:277
msgid "Minute"
msgstr "Minuter"

#: js/messages.php:278
msgid "Second"
msgstr "Sekunder"

#: libraries/Config.class.php:1190
msgid "Font size"
msgstr "Teckenstorlek"

#: libraries/File.class.php:310
msgid "The uploaded file exceeds the upload_max_filesize directive in php.ini."
msgstr ""
"Den uppladdade filen överskrider direktivet upload_max_filesize i php.ini."

#: libraries/File.class.php:313
msgid ""
"The uploaded file exceeds the MAX_FILE_SIZE directive that was specified in "
"the HTML form."
msgstr ""
"Den uppladdade filen överskrider direktivet MAX_FILE_SIZE som specificerades "
"i HTML-formuläret."

#: libraries/File.class.php:316
msgid "The uploaded file was only partially uploaded."
msgstr "Den uppladdade filen blev endast delvis uppladdad."

#: libraries/File.class.php:319
msgid "Missing a temporary folder."
msgstr "Saknar en temporär katalog."

#: libraries/File.class.php:322
msgid "Failed to write file to disk."
msgstr "Misslyckades att skriva fil till disk."

#: libraries/File.class.php:325
msgid "File upload stopped by extension."
msgstr "Filuppladdning stoppades av tillägg."

#: libraries/File.class.php:328
msgid "Unknown error in file upload."
msgstr "Okänt fel i filuppladdning."

#: libraries/File.class.php:559
msgid ""
"Error moving the uploaded file, see [a@./Documentation."
"html#faq1_11@Documentation]FAQ 1.11[/a]"
msgstr "Fel vid flytt av uppladdad fil, se FAQ 1.11"

#: libraries/Index.class.php:430 tbl_relation.php:526
msgid "No index defined!"
msgstr "Inga index är definierade!"

#: libraries/Index.class.php:435 libraries/build_html_for_db.lib.php:40
#: tbl_tracking.php:309
msgid "Indexes"
msgstr "Index"

#: libraries/Index.class.php:446 libraries/tbl_properties.inc.php:503
#: tbl_structure.php:157 tbl_structure.php:162 tbl_structure.php:606
#: tbl_tracking.php:315
msgid "Unique"
msgstr "Unik"

#: libraries/Index.class.php:447 tbl_tracking.php:316
msgid "Packed"
msgstr "Packad"

#: libraries/Index.class.php:449 tbl_tracking.php:318
msgid "Cardinality"
msgstr "Kardinalitet"

#: libraries/Index.class.php:452 libraries/db_routines.lib.php:777
#: tbl_tracking.php:272 tbl_tracking.php:321
msgid "Comment"
msgstr "Kommentar"

#: libraries/Index.class.php:474
msgid "The primary key has been dropped"
msgstr "Den primära nyckeln har tagits bort"

#: libraries/Index.class.php:478
#, php-format
msgid "Index %s has been dropped"
msgstr "Index %s har tagits bort"

#: libraries/Index.class.php:582
#, php-format
msgid ""
"The indexes %1$s and %2$s seem to be equal and one of them could possibly be "
"removed."
msgstr ""
"Index %1$s och %2$s verkar vara identiska och ett av dem kan möjligen tas "
"bort."

#: libraries/List_Database.class.php:430 libraries/config/messages.inc.php:177
#: libraries/server_links.inc.php:43 server_databases.php:100
#: server_privileges.php:1740
msgid "Databases"
msgstr "Databaserna"

#: libraries/Message.class.php:205 libraries/blobstreaming.lib.php:308
#: libraries/blobstreaming.lib.php:314 libraries/common.lib.php:561
#: libraries/core.lib.php:232 libraries/import.lib.php:136 tbl_change.php:883
#: tbl_operations.php:228 tbl_relation.php:287 view_operations.php:60
msgid "Error"
msgstr "Fel"

#: libraries/Message.class.php:260
#, php-format
msgid "%1$d row affected."
msgid_plural "%1$d rows affected."
msgstr[0] "%1$d rad påverkad."
msgstr[1] "%1$d rader påverkade."

#: libraries/Message.class.php:279
#, php-format
msgid "%1$d row deleted."
msgid_plural "%1$d rows deleted."
msgstr[0] "%1$d rad borttagen."
msgstr[1] "%1$d rader borttagna."

#: libraries/Message.class.php:298
#, php-format
msgid "%1$d row inserted."
msgid_plural "%1$d rows inserted."
msgstr[0] "%1$d rad infogad."
msgstr[1] "%1$d rader infogade."

#: libraries/RecentTable.class.php:114
msgid "Could not save recent table"
msgstr "Kunde inte spara den senaste tabellen"

#: libraries/RecentTable.class.php:149
msgid "Recent tables"
msgstr "De senaste tabellerna"

#: libraries/RecentTable.class.php:155
msgid "There are no recent tables"
msgstr "Det finns inga nya tabeller"

#: libraries/StorageEngine.class.php:195
msgid ""
"There is no detailed status information available for this storage engine."
msgstr ""
"Det finns ingen detaljerad statusinformation  tillgänglig  för denna "
"lagringsmotor."

#: libraries/StorageEngine.class.php:355
#, php-format
msgid "%s is available on this MySQL server."
msgstr "%s är tillgänglig på denna MySQL-server."

#: libraries/StorageEngine.class.php:358
#, php-format
msgid "%s has been disabled for this MySQL server."
msgstr "%s har inaktiverats på denna MySQL-server."

#: libraries/StorageEngine.class.php:362
#, php-format
msgid "This MySQL server does not support the %s storage engine."
msgstr "Denna MySQL-server stödjer inte lagringsmotorn %s."

#: libraries/Table.class.php:1027
msgid "Invalid database"
msgstr "Ogiltig databas"

#: libraries/Table.class.php:1041 tbl_get_field.php:25
msgid "Invalid table name"
msgstr "Ogiltigt tabellnamn"

#: libraries/Table.class.php:1056
#, php-format
msgid "Error renaming table %1$s to %2$s"
msgstr "Fel vid namnbyte av tabell %1$s till %2$s"

#: libraries/Table.class.php:1139
#, php-format
msgid "Table %s has been renamed to %s"
msgstr "Tabell %s har döpts om till %s"

#: libraries/Table.class.php:1272
msgid "Could not save table UI preferences"
msgstr "Kunde inte spara UI inställningarna för tabellen"

#: libraries/Theme.class.php:160
#, php-format
msgid "No valid image path for theme %s found!"
msgstr "Ingen giltig sökväg för tema %s hittades!"

#: libraries/Theme.class.php:380
msgid "No preview available."
msgstr "Ingen förhandsgranskning tillgänglig."

#: libraries/Theme.class.php:383
msgid "take it"
msgstr "använd detta"

#: libraries/Theme_Manager.class.php:109
#, php-format
msgid "Default theme %s not found!"
msgstr "Standardtema %s hittades inte!"

#: libraries/Theme_Manager.class.php:147
#, php-format
msgid "Theme %s not found!"
msgstr "Tema %s hittades inte!"

#: libraries/Theme_Manager.class.php:215
#, php-format
msgid "Theme path not found for theme %s!"
msgstr "Temats sökväg för tema %s hittades inte!"

#: libraries/Theme_Manager.class.php:291 themes.php:20 themes.php:40
msgid "Theme"
msgstr "Tema"

#: libraries/auth/config.auth.lib.php:76
msgid "Cannot connect: invalid settings."
msgstr "Kan ej skapa förbindelse: ogiltiga inställningar."

#: libraries/auth/config.auth.lib.php:91
#: libraries/auth/cookie.auth.lib.php:200 libraries/auth/http.auth.lib.php:64
#, php-format
msgid "Welcome to %s"
msgstr "Välkommen till %s"

#: libraries/auth/config.auth.lib.php:106
#, php-format
msgid ""
"You probably did not create a configuration file. You might want to use the "
"%1$ssetup script%2$s to create one."
msgstr ""
"Du har troligen inte skapat en konfigurationsfil. Du vill kanske använda "
"%1$suppsättningsskript%2$s för att skapa denna."

#: libraries/auth/config.auth.lib.php:115
msgid ""
"phpMyAdmin tried to connect to the MySQL server, and the server rejected the "
"connection. You should check the host, username and password in your "
"configuration and make sure that they correspond to the information given by "
"the administrator of the MySQL server."
msgstr ""
"phpMyAdmin försökte skapa en förbindelse till MySQL-servern, men servern "
"nekade uppkopplingen. Kontrollera värd, användarnamn och lösenord i config."
"inc.php och förvissa dig om att de stämmer överens med informationen från "
"administratören av MySQL-servern."

#: libraries/auth/cookie.auth.lib.php:225
msgid "Log in"
msgstr "Logga in"

#: libraries/auth/cookie.auth.lib.php:227
#: libraries/auth/cookie.auth.lib.php:229
#: libraries/navigation_header.inc.php:95
#: libraries/navigation_header.inc.php:99
msgid "phpMyAdmin documentation"
msgstr "phpMyAdmin dokumentation"

#: libraries/auth/cookie.auth.lib.php:239
#: libraries/auth/cookie.auth.lib.php:240
msgid "You can enter hostname/IP address and port separated by space."
msgstr "Du kan ange värdnamn/IP-adress och port separerade med mellanslag."

#: libraries/auth/cookie.auth.lib.php:239
msgid "Server:"
msgstr "Server:"

#: libraries/auth/cookie.auth.lib.php:244
msgid "Username:"
msgstr "Användarnamn:"

#: libraries/auth/cookie.auth.lib.php:248
msgid "Password:"
msgstr "Lösenord:"

#: libraries/auth/cookie.auth.lib.php:255
msgid "Server Choice"
msgstr "Välj server"

#: libraries/auth/cookie.auth.lib.php:301 libraries/header.inc.php:86
msgid "Cookies must be enabled past this point."
msgstr "Kakor (cookies) måste tillåtas för att gå vidare."

#: libraries/auth/cookie.auth.lib.php:639
#: libraries/auth/signon.auth.lib.php:234
msgid ""
"Login without a password is forbidden by configuration (see AllowNoPassword)"
msgstr ""
"Inloggning utan lösenord är inte tillåtet enligt konfiguration (se "
"AllowNoPassword)"

#: libraries/auth/cookie.auth.lib.php:643
#: libraries/auth/signon.auth.lib.php:238
#, php-format
msgid "No activity within %s seconds; please log in again"
msgstr "Ingen aktivitet sedan %s sekunder; var god logga in igen"

#: libraries/auth/cookie.auth.lib.php:653
#: libraries/auth/cookie.auth.lib.php:655
#: libraries/auth/signon.auth.lib.php:244
msgid "Cannot log in to the MySQL server"
msgstr "Kan ej logga in på MySQL-server"

#: libraries/auth/http.auth.lib.php:69
msgid "Wrong username/password. Access denied."
msgstr "Felaktigt användarnamn/lösenord. Åtkomst nekad."

#: libraries/auth/signon.auth.lib.php:87
msgid "Can not find signon authentication script:"
msgstr "Kan du inte hitta scriptet för iverifiering av inloggning."

#: libraries/auth/swekey/swekey.auth.lib.php:118
#, php-format
msgid "File %s does not contain any key id"
msgstr "Filen %s innehåller inget nyckelid"

#: libraries/auth/swekey/swekey.auth.lib.php:157
#: libraries/auth/swekey/swekey.auth.lib.php:180
msgid "Hardware authentication failed"
msgstr "Hårdvaruautentisering misslyckades"

#: libraries/auth/swekey/swekey.auth.lib.php:166
msgid "No valid authentication key plugged"
msgstr "Ogiltig autentiseringsnyckel"

#: libraries/auth/swekey/swekey.auth.lib.php:202
msgid "Authenticating..."
msgstr "Autentisering pågår..."

#: libraries/blobstreaming.lib.php:241
msgid "PBMS error"
msgstr "PBMS fel"

#: libraries/blobstreaming.lib.php:267
msgid "PBMS connection failed:"
msgstr "PBMS uppkoppling misslyckades"

#: libraries/blobstreaming.lib.php:312
msgid "PBMS get BLOB info failed:"
msgstr "PBMS hämtar BLOB info misslyckades"

#: libraries/blobstreaming.lib.php:320
msgid "get BLOB Content-Type failed"
msgstr "Hämta BLOB Content-typ misslyckades"

#: libraries/blobstreaming.lib.php:347
msgid "View image"
msgstr "Visa bild"

#: libraries/blobstreaming.lib.php:351
msgid "Play audio"
msgstr "Spela ljud"

#: libraries/blobstreaming.lib.php:356
msgid "View video"
msgstr "Visa video"

#: libraries/blobstreaming.lib.php:360
msgid "Download file"
msgstr "Ladda ner fil"

#: libraries/blobstreaming.lib.php:421
#, php-format
msgid "Could not open file: %s"
msgstr "Kan inte öppna fil: %s"

#: libraries/bookmark.lib.php:83
msgid "shared"
msgstr "delad"

#: libraries/build_html_for_db.lib.php:25
#: libraries/config/messages.inc.php:183 libraries/export/xml.php:36
#: server_status.php:273
msgid "Tables"
msgstr "Tabeller"

#: libraries/build_html_for_db.lib.php:35 libraries/config/setup.forms.php:304
#: libraries/config/setup.forms.php:340 libraries/config/setup.forms.php:371
#: libraries/config/setup.forms.php:376
#: libraries/config/user_preferences.forms.php:204
#: libraries/config/user_preferences.forms.php:240
#: libraries/config/user_preferences.forms.php:271
#: libraries/config/user_preferences.forms.php:276
#: libraries/export/latex.php:216 libraries/export/sql.php:1058
#: server_privileges.php:513 server_replication.php:314 tbl_printview.php:314
#: tbl_structure.php:801
msgid "Data"
msgstr "Data"

#: libraries/build_html_for_db.lib.php:50 libraries/db_structure.lib.php:60
#: tbl_printview.php:333 tbl_structure.php:818
msgid "Overhead"
msgstr "Outnyttjat"

#: libraries/build_html_for_db.lib.php:93
msgid "Jump to database"
msgstr "Gå till daatabas"

#: libraries/build_html_for_db.lib.php:130
msgid "Not replicated"
msgstr "Inte replikerad"

#: libraries/build_html_for_db.lib.php:136
msgid "Replicated"
msgstr "Replikerad"

#: libraries/build_html_for_db.lib.php:150
#, php-format
msgid "Check privileges for database &quot;%s&quot;."
msgstr "Kontrollera privilegier för databas &quot;%s&quot;."

#: libraries/build_html_for_db.lib.php:153
msgid "Check Privileges"
msgstr "Kontrollera privilegier"

#: libraries/common.inc.php:587
#| msgid "Could not save configuration"
msgid "Failed to read configuration file"
msgstr "Kunde inte läsa konfigurationsfilen"

#: libraries/common.inc.php:588
msgid ""
"This usually means there is a syntax error in it, please check any errors "
"shown below."
msgstr ""
"Detta betyder oftast att det finns ett syntaxfel i det, kontrollera "
"eventuella fel som visas nedan."

#: libraries/common.inc.php:595
#, php-format
msgid "Could not load default configuration from: %1$s"
msgstr "Kunde inte ladda standardkonfiguration från: %1$s"

#: libraries/common.inc.php:600
msgid ""
"The <tt>$cfg['PmaAbsoluteUri']</tt> directive MUST be set in your "
"configuration file!"
msgstr ""
"Variabeln <tt>$cfg['PmaAbsoluteUri']</tt> direktivet MÅSTE anges i din "
"konfigurationsfil!"

#: libraries/common.inc.php:630
#, php-format
msgid "Invalid server index: %s"
msgstr "Ogiltigt serverindex: %s"

#: libraries/common.inc.php:637
#, php-format
msgid "Invalid hostname for server %1$s. Please review your configuration."
msgstr "Ogiltigt värdnamn för server %1$s. Var god granska din konfiguration."

#: libraries/common.inc.php:646 libraries/config/messages.inc.php:495
#: libraries/header.inc.php:129 main.php:161 server_synchronize.php:1170
msgid "Server"
msgstr "Server"

#: libraries/common.inc.php:825
msgid "Invalid authentication method set in configuration:"
msgstr "Ogiltig metod för verifiering angiven i konfiguration:"

#: libraries/common.inc.php:928
#, php-format
msgid "You should upgrade to %s %s or later."
msgstr "Du bör uppgradera till %s %s eller senare."

#: libraries/common.lib.php:134
#, php-format
msgid "Max: %s%s"
msgstr "Max: %s%s"

#. l10n: Language to use for MySQL 5.5 documentation, please use only languages which do exist in official documentation.
#: libraries/common.lib.php:386
msgctxt "MySQL 5.5 documentation language"
msgid "en"
msgstr "en"

#. l10n: Language to use for MySQL 5.1 documentation, please use only languages which do exist in official documentation.
#: libraries/common.lib.php:390
msgctxt "MySQL 5.1 documentation language"
msgid "en"
msgstr "en"

#. l10n: Language to use for MySQL 5.0 documentation, please use only languages which do exist in official documentation.
#: libraries/common.lib.php:394
msgctxt "MySQL 5.0 documentation language"
msgid "en"
msgstr "en"

#: libraries/common.lib.php:407 libraries/common.lib.php:409
#: libraries/common.lib.php:411 libraries/common.lib.php:426
#: libraries/common.lib.php:428 libraries/common.lib.php:444
#: libraries/common.lib.php:446 libraries/config/FormDisplay.tpl.php:168
#: libraries/display_export.lib.php:239 libraries/engines/pbms.lib.php:71
#: libraries/engines/pbxt.lib.php:106 libraries/relation.lib.php:85
#: libraries/sql_query_form.lib.php:428 libraries/sql_query_form.lib.php:431
#: main.php:212 server_variables.php:114
msgid "Documentation"
msgstr "Dokumentation"

#: libraries/common.lib.php:573 libraries/header_printview.inc.php:60
#: server_status.php:260 server_status.php:803
msgid "SQL query"
msgstr "SQL-fråga"

#: libraries/common.lib.php:1078
msgid "Failed to connect to SQL validator!"
msgstr "Kunde inte ansluta till MySQL validerare"

#: libraries/common.lib.php:1119 libraries/config/messages.inc.php:472
msgid "Explain SQL"
msgstr "Förklara SQL-kod"

#: libraries/common.lib.php:1123
msgid "Skip Explain SQL"
msgstr "Utan SQL-förklaring"

#: libraries/common.lib.php:1157
msgid "Without PHP Code"
msgstr "Utan PHP-kod"

#: libraries/common.lib.php:1160 libraries/config/messages.inc.php:474
msgid "Create PHP Code"
msgstr "Skapa PHP-kod"

#: libraries/common.lib.php:1178 libraries/config/messages.inc.php:473
#: server_status.php:410 server_status.php:436 server_status.php:457
msgid "Refresh"
msgstr "Uppdatera"

#: libraries/common.lib.php:1187
msgid "Skip Validate SQL"
msgstr "Hoppa över SQL-validering"

#: libraries/common.lib.php:1190 libraries/config/messages.inc.php:476
msgid "Validate SQL"
msgstr "Validera SQL-kod"

#: libraries/common.lib.php:1245
msgid "Inline edit of this query"
msgstr "Redigera denna fråga"

#: libraries/common.lib.php:1247
msgid "Inline"
msgstr "Infogad"

#: libraries/common.lib.php:1314 sql.php:931
msgid "Profiling"
msgstr "Profilering"

#. l10n: shortcuts for Byte, Kilo, Mega, Giga, Tera, Peta, Exa+
#: libraries/common.lib.php:1334
msgid "B"
msgstr "bytes"

#: libraries/common.lib.php:1334
msgid "KiB"
msgstr "KiB"

#: libraries/common.lib.php:1334
msgid "MiB"
msgstr "MiB"

#: libraries/common.lib.php:1334
msgid "GiB"
msgstr "GiB"

#: libraries/common.lib.php:1334
msgid "TiB"
msgstr "TiB"

#: libraries/common.lib.php:1334
msgid "PiB"
msgstr "PiB"

#: libraries/common.lib.php:1334
msgid "EiB"
msgstr "EiB"

#. l10n: See http://www.php.net/manual/en/function.strftime.php to define the format string
#: libraries/common.lib.php:1552
#: libraries/transformations/text_plain__dateformat.inc.php:33
msgid "%B %d, %Y at %I:%M %p"
msgstr "%d %B %Y kl %H:%M"

#: libraries/common.lib.php:1867
#, php-format
msgid "%s days, %s hours, %s minutes and %s seconds"
msgstr "%s dagar, %s timmar, %s minuter och %s sekunder"

#: libraries/common.lib.php:2278 libraries/common.lib.php:2281
#: libraries/display_tbl.lib.php:307
msgid "Begin"
msgstr "Starta"

#: libraries/common.lib.php:2279 libraries/common.lib.php:2282
#: libraries/display_tbl.lib.php:308 server_binlog.php:154
#: server_binlog.php:156
msgid "Previous"
msgstr "Föregående"

#: libraries/common.lib.php:2309 libraries/common.lib.php:2312
#: libraries/display_tbl.lib.php:387
msgid "End"
msgstr "Slut"

#: libraries/common.lib.php:2384
#, php-format
msgid "Jump to database &quot;%s&quot;."
msgstr "Hoppa till databas &quot;%s&quot;."

#: libraries/common.lib.php:2403
#, php-format
msgid "The %s functionality is affected by a known bug, see %s"
msgstr "Funktionaliteten för %s påverkas av en känd bugg, se %s"

#: libraries/common.lib.php:2760 libraries/common.lib.php:2767
#: libraries/common.lib.php:2955 libraries/config/setup.forms.php:295
#: libraries/config/setup.forms.php:332 libraries/config/setup.forms.php:366
#: libraries/config/user_preferences.forms.php:195
#: libraries/config/user_preferences.forms.php:232
#: libraries/config/user_preferences.forms.php:266
#: libraries/db_links.inc.php:48 libraries/export/latex.php:352
#: libraries/import.lib.php:1167 libraries/tbl_links.inc.php:61
#: libraries/tbl_properties.inc.php:623 pmd_general.php:151
#: server_privileges.php:513 server_replication.php:313 tbl_tracking.php:262
msgid "Structure"
msgstr "Struktur"

#: libraries/common.lib.php:2761 libraries/common.lib.php:2768
#: libraries/config/messages.inc.php:214 libraries/db_links.inc.php:53
#: libraries/export/sql.php:25 libraries/import/sql.php:18
#: libraries/server_links.inc.php:47 libraries/tbl_links.inc.php:65
#: querywindow.php:88
msgid "SQL"
msgstr "SQL"

#: libraries/common.lib.php:2763 libraries/common.lib.php:2953
#: libraries/common.lib.php:2954 libraries/sql_query_form.lib.php:318
#: libraries/sql_query_form.lib.php:321 libraries/tbl_links.inc.php:74
msgid "Insert"
msgstr "Lägg till"

#: libraries/common.lib.php:2770 libraries/db_links.inc.php:86
#: libraries/tbl_links.inc.php:93 libraries/tbl_links.inc.php:113
#: view_operations.php:87
msgid "Operations"
msgstr "Operationer"

#: libraries/common.lib.php:2900
msgid "Browse your computer:"
msgstr "Gå igenom din dator:"

#: libraries/common.lib.php:2916
#, php-format
msgid "Select from the web server upload directory <b>%s</b>:"
msgstr "Välj katalog att ladda upp till från web-server listningen <b>%s</b>:"

#: libraries/common.lib.php:2928 libraries/sql_query_form.lib.php:499
#: tbl_change.php:884
msgid "The directory you set for upload work cannot be reached"
msgstr "Katalogen som du konfigurerat för uppladdning kan inte nås"

#: libraries/common.lib.php:2936
msgid "There are no files to upload"
msgstr "Det finns inga filer att ladda upp"

#: libraries/common.lib.php:2964 libraries/common.lib.php:2965
msgid "Execute"
msgstr "Utför"

#: libraries/config.values.php:45 libraries/config.values.php:47
#: libraries/config.values.php:51
msgid "Both"
msgstr "Båda"

#: libraries/config.values.php:47
msgid "Nowhere"
msgstr "Ingenstans"

#: libraries/config.values.php:47
msgid "Left"
msgstr "Vänster"

#: libraries/config.values.php:47
msgid "Right"
msgstr "Höger"

#: libraries/config.values.php:75
msgid "Open"
msgstr "Öppen"

#: libraries/config.values.php:75
msgid "Closed"
msgstr "Stängd"

#: libraries/config.values.php:96 libraries/export/htmlword.php:25
#: libraries/export/latex.php:42 libraries/export/odt.php:34
#: libraries/export/sql.php:122 libraries/export/texytext.php:24
#: libraries/import.lib.php:1172
msgid "structure"
msgstr "struktur"

#: libraries/config.values.php:97 libraries/export/htmlword.php:25
#: libraries/export/latex.php:42 libraries/export/odt.php:34
#: libraries/export/sql.php:123 libraries/export/texytext.php:24
msgid "data"
msgstr "data"

#: libraries/config.values.php:98 libraries/export/htmlword.php:25
#: libraries/export/latex.php:42 libraries/export/odt.php:34
#: libraries/export/sql.php:124 libraries/export/texytext.php:24
msgid "structure and data"
msgstr "struktur och data"

#: libraries/config.values.php:100
msgid "Quick - display only the minimal options to configure"
msgstr "Snabb - visa endast få alternativ för konfiguration"

#: libraries/config.values.php:101
msgid "Custom - display all possible options to configure"
msgstr "Anpassad - visa alla tillgängliga konfigurations optioner"

#: libraries/config.values.php:102
msgid "Custom - like above, but without the quick/custom choice"
msgstr "Anpassad - Som ovan, men utan valet snabb/anpassad "

#: libraries/config.values.php:120
msgid "complete inserts"
msgstr "kompletta infogningar"

#: libraries/config.values.php:121
msgid "extended inserts"
msgstr "utökade infogningar"

#: libraries/config.values.php:122
msgid "both of the above"
msgstr "båda av ovanstående"

#: libraries/config.values.php:123
msgid "neither of the above"
msgstr "Ingen av ovanstående"

#: libraries/config/FormDisplay.class.php:83
#: libraries/config/validate.lib.php:422
msgid "Not a positive number"
msgstr "Inte ett positivt tal"

#: libraries/config/FormDisplay.class.php:84
#: libraries/config/validate.lib.php:435
msgid "Not a non-negative number"
msgstr "Inte ett icke-negativt tal"

#: libraries/config/FormDisplay.class.php:85
#: libraries/config/validate.lib.php:409
msgid "Not a valid port number"
msgstr "Inte ett giltigt portnummer"

#: libraries/config/FormDisplay.class.php:86
#: libraries/config/FormDisplay.class.php:574
#: libraries/config/validate.lib.php:360 libraries/config/validate.lib.php:450
msgid "Incorrect value"
msgstr "Felaktigt värde"

#: libraries/config/FormDisplay.class.php:87
#: libraries/config/validate.lib.php:464
#, php-format
msgid "Value must be equal or lower than %s"
msgstr "Värdet måste vara lika med eller mindre än %s"

#: libraries/config/FormDisplay.class.php:538
#, php-format
msgid "Missing data for %s"
msgstr "Saknar data för %s"

#: libraries/config/FormDisplay.class.php:736
#: libraries/config/FormDisplay.class.php:740
msgid "unavailable"
msgstr "otillgänglig"

#: libraries/config/FormDisplay.class.php:737
#: libraries/config/FormDisplay.class.php:741
#, php-format
msgid "\"%s\" requires %s extension"
msgstr "\"%s\" kräver %s tillägg"

#: libraries/config/FormDisplay.class.php:755
#, php-format
msgid "import will not work, missing function (%s)"
msgstr "Import fungerar inte, saknad funktion (%s)"

#: libraries/config/FormDisplay.class.php:759
#, php-format
msgid "export will not work, missing function (%s)"
msgstr "Export fungerar inte, saknad funktion (%s)"

#: libraries/config/FormDisplay.class.php:766
msgid "SQL Validator is disabled"
msgstr "SQL validerare är inaktiverad"

#: libraries/config/FormDisplay.class.php:773
msgid "SOAP extension not found"
msgstr "SOAP-tillägg hittas inte"

#: libraries/config/FormDisplay.class.php:781
#, php-format
msgid "maximum %s"
msgstr "Maximum %s"

#: libraries/config/FormDisplay.tpl.php:173
msgid "This setting is disabled, it will not be applied to your configuration"
msgstr ""
"Denna inställning är inaktiverad, den kommer inte tillämpas på din "
"konfiguration"

#: libraries/config/FormDisplay.tpl.php:173 libraries/relation.lib.php:89
#: libraries/relation.lib.php:96 pmd_relation_new.php:68
msgid "Disabled"
msgstr "Inaktiverad"

#: libraries/config/FormDisplay.tpl.php:248
#, php-format
msgid "Set value: %s"
msgstr "Ange värde: %s"

#: libraries/config/FormDisplay.tpl.php:253
#: libraries/config/messages.inc.php:356
msgid "Restore default value"
msgstr "Återställ standardvärde"

#: libraries/config/FormDisplay.tpl.php:269
msgid "Allow users to customize this value"
msgstr "Tillåt användare att anpassa detta värde"

#: libraries/config/FormDisplay.tpl.php:333
#: libraries/schema/User_Schema.class.php:466 prefs_manage.php:320
#: prefs_manage.php:325 tbl_change.php:1025
msgid "Reset"
msgstr "Återställ"

#: libraries/config/messages.inc.php:17
msgid "Improves efficiency of screen refresh"
msgstr "Effektiviserar skärmens uppdateringstid"

#: libraries/config/messages.inc.php:18
msgid "Enable Ajax"
msgstr "Aktivera Ajax"

#: libraries/config/messages.inc.php:19
msgid ""
"If enabled user can enter any MySQL server in login form for cookie auth"
msgstr ""
"Om aktiverat kan användare ange valfri MySQL-server i inloggningsformulär "
"för cookie-autentisering"

#: libraries/config/messages.inc.php:20
msgid "Allow login to any MySQL server"
msgstr "Tillåt inloggning till valfri MySQL-server"

#: libraries/config/messages.inc.php:21
msgid ""
"Enabling this allows a page located on a different domain to call phpMyAdmin "
"inside a frame, and is a potential [strong]security hole[/strong] allowing "
"cross-frame scripting attacks"
msgstr ""
"Vid aktivering tillåts att en sida som ligger på en annan domän att anropa "
"phpMyAdmin i en ram, vilket är en potentiell [strong] säkerhetshål [/ "
"strong] och tillåter mellan ramar scripting-angrepp"

#: libraries/config/messages.inc.php:22
msgid "Allow third party framing"
msgstr "Tillåt tredjeparts infogning"

#: libraries/config/messages.inc.php:23
msgid "Show &quot;Drop database&quot; link to normal users"
msgstr "Visa &quot;Ta bort databas&quot;-länk för normala användare"

#: libraries/config/messages.inc.php:24
msgid ""
"Secret passphrase used for encrypting cookies in [kbd]cookie[/kbd] "
"authentication"
msgstr ""
"Hemlig lösenordsfras som används för kryptering av cookies i [kbd]cookie[/"
"kbd]-autentisering"

#: libraries/config/messages.inc.php:25
msgid "Blowfish secret"
msgstr "Blowfish-säkerhet"

#: libraries/config/messages.inc.php:26
msgid "Highlight selected rows"
msgstr "Markera valda rader"

#: libraries/config/messages.inc.php:27
msgid "Row marker"
msgstr "Radmarkör"

#: libraries/config/messages.inc.php:28
msgid "Highlight row pointed by the mouse cursor"
msgstr "Markera raden som indikeras av muspekaren"

#: libraries/config/messages.inc.php:29
msgid "Highlight pointer"
msgstr "Markera pekaren"

#: libraries/config/messages.inc.php:30
msgid ""
"Enable [a@http://en.wikipedia.org/wiki/Bzip2]bzip2[/a] compression for "
"import and export operations"
msgstr ""
"Aktivera [a@http://en.wikipedia.org/wiki/Bzip2]bzip2[/a] kompression av "
"import- och exportoperationer"

#: libraries/config/messages.inc.php:31
msgid "Bzip2"
msgstr "Bzip2"

#: libraries/config/messages.inc.php:32
msgid ""
"Defines which type of editing controls should be used for CHAR and VARCHAR "
"columns; [kbd]input[/kbd] - allows limiting of input length, [kbd]textarea[/"
"kbd] - allows newlines in columns"
msgstr ""
"Anger vilken typ av redigeringskontroll som ska användas för CHAR- och "
"VARCHAR-fält; [kbd]input[/kbd] - tillåter begränsning avinmatningens längd, "
"[kbd]textarea[/kbd] - tillåter radbrytningar i kolumner"

#: libraries/config/messages.inc.php:33
msgid "CHAR columns editing"
msgstr "Redigera CHAR kolumn"

#: libraries/config/messages.inc.php:34
msgid "Number of columns for CHAR/VARCHAR textareas"
msgstr "Antal kolumner för CHAR/VARCHAR textfält"

#: libraries/config/messages.inc.php:35
msgid "CHAR textarea columns"
msgstr "Kolumner för CHAR textfält"

#: libraries/config/messages.inc.php:36
msgid "Number of rows for CHAR/VARCHAR textareas"
msgstr "Antal rader för CHAR/VARCHAR textfält"

#: libraries/config/messages.inc.php:37
msgid "CHAR textarea rows"
msgstr " CHAR textarea rader"

#: libraries/config/messages.inc.php:38
msgid "Check config file permissions"
msgstr "Kontrollera konfigurationsfilens behörigheter"

#: libraries/config/messages.inc.php:39
msgid ""
"Compress gzip/bzip2 exports on the fly without the need for much memory; if "
"you encounter problems with created gzip/bzip2 files disable this feature"
msgstr ""
"Komprimera gzip/bzip2-exporter i farten utan att det behövs mycket minne; om "
"du får problem med skapade gzip/bzip2-filer avaktivera funktionen"

#: libraries/config/messages.inc.php:40
msgid "Compress on the fly"
msgstr "Komprimera i farten"

#: libraries/config/messages.inc.php:41 setup/frames/config.inc.php:25
#: setup/frames/index.inc.php:165
msgid "Configuration file"
msgstr "Konfigurationsfil"

#: libraries/config/messages.inc.php:42
msgid ""
"Whether a warning (&quot;Are your really sure...&quot;) should be displayed "
"when you're about to lose data"
msgstr ""
"Anger om en varning (&quot;Är du riktigt säker...&quot;) ska visas när du "
"håller på att förlora data"

#: libraries/config/messages.inc.php:43
msgid "Confirm DROP queries"
msgstr "Bekräfta DROP-frågor"

#: libraries/config/messages.inc.php:44
msgid "Debug SQL"
msgstr "Debugga SQL"

#: libraries/config/messages.inc.php:45
msgid "Default display direction"
msgstr "Standard visningsriktning"

#: libraries/config/messages.inc.php:46
msgid ""
"[kbd]horizontal[/kbd], [kbd]vertical[/kbd] or a number that indicates "
"maximum number for which vertical model is used"
msgstr ""
"[kbd]horisontell[/ kbd], [kbd]vertikal[/ kbd] eller en siffra som anger "
"högsta antal som den vertikala modellen använder"

#: libraries/config/messages.inc.php:47
msgid "Display direction for altering/creating columns"
msgstr "Visa riktning för att ändra / skapa kolumner"

#: libraries/config/messages.inc.php:48
msgid "Tab that is displayed when entering a database"
msgstr "Flik som visas när du anger en databas"

#: libraries/config/messages.inc.php:49
msgid "Default database tab"
msgstr "Default fliken Databas"

#: libraries/config/messages.inc.php:50
msgid "Tab that is displayed when entering a server"
msgstr "Flik som visas när du går till en server"

#: libraries/config/messages.inc.php:51
msgid "Default server tab"
msgstr "Standardserver fliken"

#: libraries/config/messages.inc.php:52
msgid "Tab that is displayed when entering a table"
msgstr "Flik som visas när du går till en tabell"

#: libraries/config/messages.inc.php:53
msgid "Default table tab"
msgstr "Standard tabellflik"

#: libraries/config/messages.inc.php:54
msgid "Show binary contents as HEX by default"
msgstr "Visa binärt innehåll som HEX som standard"

#: libraries/config/messages.inc.php:55 libraries/display_tbl.lib.php:629
msgid "Show binary contents as HEX"
msgstr "Visa binärt innehåll som HEX"

#: libraries/config/messages.inc.php:56
msgid "Show database listing as a list instead of a drop down"
msgstr "Visa databas som en lista i stället för en drop-down"

#: libraries/config/messages.inc.php:57
msgid "Display databases as a list"
msgstr "Visa databaser som en lista"

#: libraries/config/messages.inc.php:58
msgid "Show server listing as a list instead of a drop down"
msgstr "Visa serverlista som en lista istället för en drop-down"

#: libraries/config/messages.inc.php:59
msgid "Display servers as a list"
msgstr "Visa servrar som en lista"

#: libraries/config/messages.inc.php:60
msgid ""
"Disable the table maintenance mass operations, like optimizing or repairing "
"the selected tables of a database."
msgstr ""
"Inaktivera tabellen underhåll av en mängd operationer, som att optimera "
"eller reparera den valda tabeller i en databas."

#: libraries/config/messages.inc.php:61
msgid "Disable multi table maintenance"
msgstr "Inaktivera underhåll av många tabeller"

#: libraries/config/messages.inc.php:62
msgid "Edit SQL queries in popup window"
msgstr "Redigera SQL-frågor i popup-fönster"

#: libraries/config/messages.inc.php:63
msgid "Edit in window"
msgstr "Redigera i fönstret"

#: libraries/config/messages.inc.php:64
msgid "Display errors"
msgstr "Visa fel"

#: libraries/config/messages.inc.php:65
msgid "Gather errors"
msgstr "Samla fel"

#: libraries/config/messages.inc.php:66
msgid "Show icons for warning, error and information messages"
msgstr "Visa ikoner för varningar, fel och informations meddelanden"

#: libraries/config/messages.inc.php:67
msgid "Iconic errors"
msgstr "Ikoniska fel"

#: libraries/config/messages.inc.php:68
msgid ""
"Set the number of seconds a script is allowed to run ([kbd]0[/kbd] for no "
"limit)"
msgstr ""
"Ange antalet sekunder ett skript får köras ([kbd]0[/kbd] för ingen "
"begränsning)"

#: libraries/config/messages.inc.php:69
msgid "Maximum execution time"
msgstr "Maximal exekveringstid"

#: libraries/config/messages.inc.php:70 prefs_manage.php:299
msgid "Save as file"
msgstr "Spara som fil"

#: libraries/config/messages.inc.php:71 libraries/config/messages.inc.php:239
msgid "Character set of the file"
msgstr "Filens teckenuppsättning"

#: libraries/config/messages.inc.php:72 libraries/config/messages.inc.php:88
#: tbl_gis_visualization.php:210 tbl_printview.php:373 tbl_structure.php:873
msgid "Format"
msgstr "Format"

#: libraries/config/messages.inc.php:73
msgid "Compression"
msgstr "Komprimering"

#: libraries/config/messages.inc.php:74 libraries/config/messages.inc.php:81
#: libraries/config/messages.inc.php:89 libraries/config/messages.inc.php:93
#: libraries/config/messages.inc.php:106 libraries/config/messages.inc.php:108
#: libraries/config/messages.inc.php:141 libraries/config/messages.inc.php:144
#: libraries/config/messages.inc.php:146 libraries/export/csv.php:30
#: libraries/export/excel.php:25 libraries/export/htmlword.php:30
#: libraries/export/latex.php:72 libraries/export/ods.php:25
#: libraries/export/odt.php:58 libraries/export/texytext.php:28
#: libraries/export/xls.php:25 libraries/export/xlsx.php:25
msgid "Put columns names in the first row"
msgstr "Sätt kolumnnamn på första raden"

#: libraries/config/messages.inc.php:75 libraries/config/messages.inc.php:241
#: libraries/config/messages.inc.php:248 libraries/import/csv.php:76
#: libraries/import/ldi.php:42
msgid "Columns enclosed by"
msgstr "Kolumnerna avgränsas av"

#: libraries/config/messages.inc.php:76 libraries/config/messages.inc.php:242
#: libraries/config/messages.inc.php:249 libraries/import/csv.php:81
#: libraries/import/ldi.php:43
msgid "Columns escaped by"
msgstr "Kolumner föregås av"

#: libraries/config/messages.inc.php:77 libraries/config/messages.inc.php:83
#: libraries/config/messages.inc.php:90 libraries/config/messages.inc.php:99
#: libraries/config/messages.inc.php:107 libraries/config/messages.inc.php:111
#: libraries/config/messages.inc.php:142 libraries/config/messages.inc.php:145
#: libraries/config/messages.inc.php:147 libraries/export/texytext.php:27
msgid "Replace NULL by"
msgstr "Ersätt NULL med"

#: libraries/config/messages.inc.php:78 libraries/config/messages.inc.php:84
msgid "Remove CRLF characters within columns"
msgstr "Ta bort CRLF tecken i kolumner"

#: libraries/config/messages.inc.php:79 libraries/config/messages.inc.php:245
#: libraries/config/messages.inc.php:253 libraries/import/csv.php:63
#: libraries/import/ldi.php:41
msgid "Columns terminated by"
msgstr "Kolumner avslutas med"

#: libraries/config/messages.inc.php:80 libraries/config/messages.inc.php:240
#: libraries/import/csv.php:86 libraries/import/ldi.php:44
msgid "Lines terminated by"
msgstr "Rader avslutas med"

#: libraries/config/messages.inc.php:82
msgid "Excel edition"
msgstr "Excel utgåva"

#: libraries/config/messages.inc.php:85
msgid "Database name template"
msgstr "Databas namn"

#: libraries/config/messages.inc.php:86
msgid "Server name template"
msgstr "Servernamn mall"

#: libraries/config/messages.inc.php:87
msgid "Table name template"
msgstr "Mall för tabellnamn"

#: libraries/config/messages.inc.php:91 libraries/config/messages.inc.php:104
#: libraries/config/messages.inc.php:113 libraries/config/messages.inc.php:137
#: libraries/config/messages.inc.php:143 libraries/export/htmlword.php:24
#: libraries/export/latex.php:40 libraries/export/odt.php:32
#: libraries/export/sql.php:116 libraries/export/texytext.php:23
msgid "Dump table"
msgstr "Dumpa tabell"

#: libraries/config/messages.inc.php:92 libraries/export/latex.php:32
msgid "Include table caption"
msgstr "Inkludera tabellbeskrivning"

#: libraries/config/messages.inc.php:95 libraries/config/messages.inc.php:101
#: libraries/export/latex.php:50 libraries/export/latex.php:74
msgid "Table caption"
msgstr "Tabellrubrik"

#: libraries/config/messages.inc.php:96 libraries/config/messages.inc.php:102
msgid "Continued table caption"
msgstr "Fortsatt tabellrubrik"

#: libraries/config/messages.inc.php:97 libraries/config/messages.inc.php:103
#: libraries/export/latex.php:54 libraries/export/latex.php:78
msgid "Label key"
msgstr "Märk nyckel"

#: libraries/config/messages.inc.php:98 libraries/config/messages.inc.php:110
#: libraries/config/messages.inc.php:134 libraries/export/odt.php:326
#: libraries/tbl_properties.inc.php:142
msgid "MIME type"
msgstr "MIME-typ"

#: libraries/config/messages.inc.php:100 libraries/config/messages.inc.php:112
#: libraries/config/messages.inc.php:136 tbl_relation.php:396
msgid "Relations"
msgstr "Relationer"

#: libraries/config/messages.inc.php:105
msgid "Export method"
msgstr "Exportera metod"

#: libraries/config/messages.inc.php:114 libraries/config/messages.inc.php:116
msgid "Save on server"
msgstr "Spara på server"

#: libraries/config/messages.inc.php:115 libraries/config/messages.inc.php:117
#: libraries/display_export.lib.php:195 libraries/display_export.lib.php:221
msgid "Overwrite existing file(s)"
msgstr "Skriv över befintlig fil(er)"

#: libraries/config/messages.inc.php:118
msgid "Remember file name template"
msgstr "Kom ihåg mall för filnamn"

#: libraries/config/messages.inc.php:120
msgid "Enclose table and column names with backquotes"
msgstr "Använd citat-tecken  runt tabell- och fältnamn"

#: libraries/config/messages.inc.php:121 libraries/config/messages.inc.php:260
#: libraries/display_export.lib.php:353
msgid "SQL compatibility mode"
msgstr "SQL kompatibilitetläge"

#: libraries/config/messages.inc.php:122 libraries/export/sql.php:176
msgid "<code>CREATE TABLE</code> options:"
msgstr "<code>CREATE TABLE</code> alternativ:"

#: libraries/config/messages.inc.php:123
msgid "Creation/Update/Check dates"
msgstr "Skapad/Uppdaterad/Kontrollerad datum"

#: libraries/config/messages.inc.php:124
msgid "Use delayed inserts"
msgstr "Använd fördröjda inläggningar"

#: libraries/config/messages.inc.php:125 libraries/export/sql.php:79
msgid "Disable foreign key checks"
msgstr "Inaktivera kontroller av främmande nycklar"

#: libraries/config/messages.inc.php:128
msgid "Use hexadecimal for BLOB"
msgstr "Använd hexadecimalt för BLOB"

#: libraries/config/messages.inc.php:130
msgid "Use ignore inserts"
msgstr "Använd Iignore i inläggningar"

#: libraries/config/messages.inc.php:132
msgid "Syntax to use when inserting data"
msgstr "Syntax att använda när man infogar data"

#: libraries/config/messages.inc.php:133 libraries/export/sql.php:268
msgid "Maximal length of created query"
msgstr "Maximal längd på skapad fråga"

#: libraries/config/messages.inc.php:138
msgid "Export type"
msgstr "Export-typ"

#: libraries/config/messages.inc.php:139 libraries/export/sql.php:71
msgid "Enclose export in a transaction"
msgstr "Bifoga export i en transaktion"

#: libraries/config/messages.inc.php:140
msgid "Export time in UTC"
msgstr "Exportera tid i UTC"

#: libraries/config/messages.inc.php:148
msgid "Force secured connection while using phpMyAdmin"
msgstr "Tvinga säker anslutning när du använder phpMyAdmin"

#: libraries/config/messages.inc.php:149
msgid "Force SSL connection"
msgstr "Tvinga SSL-anslutning"

#: libraries/config/messages.inc.php:150
msgid ""
"Sort order for items in a foreign-key dropdown box; [kbd]content[/kbd] is "
"the referenced data, [kbd]id[/kbd] is the key value"
msgstr ""
"Sorteringsordning för poster i en främmande nyckel-listruta; [kbd]innehåll[/"
"kbd] är refererad data, [kbd]id[/kbd] är nyckelvärdet"

#: libraries/config/messages.inc.php:151
msgid "Foreign key dropdown order"
msgstr "Ordning i främmande nyckel-listruta"

#: libraries/config/messages.inc.php:152
msgid "A dropdown will be used if fewer items are present"
msgstr "En listruta kommer användas om färre objekt finns"

#: libraries/config/messages.inc.php:153
msgid "Foreign key limit"
msgstr "Begränsning för främmande nyckel"

#: libraries/config/messages.inc.php:154
msgid "Browse mode"
msgstr "Webbläsningsläge"

#: libraries/config/messages.inc.php:155
msgid "Customize browse mode"
msgstr "Anpassa webbläsningsläge"

#: libraries/config/messages.inc.php:157 libraries/config/messages.inc.php:159
#: libraries/config/messages.inc.php:176 libraries/config/messages.inc.php:187
#: libraries/config/messages.inc.php:189 libraries/config/messages.inc.php:217
#: libraries/config/messages.inc.php:229
msgid "Customize default options"
msgstr "Anpassa förvalda alternativ"

#: libraries/config/messages.inc.php:158 libraries/config/setup.forms.php:236
#: libraries/config/setup.forms.php:315
#: libraries/config/user_preferences.forms.php:138
#: libraries/config/user_preferences.forms.php:215 libraries/export/csv.php:19
#: libraries/import/csv.php:22
msgid "CSV"
msgstr "CSV"

#: libraries/config/messages.inc.php:160
msgid "Developer"
msgstr "Utvecklare"

#: libraries/config/messages.inc.php:161
msgid "Settings for phpMyAdmin developers"
msgstr "Inställningar för phpMyAdmin utvecklare"

#: libraries/config/messages.inc.php:162
msgid "Edit mode"
msgstr "Redigeringsläge"

#: libraries/config/messages.inc.php:163
msgid "Customize edit mode"
msgstr "Anpassa redigeringsläge"

#: libraries/config/messages.inc.php:165
msgid "Export defaults"
msgstr "Exportera standardvärden"

#: libraries/config/messages.inc.php:166
msgid "Customize default export options"
msgstr "Anpassa standard exportalternativ"

#: libraries/config/messages.inc.php:167 libraries/config/messages.inc.php:209
#: setup/frames/menu.inc.php:16
msgid "Features"
msgstr "Funktioner"

#: libraries/config/messages.inc.php:168
msgid "General"
msgstr "Allmänt"

#: libraries/config/messages.inc.php:169
msgid "Set some commonly used options"
msgstr "Välj några av de vanligaste alternativen"

#: libraries/config/messages.inc.php:170 libraries/db_links.inc.php:83
#: libraries/server_links.inc.php:69 libraries/tbl_links.inc.php:89
#: prefs_manage.php:231 setup/frames/menu.inc.php:20
msgid "Import"
msgstr "Importera"

#: libraries/config/messages.inc.php:171
msgid "Import defaults"
msgstr "Importera standardvärden"

#: libraries/config/messages.inc.php:172
msgid "Customize default common import options"
msgstr "Anpassa standardalternativ för import"

#: libraries/config/messages.inc.php:173
msgid "Import / export"
msgstr "Importera / exportera"

#: libraries/config/messages.inc.php:174
msgid "Set import and export directories and compression options"
msgstr "Ange kataloger för import och export och komprimeringsalternativ"

#: libraries/config/messages.inc.php:175 libraries/export/latex.php:27
msgid "LaTeX"
msgstr "LaTeX"

#: libraries/config/messages.inc.php:178
msgid "Databases display options"
msgstr "Visningsalternativ för databaser"

#: libraries/config/messages.inc.php:179 setup/frames/menu.inc.php:18
msgid "Navigation frame"
msgstr "Navigeringsram"

#: libraries/config/messages.inc.php:180
msgid "Customize appearance of the navigation frame"
msgstr "Anpassa navigeringsramens utseende"

#: libraries/config/messages.inc.php:181 libraries/select_server.lib.php:42
#: setup/frames/index.inc.php:110
msgid "Servers"
msgstr "Servrar"

#: libraries/config/messages.inc.php:182
msgid "Servers display options"
msgstr "Visningsalternativ för servrar"

#: libraries/config/messages.inc.php:184
msgid "Tables display options"
msgstr "Visningsalternativ för tabeller"

#: libraries/config/messages.inc.php:185 setup/frames/menu.inc.php:19
msgid "Main frame"
msgstr "Huvudram"

#: libraries/config/messages.inc.php:186
msgid "Microsoft Office"
msgstr "Microsoft Office"

#: libraries/config/messages.inc.php:188
msgid "Open Document"
msgstr "OpenDocument-format"

#: libraries/config/messages.inc.php:190
msgid "Other core settings"
msgstr "Andra grundinställningar"

#: libraries/config/messages.inc.php:191
msgid "Settings that didn't fit enywhere else"
msgstr "Inställningar som inte passade någon annanstans"

#: libraries/config/messages.inc.php:192
msgid "Page titles"
msgstr "Sidtitlar"

#: libraries/config/messages.inc.php:193
msgid ""
"Specify browser's title bar text. Refer to [a@Documentation."
"html#cfg_TitleTable]documentation[/a] for magic strings that can be used to "
"get special values."
msgstr ""
"Ange webbläsarens namnlisttext. Se [a@Documentation.html#cfg_TitleTable]"
"dokumentationen[/a] för magiska strängar som kan användas för att få "
"speciella värden."

#: libraries/config/messages.inc.php:194
#: libraries/navigation_header.inc.php:83
#: libraries/navigation_header.inc.php:86
#: libraries/navigation_header.inc.php:89
msgid "Query window"
msgstr "Sökfönster"

#: libraries/config/messages.inc.php:195
msgid "Customize query window options"
msgstr "Alternativ för sökfönster"

#: libraries/config/messages.inc.php:196
msgid "Security"
msgstr "Säkerhet"

#: libraries/config/messages.inc.php:197
msgid ""
"Please note that phpMyAdmin is just a user interface and its features do not "
"limit MySQL"
msgstr ""
"Observera att phpMyAdmin endast är ett användargränssnitt och dess "
"funktioner inte begränsar MySQL"

#: libraries/config/messages.inc.php:198
msgid "Basic settings"
msgstr "Grundläggande inställningar"

#: libraries/config/messages.inc.php:199
msgid "Authentication"
msgstr "Verifiering"

#: libraries/config/messages.inc.php:200
msgid "Authentication settings"
msgstr "Behörighetsinställningar"

#: libraries/config/messages.inc.php:201
msgid "Server configuration"
msgstr "Serverkonfiguration"

#: libraries/config/messages.inc.php:202
msgid ""
"Advanced server configuration, do not change these options unless you know "
"what they are for"
msgstr ""
"Advancerad serverkonfiguration, ändra inte dessa alternativ om du inte vet "
"vad de är till för"

#: libraries/config/messages.inc.php:203
msgid "Enter server connection parameters"
msgstr "Ange parametrar för anslutning till server"

#: libraries/config/messages.inc.php:204
msgid "Configuration storage"
msgstr "Konfigurations lagring"

#: libraries/config/messages.inc.php:205
msgid ""
"Configure phpMyAdmin configuration storage to gain access to additional "
"features, see [a@Documentation.html#linked-tables]phpMyAdmin configuration "
"storage[/a] in documentation"
msgstr ""
"Konfigurera phpMyAdmin databas för att få tillgång till ytterligare "
"funktionalitet, se [a@../Documentation.html#linked-tables]infrastruktur för "
"länkade tabeller[/a] i dokumentationen"

#: libraries/config/messages.inc.php:206
msgid "Changes tracking"
msgstr "Förändringar i spårning"

#: libraries/config/messages.inc.php:207
msgid ""
"Tracking of changes made in database. Requires the phpMyAdmin configuration "
"storage."
msgstr ""
"Spårning av ändringar i databasen. Kräver phpMyAdmin konfigurations lagring."

#: libraries/config/messages.inc.php:208
msgid "Customize export options"
msgstr "Anpassa exportalternativ"

#: libraries/config/messages.inc.php:210
msgid "Customize import defaults"
msgstr "Anpassa standardvärden för  import"

#: libraries/config/messages.inc.php:211
msgid "Customize navigation frame"
msgstr "Anpassa navigeringsram"

#: libraries/config/messages.inc.php:212
msgid "Customize main frame"
msgstr "Anpassa huvudram"

#: libraries/config/messages.inc.php:213 libraries/config/messages.inc.php:218
#: setup/frames/menu.inc.php:17
msgid "SQL queries"
msgstr "SQL-frågor"

#: libraries/config/messages.inc.php:215
msgid "SQL Query box"
msgstr "SQL-frågeruta"

#: libraries/config/messages.inc.php:216
msgid "Customize links shown in SQL Query boxes"
msgstr "Anpassa länkar som visas i SQL-frågeruta"

#: libraries/config/messages.inc.php:219
msgid "SQL queries settings"
msgstr "Inställningar för SQL-frågor"

#: libraries/config/messages.inc.php:220
msgid "SQL Validator"
msgstr "SQL validerare"

#: libraries/config/messages.inc.php:221
msgid ""
"If you wish to use the SQL Validator service, you should be aware that "
"[strong]all SQL statements are stored anonymously for statistical purposes[/"
"strong].[br][em][a@http://sqlvalidator.mimer.com/]Mimer SQL Validator[/a], "
"Copyright 2002 Upright Database Technology. All rights reserved.[/em]"
msgstr ""
"Om du vill använda SQL Validator tjänsten bör du vara medveten om att "
"[strong]alla SQL-satser lagras anonymt för statistiska ändamål[/ strong].[br]"
"[em][a@http://sqlvalidator.mimer.com/]Mimer SQL Validator[/a], Copyright "
"2002 Upright Database Technology. Alla rättigheter reserverade.[/em]"

#: libraries/config/messages.inc.php:222
msgid "Startup"
msgstr "Uppstart"

#: libraries/config/messages.inc.php:223
msgid "Customize startup page"
msgstr "Anpassa startsidan"

#: libraries/config/messages.inc.php:224
msgid "Tabs"
msgstr "Flikar"

#: libraries/config/messages.inc.php:225
msgid "Choose how you want tabs to work"
msgstr "Välj hur du vill att flikar ska fungera"

#: libraries/config/messages.inc.php:226
msgid "Text fields"
msgstr "Textfält"

#: libraries/config/messages.inc.php:227
msgid "Customize text input fields"
msgstr "Anpassa textfält"

#: libraries/config/messages.inc.php:228 libraries/export/texytext.php:18
msgid "Texy! text"
msgstr "Texy! text"

#: libraries/config/messages.inc.php:230
msgid "Warnings"
msgstr "Varningar"

#: libraries/config/messages.inc.php:231
msgid "Disable some of the warnings shown by phpMyAdmin"
msgstr "Inaktivera några av de varningar som visas av phpMyAdmin"

#: libraries/config/messages.inc.php:232
msgid ""
"Enable [a@http://en.wikipedia.org/wiki/Gzip]gzip[/a] compression for import "
"and export operations"
msgstr ""
"Aktivera [a@http://en.wikipedia.org/wiki/Gzip]gzip[/a]-komprimering för "
"import- och exportoperationer"

#: libraries/config/messages.inc.php:233
msgid "GZip"
msgstr "GZip"

#: libraries/config/messages.inc.php:234
msgid "Extra parameters for iconv"
msgstr "Extra parameterar för iconv"

#: libraries/config/messages.inc.php:235
msgid ""
"If enabled, phpMyAdmin continues computing multiple-statement queries even "
"if one of the queries failed"
msgstr ""
"Om aktiverat fortsätter phpMyAdmin att utföra fleruttrycksfrågor även om en "
"av frågorna misslyckades"

#: libraries/config/messages.inc.php:236
msgid "Ignore multiple statement errors"
msgstr "Ignorera fel i fleruttrycksfrågor"

#: libraries/config/messages.inc.php:237
msgid ""
"Allow interrupt of import in case script detects it is close to time limit. "
"This might be good way to import large files, however it can break "
"transactions."
msgstr ""
"Tillåt avbrott av import ifall skriptet upptäcker att det är nära "
"tidsbegränsningen. Detta kan vara ett bra sätt att importera stora filer, "
"men det kan bryta transaktioner."

#: libraries/config/messages.inc.php:238
msgid "Partial import: allow interrupt"
msgstr "Partiell import: tillåt avbrott"

#: libraries/config/messages.inc.php:243 libraries/config/messages.inc.php:250
#: libraries/import/csv.php:27 libraries/import/ldi.php:40
msgid "Do not abort on INSERT error"
msgstr "Avbryt inte vid INSERT fel"

#: libraries/config/messages.inc.php:244 libraries/config/messages.inc.php:252
#: libraries/import/csv.php:26 libraries/import/ldi.php:39
msgid "Replace table data with file"
msgstr "Ersätt tabelldata med fil"

#: libraries/config/messages.inc.php:246
msgid ""
"Default format; be aware that this list depends on location (database, "
"table) and only SQL is always available"
msgstr ""
"Standardformat; observera att denna lista beror på plats (databas, tabell) "
"och endast SQL är alltid tillgängligt"

#: libraries/config/messages.inc.php:247
msgid "Format of imported file"
msgstr "Format på importerad fil"

#: libraries/config/messages.inc.php:251 libraries/import/ldi.php:46
msgid "Use LOCAL keyword"
msgstr "Använd nyckelordet LOCAL"

#: libraries/config/messages.inc.php:254 libraries/config/messages.inc.php:262
#: libraries/config/messages.inc.php:263
msgid "Column names in first row"
msgstr "Kolumn på första raden"

#: libraries/config/messages.inc.php:255 libraries/import/ods.php:27
msgid "Do not import empty rows"
msgstr "Importera inte tomma rader"

#: libraries/config/messages.inc.php:256
msgid "Import currencies ($5.00 to 5.00)"
msgstr "Importera valutor ($5,00 till 5,00)"

#: libraries/config/messages.inc.php:257
msgid "Import percentages as proper decimals (12.00% to .12)"
msgstr "Importera procenttal med riktiga decimaler (12,00% till .12)"

#: libraries/config/messages.inc.php:258
msgid "Number of queries to skip from start"
msgstr "Antal förfrågningar att hoppa från start"

#: libraries/config/messages.inc.php:259
msgid "Partial import: skip queries"
msgstr "Partiell import: hoppa över frågor"

#: libraries/config/messages.inc.php:261
msgid "Do not use AUTO_INCREMENT for zero values"
msgstr "Använd inte AUTO_INCREMENT för nollvärden"

#: libraries/config/messages.inc.php:264
msgid "Initial state for sliders"
msgstr "Utgångsläge för reglagen"

#: libraries/config/messages.inc.php:265
msgid "How many rows can be inserted at one time"
msgstr "Hur många rader som kan infogas på en gång"

#: libraries/config/messages.inc.php:266
msgid "Number of inserted rows"
msgstr "Antal infogade rader"

#: libraries/config/messages.inc.php:267
msgid "Target for quick access icon"
msgstr "Mål för snabbåtkomst-ikon"

#: libraries/config/messages.inc.php:268
msgid "Show logo in left frame"
msgstr "Visa logo i vänster ram"

#: libraries/config/messages.inc.php:269
msgid "Display logo"
msgstr "Visa logo"

#: libraries/config/messages.inc.php:270
msgid "Display server choice at the top of the left frame"
msgstr "Visa val av server högst upp i vänstra ramen"

#: libraries/config/messages.inc.php:271
msgid "Display servers selection"
msgstr "Visa serverval"

#: libraries/config/messages.inc.php:272
msgid "Minimum number of tables to display the table filter box"
msgstr "Minsta antal tabeller för att visa tabellen filter box"

#: libraries/config/messages.inc.php:273
msgid "String that separates databases into different tree levels"
msgstr "Sträng som separerar databaser i olika trädnivåer"

#: libraries/config/messages.inc.php:274
msgid "Database tree separator"
msgstr "Avskiljare för databasträd"

#: libraries/config/messages.inc.php:275
msgid ""
"Only light version; display databases in a tree (determined by the separator "
"defined below)"
msgstr ""
"Endast lätt version; visa databaser i ett träd (bestämt av avskiljaren "
"definierad nedan)"

#: libraries/config/messages.inc.php:276
msgid "Display databases in a tree"
msgstr "Visa databaser i ett träd"

#: libraries/config/messages.inc.php:277
msgid "Disable this if you want to see all databases at once"
msgstr "Inaktivera detta om du vill se alla databaser samtidigt"

#: libraries/config/messages.inc.php:278
msgid "Use light version"
msgstr "Använd lätt version"

#: libraries/config/messages.inc.php:279
msgid "Maximum table tree depth"
msgstr "Max djup i tabellträd"

#: libraries/config/messages.inc.php:280
msgid "String that separates tables into different tree levels"
msgstr "Sträng som separerar tabeller i olika trädnivåer"

#: libraries/config/messages.inc.php:281
msgid "Table tree separator"
msgstr "Avskiljare för tabellträd"

#: libraries/config/messages.inc.php:282
msgid "URL where logo in the navigation frame will point to"
msgstr "URL där logotyp i navigeringsramen kommer att peka till"

#: libraries/config/messages.inc.php:283
msgid "Logo link URL"
msgstr "Logo länkadress"

#: libraries/config/messages.inc.php:284
msgid ""
"Open the linked page in the main window ([kbd]main[/kbd]) or in a new one "
"([kbd]new[/kbd])"
msgstr ""
"Öppna den länkade sidan i huvudfönstret ([kbd]main[/kbd]) eller i ett nytt "
"([kbd]new[/kbd])"

#: libraries/config/messages.inc.php:285
msgid "Logo link target"
msgstr "Logo-länk mål"

#: libraries/config/messages.inc.php:286
msgid "Highlight server under the mouse cursor"
msgstr "Markera server under muspekaren"

#: libraries/config/messages.inc.php:287
msgid "Enable highlighting"
msgstr "Aktivera framhävning"

#: libraries/config/messages.inc.php:288
msgid "Maximum number of recently used tables; set 0 to disable"
msgstr "Maximalt antal nyligen använa tabeller, ange 0 för att avaktivera"

#: libraries/config/messages.inc.php:289
msgid "Recently used tables"
msgstr "Nyligen använda tabeller"

#: libraries/config/messages.inc.php:290
msgid "Use less graphically intense tabs"
msgstr "Använd mindre grafiskt intensiva flikar"

#: libraries/config/messages.inc.php:291
msgid "Light tabs"
msgstr "Lätta flikar"

#: libraries/config/messages.inc.php:292
msgid ""
"Maximum number of characters shown in any non-numeric column on browse view"
msgstr ""
"Maximalt antal tecken som visas i alla icke-numeriska kolumner i "
"bläddringsvyn"

#: libraries/config/messages.inc.php:293
msgid "Limit column characters"
msgstr "Begränsa antalet kolumn tecken"

#: libraries/config/messages.inc.php:294
msgid ""
"If TRUE, logout deletes cookies for all servers; when set to FALSE, logout "
"only occurs for the current server. Setting this to FALSE makes it easy to "
"forget to log out from other servers when connected to multiple servers."
msgstr ""
"Om TRUE, raderas cookies för alla servrar vid utloggning; när FALSE, sker "
"utloggning endast för aktuell server. Satt till FALSKT gör det lätt att "
"glömma att logga ut från andra servrar när den är ansluten till flera servrar"

#: libraries/config/messages.inc.php:295
msgid "Delete all cookies on logout"
msgstr "Radera alla cookies vid utloggning"

#: libraries/config/messages.inc.php:296
msgid ""
"Define whether the previous login should be recalled or not in cookie "
"authentication mode"
msgstr ""
"Ange om tidigareinloggningen ska återkallas eller inte vid "
"autentiseringsläge med cookies"

#: libraries/config/messages.inc.php:297
msgid "Recall user name"
msgstr "Återkalla användarnamn"

#: libraries/config/messages.inc.php:298
msgid ""
"Defines how long (in seconds) a login cookie should be stored in browser. "
"The default of 0 means that it will be kept for the existing session only, "
"and will be deleted as soon as you close the browser window. This is "
"recommended for non-trusted environments."
msgstr ""
"Anger hur lång tid (i sekunder) som en inloggnings-cookie ska lagras i "
"webbläsaren. Standardvärdet 0 innebär att den sparas endast under befintlig "
"session, och kommer tas bort så snart webbläsaren stängs. Detta är "
"rekommenderat för icke tillförlitliga miljöer."

#: libraries/config/messages.inc.php:299
msgid "Login cookie store"
msgstr "Lagringsplats för inloggnings-cookie"

#: libraries/config/messages.inc.php:300
msgid "Define how long (in seconds) a login cookie is valid"
msgstr "Anger hur lång tid (i sekunder) som en inloggnings-cookie är giltig"

#: libraries/config/messages.inc.php:301
msgid "Login cookie validity"
msgstr "Giltighet för inloggnings-cookie"

#: libraries/config/messages.inc.php:302
msgid "Double size of textarea for LONGTEXT columns"
msgstr "Dubbel storlek på textområdet för LONGTEXT kolumner"

#: libraries/config/messages.inc.php:303
msgid "Bigger textarea for LONGTEXT"
msgstr "Större textarea för LONGTEXT"

#: libraries/config/messages.inc.php:304
msgid "Use icons on main page"
msgstr "Använd ikoner på huvudsidan"

#: libraries/config/messages.inc.php:305
msgid "Maximum number of characters used when a SQL query is displayed"
msgstr "Maximalt antal tecken som används när en SQL-fråga visas"

#: libraries/config/messages.inc.php:306
msgid "Maximum displayed SQL length"
msgstr "Maximal visad SQL-längd"

#: libraries/config/messages.inc.php:307 libraries/config/messages.inc.php:312
#: libraries/config/messages.inc.php:339
msgid "Users cannot set a higher value"
msgstr "Användare kan inte ange ett högre värde"

#: libraries/config/messages.inc.php:308
msgid "Maximum number of databases displayed in left frame and database list"
msgstr "Maximalt antal databaser som visas i vänster ram och databaslista"

#: libraries/config/messages.inc.php:309
msgid "Maximum databases"
msgstr "Maximalt antal databaser"

#: libraries/config/messages.inc.php:310
msgid ""
"Number of rows displayed when browsing a result set. If the result set "
"contains more rows, &quot;Previous&quot; and &quot;Next&quot; links will be "
"shown."
msgstr ""
"Antal rader som visas vid visning av resultatet. Om resultatet innehåller "
"fler rader, visas länkar för &quot;Föregående&quot; och &quot;Nästa&quot;."

#: libraries/config/messages.inc.php:311
msgid "Maximum number of rows to display"
msgstr "Maximalt antal rader att visa"

#: libraries/config/messages.inc.php:313
msgid "Maximum number of tables displayed in table list"
msgstr "Maximalt antal tabeller som visas i tabellista"

#: libraries/config/messages.inc.php:314
msgid "Maximum tables"
msgstr "Maximalt antal tabeller"

#: libraries/config/messages.inc.php:315
msgid ""
"Disable the default warning that is displayed if mcrypt is missing for "
"cookie authentication"
msgstr ""
"Inaktivera standardvarning vilken visas om mcrypt saknas för cookie "
"autentisering"

#: libraries/config/messages.inc.php:316
msgid "mcrypt warning"
msgstr "mcrypt varning"

#: libraries/config/messages.inc.php:317
msgid ""
"The number of bytes a script is allowed to allocate, eg. [kbd]32M[/kbd] "
"([kbd]0[/kbd] for no limit)"
msgstr ""
"Antal byte som ett skript har tillåtelse att allokera, t.ex. [kbd]32M[/kbd] "
"([kbd]0[/kbd] för ingen begränsning)"

#: libraries/config/messages.inc.php:318
msgid "Memory limit"
msgstr "Minnesgräns"

#: libraries/config/messages.inc.php:319
msgid "These are Edit, Inline edit, Copy and Delete links"
msgstr "Dessa är redigera, infogad redigering, kopiera och ta bort länkar"

#: libraries/config/messages.inc.php:320
msgid "Where to show the table row links"
msgstr "Var länkarna i tabellraden visas"

#: libraries/config/messages.inc.php:321
msgid "Use natural order for sorting table and database names"
msgstr "Använd naturlig ordning vid sortering av tabell- och databasnamn"

#: libraries/config/messages.inc.php:322
msgid "Natural order"
msgstr "Naturlig ordning"

#: libraries/config/messages.inc.php:323 libraries/config/messages.inc.php:333
msgid "Use only icons, only text or both"
msgstr "Använd enbart ikoner, endast text eller både och"

#: libraries/config/messages.inc.php:324
msgid "Iconic navigation bar"
msgstr "Ikonbaserat navigeringsfält"

#: libraries/config/messages.inc.php:325
msgid "use GZip output buffering for increased speed in HTTP transfers"
msgstr "Använd GZip utmatningsbuffer för ökad hastighet i HTTP-överföringar"

#: libraries/config/messages.inc.php:326
msgid "GZip output buffering"
msgstr "GZip Utmatningsbuffer"

#: libraries/config/messages.inc.php:327
msgid ""
"[kbd]SMART[/kbd] - i.e. descending order for columns of type TIME, DATE, "
"DATETIME and TIMESTAMP, ascending order otherwise"
msgstr ""
"[kbd]SMART[/kbd] - dvs fallande ordning för kolumner av typen TIME, DATE, "
"DATETIME och TIMESTAMP, stigande ordning annars"

#: libraries/config/messages.inc.php:328
msgid "Default sorting order"
msgstr "Förvald sorteringsordning"

#: libraries/config/messages.inc.php:329
msgid "Use persistent connections to MySQL databases"
msgstr "Använd bestående anslutningar till MySQL-databaser"

#: libraries/config/messages.inc.php:330
msgid "Persistent connections"
msgstr "Bestående anslutningar"

#: libraries/config/messages.inc.php:331
msgid ""
"Disable the default warning that is displayed on the database details "
"Structure page if any of the required tables for the phpMyAdmin "
"configuration storage could not be found"
msgstr ""
"Inaktivera standard varningar som visas på databasen detaljstruktur sida om "
"någon av de nödvändiga tabellerna för phpMyAdmin Configuration Storage inte "
"kunde hittas"

#: libraries/config/messages.inc.php:332
msgid "Missing phpMyAdmin configuration storage tables"
msgstr "Saknade phpMyAdmin konfiguration lagringstabeller"

#: libraries/config/messages.inc.php:334
msgid "Iconic table operations"
msgstr "Ikoniska tabell transaktioner"

#: libraries/config/messages.inc.php:335
msgid "Disallow BLOB and BINARY columns from editing"
msgstr "Hindra BLOB och kolumner BINARY från redigering"

#: libraries/config/messages.inc.php:336
msgid "Protect binary columns"
msgstr "Skydda binära kolumner"

#: libraries/config/messages.inc.php:337
msgid ""
"Enable if you want DB-based query history (requires phpMyAdmin configuration "
"storage). If disabled, this utilizes JS-routines to display query history "
"(lost by window close)."
msgstr ""
"Aktivera om du vill ha DB-baserad frågehistorik (kräver phpMyAdmin "
"konfigurationslagring). Om inakiverad, så används JS-rutiner för att visa "
"frågehistorik (förloras när fönstret stängs)."

#: libraries/config/messages.inc.php:338
msgid "Permanent query history"
msgstr "Permanent frågehistorik"

#: libraries/config/messages.inc.php:340
msgid "How many queries are kept in history"
msgstr "Antal frågor som sparas i historiken"

#: libraries/config/messages.inc.php:341
msgid "Query history length"
msgstr "Längd på frågehistorik"

#: libraries/config/messages.inc.php:342
msgid "Tab displayed when opening a new query window"
msgstr "Flik som visas när man öppnar ett nytt frågefönster"

#: libraries/config/messages.inc.php:343
msgid "Default query window tab"
msgstr "Default frågefönsterflik"

#: libraries/config/messages.inc.php:344
msgid "Query window height (in pixels)"
msgstr "Höjd på sökfönster (i pixlar)"

#: libraries/config/messages.inc.php:345
msgid "Query window height"
msgstr "Fråga höjd på frågefönster"

#: libraries/config/messages.inc.php:346
msgid "Query window width (in pixels)"
msgstr "Sökning fönster bredd (i pixlar)"

#: libraries/config/messages.inc.php:347
msgid "Query window width"
msgstr "Sökning fönsterbredd"

#: libraries/config/messages.inc.php:348
msgid "Select which functions will be used for character set conversion"
msgstr ""
"Välj vilka funktioner som kommer användas för konvertering av "
"teckenuppsättning"

#: libraries/config/messages.inc.php:349
msgid "Recoding engine"
msgstr "Omvandlingsmotor"

#: libraries/config/messages.inc.php:350
msgid "When browsing tables, the sorting of each table is remembered"
msgstr "Vid  bläddring i tabeller, är sorteringen av varje tabell ihågkommen"

#: libraries/config/messages.inc.php:351
msgid "Remember table's sorting"
msgstr "Kom ihåg tabellens sortering"

#: libraries/config/messages.inc.php:352
msgid "Repeat the headers every X cells, [kbd]0[/kbd] deactivates this feature"
msgstr ""
"Upprepa rubrik varje X celler, [kbd]0[/kbd] avaktiverar den här funktionen"

#: libraries/config/messages.inc.php:353
msgid "Repeat headers"
msgstr "Reparera rubriker"

#: libraries/config/messages.inc.php:354
msgid "Show help button instead of Documentation text"
msgstr "Visa hjälpknappen istället för dokumentations text"

#: libraries/config/messages.inc.php:355
msgid "Show help button"
msgstr "Visa hjälp-knappen"

#: libraries/config/messages.inc.php:357
msgid "Directory where exports can be saved on server"
msgstr "Katalog där exporten kan sparas på servern"

#: libraries/config/messages.inc.php:358
msgid "Save directory"
msgstr "Spara katalog"

#: libraries/config/messages.inc.php:359
msgid "Leave blank if not used"
msgstr "Lämna tomt om den inte används"

#: libraries/config/messages.inc.php:360
msgid "Host authorization order"
msgstr "Host auktorisation för"

#: libraries/config/messages.inc.php:361
msgid "Leave blank for defaults"
msgstr "Lämna blankt för defaultvärden"

#: libraries/config/messages.inc.php:362
msgid "Host authorization rules"
msgstr "Behörighetsregler för host"

#: libraries/config/messages.inc.php:363
msgid "Allow logins without a password"
msgstr "Tillåt inloggning utan lösenord"

#: libraries/config/messages.inc.php:364
msgid "Allow root login"
msgstr "Tillåt root-inloggning"

#: libraries/config/messages.inc.php:365
msgid "HTTP Basic Auth Realm name to display when doing HTTP Auth"
msgstr "HTTP Basic Auth Realm namn att visa när man gör HTTP Auth"

#: libraries/config/messages.inc.php:366
msgid "HTTP Realm"
msgstr "HTTP Realm"

#: libraries/config/messages.inc.php:367
msgid ""
"The path for the config file for [a@http://swekey.com]SweKey hardware "
"authentication[/a] (not located in your document root; suggested: /etc/"
"swekey.conf)"
msgstr ""
"Sökväg till konfigurationsfilen för [a@http://swekey.com]SweKey "
"hårdvaruautentisering[/a] (inte placerad i din dokumentrotkatalog; förslag: /"
"etc/swekey.conf)"

#: libraries/config/messages.inc.php:368
msgid "SweKey config file"
msgstr "SweKey konfigurationsfil"

#: libraries/config/messages.inc.php:369
msgid "Authentication method to use"
msgstr "Autentiseringsmetod att använda"

#: libraries/config/messages.inc.php:370 setup/frames/index.inc.php:126
msgid "Authentication type"
msgstr "Autentiseringstyp"

#: libraries/config/messages.inc.php:371
msgid ""
"Leave blank for no [a@http://wiki.phpmyadmin.net/pma/bookmark]bookmark[/a] "
"support, suggested: [kbd]pma_bookmark[/kbd]"
msgstr ""
"Lämna tomt för inget stöd för [a@http://wiki.phpmyadmin.net/pma/bookmark]"
"bokmärken[/a], förslag: [kbd]pma_bookmark[/kbd]"

#: libraries/config/messages.inc.php:372
msgid "Bookmark table"
msgstr "Tabell för bokmärken"

#: libraries/config/messages.inc.php:373
msgid ""
"Leave blank for no column comments/mime types, suggested: [kbd]"
"pma_column_info[/kbd]"
msgstr ""
"Lämna tomt för inget stöd för kolumnkommentarer/mime-typer, förslag: [kbd]"
"pma_column_info[/kbd]"

#: libraries/config/messages.inc.php:374
msgid "Column information table"
msgstr "Tabell för kolumninformation"

#: libraries/config/messages.inc.php:375
msgid "Compress connection to MySQL server"
msgstr "Komprimera anslutning till MySQL-servern"

#: libraries/config/messages.inc.php:376
msgid "Compress connection"
msgstr "Komprimera anslutning"

#: libraries/config/messages.inc.php:377
msgid "How to connect to server, keep [kbd]tcp[/kbd] if unsure"
msgstr "Hur ansluta till servern, behåll [kbd]TCP[/ kbd] om du är osäker"

#: libraries/config/messages.inc.php:378
msgid "Connection type"
msgstr "Anslutningstyp"

#: libraries/config/messages.inc.php:379
msgid "Control user password"
msgstr "Lösenord för kontrollanvändare"

#: libraries/config/messages.inc.php:380
msgid ""
"A special MySQL user configured with limited permissions, more information "
"available on [a@http://wiki.phpmyadmin.net/pma/controluser]wiki[/a]"
msgstr ""
"En speciell MySQL-användare konfigurerad med begränsade rättigheter, mer "
"information tillgänglig på [a@http://wiki.phpmyadmin.net/pma/controluser]wiki"
"[/a]"

#: libraries/config/messages.inc.php:381
msgid "Control user"
msgstr "Kontrollanvändare"

#: libraries/config/messages.inc.php:382
msgid "Count tables when showing database list"
msgstr "Räkna tabeller vid visning av databaslista"

#: libraries/config/messages.inc.php:383
msgid "Count tables"
msgstr "Räkna tabeller"

#: libraries/config/messages.inc.php:384
msgid ""
"Leave blank for no Designer support, suggested: [kbd]pma_designer_coords[/"
"kbd]"
msgstr ""
"Lämna tomt för inget stöd för Designer, förslag: [kbd]pma_designer_coords[/"
"kbd]"

#: libraries/config/messages.inc.php:385
msgid "Designer table"
msgstr "Tabell för Designer"

#: libraries/config/messages.inc.php:386
msgid ""
"More information on [a@http://sf.net/support/tracker.php?aid=1849494]PMA bug "
"tracker[/a] and [a@http://bugs.mysql.com/19588]MySQL Bugs[/a]"
msgstr ""
"Mer information på [a@http://sf.net/support/tracker.php?aid=1849494]PMA bug "
"tracker[/a] och [a@http://bugs.mysql.com/19588]MySQL Bugs[/a]"

#: libraries/config/messages.inc.php:387
msgid "Disable use of INFORMATION_SCHEMA"
msgstr "Inaktivera användning av INFORMATION_SCHEMA"

#: libraries/config/messages.inc.php:388
msgid "What PHP extension to use; you should use mysqli if supported"
msgstr ""
"Vilket PHP-tillägg som ska användas; du bör använda mysqli om det stöds"

#: libraries/config/messages.inc.php:389
msgid "PHP extension to use"
msgstr "PHP-tillägg att använda"

#: libraries/config/messages.inc.php:390
msgid "Hide databases matching regular expression (PCRE)"
msgstr "Dölj databaser som matchar reguljärt uttryck (PCRE)"

#: libraries/config/messages.inc.php:391
msgid "Hide databases"
msgstr "Dölj databaser"

#: libraries/config/messages.inc.php:392
msgid ""
"Leave blank for no SQL query history support, suggested: [kbd]pma_history[/"
"kbd]"
msgstr ""
"Lämna blankt för inget stöd för SQL-frågehistorik, förslag: [kbd]pma_history"
"[/kbd]"

#: libraries/config/messages.inc.php:393
msgid "SQL query history table"
msgstr "Tabell för SQL-frågehistorik"

#: libraries/config/messages.inc.php:394
msgid "Hostname where MySQL server is running"
msgstr "Värdnamn där MySQL-servern körs"

#: libraries/config/messages.inc.php:395
msgid "Server hostname"
msgstr "Serverns värdnamn"

#: libraries/config/messages.inc.php:396
msgid "Logout URL"
msgstr " URL för utloggning"

#: libraries/config/messages.inc.php:397
msgid "Try to connect without password"
msgstr "Försök ansluta utan lösenord"

#: libraries/config/messages.inc.php:398
msgid "Connect without password"
msgstr "Anslut utan lösenord"

#: libraries/config/messages.inc.php:399
msgid ""
"You can use MySQL wildcard characters (% and _), escape them if you want to "
"use their literal instances, i.e. use [kbd]'my\\_db'[/kbd] and not "
"[kbd]'my_db'[/kbd]. Using this option you can sort database list, just enter "
"their names in order and use [kbd]*[/kbd] at the end to show the rest in "
"alphabetical order."
msgstr ""
"Du kan använda MySQL jokertecken (% och _), undgå dem om du vill använda "
"deras ordagranna betydelse, dvs använda [kbd] 'my\\ _db\"[/ kbd] och inte "
"[kbd]'my_db\"[/kbd]. Med det här alternativet kan du sortera databasens "
"lista. Det är bara att skriva sina namn i ordning och använda [kbd]*[/kbd] i "
"slutet för att visa resten i alfabetisk ordning."

#: libraries/config/messages.inc.php:400
msgid "Show only listed databases"
msgstr "Visa endast listade databaser"

#: libraries/config/messages.inc.php:401 libraries/config/messages.inc.php:442
msgid "Leave empty if not using config auth"
msgstr "Lämna tomt om inte config auth används"

#: libraries/config/messages.inc.php:402
msgid "Password for config auth"
msgstr "Löseenord för config auth"

#: libraries/config/messages.inc.php:403
msgid ""
"Leave blank for no PDF schema support, suggested: [kbd]pma_pdf_pages[/kbd]"
msgstr ""
"Lämna blankt för inget stöd för PDF-schema, förslag: [kbd]pma_pdf_pages[/kbd]"

#: libraries/config/messages.inc.php:404
msgid "PDF schema: pages table"
msgstr "PDF-schema: Tabell för sidor"

#: libraries/config/messages.inc.php:405
msgid ""
"Database used for relations, bookmarks, and PDF features. See [a@http://wiki."
"phpmyadmin.net/pma/pmadb]pmadb[/a] for complete information. Leave blank for "
"no support. Suggested: [kbd]phpmyadmin[/kbd]"
msgstr ""
"Databas som används för relationer, bokmärken och PDF-funktioner. Se "
"[a@http://wiki.phpmyadmin.net/pma/pmadb]pmadb[/a] för komplett information. "
"Lämna tomt för inget stöd. Förslag: [kbd]phpmyadmin[/kbd]"

#: libraries/config/messages.inc.php:406
msgid "Database name"
msgstr "Databasnamn"

#: libraries/config/messages.inc.php:407
msgid "Port on which MySQL server is listening, leave empty for default"
msgstr "Port som MySQL-servern lyssnar på, lämna blankt för default"

#: libraries/config/messages.inc.php:408
msgid "Server port"
msgstr "Serverport"

#: libraries/config/messages.inc.php:409
msgid ""
"Leave blank for no \"persistent\" recently used tables across sessions, "
"suggested: [kbd]pma_recent[/kbd]"
msgstr ""
"Lämna tomt för iatt inte spara nyligen använda användarinställningar "
"tabeller för alla sessioner i databasen, förslag: [kbd]pma_config[/kbd]"

#: libraries/config/messages.inc.php:410
msgid "Recently used table"
msgstr "Nyligen använd tabell"

#: libraries/config/messages.inc.php:411
msgid ""
"Leave blank for no [a@http://wiki.phpmyadmin.net/pma/relation]relation-links"
"[/a] support, suggested: [kbd]pma_relation[/kbd]"
msgstr ""
"Lämna tomt för inget stöd för [a@http://wiki.phpmyadmin.net/pma/relation]"
"relationslänkar[/a], förslag: [kbd]pma_relation[/kbd]"

#: libraries/config/messages.inc.php:412
msgid "Relation table"
msgstr "Relations tabell"

#: libraries/config/messages.inc.php:413
msgid "SQL command to fetch available databases"
msgstr "SQL-kommando för att hämta tillgängliga databaser"

#: libraries/config/messages.inc.php:414
msgid "SHOW DATABASES command"
msgstr "SHOW DATABASES-kommando"

#: libraries/config/messages.inc.php:415
msgid ""
"See [a@http://wiki.phpmyadmin.net/pma/auth_types#signon]authentication types"
"[/a] for an example"
msgstr ""
"Se [a@http://wiki.phpmyadmin.net/pma/auth_types#signon]autentiseringstyper[/"
"a] för ett exempel"

#: libraries/config/messages.inc.php:416
msgid "Signon session name"
msgstr "Signon sessionsnamn"

#: libraries/config/messages.inc.php:417
msgid "Signon URL"
msgstr "Signon URL"

#: libraries/config/messages.inc.php:418
msgid "Socket on which MySQL server is listening, leave empty for default"
msgstr "Sockel som MySQL-servern lyssnar på, lämna tomt för default"

#: libraries/config/messages.inc.php:419
msgid "Server socket"
msgstr "Server socket"

#: libraries/config/messages.inc.php:420
msgid "Enable SSL for connection to MySQL server"
msgstr "Aktivera SSL för anslutning till MySQL-servern"

#: libraries/config/messages.inc.php:421
msgid "Use SSL"
msgstr "Använd SSL"

#: libraries/config/messages.inc.php:422
msgid ""
"Leave blank for no PDF schema support, suggested: [kbd]pma_table_coords[/kbd]"
msgstr ""
"Lämna tomt för inget stöd för PDF-schema, förslag: [kbd]pma_table_coords[/"
"kbd]"

#: libraries/config/messages.inc.php:423
msgid "PDF schema: table coordinates"
msgstr "PDF-schema: tabellkoordinater"

#: libraries/config/messages.inc.php:424
msgid ""
"Table to describe the display columns, leave blank for no support; "
"suggested: [kbd]pma_table_info[/kbd]"
msgstr ""
"Tabell för att beskriva fält att visa, lämna tomt för inget stöd; förslag: "
"[kbd]pma_table_info[/kbd]"

#: libraries/config/messages.inc.php:425
msgid "Display columns table"
msgstr "Visa tabellkolumner"

#: libraries/config/messages.inc.php:426
msgid ""
"Leave blank for no \"persistent\" tables'UI preferences across sessions, "
"suggested: [kbd]pma_table_uiprefs[/kbd]"
msgstr ""
"Lämna tomt för iatt inte spara nyligen använda användarinställningstabeller "
"för alla sessioner, förslag: [kbd]pma_config[/kbd]"

#: libraries/config/messages.inc.php:427
msgid "UI preferences table"
msgstr "Tabell för inställningar av användargränssnittet"

#: libraries/config/messages.inc.php:428
msgid ""
"Whether a DROP DATABASE IF EXISTS statement will be added as first line to "
"the log when creating a database."
msgstr ""
"Om DROP DATABASE IF EXISTS finns, kommando skall läggas till som första "
"raden i loggen när man skapar en databas."

#: libraries/config/messages.inc.php:429
msgid "Add DROP DATABASE"
msgstr "Lägg till DROP DATABASE"

#: libraries/config/messages.inc.php:430
msgid ""
"Whether a DROP TABLE IF EXISTS statement will be added as first line to the "
"log when creating a table."
msgstr ""
"Om DROP TABLE IF EXISTS finns, kommando skall läggas till som första raden i "
"loggen när man skapar en tabell"

#: libraries/config/messages.inc.php:431
msgid "Add DROP TABLE"
msgstr "Lägg till DROP TABLE"

#: libraries/config/messages.inc.php:432
msgid ""
"Whether a DROP VIEW IF EXISTS statement will be added as first line to the "
"log when creating a view."
msgstr ""
"Om DROP VIEW IF EXISTS finns, kommando skall läggas till som första raden i "
"loggen när man skapar en vy"

#: libraries/config/messages.inc.php:433
msgid "Add DROP VIEW"
msgstr "Lägg till DROP VIEW"

#: libraries/config/messages.inc.php:434
msgid "Defines the list of statements the auto-creation uses for new versions."
msgstr ""
"Definierar lista med påståenden vilken auto-creation använder för nya "
"versioner."

#: libraries/config/messages.inc.php:435
msgid "Statements to track"
msgstr "Kommandon att spåra"

#: libraries/config/messages.inc.php:436
msgid ""
"Leave blank for no SQL query tracking support, suggested: [kbd]pma_tracking[/"
"kbd]"
msgstr ""
"Lämna tomt för inget stöd för SQL-frågehistorik, förslag: [kbd]pma_history[/"
"kbd]"

#: libraries/config/messages.inc.php:437
msgid "SQL query tracking table"
msgstr "SQL-fråga spårningstabellen"

#: libraries/config/messages.inc.php:438
msgid ""
"Whether the tracking mechanism creates versions for tables and views "
"automatically."
msgstr ""
"Huruvida spårnings mekanismen skapar versioner för tabeller och vyer "
"automatiskt."

#: libraries/config/messages.inc.php:439
msgid "Automatically create versions"
msgstr "Automatiskt skapa versioner"

#: libraries/config/messages.inc.php:440
msgid ""
"Leave blank for no user preferences storage in database, suggested: [kbd]"
"pma_config[/kbd]"
msgstr ""
"Lämna tomt för iatt inte spara användarinställningar i databasen, förslag: "
"[kbd]pma_config[/kbd]"

#: libraries/config/messages.inc.php:441
msgid "User preferences storage table"
msgstr "Användarinställningar lagringstabell"

#: libraries/config/messages.inc.php:443
msgid "User for config auth"
msgstr "Användare för config auth"

#: libraries/config/messages.inc.php:444
msgid ""
"Disable if you know that your pma_* tables are up to date. This prevents "
"compatibility checks and thereby increases performance"
msgstr ""
"Inaktivera ifall du vet att dina tabeller pma_* är aktuella. Detta "
"förhindrar kompabilitetskontroller och ökar därmed prestanda"

#: libraries/config/messages.inc.php:445
msgid "Verbose check"
msgstr "Utökad kontroll"

#: libraries/config/messages.inc.php:446
msgid ""
"A user-friendly description of this server. Leave blank to display the "
"hostname instead."
msgstr ""
"En användarvänlig beskrivning av denna server. Lämna tomt för att visa "
"värdnamnet istället."

#: libraries/config/messages.inc.php:447
msgid "Verbose name of this server"
msgstr "Beskrivande namn för denna server"

#: libraries/config/messages.inc.php:448
msgid "Whether a user should be displayed a &quot;show all (rows)&quot; button"
msgstr "Ifall en användare ska få se en &quot;visa alla(rader)&quot; knapp"

#: libraries/config/messages.inc.php:449
msgid "Allow to display all the rows"
msgstr "Tillåt att visa alla rader"

#: libraries/config/messages.inc.php:450
msgid ""
"Please note that enabling this has no effect with [kbd]config[/kbd] "
"authentication mode because the password is hard coded in the configuration "
"file; this does not limit the ability to execute the same command directly"
msgstr ""
"Observera att aktivering av detta har ingen inverkan på [kbd]config[/kbd]-"
"autentisering eftersom lösenordet är hårdkodat i konfigurationsfilen; detta "
"begränsar inte möjligheten att utföra samma kommando direkt"

#: libraries/config/messages.inc.php:451
msgid "Show password change form"
msgstr "Visa ändra lösenord-formulär"

#: libraries/config/messages.inc.php:452
msgid "Show create database form"
msgstr "Visa skapa databas-formulär"

#: libraries/config/messages.inc.php:453
msgid ""
"Defines whether or not type fields should be initially displayed in edit/"
"insert mode"
msgstr "Anger om typ-fält bör först visas i redigera / infogningsläget"

#: libraries/config/messages.inc.php:454
msgid "Show field types"
msgstr "Visa fälttyper"

#: libraries/config/messages.inc.php:455
msgid "Display the function fields in edit/insert mode"
msgstr "Visa funktionsfälten i ändra/infoga-läge"

#: libraries/config/messages.inc.php:456
msgid "Show function fields"
msgstr "Visa funktionsfält"

#: libraries/config/messages.inc.php:457
msgid ""
"Shows link to [a@http://php.net/manual/function.phpinfo.php]phpinfo()[/a] "
"output"
msgstr ""
"Visar länk till [a@http://php.net/manual/function.phpinfo.php]phpinfo()[/a] "
"resultatet"

#: libraries/config/messages.inc.php:458
msgid "Show phpinfo() link"
msgstr "Visa phpinfo()-länk"

#: libraries/config/messages.inc.php:459
msgid "Show detailed MySQL server information"
msgstr "Visa detaljerad MySQL-serverinformation"

#: libraries/config/messages.inc.php:460
msgid "Defines whether SQL queries generated by phpMyAdmin should be displayed"
msgstr "Anger om SQL-frågor som genereras av phpMyAdmin ska visas"

#: libraries/config/messages.inc.php:461
msgid "Show SQL queries"
msgstr "Visa SQL-frågor"

#: libraries/config/messages.inc.php:462
msgid "Allow to display database and table statistics (eg. space usage)"
msgstr "Tillåt visning av databas- och tabellstatistik (t.ex.av utrymme)"

#: libraries/config/messages.inc.php:463
msgid "Show statistics"
msgstr "Visa statistik"

#: libraries/config/messages.inc.php:464
msgid ""
"If tooltips are enabled and a database comment is set, this will flip the "
"comment and the real name"
msgstr ""
"Om tooltip används och en databaskommentar är angiven, kommer denna vända "
"kommentaren och det riktiga namnet"

#: libraries/config/messages.inc.php:465
msgid "Display database comment instead of its name"
msgstr "Visa databaskommentar istället för dess namn"

#: libraries/config/messages.inc.php:466
msgid ""
"When setting this to [kbd]nested[/kbd], the alias of the table name is only "
"used to split/nest the tables according to the $cfg"
"['LeftFrameTableSeparator'] directive, so only the folder is called like the "
"alias, the table name itself stays unchanged"
msgstr ""
"När detta är satt till [kbd]nested[/kbd], används tabellens alias endast för "
"att dela/stapla tabellerna enligt direktivet $cfg"
"['LeftFrameTableSeparator'] , så endast mappen kallas för detta alias, "
"tabellnamnet självt förblir oförändrat"

#: libraries/config/messages.inc.php:467
msgid "Display table comment instead of its name"
msgstr "Visa tabellkommentar istället för dess namn"

#: libraries/config/messages.inc.php:468
msgid "Display table comments in tooltips"
msgstr "Visa tabellkommentarer i tooltip"

#: libraries/config/messages.inc.php:469
msgid ""
"Mark used tables and make it possible to show databases with locked tables"
msgstr ""
"Markera använda tabeller och gör det möjligt att visa databaser med låsta "
"tabeller"

#: libraries/config/messages.inc.php:470
msgid "Skip locked tables"
msgstr "Hoppa över låsta tabeller"

#: libraries/config/messages.inc.php:475
msgid "Requires SQL Validator to be enabled"
msgstr "Kräver att SQL Validator är aktiverad"

#: libraries/config/messages.inc.php:477
#: libraries/display_change_password.lib.php:40
#: libraries/replication_gui.lib.php:61 libraries/replication_gui.lib.php:62
#: libraries/replication_gui.lib.php:337 libraries/replication_gui.lib.php:341
#: libraries/replication_gui.lib.php:351 server_privileges.php:778
#: server_privileges.php:782 server_privileges.php:793
#: server_privileges.php:1608 server_synchronize.php:1186
msgid "Password"
msgstr "Lösenord"

#: libraries/config/messages.inc.php:478
msgid ""
"[strong]Warning:[/strong] requires PHP SOAP extension or PEAR SOAP to be "
"installed"
msgstr ""
"[strong]Varning:[/strong] kräver PHP SOAP tillägg eller installation av PEAR "
"SOAP"

#: libraries/config/messages.inc.php:479
msgid "Enable SQL Validator"
msgstr "Aktivera SQL Validator"

#: libraries/config/messages.inc.php:480
msgid ""
"If you have a custom username, specify it here (defaults to [kbd]anonymous[/"
"kbd])"
msgstr ""
"Om du har ett eget användarnamn, ange det här (default är [kbd]anonymous[/"
"kbd])"

#: libraries/config/messages.inc.php:481 tbl_tracking.php:454
#: tbl_tracking.php:511
msgid "Username"
msgstr "Användarnamn"

#: libraries/config/messages.inc.php:482
msgid ""
"Suggest a database name on the &quot;Create Database&quot; form (if "
"possible) or keep the text field empty"
msgstr ""
"Föreslå ett daabasnamn i &quot;Skapa databas&quot;-formuläret (om möjligt) "
"eller behåll textfältet tomt"

#: libraries/config/messages.inc.php:483
msgid "Suggest new database name"
msgstr "Föreslå nytt databasnamn"

#: libraries/config/messages.inc.php:484
msgid "A warning is displayed on the main page if Suhosin is detected"
msgstr "En varning visas på huvudsidan om Suhosin upptäcks"

#: libraries/config/messages.inc.php:485
msgid "Suhosin warning"
msgstr "Suhosin varning"

#: libraries/config/messages.inc.php:486
msgid ""
"Textarea size (columns) in edit mode, this value will be emphasized for SQL "
"query textareas (*2) and for query window (*1.25)"
msgstr ""
"Textareans storlek (kolumner) i redigeringsläge, detta värde kommer betonas "
"för SQL-frågans textfält (* 2) och för frågan fönster (* 1,25)"

#: libraries/config/messages.inc.php:487
msgid "Textarea columns"
msgstr "Textarea kolumner"

#: libraries/config/messages.inc.php:488
msgid ""
"Textarea size (rows) in edit mode, this value will be emphasized for SQL "
"query textareas (*2) and for query window (*1.25)"
msgstr ""
"Textareans storlek (rader) i redigeringsläge, detta värde kommer betonas för "
"SQL-fråga textfält (* 2) och för frågan fönster (* 1,25)"

#: libraries/config/messages.inc.php:489
msgid "Textarea rows"
msgstr "Textarea rader"

#: libraries/config/messages.inc.php:490
msgid "Title of browser window when a database is selected"
msgstr "Titel på webbläsarfönstret när en databas är vald"

#: libraries/config/messages.inc.php:492
msgid "Title of browser window when nothing is selected"
msgstr "Titel på webbläsarfönstret när ingenting är markerat"

#: libraries/config/messages.inc.php:493
msgid "Default title"
msgstr "Standard titel"

#: libraries/config/messages.inc.php:494
msgid "Title of browser window when a server is selected"
msgstr "Titel på webbläsarfönstret när en server är vald"

#: libraries/config/messages.inc.php:496
msgid "Title of browser window when a table is selected"
msgstr "Titel på webbläsarfönstret när en tabell är markerad"

#: libraries/config/messages.inc.php:498
msgid ""
"Input proxies as [kbd]IP: trusted HTTP header[/kbd]. The following example "
"specifies that phpMyAdmin should trust a HTTP_X_FORWARDED_FOR (X-Forwarded-"
"For) header coming from the proxy 1.2.3.4:[br][kbd]1.2.3.4: "
"HTTP_X_FORWARDED_FOR[/kbd]"
msgstr ""
"Ange proxy som [kbd]IP: trusted HTTP header[/kbd]. I följande exampel angers "
"att phpMyAdmin bör lita på ett HTTP_X_FORWARDED_FOR (X-Forwarded-For) huvud "
"som kommer från proxyservern 1.2.3.4:[br][kbd]1.2.3.4: HTTP_X_FORWARDED_FOR[/"
"kbd]"

#: libraries/config/messages.inc.php:499
msgid "List of trusted proxies for IP allow/deny"
msgstr "Lista med betrodda proxies för IP allow/deny"

#: libraries/config/messages.inc.php:500
msgid "Directory on server where you can upload files for import"
msgstr "Katalog på servern där du kan ladda upp filer för import"

#: libraries/config/messages.inc.php:501
msgid "Upload directory"
msgstr "Uppladdningskatalogen"

#: libraries/config/messages.inc.php:502
msgid "Allow for searching inside the entire database"
msgstr "Tillåt sökning i hela databasen"

#: libraries/config/messages.inc.php:503
msgid "Use database search"
msgstr "Använd databassökning"

#: libraries/config/messages.inc.php:504
msgid ""
"When disabled, users cannot set any of the options below, regardless of the "
"checkbox on the right"
msgstr ""
"När det är avstängt, kan användare inte ange något av alternativen nedan, "
"oberoende av kryssrutan till höger"

#: libraries/config/messages.inc.php:505
msgid "Enable the Developer tab in settings"
msgstr "Aktivera fliken Utvecklare i inställningar"

#: libraries/config/messages.inc.php:506
msgid ""
"Show affected rows of each statement on multiple-statement queries. See "
"libraries/import.lib.php for defaults on how many queries a statement may "
"contain."
msgstr ""
"Visa påverkade rader för varje uttryck i fleruttrycksfrågor. Se libraries/"
"import.lib.php för standardvärden för hur många frågor ett uttryck kan "
"innehålla."

#: libraries/config/messages.inc.php:507
msgid "Verbose multiple statements"
msgstr "Utförliga fleruttrycksfrågor"

#: libraries/config/messages.inc.php:508 setup/frames/index.inc.php:241
msgid "Check for latest version"
msgstr "Sök efter senaste version"

#: libraries/config/messages.inc.php:509
msgid "Enables check for latest version on main phpMyAdmin page"
msgstr "Aktivera kontroll efter senaste version på phpMyAdmin hemsida"

#: libraries/config/messages.inc.php:510 setup/lib/index.lib.php:118
#: setup/lib/index.lib.php:125 setup/lib/index.lib.php:142
#: setup/lib/index.lib.php:149 setup/lib/index.lib.php:157
#: setup/lib/index.lib.php:161 setup/lib/index.lib.php:164
#: setup/lib/index.lib.php:200
msgid "Version check"
msgstr "Versionskontroll"

#: libraries/config/messages.inc.php:511
msgid ""
"Enable [a@http://en.wikipedia.org/wiki/ZIP_(file_format)]ZIP[/a] compression "
"for import and export operations"
msgstr ""
"Aktivera [a@http://en.wikipedia.org/wiki/ZIP_(file_format)]ZIP[/a]-"
"komprimering för import- och exportoperationer"

#: libraries/config/messages.inc.php:512
msgid "ZIP"
msgstr "ZIP"

#: libraries/config/setup.forms.php:41
msgid "Config authentication"
msgstr "Config autentisering"

#: libraries/config/setup.forms.php:45
msgid "Cookie authentication"
msgstr "Cookie autentisering"

#: libraries/config/setup.forms.php:48
msgid "HTTP authentication"
msgstr "HTTP-autentisering"

#: libraries/config/setup.forms.php:51
msgid "Signon authentication"
msgstr "Signon autentisering"

#: libraries/config/setup.forms.php:244
#: libraries/config/user_preferences.forms.php:146 libraries/import/ldi.php:35
msgid "CSV using LOAD DATA"
msgstr "CSV med LOAD DATA"

#: libraries/config/setup.forms.php:253 libraries/config/setup.forms.php:347
#: libraries/config/user_preferences.forms.php:154
#: libraries/config/user_preferences.forms.php:247 libraries/export/xls.php:18
#: libraries/import/xls.php:21
msgid "Excel 97-2003 XLS Workbook"
msgstr "Excel 97-2003 XLS arbetsbok"

#: libraries/config/setup.forms.php:256 libraries/config/setup.forms.php:351
#: libraries/config/user_preferences.forms.php:157
#: libraries/config/user_preferences.forms.php:251
#: libraries/export/xlsx.php:18 libraries/import/xlsx.php:21
msgid "Excel 2007 XLSX Workbook"
msgstr "Excel 2007 XLSX arbetsbok"

#: libraries/config/setup.forms.php:259 libraries/config/setup.forms.php:360
#: libraries/config/user_preferences.forms.php:160
#: libraries/config/user_preferences.forms.php:260 libraries/export/ods.php:18
#: libraries/import/ods.php:22
msgid "Open Document Spreadsheet"
msgstr "OpenDocument kalkylblad"

#: libraries/config/setup.forms.php:266
#: libraries/config/user_preferences.forms.php:167
msgid "Quick"
msgstr "Snabb"

#: libraries/config/setup.forms.php:270
#: libraries/config/user_preferences.forms.php:171
msgid "Custom"
msgstr "Anpassad"

#: libraries/config/setup.forms.php:291
#: libraries/config/user_preferences.forms.php:191
msgid "Database export options"
msgstr "Databas exportalternativ"

#: libraries/config/setup.forms.php:324
#: libraries/config/user_preferences.forms.php:224
#: libraries/export/excel.php:18
msgid "CSV for MS Excel"
msgstr "CSV för MS Excel"

#: libraries/config/setup.forms.php:355
#: libraries/config/user_preferences.forms.php:255
#: libraries/export/htmlword.php:18
msgid "Microsoft Word 2000"
msgstr "Microsoft Word 2000"

#: libraries/config/setup.forms.php:364
#: libraries/config/user_preferences.forms.php:264 libraries/export/odt.php:22
msgid "Open Document Text"
msgstr "OpenDocument text"

#: libraries/config/validate.lib.php:202 libraries/config/validate.lib.php:209
msgid "Could not connect to MySQL server"
msgstr "Kunde inte ansluta till MySQL-server"

#: libraries/config/validate.lib.php:234
msgid "Empty username while using config authentication method"
msgstr "Tomt användarnamn vid användning av config-autentisering"

#: libraries/config/validate.lib.php:238
msgid "Empty signon session name while using signon authentication method"
msgstr "Tomt sessionsnamn för signon vid användning av signon-autentisering"

#: libraries/config/validate.lib.php:242
msgid "Empty signon URL while using signon authentication method"
msgstr "Tom URL för signon vid användning av signon-autentisering"

#: libraries/config/validate.lib.php:276
msgid "Empty phpMyAdmin control user while using pmadb"
msgstr "Tom phpMyAdmin kontrollanvändare vid användning av pmadb"

#: libraries/config/validate.lib.php:280
msgid "Empty phpMyAdmin control user password while using pmadb"
msgstr "Tomt lösenord för phpMyAdmin kontrollanvändare vid användning av pmadb"

#: libraries/config/validate.lib.php:367
#, php-format
msgid "Incorrect IP address: %s"
msgstr "Felaktig IP-adress: %s"

#. l10n: Language to use for PHP documentation, please use only languages which do exist in official documentation.
#: libraries/core.lib.php:264
msgctxt "PHP documentation language"
msgid "en"
msgstr "en"

#: libraries/core.lib.php:278
#, php-format
msgid "The %s extension is missing. Please check your PHP configuration."
msgstr "%s tillägg saknas. Vänligen kontrollera din PHP konfiguration."

#: libraries/db_events.inc.php:30
#, php-format
#| msgid "Export contents"
msgid "Export of event %s"
msgstr "Exportera händelse %s"

#: libraries/db_events.inc.php:34
#, php-format
#| msgid "Export contents"
msgid "Export of event \"%s\""
msgstr "Exportera händelse \"%s\""

#: libraries/db_events.inc.php:40
#, php-format
#| msgid "No tables found in database"
msgid "No event with name %s found in database %s"
msgstr "Ingen händelse med namnet %s finns i databasen %s"

#: libraries/db_events.inc.php:56 libraries/db_links.inc.php:101
#: libraries/export/sql.php:609
msgid "Events"
msgstr "Händelser"

#: libraries/db_events.inc.php:58 libraries/db_events.inc.php:60
#| msgid "There are no files to upload"
msgid "There are no events to display."
msgstr "Det finns inga händelser att visa."

#: libraries/db_events.inc.php:67 libraries/db_routines.lib.php:690
#: libraries/db_routines.lib.php:846 libraries/db_routines.lib.php:1214
#: libraries/display_create_table.lib.php:51
#: libraries/display_triggers.inc.php:70 libraries/tbl_properties.inc.php:99
#: setup/frames/index.inc.php:125 tbl_structure.php:204
msgid "Name"
msgstr "Namn"

#: libraries/db_events.inc.php:129
msgid "The event scheduler is enabled"
msgstr "Schemaläggaren är aktiverad"

#: libraries/db_events.inc.php:129
msgid "The event scheduler is disabled"
msgstr "Schemaläggaren är avaktiverad"

#: libraries/db_events.inc.php:131
msgid "Turn it on"
msgstr "Slå på den"

#: libraries/db_events.inc.php:131
msgid "Turn it off"
msgstr "Stäng av den"

#: libraries/db_events.inc.php:141
#| msgid "Add a new server"
<<<<<<< HEAD
msgid "Add an event"
msgstr "Lägg till en ny server"
=======
msgid "Add a new Event"
msgstr "Lägg till en ny händelse"
>>>>>>> 9ff4e6b0

#: libraries/db_links.inc.php:42 libraries/db_links.inc.php:43
#: libraries/db_links.inc.php:44
msgid "Database seems to be empty!"
msgstr "Databasen verkar vara tom!"

#: libraries/db_links.inc.php:66 libraries/relation.lib.php:151
#: libraries/tbl_links.inc.php:97
msgid "Tracking"
msgstr "Spårning"

#: libraries/db_links.inc.php:71
msgid "Query"
msgstr "Fråga"

#: libraries/db_links.inc.php:76 libraries/relation.lib.php:139
msgid "Designer"
msgstr "Designer"

#: libraries/db_links.inc.php:93 libraries/server_links.inc.php:60
#: server_privileges.php:119 server_privileges.php:1802
#: server_privileges.php:2152
msgid "Privileges"
msgstr "Privilegier"

#: libraries/db_links.inc.php:97 libraries/db_routines.lib.php:1207
msgid "Routines"
msgstr "Rutiner"

#: libraries/db_links.inc.php:105 libraries/display_triggers.inc.php:62
#: libraries/export/sql.php:987 libraries/export/xml.php:38
msgid "Triggers"
msgstr "Trigger"

#: libraries/db_routines.lib.php:659
#| msgid "Details..."
msgid "Details"
msgstr "Detaljer"

#: libraries/db_routines.lib.php:662
#| msgid "Routines"
msgid "Routine name"
msgstr "Rutinnamn"

#: libraries/db_routines.lib.php:679
#, php-format
#| msgid "Change"
msgid "Change to %s"
msgstr "Ändra till %s"

#: libraries/db_routines.lib.php:684
msgid "Parameters"
msgstr "Parametrar"

#: libraries/db_routines.lib.php:689
#| msgid "Direct links"
msgid "Direction"
msgstr "Riktning"

#: libraries/db_routines.lib.php:692 libraries/tbl_properties.inc.php:105
msgid "Length/Values"
msgstr "Längd/Värden"

#: libraries/db_routines.lib.php:693 libraries/display_tbl.lib.php:585
#: libraries/export/codegen.php:41 libraries/export/csv.php:34
#: libraries/export/excel.php:37 libraries/export/htmlword.php:33
#: libraries/export/json.php:29 libraries/export/latex.php:35
#: libraries/export/mediawiki.php:23 libraries/export/ods.php:29
#: libraries/export/odt.php:27 libraries/export/pdf.php:29
#: libraries/export/php_array.php:29 libraries/export/sql.php:83
#: libraries/export/texytext.php:31 libraries/export/xls.php:29
#: libraries/export/xlsx.php:29 libraries/export/xml.php:25
#: libraries/export/yaml.php:30 libraries/import.lib.php:1145
#: libraries/import.lib.php:1167 libraries/import/csv.php:33
#: libraries/import/docsql.php:35 libraries/import/ldi.php:49
#: libraries/import/ods.php:32 libraries/import/sql.php:20
#: libraries/import/xls.php:28 libraries/import/xlsx.php:28
#: libraries/import/xml.php:25 tbl_select.php:231 tbl_structure.php:889
msgid "Options"
msgstr "Alternativ"

#: libraries/db_routines.lib.php:707
#| msgid "Add prefix"
msgid "Add parameter"
msgstr "Lägg till parameter"

#: libraries/db_routines.lib.php:710
#| msgid "Remove database"
msgid "Remove last parameter"
msgstr "Ta bort senaste parametern"

#: libraries/db_routines.lib.php:715 libraries/db_routines.lib.php:1217
msgid "Return type"
msgstr "Returtyp"

#: libraries/db_routines.lib.php:721
#| msgid "Length/Values"
msgid "Return length/values"
msgstr "Returnera längd/värden"

#: libraries/db_routines.lib.php:726
#| msgid "Table options"
msgid "Return options"
msgstr "Return alternativ"

#: libraries/db_routines.lib.php:745
#| msgid "Description"
msgid "Definition"
msgstr "Definition"

#: libraries/db_routines.lib.php:749
msgid "Is deterministic"
msgstr "Är deterministisk"

#: libraries/db_routines.lib.php:753
msgid "Definer"
msgstr "Definierare"

#: libraries/db_routines.lib.php:758
#| msgid "Security"
msgid "Security type"
msgstr "Säkerhetstyp"

#: libraries/db_routines.lib.php:765
msgid "SQL data access"
msgstr "SQL dataaccess"

#: libraries/db_routines.lib.php:839 libraries/db_routines.lib.php:842
#| msgid "Routines"
msgid "Routine parameters"
msgstr "Rutinparametrar"

#: libraries/db_routines.lib.php:849 tbl_change.php:284 tbl_change.php:322
msgid "Function"
msgstr "Funktion"

#: libraries/db_routines.lib.php:851 libraries/replication_gui.lib.php:117
#: pmd_general.php:476 pmd_general.php:535 pmd_general.php:658
#: pmd_general.php:775 server_status.php:1029 tbl_change.php:326
#: tbl_printview.php:367 tbl_select.php:117 tbl_structure.php:865
msgid "Value"
msgstr "Värde"

#: libraries/db_routines.lib.php:965
msgid "You must provide a routine name"
msgstr "Du måste ange ett rutinnamn"

#: libraries/db_routines.lib.php:984
#, php-format
msgid "Invalid direction \"%s\" given for parameter."
msgstr "Ogiltig riktning \"%s\" angiven för parameter."

#: libraries/db_routines.lib.php:995 libraries/db_routines.lib.php:1036
msgid ""
"You must provide length/values for routine parameters of type ENUM, SET, "
"VARCHAR and VARBINARY."
msgstr ""
"Du måste ange Längd / värden rutin parametrar av typen ENUM, SET, VARCHAR "
"och VARBINARY."

#: libraries/db_routines.lib.php:1020
msgid "You must provide a name and a type for each routine parameter."
msgstr "Du måste ange ett namn och en typ för varje rutinparameter."

#: libraries/db_routines.lib.php:1077
msgid "You must provide a routine definition."
msgstr "Du måste ange en rutindefinition."

#: libraries/db_routines.lib.php:1209
#| msgid "There are no files to upload"
msgid "There are no routines to display."
msgstr "Det finns inga rutiner att visa."

#: libraries/db_routines.lib.php:1253
#| msgid "Add index"
msgid "Add routine"
msgstr "Lägg till rutin."

#: libraries/db_routines.lib.php:1256
#| msgid "You don't have sufficient privileges to be here right now!"
msgid "You do not have the necessary privileges to create a new routine"
msgstr "Du har inte tillräcklig behörighet för att skapa en ny rutin"

#: libraries/db_structure.lib.php:48 libraries/display_tbl.lib.php:2121
msgid ""
"May be approximate. See [a@./Documentation.html#faq3_11@Documentation]FAQ "
"3.11[/a]"
msgstr ""
"Kan vara ungefärligt. Se [a@./Documentation.html#faq3_11@Documentation)FAQ "
"3.11[/a]"

#: libraries/dbi/mysql.dbi.lib.php:111 libraries/dbi/mysqli.dbi.lib.php:122
msgid "Connection for controluser as defined in your configuration failed."
msgstr "Uppkoppling för controluser enligt din konfiguration misslyckades."

#: libraries/dbi/mysql.dbi.lib.php:337 libraries/dbi/mysql.dbi.lib.php:339
#: libraries/dbi/mysqli.dbi.lib.php:395
msgid "The server is not responding"
msgstr "Servern svarar inte"

#: libraries/dbi/mysql.dbi.lib.php:337 libraries/dbi/mysqli.dbi.lib.php:395
msgid "(or the local MySQL server's socket is not correctly configured)"
msgstr "(eller den lokala MySQL-serverns socket är inte korrekt konfigurerad)"

#: libraries/dbi/mysql.dbi.lib.php:346
msgid "Details..."
msgstr "Detaljer..."

#: libraries/display_change_password.lib.php:29 main.php:94
#: user_password.php:119 user_password.php:137
msgid "Change password"
msgstr "Byt lösenord"

#: libraries/display_change_password.lib.php:34
#: libraries/replication_gui.lib.php:347 server_privileges.php:789
msgid "No Password"
msgstr "Inget lösenord"

#: libraries/display_change_password.lib.php:45
#: libraries/replication_gui.lib.php:355 libraries/replication_gui.lib.php:358
#: server_privileges.php:797 server_privileges.php:800
msgid "Re-type"
msgstr "Skriv igen"

#: libraries/display_change_password.lib.php:51
msgid "Password Hashing"
msgstr "Hashning av lösenord"

#: libraries/display_change_password.lib.php:65
msgid "MySQL 4.0 compatible"
msgstr "Kompatibel med MySQL 4.0"

#: libraries/display_create_database.lib.php:21
#: libraries/display_create_database.lib.php:39
msgid "Create database"
msgstr "Skapa databas"

#: libraries/display_create_database.lib.php:33
msgid "Create"
msgstr "Skapa"

#: libraries/display_create_database.lib.php:43 server_privileges.php:121
#: server_privileges.php:1493 server_replication.php:33
msgid "No Privileges"
msgstr "Inga privilegier"

#: libraries/display_create_table.lib.php:46
#, php-format
msgid "Create table on database %s"
msgstr "Skapa ny tabell i databas %s"

#: libraries/display_create_table.lib.php:55
msgid "Number of columns"
msgstr "Antal kolumner"

#: libraries/display_export.lib.php:35
msgid "Could not load export plugins, please check your installation!"
msgstr "Kunde inte ladda export-tillägg. Kontrollera din installation."

#: libraries/display_export.lib.php:87
msgid "Exporting databases from the current server"
msgstr "Exportera databaser från den aktuella servern"

#: libraries/display_export.lib.php:89
#, php-format
msgid "Exporting tables from \"%s\" database"
msgstr "Exportera tabeller från \"%s\" databas"

#: libraries/display_export.lib.php:91
#, php-format
msgid "Exporting rows from \"%s\" table"
msgstr "Exportera rader från \"%s \" tabell"

#: libraries/display_export.lib.php:97
msgid "Export Method:"
msgstr "Export metod:"

#: libraries/display_export.lib.php:113
msgid "Quick - display only the minimal options"
msgstr "Snabbt  - visa endast minimala möjligheter"

#: libraries/display_export.lib.php:129
msgid "Custom - display all possible options"
msgstr "Anpassad  - visa alla möjliga alternativ"

#: libraries/display_export.lib.php:137
msgid "Database(s):"
msgstr "Databas(er):"

#: libraries/display_export.lib.php:139
msgid "Table(s):"
msgstr "Tabell(er):"

#: libraries/display_export.lib.php:149
msgid "Rows:"
msgstr "Rader:"

#: libraries/display_export.lib.php:157
msgid "Dump some row(s)"
msgstr "Skippa några rader:"

#: libraries/display_export.lib.php:159
msgid "Number of rows:"
msgstr "Antal rader:"

#: libraries/display_export.lib.php:162
msgid "Row to begin at:"
msgstr "Rad att börja på:"

#: libraries/display_export.lib.php:173
msgid "Dump all rows"
msgstr "¨Skippa alla rader:"

#: libraries/display_export.lib.php:181 libraries/display_export.lib.php:202
msgid "Output:"
msgstr "Output:"

#: libraries/display_export.lib.php:188 libraries/display_export.lib.php:214
#, php-format
msgid "Save on server in the directory <b>%s</b>"
msgstr "Spara på servern i katalogen <b>%s</b>"

#: libraries/display_export.lib.php:206
msgid "Save output to a file"
msgstr "Spara utdata till en fil"

#: libraries/display_export.lib.php:227
msgid "File name template:"
msgstr "Filnamn mall:"

#: libraries/display_export.lib.php:229
msgid "@SERVER@ will become the server name"
msgstr "@Server@ blir servernamnet"

#: libraries/display_export.lib.php:231
msgid ", @DATABASE@ will become the database name"
msgstr " , @DATABASE@ kommer att bli namnet på databasen"

#: libraries/display_export.lib.php:233
msgid ", @TABLE@ will become the table name"
msgstr ", @TABLE@ blir tabellnamnet"

#: libraries/display_export.lib.php:237
#, php-format
msgid ""
"This value is interpreted using %1$sstrftime%2$s, so you can use time "
"formatting strings. Additionally the following transformations will happen: "
"%3$s. Other text will be kept as is. See the %4$sFAQ%5$s for details."
msgstr ""
"Detta värde tolkas med %1$sstrftime%2$s, så du kan använda strängar med "
"tidsformatering. Dessutom kommer följande omvandlingar att ske: %3$s. Övrig "
"text behålls som den är.Se %4$sFAQ%5$s för detaljer.."

#: libraries/display_export.lib.php:275
msgid "use this for future exports"
msgstr "använd detta för framtida export"

#: libraries/display_export.lib.php:281 libraries/display_import.lib.php:188
#: libraries/display_import.lib.php:201 libraries/sql_query_form.lib.php:515
msgid "Character set of the file:"
msgstr "Teckenuppsättning för filen:"

#: libraries/display_export.lib.php:311
msgid "Compression:"
msgstr "Komprimering:"

#: libraries/display_export.lib.php:313 libraries/display_tbl.lib.php:556
#: libraries/export/sql.php:1058 libraries/tbl_properties.inc.php:559
#: pmd_general.php:510 server_privileges.php:1955 server_status.php:835
msgid "None"
msgstr "Inget"

#: libraries/display_export.lib.php:315
msgid "zipped"
msgstr "zippad"

#: libraries/display_export.lib.php:317
msgid "gzipped"
msgstr "gzip"

#: libraries/display_export.lib.php:319
msgid "bzipped"
msgstr "bzipped"

#: libraries/display_export.lib.php:328
msgid "View output as text"
msgstr "Visa utdata som text"

#: libraries/display_export.lib.php:333 libraries/display_import.lib.php:244
#: libraries/export/codegen.php:38
msgid "Format:"
msgstr "Format:"

#: libraries/display_export.lib.php:338
msgid "Format-specific options:"
msgstr "Format-specifika alternativ:"

#: libraries/display_export.lib.php:339
msgid ""
"Scroll down to fill in the options for the selected format and ignore the "
"options for other formats."
msgstr ""
"Bläddra nedåt för att fylla i alternativen för det valda formatet och "
"ignorera alternativ för andra format."

#: libraries/display_export.lib.php:347 libraries/display_import.lib.php:260
msgid "Encoding Conversion:"
msgstr "Omkodning:"

#: libraries/display_import.lib.php:66
msgid ""
"The file being uploaded is probably larger than the maximum allowed size or "
"this is a known bug in webkit based (Safari, Google Chrome, Arora etc.) "
"browsers."
msgstr ""
"Filen som laddas upp är förmodligen större än maximalt tillåtna storlek "
"eller så är detta än känd bugg i webkit-baserade webbläsare (Safari, Google "
"Chrome, Arora etc.)."

#: libraries/display_import.lib.php:76
msgid "The file is being processed, please be patient."
msgstr "Filen bearbetas, vänligen vänta."

#: libraries/display_import.lib.php:98
msgid ""
"Please be patient, the file is being uploaded. Details about the upload are "
"not available."
msgstr ""
"Vänligen vänta, filen laddas upp. Detaljer om denna uppladdning är inte "
"tillgängliga."

#: libraries/display_import.lib.php:129
msgid "Importing into the current server"
msgstr "Importera till den aktuella servern"

#: libraries/display_import.lib.php:131
#, php-format
msgid "Importing into the database \"%s\""
msgstr "Importera till databasen \"%s \""

#: libraries/display_import.lib.php:133
#, php-format
msgid "Importing into the table \"%s\""
msgstr "Importera till tabellen \"%s\""

#: libraries/display_import.lib.php:139
msgid "File to Import:"
msgstr "Fil att importera:"

#: libraries/display_import.lib.php:156
#, php-format
msgid "File may be compressed (%s) or uncompressed."
msgstr "Filen kan vara komprimerad (%s) eller okomprimerad"

#: libraries/display_import.lib.php:158
msgid ""
"A compressed file's name must end in <b>.[format].[compression]</b>. "
"Example: <b>.sql.zip</b>"
msgstr ""
"En komprimerad fils namn måste sluta med <b> [format].[komprimering]</ b>. "
"Exempel:. <b>sql.zip</ b>"

#: libraries/display_import.lib.php:178
msgid "File uploads are not allowed on this server."
msgstr "Uppladdning är inte tillåtrn på denna server."

#: libraries/display_import.lib.php:208
msgid "Partial Import:"
msgstr "Partiell Import:"

#: libraries/display_import.lib.php:214
#, php-format
msgid ""
"Previous import timed out, after resubmitting will continue from position %d."
msgstr ""
"Föregående import fick timeout. Efter återupptagning av importen kommer den "
"fortsätta från position %d."

#: libraries/display_import.lib.php:221
msgid ""
"Allow the interruption of an import in case the script detects it is close "
"to the PHP timeout limit. <i>(This might be good way to import large files, "
"however it can break transactions.)</i>"
msgstr ""
"Tillåt avbrytande av importl skriptet ifall det upptäcker att det är nära "
"till PHP timeout. <i>(Detta kan vara bra sätt att importera stora filer, men "
"det kan bryta transaktioner.)</ >"

#: libraries/display_import.lib.php:228
msgid "Number of rows to skip, starting from the first row:"
msgstr "Antal rader att hoppa, med början från den första raden:"

#: libraries/display_import.lib.php:250
msgid "Format-Specific Options:"
msgstr "Format-specifika alternativ:"

#: libraries/display_select_lang.lib.php:44
#: libraries/display_select_lang.lib.php:45 setup/frames/index.inc.php:71
msgid "Language"
msgstr "Språk"

#: libraries/display_tbl.lib.php:397
msgid "Restore column order"
msgstr "Återställ ordningen på kolumner"

#: libraries/display_tbl.lib.php:411
msgid "Drag to reorder"
msgstr "Dra för att ändra ordning"

#: libraries/display_tbl.lib.php:412
msgid "Click to sort"
msgstr "Klicka för att sortera"

#: libraries/display_tbl.lib.php:413
msgid "Click to mark/unmark"
msgstr "Klicka för att markera/avmarkera"

#: libraries/display_tbl.lib.php:425
#, php-format
msgid "%d is not valid row number."
msgstr "%d är inte ett giltigt radnummer."

#: libraries/display_tbl.lib.php:431
msgid "row(s) starting from row #"
msgstr "rad(er) med start från rad #"

#: libraries/display_tbl.lib.php:436
msgid "horizontal"
msgstr "horisontell"

#: libraries/display_tbl.lib.php:437
msgid "horizontal (rotated headers)"
msgstr "horisontell (roterade rubriker)"

#: libraries/display_tbl.lib.php:438
msgid "vertical"
msgstr "vertikal"

#: libraries/display_tbl.lib.php:444
#, php-format
msgid "in %s mode and repeat headers after %s cells"
msgstr "i%s läge och upprepa rubrikerna efter % s celler"

#: libraries/display_tbl.lib.php:538
msgid "Sort by key"
msgstr "Sortera efter nyckel"

#: libraries/display_tbl.lib.php:590 libraries/display_tbl.lib.php:600
msgid "Partial texts"
msgstr "Förkortade texter"

#: libraries/display_tbl.lib.php:591 libraries/display_tbl.lib.php:604
msgid "Full texts"
msgstr "Kompletta texter"

#: libraries/display_tbl.lib.php:617
msgid "Relational key"
msgstr "Besläktad nyckel"

#: libraries/display_tbl.lib.php:618
msgid "Relational display column"
msgstr "Kolumn för besläktad nyckel"

#: libraries/display_tbl.lib.php:625
msgid "Show binary contents"
msgstr "Visa binärt innehåll"

#: libraries/display_tbl.lib.php:627
msgid "Show BLOB contents"
msgstr "Visa BLOB-innehåll"

#: libraries/display_tbl.lib.php:637 libraries/relation.lib.php:123
#: libraries/tbl_properties.inc.php:143 transformation_overview.php:46
msgid "Browser transformation"
msgstr "Webbläsaromvandling"

#: libraries/display_tbl.lib.php:642
msgid "Geometry"
msgstr "Geometri"

#: libraries/display_tbl.lib.php:643
msgid "Well Known Text"
msgstr "Välkänd text"

#: libraries/display_tbl.lib.php:644
msgid "Well Known Binary"
msgstr "Välkänd binär"

#: libraries/display_tbl.lib.php:1288
msgid "Copy"
msgstr "Kopiera"

#: libraries/display_tbl.lib.php:1303 libraries/display_tbl.lib.php:1315
msgid "The row has been deleted"
msgstr "Raden har raderats"

#: libraries/display_tbl.lib.php:1342 libraries/display_tbl.lib.php:2351
#: server_status.php:831
msgid "Kill"
msgstr "Döda"

#: libraries/display_tbl.lib.php:2225
msgid "in query"
msgstr "i fråga"

#: libraries/display_tbl.lib.php:2243
msgid "Showing rows"
msgstr "Visar rader"

#: libraries/display_tbl.lib.php:2253
msgid "total"
msgstr "totalt"

#: libraries/display_tbl.lib.php:2261 sql.php:682
#, php-format
msgid "Query took %01.4f sec"
msgstr "Frågan tog %01.4f sek"

#: libraries/display_tbl.lib.php:2457
msgid "Query results operations"
msgstr "Operationer för frågeresultat"

#: libraries/display_tbl.lib.php:2485
msgid "Print view (with full texts)"
msgstr "Utskriftsvänlig version (med fullständiga texter)"

#: libraries/display_tbl.lib.php:2533 tbl_chart.php:83
msgid "Display chart"
msgstr "Visa diagram"

#: libraries/display_tbl.lib.php:2548
msgid "Visualize GIS data"
msgstr "Visualisera GIS-data"

#: libraries/display_tbl.lib.php:2568
msgid "Create view"
msgstr "Skapa vy"

#: libraries/display_tbl.lib.php:2683
msgid "Link not found"
msgstr "Länken hittades inte"

#: libraries/display_triggers.inc.php:35
#, php-format
#| msgid "Export contents"
msgid "Export of trigger %s"
msgstr "Exportera trigger %s"

#: libraries/display_triggers.inc.php:39
#, php-format
msgid "Export of trigger \"%s\""
msgstr "Exportera trigger \"%s\""

#: libraries/display_triggers.inc.php:47
#, php-format
#| msgid "No valid image path for theme %s found!"
msgid "No trigger with name %s found"
msgstr "Ingen trigger med namn %s hittad"

#: libraries/display_triggers.inc.php:64 libraries/display_triggers.inc.php:66
#| msgid "There are no files to upload"
msgid "There are no triggers to display."
msgstr "Det finns inga triggers att visa"

#: libraries/display_triggers.inc.php:77 server_status.php:800 sql.php:936
msgid "Time"
msgstr "Tid"

#: libraries/display_triggers.inc.php:78
msgid "Event"
msgstr "Händelse"

#: libraries/display_triggers.inc.php:120
#| msgid "Add a new server"
<<<<<<< HEAD
msgid "Add a trigger"
msgstr "Lägg till en ny server"
=======
msgid "Add a new Trigger"
msgstr "Lägg till en ny Trigger"
>>>>>>> 9ff4e6b0

#: libraries/engines/bdb.lib.php:20 main.php:211
msgid "Version information"
msgstr "Versionsinformation"

#: libraries/engines/innodb.lib.php:22
msgid "Data home directory"
msgstr "Hemkatalog för data"

#: libraries/engines/innodb.lib.php:23
msgid "The common part of the directory path for all InnoDB data files."
msgstr "Den gemensamma delen av sökvägen för alla InnoDB-datafiler."

#: libraries/engines/innodb.lib.php:26
msgid "Data files"
msgstr "Datafiler"

#: libraries/engines/innodb.lib.php:29
msgid "Autoextend increment"
msgstr "Automatisk utökningsstorlek"

#: libraries/engines/innodb.lib.php:30
msgid ""
" The increment size for extending the size of an autoextending tablespace "
"when it becomes full."
msgstr ""
"Tillökningsstorleken vid automatisk utökning av tabellutrymme när det blir "
"fullt."

#: libraries/engines/innodb.lib.php:34
msgid "Buffer pool size"
msgstr "Buffertstorlek"

#: libraries/engines/innodb.lib.php:35
msgid ""
"The size of the memory buffer InnoDB uses to cache data and indexes of its "
"tables."
msgstr ""
"Storleken på minnesbufferten som InnoDB använder för cache av data och index "
"till sina tabeller."

#: libraries/engines/innodb.lib.php:134
msgid "Buffer Pool"
msgstr "Buffertutrymme"

#: libraries/engines/innodb.lib.php:135 server_status.php:320
msgid "InnoDB Status"
msgstr "InnoDB-status"

#: libraries/engines/innodb.lib.php:163
msgid "Buffer Pool Usage"
msgstr "Buffertanvändning"

#: libraries/engines/innodb.lib.php:171
msgid "pages"
msgstr "sidor"

#: libraries/engines/innodb.lib.php:180
msgid "Free pages"
msgstr "Fria sidor"

#: libraries/engines/innodb.lib.php:186
msgid "Dirty pages"
msgstr "Orena sidor"

#: libraries/engines/innodb.lib.php:192
msgid "Pages containing data"
msgstr "Sidor innehållande data"

#: libraries/engines/innodb.lib.php:198
msgid "Pages to be flushed"
msgstr "Sidor att rensa"

#: libraries/engines/innodb.lib.php:204
msgid "Busy pages"
msgstr "Upptagna sidor"

#: libraries/engines/innodb.lib.php:213
msgid "Latched pages"
msgstr "Låsta sidor"

#: libraries/engines/innodb.lib.php:224
msgid "Buffer Pool Activity"
msgstr "Buffert Pool aktivitet"

#: libraries/engines/innodb.lib.php:228
msgid "Read requests"
msgstr "Läsförfrågningar"

#: libraries/engines/innodb.lib.php:234
msgid "Write requests"
msgstr "Skrivförfrågningar"

#: libraries/engines/innodb.lib.php:240
msgid "Read misses"
msgstr "Läsmissar"

#: libraries/engines/innodb.lib.php:246
msgid "Write waits"
msgstr "Skrivväntanden"

#: libraries/engines/innodb.lib.php:252
msgid "Read misses in %"
msgstr "Läsmissar i %"

#: libraries/engines/innodb.lib.php:260
msgid "Write waits in %"
msgstr "Skrivväntanden i %"

#: libraries/engines/myisam.lib.php:22
msgid "Data pointer size"
msgstr "Storlek för datapekare"

#: libraries/engines/myisam.lib.php:23
msgid ""
"The default pointer size in bytes, to be used by CREATE TABLE for MyISAM "
"tables when no MAX_ROWS option is specified."
msgstr ""
"Standardpekarens storlek i bytes, vilken används av CREATE TABLE för MyISAM-"
"tabeller när inget MAX_ROWS-alternativ är specificerat."

#: libraries/engines/myisam.lib.php:27
msgid "Automatic recovery mode"
msgstr "Automatisk återställningsläge"

#: libraries/engines/myisam.lib.php:28
msgid ""
"The mode for automatic recovery of crashed MyISAM tables, as set via the --"
"myisam-recover server startup option."
msgstr ""
"Inställningen för automatisk återställning av kraschade MyISAM-tabeller, som "
"satts via serverns startparameter --myisam-recover."

#: libraries/engines/myisam.lib.php:31
msgid "Maximum size for temporary sort files"
msgstr "Maximal storlek för temporära sorteringsfiler"

#: libraries/engines/myisam.lib.php:32
msgid ""
"The maximum size of the temporary file MySQL is allowed to use while re-"
"creating a MyISAM index (during REPAIR TABLE, ALTER TABLE, or LOAD DATA "
"INFILE)."
msgstr ""
"Denna maximala storleken för den temporära filen som MySQL är tillåten att "
"använda under återskapande av MyISAM-index (vid REPAIR TABLE, ALTER TABLE, "
"eller LOAD DATA INFILE)."

#: libraries/engines/myisam.lib.php:36
msgid "Maximum size for temporary files on index creation"
msgstr "Maximal storlek för temporära filer vid skapande av index"

#: libraries/engines/myisam.lib.php:37
msgid ""
"If the temporary file used for fast MyISAM index creation would be larger "
"than using the key cache by the amount specified here, prefer the key cache "
"method."
msgstr ""
"Om den temporära filen som används för snabbt skapande av MyISAM-index "
"skulle vara större än att använda nyckelcachen vars storlek specificeras "
"här, så föredras metoden med nyckelcachen."

#: libraries/engines/myisam.lib.php:41
msgid "Repair threads"
msgstr "Reparera trådar"

#: libraries/engines/myisam.lib.php:42
msgid ""
"If this value is greater than 1, MyISAM table indexes are created in "
"parallel (each index in its own thread) during the repair by sorting process."
msgstr ""
"Om detta värde är större än 1 skapas MyISAM-tabellindex parallellt (varje "
"index i sin egen tråd) under reparationen vid sorteringsprocess."

#: libraries/engines/myisam.lib.php:46
msgid "Sort buffer size"
msgstr "Storlek för sorteringsbuffert"

#: libraries/engines/myisam.lib.php:47
msgid ""
"The buffer that is allocated when sorting MyISAM indexes during a REPAIR "
"TABLE or when creating indexes with CREATE INDEX or ALTER TABLE."
msgstr ""
"Bufferten som allokeras vid sortering av MyISAM-index under REPAIR TABLE "
"eller vid skapande av index med CREATE INDEX eller ALTER TABLE."

#: libraries/engines/pbms.lib.php:30
msgid "Garbage Threshold"
msgstr "Skräptröskel"

#: libraries/engines/pbms.lib.php:31
msgid "The percentage of garbage in a repository file before it is compacted."
msgstr "Den procentuella andelen skräp i en arkivfil innan den packas."

#: libraries/engines/pbms.lib.php:35 libraries/replication_gui.lib.php:69
#: server_synchronize.php:1174
msgid "Port"
msgstr "Port"

#: libraries/engines/pbms.lib.php:36
msgid ""
"The port for the PBMS stream-based communications. Setting this value to 0 "
"will disable HTTP communication with the daemon."
msgstr ""
"Portför PBMS stream-baserad kommunikation. Sätts detta värde till 0 "
"inaktiverars HTTP kommunikation med demonen."

#: libraries/engines/pbms.lib.php:40
msgid "Repository Threshold"
msgstr "Tröskel för arkivfil"

#: libraries/engines/pbms.lib.php:41
msgid ""
"The maximum size of a BLOB repository file. You may use Kb, MB or GB to "
"indicate the unit of the value. A value in bytes is assumed when no unit is "
"specified."
msgstr ""
"Den maximala storleken på en BLOB arkivfil. Du får använda Kb, Mb eller Gb "
"när du anger värdet. Ett värde i bytes förutsätts när ingen enhet är angiven."

#: libraries/engines/pbms.lib.php:45
msgid "Temp Blob Timeout"
msgstr "Temp Blob Timeout"

#: libraries/engines/pbms.lib.php:46
msgid ""
"The timeout, in seconds, for temporary BLOBs. Uploaded BLOB data is removed "
"after this time, unless they are referenced by a record in the database."
msgstr ""
"Tidsgränsen i sekunder för tillfälliga BLOBs. Uppladdad BLOB-data tas bort "
"efter denna tid, såvida de inte refereras av en post i databasen."

#: libraries/engines/pbms.lib.php:50
msgid "Temp Log Threshold"
msgstr "Tröskelvärde för temporär loggfil"

#: libraries/engines/pbms.lib.php:51
msgid ""
"The maximum size of a temporary BLOB log file. You may use Kb, MB or GB to "
"indicate the unit of the value. A value in bytes is assumed when no unit is "
"specified."
msgstr ""
"Den maximala storleken på en temporär BLOB loggfil. Du får använda Kb, Mb "
"eller Gb för att ange värdet. Ett värde i bytes förutsätts när ingen enhet "
"är angiven."

#: libraries/engines/pbms.lib.php:55
msgid "Max Keep Alive"
msgstr "Max Keep Alive"

#: libraries/engines/pbms.lib.php:56
msgid ""
"The timeout for inactive connection with the keep-alive flag set. After this "
"time the connection will be closed. The time-out is in milliseconds (1/1000)."
msgstr ""
"Tidsgränsen för inaktiv förbindelse med aktiverad keep-alive-flagga. Efter "
"denna tid stängs anslutningen . Timeout-tiden är i millisekunder (1/1000)."

#: libraries/engines/pbms.lib.php:60
msgid "Metadata Headers"
msgstr "Metadata rubriker"

#: libraries/engines/pbms.lib.php:61
msgid ""
"A \":\" delimited list of metadata headers to be used to initialize the "
"pbms_metadata_header table when a database is created."
msgstr ""
"En \":\" lista av metadata rubriker som skall användas för att initializera "
"tabellen pbms_metadata_header när en databas skapas."

#: libraries/engines/pbms.lib.php:94
#, php-format
msgid ""
"Documentation and further information about PBMS can be found on %sThe "
"PrimeBase Media Streaming home page%s."
msgstr ""
"Dokumentation och ytterligare information finns på %sThe PrimeBase Media "
"Streaming home page%s."

#: libraries/engines/pbms.lib.php:96 libraries/engines/pbxt.lib.php:127
msgid "Related Links"
msgstr "Liknande länkar"

#: libraries/engines/pbms.lib.php:98
msgid "The PrimeBase Media Streaming Blog by Barry Leslie"
msgstr "PrimeBase Media Streaming Blogg av Barry Leslie"

#: libraries/engines/pbms.lib.php:99
msgid "PrimeBase XT Home Page"
msgstr "PrimeBase XT hemsida"

#: libraries/engines/pbxt.lib.php:22
msgid "Index cache size"
msgstr "Cachestorlek för index"

#: libraries/engines/pbxt.lib.php:23
msgid ""
"This is the amount of memory allocated to the index cache. Default value is "
"32MB. The memory allocated here is used only for caching index pages."
msgstr ""
"Detta är mängden minne som allokeras för indexcachen. Standardvärdet är "
"32MB. Minnet som allokeras här används endast för cache av indexsidor."

#: libraries/engines/pbxt.lib.php:27
msgid "Record cache size"
msgstr "Cachestorlek för rad"

#: libraries/engines/pbxt.lib.php:28
msgid ""
"This is the amount of memory allocated to the record cache used to cache "
"table data. The default value is 32MB. This memory is used to cache changes "
"to the handle data (.xtd) and row pointer (.xtr) files."
msgstr ""
"Detta är mängden minne som allokeras för radcachen som används för cache av "
"tabelldata. Standardvärdet är 32MB. Detta minne används för att cacha "
"ändringar i filer för hanteringsdata (.xtd) och radpekare (.xtr)."

#: libraries/engines/pbxt.lib.php:32
msgid "Log cache size"
msgstr "Cachestorlek för logg"

#: libraries/engines/pbxt.lib.php:33
msgid ""
"The amount of memory allocated to the transaction log cache used to cache on "
"transaction log data. The default is 16MB."
msgstr ""
"Mängden minne som allokeras för transaktionsloggcachen som används för cache "
"av transaktionsloggdata. Standardvärdet är 16MB."

#: libraries/engines/pbxt.lib.php:37
msgid "Log file threshold"
msgstr "Gräns för loggfil"

#: libraries/engines/pbxt.lib.php:38
msgid ""
"The size of a transaction log before rollover, and a new log is created. The "
"default value is 16MB."
msgstr ""
"Storleken på en transaktionslogg före övergång då en ny logg skapas. "
"Standardvärdet är 16MB."

#: libraries/engines/pbxt.lib.php:42
msgid "Transaction buffer size"
msgstr "Transactionsbufferstorlek"

#: libraries/engines/pbxt.lib.php:43
msgid ""
"The size of the global transaction log buffer (the engine allocates 2 "
"buffers of this size). The default is 1MB."
msgstr ""
"Storleken på den globala transaktionsloggbuffern (motorn allokerar 2 buffrar "
"med denna storlek). Standardvärdet är 1MB."

#: libraries/engines/pbxt.lib.php:47
msgid "Checkpoint frequency"
msgstr "Frekvens för kontrollpunkt"

#: libraries/engines/pbxt.lib.php:48
msgid ""
"The amount of data written to the transaction log before a checkpoint is "
"performed. The default value is 24MB."
msgstr ""
"Mängden data som skrivs till transaktionsloggen innan en kontrollpunkt "
"utförs. Standardvärdet är 24MB."

#: libraries/engines/pbxt.lib.php:52
msgid "Data log threshold"
msgstr "Gräns för datalogg"

#: libraries/engines/pbxt.lib.php:53
msgid ""
"The maximum size of a data log file. The default value is 64MB. PBXT can "
"create a maximum of 32000 data logs, which are used by all tables. So the "
"value of this variable can be increased to increase the total amount of data "
"that can be stored in the database."
msgstr ""
"Maximal storlek för dataloggfil. Standardvärdet är 64MB. PBXT kan skapa "
"maximalt 32000 dataloggar, som används av alla tabeller. Så denna variabels "
"värde kan ökas för att öka den totala mängden data som kan lagras i "
"databasen."

#: libraries/engines/pbxt.lib.php:57
msgid "Garbage threshold"
msgstr "Gräns för skräp"

#: libraries/engines/pbxt.lib.php:58
msgid ""
"The percentage of garbage in a data log file before it is compacted. This is "
"a value between 1 and 99. The default is 50."
msgstr ""
"Andelen skräp i en dataloggfil innan den komprimeras. Detta är ett värde "
"mellan 1 och 99. Standardvärdet är 50."

#: libraries/engines/pbxt.lib.php:62
msgid "Log buffer size"
msgstr "Bufferstolek för logg"

#: libraries/engines/pbxt.lib.php:63
msgid ""
"The size of the buffer used when writing a data log. The default is 256MB. "
"The engine allocates one buffer per thread, but only if the thread is "
"required to write a data log."
msgstr ""
"Storleken på använd buffer vid skrivning av datalogg. Standardvärdet är "
"256MB. Motorn allokerar en buffer per tråd, men endast om tråden behöver "
"skriva en datalogg."

#: libraries/engines/pbxt.lib.php:67
msgid "Data file grow size"
msgstr "Växstorlek för datafil"

#: libraries/engines/pbxt.lib.php:68
msgid "The grow size of the handle data (.xtd) files."
msgstr "Storleken med vilken filer för hanteringsdata (.xtd) växer."

#: libraries/engines/pbxt.lib.php:72
msgid "Row file grow size"
msgstr "Växstorlek för radfil"

#: libraries/engines/pbxt.lib.php:73
msgid "The grow size of the row pointer (.xtr) files."
msgstr "Storleken med vilken filer för radpekare (.xtr) växer."

#: libraries/engines/pbxt.lib.php:77
msgid "Log file count"
msgstr "Antal loggfiler"

#: libraries/engines/pbxt.lib.php:78
msgid ""
"This is the number of transaction log files (pbxt/system/xlog*.xt) the "
"system will maintain. If the number of logs exceeds this value then old logs "
"will be deleted, otherwise they are renamed and given the next highest "
"number."
msgstr ""
"Detta är antalet transaktionsloggfiler (pbxt/system/xlog*.xt) som systemet "
"upprätthåller. Om antalet loggar överstiger detta värde tas gamla loggar "
"bort. Annars döps de om och ges det näst högsta numret."

#: libraries/engines/pbxt.lib.php:125
#, php-format
msgid ""
"Documentation and further information about PBXT can be found on the "
"%sPrimeBase XT Home Page%s."
msgstr ""
"Dokumentation och ytterligare information finns på %sPrimeBase XT Home Page"
"%s."

#: libraries/engines/pbxt.lib.php:129
msgid "The PrimeBase XT Blog by Paul McCullagh"
msgstr "PrimeBase XT Blogg av Paul McCullagh "

#: libraries/engines/pbxt.lib.php:130
msgid "The PrimeBase Media Streaming (PBMS) home page"
msgstr "PrimeBase Media Streaming (PBMS) hemsida"

#: libraries/export/csv.php:24 libraries/import/csv.php:28
msgid "Columns separated with:"
msgstr "Kolumnerna avslutas med:"

#: libraries/export/csv.php:25 libraries/import/csv.php:29
msgid "Columns enclosed with:"
msgstr "Kolumner omges av:"

#: libraries/export/csv.php:26 libraries/import/csv.php:30
msgid "Columns escaped with:"
msgstr "Specialtecken i fält föregås av:"

#: libraries/export/csv.php:27 libraries/import/csv.php:31
msgid "Lines terminated with:"
msgstr "Rader avslutas med:"

#: libraries/export/csv.php:28 libraries/export/excel.php:23
#: libraries/export/htmlword.php:29 libraries/export/latex.php:80
#: libraries/export/ods.php:24 libraries/export/odt.php:60
#: libraries/export/xls.php:24 libraries/export/xlsx.php:24
msgid "Replace NULL with:"
msgstr "Ersätt NULL med:"

#: libraries/export/csv.php:29 libraries/export/excel.php:24
msgid "Remove carriage return/line feed characters within columns"
msgstr "Ta bort radbrytning inom kolumner"

#: libraries/export/excel.php:33
msgid "Excel edition:"
msgstr "Excel-version:"

#: libraries/export/htmlword.php:28 libraries/export/latex.php:70
#: libraries/export/odt.php:56 libraries/export/sql.php:208
#: libraries/export/texytext.php:26 libraries/export/xml.php:45
msgid "Data dump options"
msgstr "Dumpningsalternativ för data"

#: libraries/export/htmlword.php:136 libraries/export/odt.php:176
#: libraries/export/sql.php:1153 libraries/export/texytext.php:124
msgid "Dumping data for table"
msgstr "Dumpning av Data i tabell"

#: libraries/export/htmlword.php:189 libraries/export/odt.php:246
#: libraries/export/sql.php:976 libraries/export/texytext.php:171
msgid "Table structure for table"
msgstr "Tabellstruktur"

#: libraries/export/latex.php:14
msgid "Content of table @TABLE@"
msgstr "Innehåll i tabell @TABLE@"

#: libraries/export/latex.php:15
msgid "(continued)"
msgstr "(fortsättning)"

#: libraries/export/latex.php:16
msgid "Structure of table @TABLE@"
msgstr "Struktur för tabell @TABLE@"

#: libraries/export/latex.php:48 libraries/export/odt.php:40
#: libraries/export/sql.php:135
msgid "Object creation options"
msgstr "Alternativ för skapande av objekt"

#: libraries/export/latex.php:52 libraries/export/latex.php:76
msgid "Table caption (continued)"
msgstr "Tabell beskrivning (forts)"

#: libraries/export/latex.php:57 libraries/export/odt.php:43
#: libraries/export/sql.php:54
msgid "Display foreign key relationships"
msgstr "Visa relationer för främmande nycklar"

#: libraries/export/latex.php:60 libraries/export/odt.php:46
msgid "Display comments"
msgstr "Visa kommentarer"

#: libraries/export/latex.php:63 libraries/export/odt.php:49
#: libraries/export/sql.php:61
msgid "Display MIME types"
msgstr "Visa MIME-typer"

#: libraries/export/latex.php:140 libraries/export/sql.php:453
#: libraries/export/xml.php:105 libraries/header_printview.inc.php:56
#: libraries/replication_gui.lib.php:65 libraries/replication_gui.lib.php:176
#: libraries/replication_gui.lib.php:271 libraries/replication_gui.lib.php:274
#: libraries/replication_gui.lib.php:331 server_privileges.php:713
#: server_privileges.php:716 server_privileges.php:772
#: server_privileges.php:1607 server_privileges.php:2150 server_status.php:797
msgid "Host"
msgstr "Värd"

#: libraries/export/latex.php:145 libraries/export/sql.php:458
#: libraries/export/xml.php:110 libraries/header_printview.inc.php:58
msgid "Generation Time"
msgstr "Skapad"

#: libraries/export/latex.php:146 libraries/export/sql.php:460
#: libraries/export/xml.php:111 main.php:162
msgid "Server version"
msgstr "Serverversion"

#: libraries/export/latex.php:147 libraries/export/sql.php:461
#: libraries/export/xml.php:112
msgid "PHP Version"
msgstr "PHP-version"

#: libraries/export/mediawiki.php:15
msgid "MediaWiki Table"
msgstr "MediaWiki Tabell"

#: libraries/export/pdf.php:18
msgid "PDF"
msgstr "PDF"

#: libraries/export/pdf.php:24
msgid "(Generates a report containing the data of a single table)"
msgstr "(Skapar en rapport som innehåller data från en enstaka tabell)"

#: libraries/export/pdf.php:25
msgid "Report title:"
msgstr "Rapport titel:"

#: libraries/export/php_array.php:18
msgid "PHP array"
msgstr "PHP-array"

#: libraries/export/sql.php:38
msgid ""
"Display comments <i>(includes info such as export timestamp, PHP version, "
"and server version)</i>"
msgstr ""
"Visa kommentarer <i>(inkluderar info såsom export tidsstämpel, PHP version, "
"och server version)</i>"

#: libraries/export/sql.php:43
msgid "Additional custom header comment (\\n splits lines):"
msgstr ""
"Ytterligare Anpassa sidhuvud kommentar (\n"
" delar rader):"

#: libraries/export/sql.php:48
msgid ""
"Include a timestamp of when databases were created, last updated, and last "
"checked"
msgstr ""
"Inkludera en tidsstämpel på när databaser skapades, senast uppdaterade, och "
"senast kontrollerade"

#: libraries/export/sql.php:95
msgid ""
"Database system or older MySQL server to maximize output compatibility with:"
msgstr "Maximera kompatibilitet med databassystem eller äldre MySQL-server:"

#: libraries/export/sql.php:107 libraries/export/sql.php:162
#: libraries/export/sql.php:167
#, php-format
msgid "Add %s statement"
msgstr "Lägg till %s uppgift"

#: libraries/export/sql.php:145
msgid "Add statements:"
msgstr "Lägg till uppgift:"

#: libraries/export/sql.php:197
msgid ""
"Enclose table and field names with backquotes <i>(Protects field and table "
"names formed with special characters or keywords)</i>"
msgstr ""
"Bifoga tabell och fältnamnen med backquotes <i>(Skyddar fältet och namn på "
"tabell skapade med specialtecken eller nyckelord)/i>"

#: libraries/export/sql.php:217
msgid "Instead of <code>INSERT</code> statements, use:"
msgstr "Istället för <code>INSERT</code> kommando, använd:"

#: libraries/export/sql.php:222
msgid "<code>INSERT DELAYED</code> statements"
msgstr "<code>INSERT DELAYED</code> kommando"

#: libraries/export/sql.php:228
msgid "<code>INSERT IGNORE</code> statements"
msgstr "<code>INSERT IGNORE</code> kommando"

#: libraries/export/sql.php:238
msgid "Function to use when dumping data:"
msgstr "Funktion för att använda när data dumpas:"

#: libraries/export/sql.php:251
msgid "Syntax to use when inserting data:"
msgstr "Syntax att använda när data infogas:"

#: libraries/export/sql.php:257
msgid ""
"include column names in every <code>INSERT</code> statement <br /> &nbsp; "
"&nbsp; &nbsp; Example: <code>INSERT INTO tbl_name (col_A,col_B,col_C) VALUES "
"(1,2,3)</code>"
msgstr ""
"inkludera kolumnnamn i varje <code>INSERT</code> kommando <br /> &nbsp; "
"&nbsp; &nbsp; Exempel: <code>INSERT INTO tbl_name (col_A,col_B,col_C) VALUES "
"(1,2,3)</code>"

#: libraries/export/sql.php:258
msgid ""
"insert multiple rows in every <code>INSERT</code> statement<br /> &nbsp; "
"&nbsp; &nbsp; Example: <code>INSERT INTO tbl_name VALUES (1,2,3), (4,5,6), "
"(7,8,9)</code>"
msgstr ""
"Mata in flera rader i varje <code>INSERT</code> kommando<br /> &nbsp; &nbsp; "
"&nbsp; Exempel: <code>INSERT INTO tbl_name VALUES (1,2,3), (4,5,6), (7,8,9)</"
"code>"

#: libraries/export/sql.php:259
msgid ""
"both of the above<br /> &nbsp; &nbsp; &nbsp; Example: <code>INSERT INTO "
"tbl_name (col_A,col_B) VALUES (1,2,3), (4,5,6), (7,8,9)</code>"
msgstr ""
"båda av ovanstående<br /> &nbsp; &nbsp; &nbsp; Exempel: <code>INSERT INTO "
"tbl_name (col_A,col_B) VALUES (1,2,3), (4,5,6), (7,8,9)</code>"

#: libraries/export/sql.php:260
msgid ""
"neither of the above<br /> &nbsp; &nbsp; &nbsp; Example: <code>INSERT INTO "
"tbl_name VALUES (1,2,3)</code>"
msgstr ""
"ingen av ovanstående<br /> &nbsp; &nbsp; &nbsp; Exempel: <code>INSERT INTO "
"tbl_name VALUES (1,2,3)</code>"

#: libraries/export/sql.php:275
msgid ""
"Dump binary columns in hexadecimal notation <i>(for example, \"abc\" becomes "
"0x616263)</i>"
msgstr ""
"Dumpa binära kolumner i hexadecimal notation <i>(t.ex. \"abc\"blir 0x616263)"
"</i>"

#: libraries/export/sql.php:282
msgid ""
"Dump TIMESTAMP columns in UTC <i>(enables TIMESTAMP columns to be dumped and "
"reloaded between servers in different time zones)</i>"
msgstr ""
"Dumpa TIMESTAMP kolumner i UTC <i>(gör TIMESTAMP kolumner som ska dumpas och "
"laddade mellan servrar i olika tidszoner)</i>"

#: libraries/export/sql.php:321 libraries/export/xml.php:34
msgid "Procedures"
msgstr "Procedurer"

#: libraries/export/sql.php:335 libraries/export/xml.php:32
msgid "Functions"
msgstr "Funktioner"

#: libraries/export/sql.php:809
msgid "Constraints for dumped tables"
msgstr "Restriktioner för dumpade tabeller"

#: libraries/export/sql.php:818
msgid "Constraints for table"
msgstr "Restriktioner för tabell"

#: libraries/export/sql.php:918
msgid "MIME TYPES FOR TABLE"
msgstr "MIME-TYPER FÖR TABELL"

#: libraries/export/sql.php:930
msgid "RELATIONS FOR TABLE"
msgstr "RELATIONER FÖR TABELL"

#: libraries/export/sql.php:999
msgid "Structure for view"
msgstr "Struktur för visning"

#: libraries/export/sql.php:1008
msgid "Stand-in structure for view"
msgstr "Ersättningsstruktur för visning"

#: libraries/export/xml.php:17 libraries/import/xml.php:21
msgid "XML"
msgstr "XML"

#: libraries/export/xml.php:30
msgid "Object creation options (all are recommended)"
msgstr "Skapa objekt alternativ (alla rekommenderas)"

#: libraries/export/xml.php:40
msgid "Views"
msgstr "Vy"

#: libraries/export/xml.php:47
msgid "Export contents"
msgstr "Exportera innehåll"

#: libraries/footer.inc.php:188 libraries/footer.inc.php:191
#: libraries/footer.inc.php:194
msgid "Open new phpMyAdmin window"
msgstr "Öppna nytt phpMyAdmin-fönster"

#: libraries/gis_visualization.lib.php:129
#| msgid "No data found for the chart."
msgid "No data found for GIS visualization."
msgstr "Inga data finns för GIS visualisering."

#: libraries/header_printview.inc.php:49 libraries/header_printview.inc.php:54
msgid "SQL result"
msgstr "SQL-resultat"

#: libraries/header_printview.inc.php:59
msgid "Generated by"
msgstr "Genererad av"

#: libraries/import.lib.php:1141
msgid ""
"The following structures have either been created or altered. Here you can:"
msgstr "Följande strukturer har antingen skapats eller ändrats. Här kan du"

#: libraries/import.lib.php:1142
msgid "View a structure`s contents by clicking on its name"
msgstr "Visa en strukturs innehåll genom att klicka på dess namn"

#: libraries/import.lib.php:1143
msgid ""
"Change any of its settings by clicking the corresponding \"Options\" link"
msgstr ""
"Ändra någon av inställningarna genom att klicka på motsvarande \"Alternativ"
"\" länk"

#: libraries/import.lib.php:1144
msgid "Edit its structure by following the \"Structure\" link"
msgstr "Redigera dess struktur genom att följa \"Struktur\" länken"

#: libraries/import.lib.php:1147
msgid "Go to database"
msgstr "Gå till databas"

#: libraries/import.lib.php:1150 libraries/import.lib.php:1174
msgid "settings"
msgstr "inställningar"

#: libraries/import.lib.php:1169
msgid "Go to table"
msgstr "Gå till tabell"

#: libraries/import.lib.php:1178
msgid "Go to view"
msgstr "Gå till vy"

#: libraries/import/csv.php:38 libraries/import/ods.php:26
#: libraries/import/xls.php:25 libraries/import/xlsx.php:25
msgid ""
"The first line of the file contains the table column names <i>(if this is "
"unchecked, the first line will become part of the data)</i>"
msgstr ""
"Den första raden i filen innehåller tabellens kolumn namne<i>(om detta inte "
"är markerat, kommer den första raden bli en del av uppgifterna)</i>"

#: libraries/import/csv.php:40
msgid ""
"If the data in each row of the file is not in the same order as in the "
"database, list the corresponding column names here. Column names must be "
"separated by commas and not enclosed in quotations."
msgstr ""
"Om uppgifterna i varje rad i filen är inte i samma ordning som i databasen, "
"lista motsvarande kolumnnamn här. Kolumnnamn måste vara åtskilda med "
"kommatecken och inte inneslutna i citattecken."

#: libraries/import/csv.php:42
msgid "Column names: "
msgstr "Kolumnnamn: "

#: libraries/import/csv.php:62 libraries/import/csv.php:75
#: libraries/import/csv.php:80 libraries/import/csv.php:85
#, php-format
msgid "Invalid parameter for CSV import: %s"
msgstr "Ogiltig parameter för CSV-import: %s"

#: libraries/import/csv.php:132
#, php-format
msgid ""
"Invalid column (%s) specified! Ensure that columns names are spelled "
"correctly, separated by commas, and not enclosed in quotes."
msgstr ""
"Ogiltig kolumn (%s) anges! Se till att kolumnernas namn är rättstavade, "
"åtskilda med kommatecken och inte omges av citattecken"

#: libraries/import/csv.php:190 libraries/import/csv.php:437
#, php-format
msgid "Invalid format of CSV input on line %d."
msgstr "Ogiltigt format i CSV-indata på rad %d."

#: libraries/import/csv.php:325
#, php-format
msgid "Invalid column count in CSV input on line %d."
msgstr "Ogiltigt antal fält i CSV indata på rad %d."

#: libraries/import/docsql.php:28
msgid "DocSQL"
msgstr "DocSQL"

#: libraries/import/docsql.php:32 libraries/tbl_properties.inc.php:598
#: server_synchronize.php:423 server_synchronize.php:866
msgid "Table name"
msgstr "Tabellnamn"

#: libraries/import/ldi.php:45 libraries/schema/User_Schema.class.php:312
#: view_create.php:147
msgid "Column names"
msgstr "Kolumn-namn"

#: libraries/import/ldi.php:57
msgid "This plugin does not support compressed imports!"
msgstr "Detta tillägg stöder inte komprimerade importer!"

#: libraries/import/ods.php:28
msgid "Import percentages as proper decimals <i>(ex. 12.00% to .12)</i>"
msgstr ""
"Importera procenttal som korrekt antal decimaler <i>(t.ex. 12.00% to .12)</i>"

#: libraries/import/ods.php:29
msgid "Import currencies <i>(ex. $5.00 to 5.00)</i>"
msgstr "Importera valutor <i>(t.ex. $5.00 to 5.00)</i>"

#: libraries/import/sql.php:33
msgid "SQL compatibility mode:"
msgstr "SQL kompatibilitetsläge:"

#: libraries/import/sql.php:43
msgid "Do not use <code>AUTO_INCREMENT</code> for zero values"
msgstr "Använd inte <code>AUTO_INCREMENT</code> för nollvärden"

#: libraries/import/xml.php:74 libraries/import/xml.php:130
msgid ""
"The XML file specified was either malformed or incomplete. Please correct "
"the issue and try again."
msgstr ""
"Den angivna XML-filen var antingen felaktig eller ofullständig. Korrigera "
"problemet och försök igen."

#: libraries/kanji-encoding.lib.php:142
msgctxt "None encoding conversion"
msgid "None"
msgstr "Inget"

#. l10n: This is currently used only in Japanese locales
#: libraries/kanji-encoding.lib.php:148
msgid "Convert to Kana"
msgstr "Konvertera till Kana"

#: libraries/mult_submits.inc.php:254
msgid "From"
msgstr "Från"

#: libraries/mult_submits.inc.php:257
msgid "To"
msgstr "Till"

#: libraries/mult_submits.inc.php:262 libraries/mult_submits.inc.php:276
#: libraries/sql_query_form.lib.php:439
msgid "Submit"
msgstr "Sänd"

#: libraries/mult_submits.inc.php:268
msgid "Add table prefix"
msgstr "Lägg till tabellprefix"

#: libraries/mult_submits.inc.php:271
msgid "Add prefix"
msgstr "Lägg till prefix"

#: libraries/mult_submits.inc.php:488 tbl_replace.php:332
msgid "No change"
msgstr "Ingen förändring"

#: libraries/mysql_charsets.lib.php:110
msgid "Charset"
msgstr "Teckenuppsättning"

#: libraries/mysql_charsets.lib.php:206 libraries/mysql_charsets.lib.php:407
#: tbl_change.php:553
msgid "Binary"
msgstr "Binär"

#: libraries/mysql_charsets.lib.php:218
msgid "Bulgarian"
msgstr "Bulgarisk"

#: libraries/mysql_charsets.lib.php:222 libraries/mysql_charsets.lib.php:347
msgid "Simplified Chinese"
msgstr "Förenklad Kinesiska"

#: libraries/mysql_charsets.lib.php:224 libraries/mysql_charsets.lib.php:367
msgid "Traditional Chinese"
msgstr "Traditionell Kinesiska"

#: libraries/mysql_charsets.lib.php:228 libraries/mysql_charsets.lib.php:414
msgid "case-insensitive"
msgstr "skiftlägesokänslig"

#: libraries/mysql_charsets.lib.php:231 libraries/mysql_charsets.lib.php:416
msgid "case-sensitive"
msgstr "skiftlägeskänslig"

#: libraries/mysql_charsets.lib.php:234
msgid "Croatian"
msgstr "Kroatisk"

#: libraries/mysql_charsets.lib.php:237
msgid "Czech"
msgstr "Tjeckisk"

#: libraries/mysql_charsets.lib.php:240
msgid "Danish"
msgstr "Dansk"

#: libraries/mysql_charsets.lib.php:243
msgid "English"
msgstr "Engelsk"

#: libraries/mysql_charsets.lib.php:246
msgid "Esperanto"
msgstr "Esperanto"

#: libraries/mysql_charsets.lib.php:249
msgid "Estonian"
msgstr "Estnisk"

#: libraries/mysql_charsets.lib.php:252 libraries/mysql_charsets.lib.php:255
msgid "German"
msgstr "Tysk"

#: libraries/mysql_charsets.lib.php:252
msgid "dictionary"
msgstr "lexikon"

#: libraries/mysql_charsets.lib.php:255
msgid "phone book"
msgstr "telefonbok"

#: libraries/mysql_charsets.lib.php:258
msgid "Hungarian"
msgstr "Ungersk"

#: libraries/mysql_charsets.lib.php:261
msgid "Icelandic"
msgstr "Isländska"

#: libraries/mysql_charsets.lib.php:264 libraries/mysql_charsets.lib.php:354
msgid "Japanese"
msgstr "Japansk"

#: libraries/mysql_charsets.lib.php:267
msgid "Latvian"
msgstr "Lettiska"

#: libraries/mysql_charsets.lib.php:270
msgid "Lithuanian"
msgstr "Litauisk"

#: libraries/mysql_charsets.lib.php:273 libraries/mysql_charsets.lib.php:376
msgid "Korean"
msgstr "Koreansk"

#: libraries/mysql_charsets.lib.php:276
msgid "Persian"
msgstr "Persiska"

#: libraries/mysql_charsets.lib.php:279
msgid "Polish"
msgstr "Polska"

#: libraries/mysql_charsets.lib.php:282 libraries/mysql_charsets.lib.php:330
msgid "West European"
msgstr "Västeuropeisk"

#: libraries/mysql_charsets.lib.php:285
msgid "Romanian"
msgstr "Rumänska"

#: libraries/mysql_charsets.lib.php:288
msgid "Slovak"
msgstr "Slovakiska"

#: libraries/mysql_charsets.lib.php:291
msgid "Slovenian"
msgstr "Slovenska"

#: libraries/mysql_charsets.lib.php:294
msgid "Spanish"
msgstr "Spanska"

#: libraries/mysql_charsets.lib.php:297
msgid "Traditional Spanish"
msgstr "Traditionell Spanska"

#: libraries/mysql_charsets.lib.php:300 libraries/mysql_charsets.lib.php:397
msgid "Swedish"
msgstr "Svenska"

#: libraries/mysql_charsets.lib.php:303 libraries/mysql_charsets.lib.php:400
msgid "Thai"
msgstr "Thailändsk"

#: libraries/mysql_charsets.lib.php:306 libraries/mysql_charsets.lib.php:394
msgid "Turkish"
msgstr "Turkisk"

#: libraries/mysql_charsets.lib.php:309 libraries/mysql_charsets.lib.php:391
msgid "Ukrainian"
msgstr "Ukrainsk"

#: libraries/mysql_charsets.lib.php:312 libraries/mysql_charsets.lib.php:321
msgid "Unicode"
msgstr "Unicode"

#: libraries/mysql_charsets.lib.php:312 libraries/mysql_charsets.lib.php:321
#: libraries/mysql_charsets.lib.php:330 libraries/mysql_charsets.lib.php:337
#: libraries/mysql_charsets.lib.php:359 libraries/mysql_charsets.lib.php:370
msgid "multilingual"
msgstr "flerspråkig"

#: libraries/mysql_charsets.lib.php:337
msgid "Central European"
msgstr "Centraleuropeisk"

#: libraries/mysql_charsets.lib.php:342
msgid "Russian"
msgstr "Ryska"

#: libraries/mysql_charsets.lib.php:359
msgid "Baltic"
msgstr "Baltisk"

#: libraries/mysql_charsets.lib.php:364
msgid "Armenian"
msgstr "Armenisk"

#: libraries/mysql_charsets.lib.php:370
msgid "Cyrillic"
msgstr "Kyrillisk"

#: libraries/mysql_charsets.lib.php:373
msgid "Arabic"
msgstr "Arabisk"

#: libraries/mysql_charsets.lib.php:379
msgid "Hebrew"
msgstr "Hebreisk"

#: libraries/mysql_charsets.lib.php:382
msgid "Georgian"
msgstr "Georgisk"

#: libraries/mysql_charsets.lib.php:385
msgid "Greek"
msgstr "Grekiska"

#: libraries/mysql_charsets.lib.php:388
msgid "Czech-Slovak"
msgstr "Tjeckisk-Slovakisk"

#: libraries/mysql_charsets.lib.php:403 libraries/mysql_charsets.lib.php:410
msgid "unknown"
msgstr "okänd"

#: libraries/navigation_header.inc.php:57
#: libraries/navigation_header.inc.php:60
#: libraries/navigation_header.inc.php:61
msgid "Home"
msgstr "Hem"

#: libraries/navigation_header.inc.php:70
#: libraries/navigation_header.inc.php:73
#: libraries/navigation_header.inc.php:74
msgid "Log out"
msgstr "Logga ut"

#: libraries/navigation_header.inc.php:111
#: libraries/navigation_header.inc.php:112
#: libraries/navigation_header.inc.php:114
msgid "Reload navigation frame"
msgstr "Ladda om navigering ram"

#: libraries/plugin_interface.lib.php:336
msgid "This format has no options"
msgstr "Detta format har inga alternativ"

#: libraries/relation.lib.php:83
msgid "not OK"
msgstr "Inte OK"

#: libraries/relation.lib.php:88
msgid "Enabled"
msgstr "Aktiverat"

#: libraries/relation.lib.php:95 libraries/relation.lib.php:107
#: pmd_relation_new.php:68
msgid "General relation features"
msgstr "Allmänna relationsfunktionaliteter"

#: libraries/relation.lib.php:111
msgid "Display Features"
msgstr "Visningsfunktionalitet"

#: libraries/relation.lib.php:117
msgid "Creation of PDFs"
msgstr "Skapande av PDF"

#: libraries/relation.lib.php:121
msgid "Displaying Column Comments"
msgstr "Visning av kolumnkommentarer"

#: libraries/relation.lib.php:126
msgid ""
"Please see the documentation on how to update your column_comments table"
msgstr ""
"Vänligen se dokumentationen om hur du uppdaterar din column_comments tabell"

#: libraries/relation.lib.php:131 libraries/sql_query_form.lib.php:410
msgid "Bookmarked SQL query"
msgstr "Bokmärkt SQL-fråga"

#: libraries/relation.lib.php:135 querywindow.php:98 querywindow.php:205
msgid "SQL history"
msgstr "SQL-historik"

#: libraries/relation.lib.php:143
msgid "Persistent recently used tables"
msgstr "Beständiga, nyligen använda tabeller"

#: libraries/relation.lib.php:147
msgid "Persistent tables' UI preferences"
msgstr "Bestående tabeller för inställninar av användargränssnittet"

#: libraries/relation.lib.php:155
msgid "User preferences"
msgstr "Användarinställningar"

#: libraries/relation.lib.php:159
msgid "Quick steps to setup advanced features:"
msgstr "Snabba steg för att installera avancerade funktioner"

#: libraries/relation.lib.php:161
msgid ""
"Create the needed tables with the <code>script/create_tables.sql</code>."
msgstr ""
"Skapa de nödvändiga tabellerna med <code>script/create_tables.sql</code>."

#: libraries/relation.lib.php:162
msgid "Create a pma user and give access to these tables."
msgstr "Skapa en PMA användare och ge tillgång till dessa tabeller."

#: libraries/relation.lib.php:163
msgid ""
"Enable advanced features in configuration file (<code>config.inc.php</"
"code>), for example by starting from <code>config.sample.inc.php</code>."
msgstr ""
"Aktivera avancerade funktioner i konfigurationsfilen  (<code>config.inc.php</"
"code>), till exempel genom att starta från <code>config.sample.inc.php</"
"code>."

#: libraries/relation.lib.php:164
msgid "Re-login to phpMyAdmin to load the updated configuration file."
msgstr ""
"Logga in igen till phpMyAdmin för att ladda den uppdaterade "
"konfigurationsfilen."

#: libraries/relation.lib.php:1200
msgid "no description"
msgstr "Ingen beskrivning"

#: libraries/replication_gui.lib.php:53
msgid "Slave configuration"
msgstr "Slavkonfiguration"

#: libraries/replication_gui.lib.php:53 server_replication.php:353
msgid "Change or reconfigure master server"
msgstr "Ändra eller konfigurera om master-server"

#: libraries/replication_gui.lib.php:54
msgid ""
"Make sure, you have unique server-id in your configuration file (my.cnf). If "
"not, please add the following line into [mysqld] section:"
msgstr ""
"Säkerställ att du har unikt server-id i din konfigurationsfil (my.cnf). Om "
"inte, lägg till följande rad i [mysqld]-sektionen:"

#: libraries/replication_gui.lib.php:57 libraries/replication_gui.lib.php:58
#: libraries/replication_gui.lib.php:251 libraries/replication_gui.lib.php:254
#: libraries/replication_gui.lib.php:261 server_privileges.php:693
#: server_privileges.php:696 server_privileges.php:703
#: server_synchronize.php:1182
msgid "User name"
msgstr "Användarnamn"

#: libraries/replication_gui.lib.php:105
msgid "Master status"
msgstr "Master-status"

#: libraries/replication_gui.lib.php:107
msgid "Slave status"
msgstr "Slav-status"

#: libraries/replication_gui.lib.php:116 libraries/sql_query_form.lib.php:422
#: server_status.php:1028 server_variables.php:108
msgid "Variable"
msgstr "Variabel"

#: libraries/replication_gui.lib.php:175 server_binlog.php:202
msgid "Server ID"
msgstr "Server ID"

#: libraries/replication_gui.lib.php:194
msgid ""
"Only slaves started with the --report-host=host_name option are visible in "
"this list."
msgstr ""
"Endast slavar startade med - report-host = host_name alternativet syns i "
"denna lista."

#: libraries/replication_gui.lib.php:242 server_replication.php:192
msgid "Add slave replication user"
msgstr "Lägg till användare för slav replikering"

#: libraries/replication_gui.lib.php:256 server_privileges.php:698
msgid "Any user"
msgstr "Vilken användare som helst"

#: libraries/replication_gui.lib.php:257 libraries/replication_gui.lib.php:325
#: libraries/replication_gui.lib.php:348 server_privileges.php:699
#: server_privileges.php:766 server_privileges.php:790
#: server_privileges.php:2008 server_privileges.php:2038
msgid "Use text field"
msgstr "Använd textfältet"

#: libraries/replication_gui.lib.php:304 server_privileges.php:746
msgid "Any host"
msgstr "Vilken värd som helst"

#: libraries/replication_gui.lib.php:308 server_privileges.php:750
msgid "Local"
msgstr "Lokal"

#: libraries/replication_gui.lib.php:314 server_privileges.php:755
msgid "This Host"
msgstr "Denna värd"

#: libraries/replication_gui.lib.php:320 server_privileges.php:761
msgid "Use Host Table"
msgstr "Använd värdtabell"

#: libraries/replication_gui.lib.php:333 server_privileges.php:774
msgid ""
"When Host table is used, this field is ignored and values stored in Host "
"table are used instead."
msgstr ""
"När värdtabellen används ignoreras detta fält och värden lagrade i "
"värdtabllen används istället."

#: libraries/replication_gui.lib.php:362
msgid "Generate Password"
msgstr "Generera lösenord"

#: libraries/schema/Dia_Relation_Schema.class.php:224
#: libraries/schema/Eps_Relation_Schema.class.php:397
#: libraries/schema/Pdf_Relation_Schema.class.php:486
#: libraries/schema/Svg_Relation_Schema.class.php:366
#: libraries/schema/Visio_Relation_Schema.class.php:210
#, php-format
msgid "The %s table doesn't exist!"
msgstr "Tabellen %s existerar inte!"

#: libraries/schema/Dia_Relation_Schema.class.php:250
#: libraries/schema/Eps_Relation_Schema.class.php:438
#: libraries/schema/Pdf_Relation_Schema.class.php:520
#: libraries/schema/Svg_Relation_Schema.class.php:408
#: libraries/schema/Visio_Relation_Schema.class.php:252
#, php-format
msgid "Please configure the coordinates for table %s"
msgstr "Var god ange koordinaterna för tabellen %s"

#: libraries/schema/Eps_Relation_Schema.class.php:748
#: libraries/schema/Pdf_Relation_Schema.class.php:848
#: libraries/schema/Svg_Relation_Schema.class.php:734
#: libraries/schema/Visio_Relation_Schema.class.php:499
#, php-format
msgid "Schema of the %s database - Page %s"
msgstr "Schema för databasen %s - Sida %s"

#: libraries/schema/Export_Relation_Schema.class.php:170
msgid "This page does not contain any tables!"
msgstr "Den här sidan innehåller inga tabeller!"

#: libraries/schema/Export_Relation_Schema.class.php:195
msgid "SCHEMA ERROR: "
msgstr "SCHEMA FEL:"

#: libraries/schema/Pdf_Relation_Schema.class.php:874
#: libraries/schema/Pdf_Relation_Schema.class.php:1113
msgid "Relational schema"
msgstr "Relationsschema"

#: libraries/schema/Pdf_Relation_Schema.class.php:1088
msgid "Table of contents"
msgstr "Innehållsförteckning"

#: libraries/schema/Pdf_Relation_Schema.class.php:1238
#: libraries/schema/Pdf_Relation_Schema.class.php:1259
#: libraries/tbl_properties.inc.php:108 tbl_printview.php:141
#: tbl_structure.php:207
msgid "Attributes"
msgstr "Attribut"

#: libraries/schema/Pdf_Relation_Schema.class.php:1241
#: libraries/schema/Pdf_Relation_Schema.class.php:1262 tbl_printview.php:144
#: tbl_structure.php:210 tbl_tracking.php:271
msgid "Extra"
msgstr "Extra"

#: libraries/schema/User_Schema.class.php:89
msgid "Create a page"
msgstr "Skapa ny sida"

#: libraries/schema/User_Schema.class.php:95
msgid "Page name"
msgstr "Sidnamn"

#: libraries/schema/User_Schema.class.php:99
msgid "Automatic layout based on"
msgstr "Automatisk layout baserad på"

#: libraries/schema/User_Schema.class.php:102
msgid "Internal relations"
msgstr "Interna relationer"

#: libraries/schema/User_Schema.class.php:112
msgid "FOREIGN KEY"
msgstr "FRÄMMANDE NYCKEL"

#: libraries/schema/User_Schema.class.php:144
msgid "Please choose a page to edit"
msgstr "Välj en sida att redigera"

#: libraries/schema/User_Schema.class.php:149
msgid "Select page"
msgstr "Välj sida"

#: libraries/schema/User_Schema.class.php:207
msgid "Select Tables"
msgstr "Välj tabeller"

#: libraries/schema/User_Schema.class.php:342
msgid "Display relational schema"
msgstr "Visa relationsschema"

#: libraries/schema/User_Schema.class.php:352
msgid "Select Export Relational Type"
msgstr "Välj Exportera Relationell Typ"

#: libraries/schema/User_Schema.class.php:373
msgid "Show grid"
msgstr "Visa rutnät"

#: libraries/schema/User_Schema.class.php:375
msgid "Show color"
msgstr "Visa färg"

#: libraries/schema/User_Schema.class.php:377
msgid "Show dimension of tables"
msgstr "Visa tabellers dimensioner"

#: libraries/schema/User_Schema.class.php:380
msgid "Display all tables with the same width"
msgstr "Visa alla tabeller med samma bredd"

#: libraries/schema/User_Schema.class.php:385
msgid "Only show keys"
msgstr "Visa endast nycklar"

#: libraries/schema/User_Schema.class.php:387
msgid "Landscape"
msgstr "Landskap"

#: libraries/schema/User_Schema.class.php:388
msgid "Portrait"
msgstr "Porträtt"

#: libraries/schema/User_Schema.class.php:390
msgid "Orientation"
msgstr "Orientering"

#: libraries/schema/User_Schema.class.php:403
msgid "Paper size"
msgstr "Pappersstorlek"

#: libraries/schema/User_Schema.class.php:440
msgid ""
"The current page has references to tables that no longer exist. Would you "
"like to delete those references?"
msgstr ""
"Nuvarande sida har referenser till tabeller som inte längre existerar. Vill "
"du ta bort dessa referenser?"

#: libraries/schema/User_Schema.class.php:465
msgid "Toggle scratchboard"
msgstr "Visa/dölj skisstavla"

#. l10n: Text direction, use either ltr or rtl
#: libraries/select_lang.lib.php:484
msgid "ltr"
msgstr "ltr"

#: libraries/select_lang.lib.php:489 libraries/select_lang.lib.php:495
#: libraries/select_lang.lib.php:501
#, php-format
msgid "Unknown language: %1$s."
msgstr "Okänt språk: %1$s."

#: libraries/select_server.lib.php:38 libraries/select_server.lib.php:44
msgid "Current Server"
msgstr "Nuvarande Server"

#: libraries/server_links.inc.php:73
msgid "Settings"
msgstr "Inställningar"

#: libraries/server_links.inc.php:79 server_synchronize.php:1087
#: server_synchronize.php:1095
msgid "Synchronize"
msgstr "Synkronisera"

#: libraries/server_links.inc.php:84 server_binlog.php:96
#: server_status.php:266
msgid "Binary log"
msgstr "Binär logg"

#: libraries/server_links.inc.php:95 server_engines.php:125
#: server_engines.php:129 server_status.php:318
msgid "Variables"
msgstr "Variabler"

#: libraries/server_links.inc.php:99
msgid "Charsets"
msgstr "Teckenuppsättningar"

#: libraries/server_links.inc.php:103
msgid "Engines"
msgstr "Motorer"

#: libraries/server_synchronize.lib.php:1337 server_synchronize.php:1111
msgid "Source database"
msgstr "Källdatabas"

#: libraries/server_synchronize.lib.php:1339
#: libraries/server_synchronize.lib.php:1362
msgid "Current server"
msgstr "Aktuell Server"

#: libraries/server_synchronize.lib.php:1341
#: libraries/server_synchronize.lib.php:1364
msgid "Remote server"
msgstr "Fjärrserver"

#: libraries/server_synchronize.lib.php:1344
msgid "Difference"
msgstr "Skillnad"

#: libraries/server_synchronize.lib.php:1360 server_synchronize.php:1113
msgid "Target database"
msgstr "Måldatabas"

#: libraries/sql_query_form.lib.php:223
#, php-format
msgid "Run SQL query/queries on server %s"
msgstr "Kör SQL-fråga/frågor på server %s"

#: libraries/sql_query_form.lib.php:240 libraries/sql_query_form.lib.php:264
#, php-format
msgid "Run SQL query/queries on database %s"
msgstr "Kör SQL-fråga/frågor i databasen %s"

#: libraries/sql_query_form.lib.php:296 navigation.php:302
#: setup/frames/index.inc.php:231
msgid "Clear"
msgstr "Rensa"

#: libraries/sql_query_form.lib.php:301
msgid "Columns"
msgstr "Kolumn"

#: libraries/sql_query_form.lib.php:336 sql.php:1009 sql.php:1010 sql.php:1027
msgid "Bookmark this SQL query"
msgstr "Skapa bokmärke för den här SQL-frågan"

#: libraries/sql_query_form.lib.php:343 sql.php:1021
msgid "Let every user access this bookmark"
msgstr "Låt varje användare få tillgång till detta bokmärke"

#: libraries/sql_query_form.lib.php:349
msgid "Replace existing bookmark of same name"
msgstr "Ersätt befintligt bokmärke med samma namn"

#: libraries/sql_query_form.lib.php:365
msgid "Do not overwrite this query from outside the window"
msgstr "Skriv inte över denna fråga utifrån detta fönster"

#: libraries/sql_query_form.lib.php:372
msgid "Delimiter"
msgstr "Avgränsare"

#: libraries/sql_query_form.lib.php:380
msgid " Show this query here again "
msgstr " Visa frågan här igen "

#: libraries/sql_query_form.lib.php:443
msgid "View only"
msgstr "Visa endast"

#: libraries/sql_query_form.lib.php:490 prefs_manage.php:241
msgid "Location of the text file"
msgstr "Textfilens plats"

#: libraries/sql_query_form.lib.php:502 tbl_change.php:887
msgid "web server upload directory"
msgstr "Uppladdningskatalog på webbserver"

#: libraries/sqlparser.lib.php:132
msgid ""
"There seems to be an error in your SQL query. The MySQL server error output "
"below, if there is any, may also help you in diagnosing the problem"
msgstr ""
"Det verkar vara ett fel i din SQL-fråga. Felmeddelandet från MySQL-servern "
"nedan, om det finns något, kan också hjälpa dig att analysera problemet."

#: libraries/sqlparser.lib.php:167
msgid ""
"There is a chance that you may have found a bug in the SQL parser. Please "
"examine your query closely, and check that the quotes are correct and not "
"mis-matched. Other possible failure causes may be that you are uploading a "
"file with binary outside of a quoted text area. You can also try your query "
"on the MySQL command line interface. The MySQL server error output below, if "
"there is any, may also help you in diagnosing the problem. If you still have "
"problems or if the parser fails where the command line interface succeeds, "
"please reduce your SQL query input to the single query that causes problems, "
"and submit a bug report with the data chunk in the CUT section below:"
msgstr ""
"Det är möjligt att du har hittat en bugg i SQL-analysatorn. Var god granska "
"din fråga noga och kontrollera att citationstecknen är korrekta och matchar "
"varandra. En annan möjlig felorsak kan vara att du överför en fil med "
"binärkod som inte ligger inom citationstecken. Du kan även testa din fråga i "
"MySQL:s kommandoradsgränssnitt. Felmeddelandet från MySQL-servern nedan, om "
"det finns något, kan också hjälpa dig att analysera problemet. Om du "
"fortfarande har problem eller om SQL-analysatorn misslyckas när "
"kommandoradsgränssnittet lyckas, var vänlig reducera din inmatning av SQL-"
"frågor till den enda fråga som orsakar problem och skicka en buggrapport med "
"datastycket i URKLIPP-sektionen nedan:"

#: libraries/sqlparser.lib.php:169
msgid "BEGIN CUT"
msgstr "START URKLIPP"

#: libraries/sqlparser.lib.php:171
msgid "END CUT"
msgstr "SLUT URKLIPP"

#: libraries/sqlparser.lib.php:173
msgid "BEGIN RAW"
msgstr "START RÅTEXT"

#: libraries/sqlparser.lib.php:177
msgid "END RAW"
msgstr "SLUT RÅTEXT"

#: libraries/sqlparser.lib.php:363
msgid "Automatically appended backtick to the end of query!"
msgstr "Automatiskt bifoga citattecken till slutet av frågan"

#: libraries/sqlparser.lib.php:366
msgid "Unclosed quote"
msgstr "Oavslutat citat"

#: libraries/sqlparser.lib.php:518
msgid "Invalid Identifer"
msgstr "Ogiltig identifierare"

#: libraries/sqlparser.lib.php:635
msgid "Unknown Punctuation String"
msgstr "Okänd interpunktion i sträng"

#: libraries/sqlvalidator.lib.php:67
#, php-format
msgid ""
"The SQL validator could not be initialized. Please check if you have "
"installed the necessary PHP extensions as described in the %sdocumentation%s."
msgstr ""
"SQL-validatorn kunde inte initieras. Kontrollera om du har installerat de "
"nödvändiga PHP-tilläggen enligt %sdokumentationen%s."

#: libraries/tbl_links.inc.php:117 libraries/tbl_links.inc.php:118
msgid "Table seems to be empty!"
msgstr "Tabellen verkar vara tom!"

#: libraries/tbl_links.inc.php:126
#, php-format
msgid "Tracking of %s.%s is activated."
msgstr "Spårning av %s.%s är aktiverad."

#: libraries/tbl_properties.inc.php:105
msgid ""
"If column type is \"enum\" or \"set\", please enter the values using this "
"format: 'a','b','c'...<br />If you ever need to put a backslash (\"\\\") or "
"a single quote (\"'\") amongst those values, precede it with a backslash "
"(for example '\\\\xyz' or 'a\\'b')."
msgstr ""
"Om en fälttyp är \"enum\" eller \"set\", ange värden enligt följande format: "
"'a','b','c'...<br />Om du behöver lägga till ett  backslash (\"\\\") eller "
"ett enkelcitat (\"'\") i värdena, skriv ett  backslash före tecknet (t.ex. "
"'\\\\xyz' eller 'a\\'b')."

#: libraries/tbl_properties.inc.php:106
msgid ""
"For default values, please enter just a single value, without backslash "
"escaping or quotes, using this format: a"
msgstr ""
"För standardvärden, ange endast ett enstaka värde, utan bakåtstreck eller "
"citattecken, enligt formatet: a"

#: libraries/tbl_properties.inc.php:116 libraries/tbl_properties.inc.php:509
#: tbl_printview.php:323 tbl_structure.php:156 tbl_structure.php:161
#: tbl_structure.php:607 tbl_structure.php:809
msgid "Index"
msgstr "Index"

#: libraries/tbl_properties.inc.php:136
#, php-format
msgid ""
"For a list of available transformation options and their MIME type "
"transformations, click on %stransformation descriptions%s"
msgstr ""
"För en lista med tillgängliga omvandlingsparametrar och deras MIME-"
"typomvandlingar, klicka på %somvandlingsbeskrivningar%s"

#: libraries/tbl_properties.inc.php:144
msgid "Transformation options"
msgstr "Omvandlingsparametrar"

#: libraries/tbl_properties.inc.php:145
msgid ""
"Please enter the values for transformation options using this format: 'a', "
"100, b,'c'...<br />If you ever need to put a backslash (\"\\\") or a single "
"quote (\"'\") amongst those values, precede it with a backslash (for example "
"'\\\\xyz' or 'a\\'b')."
msgstr ""
"Ange värdena för omvandlingsparametrar enligt följande format: 'a', 100, "
"b,'c'...<br />Om du behöver lägga till ett bakåtstreck (\"\\\") eller ett "
"enkelcitat (\"'\") i värdena, skriv ett bakåtstreck före tecknet (t.ex. '\\"
"\\xyz' eller 'a\\'b')."

#: libraries/tbl_properties.inc.php:352
msgid "ENUM or SET data too long?"
msgstr "ENUM eller SET data för långt?"

#: libraries/tbl_properties.inc.php:354
msgid "Get more editing space"
msgstr "Få mer redigerings utrymme"

#: libraries/tbl_properties.inc.php:377
msgctxt "for default"
msgid "None"
msgstr "Inget"

#: libraries/tbl_properties.inc.php:378
msgid "As defined:"
msgstr "Som definierat:"

#: libraries/tbl_properties.inc.php:497 tbl_structure.php:155
#: tbl_structure.php:160 tbl_structure.php:605
msgid "Primary"
msgstr "Primär"

#: libraries/tbl_properties.inc.php:515 tbl_structure.php:159
#: tbl_structure.php:164 tbl_structure.php:614
msgid "Fulltext"
msgstr "Fulltext"

#: libraries/tbl_properties.inc.php:564 transformation_overview.php:57
#, php-format
msgid ""
"No description is available for this transformation.<br />Please ask the "
"author what %s does."
msgstr ""
"Ingen beskrivning för denna omvandling finns tillgänglig.<br />Vänligen "
"fråga upphovsmannen vad %s gör."

#: libraries/tbl_properties.inc.php:606 tbl_structure.php:678
#, php-format
msgid "Add %s column(s)"
msgstr "Lägg till %s fält"

#: libraries/tbl_properties.inc.php:608 tbl_structure.php:672
msgid "You have to add at least one column."
msgstr "Du måste lägga till åtminstone en kolumn."

#: libraries/tbl_properties.inc.php:716 server_engines.php:56
#: tbl_operations.php:370
msgid "Storage Engine"
msgstr "Lagringsmotor"

#: libraries/tbl_properties.inc.php:745
msgid "PARTITION definition"
msgstr "Partitionsdefinition"

#: libraries/tbl_properties.inc.php:776
#, fuzzy
#| msgid "+ Add a new value"
msgid "+ Add a value"
msgstr "+ Lägg till ett nytt värde"

#: libraries/transformations/application_octetstream__download.inc.php:9
msgid ""
"Displays a link to download the binary data of the column. You can use the "
"first option to specify the filename, or use the second option as the name "
"of a column which contains the filename. If you use the second option, you "
"need to set the first option to the empty string."
msgstr ""
"Visar en länk för att ladda ner binära data i kolumnen.Du kan använda det "
"första alternativet för att ange filnamnet eller använda det andra "
"alternativet som namnet på en kolumn som innehåller filnamn. Om du använder "
"det andra alternativet, måste du ställa det första alternativet till den "
"tomma strängen."

#: libraries/transformations/application_octetstream__hex.inc.php:9
msgid ""
"Displays hexadecimal representation of data. Optional first parameter "
"specifies how often space will be added (defaults to 2 nibbles)."
msgstr ""
"Visar hexadecimal representation av data. Valfri första parameter anger hur "
"ofta mellanslag läggs till (standardvärde: 2 tecken)."

#: libraries/transformations/image_jpeg__inline.inc.php:9
#: libraries/transformations/image_png__inline.inc.php:9
msgid ""
"Displays a clickable thumbnail. The options are the maximum width and height "
"in pixels. The original aspect ratio is preserved."
msgstr ""
"Visar en klickbar tumnagelbild. Parametrarna är maximal bredd och höjd i "
"pixlar. Bildens ursprungliga proportioner bibehålls."

#: libraries/transformations/image_jpeg__link.inc.php:9
msgid "Displays a link to download this image."
msgstr "Visar en länk för att ladda ner denna bild."

#: libraries/transformations/text_plain__dateformat.inc.php:9
msgid ""
"Displays a TIME, TIMESTAMP, DATETIME or numeric unix timestamp column as "
"formatted date. The first option is the offset (in hours) which will be "
"added to the timestamp (Default: 0). Use second option to specify a "
"different date/time format string. Third option determines whether you want "
"to see local date or UTC one (use \"local\" or \"utc\" strings) for that. "
"According to that, date format has different value - for \"local\" see the "
"documentation for PHP's strftime() function and for \"utc\" it is done using "
"gmdate() function."
msgstr ""
"Visar en TIME, TIMESTAMP, DATETIME eller numerisk unix tidsstämpel som ett "
"formaterat datum. Det första alternativet är förskjutningen (i timmar) som "
"kommer att läggas till tidsstämpeln (Standard: 0).Använd andra alternativet "
"för att ange ett annat datum / tidsformat. Tredje alternativet avgör om du "
"vill se lokalt datum eller UTC en (använd \"lokal\"eller \"UTC \" strängar) "
"för det. Enligt detta har datumformat olika värden - för \"lokala\" se "
"dokumentationen för PHP:s strftime() och för \"UTC\" är det gjort med hjälp "
"gmdate() funktionen."

#: libraries/transformations/text_plain__external.inc.php:9
msgid ""
"LINUX ONLY: Launches an external application and feeds it the column data "
"via standard input. Returns the standard output of the application. The "
"default is Tidy, to pretty-print HTML code. For security reasons, you have "
"to manually edit the file libraries/transformations/text_plain__external.inc."
"php and list the tools you want to make available. The first option is then "
"the number of the program you want to use and the second option is the "
"parameters for the program. The third option, if set to 1, will convert the "
"output using htmlspecialchars() (Default 1). The fourth option, if set to 1, "
"will prevent wrapping and ensure that the output appears all on one line "
"(Default 1)."
msgstr ""
"ENDAST LINUX: Startar en extern applikation och skickar fältdata till den "
"via standard-indata. Returnerar applikationens standard-utdata. Standard är "
"Tidy, för att snygga till HTML-kod. Av säkerhetsskäl måste du manuellt "
"redigera filen libraries/transformations/text_plain__external.inc.php lista "
"de verktyg du vill göra tillgängliga. Det första alternativet är då numret "
"för det program du vill använda och det andra alternativet är parametrarna "
"för programmet.. Den tredje parametern, om angivet till 1, kommer att "
"konvertera utgång med htmlspecialchars () (standard 1). Den fjärde "
"parametern, om angivet till 1, kommer att förhindra inslagning och se till "
"att utskriften kommer på en enda rad (standard 1)."

#: libraries/transformations/text_plain__formatted.inc.php:9
msgid ""
"Displays the contents of the column as-is, without running it through "
"htmlspecialchars(). That is, the column is assumed to contain valid HTML."
msgstr ""
"Visar innehållet i den kolumn som det är, utan att köra det genom "
"htmlspecialchars(). Det innebär att fältet antas innehålla korrekt HTML-kod."

#: libraries/transformations/text_plain__imagelink.inc.php:9
msgid ""
"Displays an image and a link; the column contains the filename. The first "
"option is a URL prefix like \"http://www.example.com/\". The second and "
"third options are the width and the height in pixels."
msgstr ""
"Visar en bild och en länk; kolumnen innehåller filnamn. Det första "
"alternativet är en URL prefix som \"http://www.example.com/\". Det andra och "
"tredje alternativet är bredden och höjden i pixlar."

#: libraries/transformations/text_plain__link.inc.php:9
msgid ""
"Displays a link; the column contains the filename. The first option is a URL "
"prefix like \"http://www.example.com/\". The second option is a title for "
"the link."
msgstr ""
"Visar en länk; kolumnen innehåller filnamn. Det första alternativet är en "
"URL prefix som \"http://www.example.com/\". Det andra alternativet är en "
"titel för länken."

#: libraries/transformations/text_plain__longToIpv4.inc.php:9
msgid ""
"Converts an (IPv4) Internet network address into a string in Internet "
"standard dotted format."
msgstr ""
"Konverterar en (IPv4) Internet nätverksadress till en sträng i Internet-"
"standard prickade format. (DNS-format)"

#: libraries/transformations/text_plain__sql.inc.php:9
msgid "Formats text as SQL query with syntax highlighting."
msgstr "Formaterar text som en SQL-fråga med syntaxmarkering"

#: libraries/transformations/text_plain__substr.inc.php:9
msgid ""
"Displays a part of a string. The first option is the number of characters to "
"skip from the beginning of the string (Default 0). The second option is the "
"number of characters to return (Default: until end of string). The third "
"option is the string to append and/or prepend when truncation occurs "
"(Default: \"...\")."
msgstr ""
"Visar del av en sträng. Första parametern är antalet tecken att hoppa över "
"från början på strängen (standardvärde: 0). Andra parametern är antalet "
"tecken som ska returneras (standardvärde: till slutet på strängen). Den "
"tredje parametern är en sträng som läggs till i slutet och/eller början när "
"trunkering utförs (standardvärde: \"...\")."

#: libraries/user_preferences.inc.php:32
msgid "Manage your settings"
msgstr "Hantera dina inställningar"

#: libraries/user_preferences.inc.php:47 prefs_manage.php:291
msgid "Configuration has been saved"
msgstr "Konfigurationen har sparats"

#: libraries/user_preferences.inc.php:68
#, php-format
msgid ""
"Your preferences will be saved for current session only. Storing them "
"permanently requires %sphpMyAdmin configuration storage%s."
msgstr ""
"Dina inställningar kommer enbart att sparas för den aktuella sessionen.För "
"att lagra dem permanent krävs %sphpMyAdmin configuration storage%s."

#: libraries/user_preferences.lib.php:142
msgid "Could not save configuration"
msgstr "Kunde inte spara konfigurationen"

#: libraries/user_preferences.lib.php:309
msgid ""
"Your browser has phpMyAdmin configuration for this domain. Would you like to "
"import it for current session?"
msgstr ""
"Din webbläsare har phpMyAdmin konfigurationen för denna domän. Vill du "
"importera den för nuvarande session?"

#: libraries/zip_extension.lib.php:25
msgid "No files found inside ZIP archive!"
msgstr "Inga filer hittades i ZIP-arkivet!"

#: libraries/zip_extension.lib.php:48 libraries/zip_extension.lib.php:50
#: libraries/zip_extension.lib.php:65
msgid "Error in ZIP archive:"
msgstr "Fel i ZIP-arkiv:"

#: main.php:65
msgid "General Settings"
msgstr "Allmänna inställningar"

#: main.php:103
msgid "MySQL connection collation"
msgstr "Kollation för MySQL anslutning"

#: main.php:119
msgid "Appearance Settings"
msgstr "Inställningar för utseende"

#: main.php:146 prefs_manage.php:274
msgid "More settings"
msgstr "Fler inställningar"

#: main.php:163
msgid "Protocol version"
msgstr "Protokollversion"

#: main.php:165 server_privileges.php:1452 server_privileges.php:1606
#: server_privileges.php:1730 server_privileges.php:2149 server_status.php:796
msgid "User"
msgstr "Användare"

#: main.php:169
msgid "MySQL charset"
msgstr "MySQL teckenuppsättning"

#: main.php:181
msgid "Web server"
msgstr "Webbserver"

#: main.php:187
msgid "MySQL client version"
msgstr "MySQL klientversion"

#: main.php:189
msgid "PHP extension"
msgstr "PHP-tillägg"

#: main.php:195
msgid "Show PHP information"
msgstr "Visa PHP-information"

#: main.php:213
msgid "Wiki"
msgstr "Wiki"

#: main.php:216
msgid "Official Homepage"
msgstr "phpMyAdmin:s officiella hemsida"

#: main.php:217
msgid "Contribute"
msgstr "Bidra"

#: main.php:218
msgid "Get support"
msgstr "Få support"

#: main.php:219
msgid "List of changes"
msgstr "Lista över ändringar"

#: main.php:243
msgid ""
"Your configuration file contains settings (root with no password) that "
"correspond to the default MySQL privileged account. Your MySQL server is "
"running with this default, is open to intrusion, and you really should fix "
"this security hole by setting a password for user 'root'."
msgstr ""
"Din konfigurationsfil innehåller inställningar (root-konto utan lösenord) "
"som motsvarar MySQL:s privilegierade standardkonto.Din MySQL-server körs med "
"denna standard, är öppen för intrång, och du bör verkligen fixa detta "
"säkerhetshål genom att ange ett lösenord för användare 'root'."

#: main.php:251
msgid ""
"You have enabled mbstring.func_overload in your PHP configuration. This "
"option is incompatible with phpMyAdmin and might cause some data to be "
"corrupted!"
msgstr ""
"Du har aktiverat mbstring.func_overload i din PHP-konfiguration. Detta "
"alternativ är inkompatibelt med phpMyAdmin och kan leda till att data kan "
"skadas!"

#: main.php:259
msgid ""
"The mbstring PHP extension was not found and you seem to be using a "
"multibyte charset. Without the mbstring extension phpMyAdmin is unable to "
"split strings correctly and it may result in unexpected results."
msgstr ""
"PHP-tillägget mbstring kunde inte hittas och det verkar som om du använder "
"flerbitars teckenuppsättning. phpMyAdmin kan inte dela upp strängar korrekt "
"utan tillägget mbstring, vilket kan resultera i oväntade resultat."

#: main.php:267
msgid ""
"Your PHP parameter [a@http://php.net/manual/en/session.configuration.php#ini."
"session.gc-maxlifetime@]session.gc_maxlifetime[/a] is lower that cookie "
"validity configured in phpMyAdmin, because of this, your login will expire "
"sooner than configured in phpMyAdmin."
msgstr ""
"Din PHP-parameter [a@http://php.net/manual/en/session.configuration.php#ini."
"session.gc-maxlifetime@]session.gc_maxlifetime[/a] är lägre än cookie-"
"giltighet konfigurerad i phpMyAdmin. På grund av detta kommer din inloggning "
"upphöra att gälla tidigare än konfigurerat i phpMyAdmin."

#: main.php:274
msgid ""
"Login cookie store is lower than cookie validity configured in phpMyAdmin, "
"because of this, your login will expire sooner than configured in phpMyAdmin."
msgstr ""
"Login cookie  är mindre än cookie giltighet konfigurerad i phpMyAdmin, på "
"grund av detta kommer dina inloggningsuppgifter upphöra att gälla tidigare "
"än konfigurerat i phpMyAdmin."

#: main.php:282
msgid "The configuration file now needs a secret passphrase (blowfish_secret)."
msgstr "Konfigurationsfilen behöver nu ett hemligt lösenord (blowfish_secret)."

#: main.php:290
msgid ""
"Directory [code]config[/code], which is used by the setup script, still "
"exists in your phpMyAdmin directory. You should remove it once phpMyAdmin "
"has been configured."
msgstr ""
"Katalogen [code]config[/code], som används av installationsskriptet, finns "
"fortfarande i din phpMyAdmin-katalog. Du borde ta bort den när phpMyAdmin "
"har konfigurerats."

#: main.php:299
#, php-format
msgid ""
"The phpMyAdmin configuration storage is not completely configured, some "
"extended features have been deactivated. To find out why click %shere%s."
msgstr ""
" phpMyAdmin konfigurationen är inte fullständigt konfigurerat, vissa utökade "
"funktioner har inaktiverats.. Föra att ta reda på varför klicka%shär%s."

#: main.php:314
msgid ""
"Javascript support is missing or disabled in your browser, some phpMyAdmin "
"functionality will be missing. For example navigation frame will not refresh "
"automatically."
msgstr ""
"Stöd för Javascript saknas eller är inaktiverat i din webbläsare. Viss "
"phpMyAdmin funktionalitet kommer saknas. Till exempel kommer "
"navigeringsramen inte uppdateras automatiskt."

#: main.php:329
#, php-format
msgid ""
"Your PHP MySQL library version %s differs from your MySQL server version %s. "
"This may cause unpredictable behavior."
msgstr ""
"Din PHP MySQL bibliotekversion %s skiljer sig från din MySQL server version "
"%s. Detta kan orsaka oförutsägbara beteenden."

#: main.php:341
#, php-format
msgid ""
"Server running with Suhosin. Please refer to %sdocumentation%s for possible "
"issues."
msgstr "Server körs med Suhosin. Se %sdokumentation%s för möjliga problem."

#: navigation.php:213 server_databases.php:281 server_synchronize.php:1202
msgid "No databases"
msgstr "Inga databaser"

#: navigation.php:303
msgid "Filter"
msgstr "Filter"

#: navigation.php:303
msgid "filter tables by name"
msgstr "filtrera tabeller efter namn"

#: navigation.php:336 navigation.php:337
msgctxt "short form"
msgid "Create table"
msgstr "Skapa tabell"

#: navigation.php:342 navigation.php:514
msgid "Please select a database"
msgstr "Välj en databas"

#: pmd_general.php:74
msgid "Show/Hide left menu"
msgstr "Visa/Dölj vänster meny"

#: pmd_general.php:78
msgid "Save position"
msgstr "Spara position"

#: pmd_general.php:81 server_synchronize.php:424 server_synchronize.php:867
msgid "Create table"
msgstr "Skapa tabell"

#: pmd_general.php:84 pmd_general.php:352
msgid "Create relation"
msgstr "Skapa relation"

#: pmd_general.php:90
msgid "Reload"
msgstr "Uppdatera"

#: pmd_general.php:93
msgid "Help"
msgstr "Hjälp"

#: pmd_general.php:97
msgid "Angular links"
msgstr "Vinklade länkar"

#: pmd_general.php:97
msgid "Direct links"
msgstr "Direkta länkar"

#: pmd_general.php:101
msgid "Snap to grid"
msgstr "Fäst vid rutnät"

#: pmd_general.php:105
msgid "Small/Big All"
msgstr "Små/Stora Alla"

#: pmd_general.php:109
msgid "Toggle small/big"
msgstr "Växla liten/stor"

#: pmd_general.php:114 pmd_pdf.php:80
msgid "Import/Export coordinates for PDF schema"
msgstr "Importera/exportera koordinater för PDF-schema"

#: pmd_general.php:120
msgid "Build Query"
msgstr "Bygg sökfråga"

#: pmd_general.php:125
msgid "Move Menu"
msgstr "Flytta meny"

#: pmd_general.php:137
msgid "Hide/Show all"
msgstr "Dölj/Visa alla"

#: pmd_general.php:141
msgid "Hide/Show Tables with no relation"
msgstr "Dölj/visa tabeller utan relationer"

#: pmd_general.php:181
msgid "Number of tables"
msgstr "Antal tabeller"

#: pmd_general.php:418
msgid "Delete relation"
msgstr "Ta bort relation"

#: pmd_general.php:460 pmd_general.php:519
msgid "Relation operator"
msgstr "Relation aktör"

#: pmd_general.php:470 pmd_general.php:529 pmd_general.php:652
#: pmd_general.php:769
msgid "Except"
msgstr "Förutom"

#: pmd_general.php:476 pmd_general.php:535 pmd_general.php:658
#: pmd_general.php:775
msgid "subquery"
msgstr "underfråga"

#: pmd_general.php:480 pmd_general.php:576
msgid "Rename to"
msgstr "Byt namn till"

#: pmd_general.php:482 pmd_general.php:581
msgid "New name"
msgstr "Nytt namn"

#: pmd_general.php:485 pmd_general.php:700
msgid "Aggregate"
msgstr "Aggregera"

#: pmd_general.php:487 pmd_general.php:507 pmd_general.php:629
#: pmd_general.php:642 pmd_general.php:705 pmd_general.php:759
#: tbl_select.php:116
msgid "Operator"
msgstr "Aktör"

#: pmd_general.php:810
msgid "Active options"
msgstr "Aktiva alternativ"

#: pmd_help.php:22
msgid "To select relation, click :"
msgstr "För att välja relation, klicka :"

#: pmd_help.php:24
msgid ""
"The display column is shown in pink. To set/unset a column as the display "
"column, click the \"Choose column to display\" icon, then click on the "
"appropriate column name."
msgstr ""
"Visningsfältet visas i rosa. För att aktivera/avaktivera ett fält som "
"visningsfält, klicka på ikonen \"Välj fält som ska visas\" och klicka sedan "
"på lämpligt fältnamn."

#: pmd_pdf.php:34
msgid "Page has been created"
msgstr "Sidan har skapats"

#: pmd_pdf.php:37
msgid "Page creation failed"
msgstr "Sidan gick inte att skapa"

#: pmd_pdf.php:89
msgid "Page"
msgstr "Sida"

#: pmd_pdf.php:99
msgid "Import from selected page"
msgstr "Importera från vald sida"

#: pmd_pdf.php:100
msgid "Export to selected page"
msgstr "Exportera till vald sida"

#: pmd_pdf.php:102
msgid "Create a page and export to it"
msgstr "Skapa en sida och exportera till den"

#: pmd_pdf.php:111
msgid "New page name: "
msgstr "Nytt sidnamn:"

#: pmd_pdf.php:114
msgid "Export/Import to scale"
msgstr "Exportera/Importera till skala"

#: pmd_pdf.php:119
msgid "recommended"
msgstr "rekommenderad"

#: pmd_relation_new.php:29
msgid "Error: relation already exists."
msgstr "Fel: Relation finns redan."

#: pmd_relation_new.php:61 pmd_relation_new.php:86
msgid "Error: Relation not added."
msgstr "Fel: Relation inte tillagd."

#: pmd_relation_new.php:62
msgid "FOREIGN KEY relation added"
msgstr "FOREIGN KEY relation tillagd"

#: pmd_relation_new.php:84
msgid "Internal relation added"
msgstr "Intern relation tillagd"

#: pmd_relation_upd.php:55
msgid "Relation deleted"
msgstr "Relation borttagen"

#: pmd_save_pos.php:44
msgid "Error saving coordinates for Designer."
msgstr "Fel vid sparande av koordinater för Designer."

#: pmd_save_pos.php:52
msgid "Modifications have been saved"
msgstr "Ändringarna har sparats"

#: prefs_forms.php:78
msgid "Cannot save settings, submitted form contains errors"
msgstr "Kan inte spara inställningar, Sänt formulär innehåller fel"

#: prefs_manage.php:80
msgid "Could not import configuration"
msgstr "Kan inte importera konfiguration"

#: prefs_manage.php:112
msgid "Configuration contains incorrect data for some fields."
msgstr "Konfiguration innehåller felaktiga data för vissa fält."

#: prefs_manage.php:128
msgid "Do you want to import remaining settings?"
msgstr "Vill du importera återstående inställningar?"

#: prefs_manage.php:225 prefs_manage.php:251
msgid "Saved on: @DATE@"
msgstr "Har sparat på: @DATE@"

#: prefs_manage.php:239
msgid "Import from file"
msgstr "Importera från fil"

#: prefs_manage.php:245
msgid "Import from browser's storage"
msgstr "Importera från webbläsaren"

#: prefs_manage.php:248
msgid "Settings will be imported from your browser's local storage."
msgstr "Inställningar kommer att importeras från webbläsaren"

#: prefs_manage.php:254
msgid "You have no saved settings!"
msgstr "Du har inga sparade inställningar!"

#: prefs_manage.php:258 prefs_manage.php:312
msgid "This feature is not supported by your web browser"
msgstr "Denna funktion stöds inte av din webbläsare"

#: prefs_manage.php:263
msgid "Merge with current configuration"
msgstr "Slå samman med nuvarande konfiguration"

#: prefs_manage.php:277
#, php-format
msgid ""
"You can set more settings by modifying config.inc.php, eg. by using %sSetup "
"script%s."
msgstr ""
"Du kan ställa in fler inställningar genom att ändra config.inc.php, t ex. "
"genom att använda %sSetup script%s."

#: prefs_manage.php:302
msgid "Save to browser's storage"
msgstr "Spara till webbläsaren"

#: prefs_manage.php:306
msgid "Settings will be saved in your browser's local storage."
msgstr "Inställningarna kommer att sparas i din webbläsare."

#: prefs_manage.php:308
msgid "Existing settings will be overwritten!"
msgstr "Befintliga inställningar kommer skrivas över!"

#: prefs_manage.php:323
msgid "You can reset all your settings and restore them to default values."
msgstr ""
"Du kan återställa alla inställningar och återföra dem till standardvärdena."

#: querywindow.php:93
msgid "Import files"
msgstr "Importera filer"

#: querywindow.php:104
msgid "All"
msgstr "Alla"

#: schema_edit.php:45 schema_edit.php:51 schema_edit.php:57 schema_edit.php:62
#, php-format
msgid "<b>%s</b> table not found or not set in %s"
msgstr "<b>%s</b>-tabellen hittas ej eller är ej angiven i %s"

#: schema_export.php:45
msgid "File doesn't exist"
msgstr "Filen finns inte"

#: server_binlog.php:106
msgid "Select binary log to view"
msgstr "Välj binär logg att visa"

#: server_binlog.php:122 server_status.php:275
msgid "Files"
msgstr "Filer"

#: server_binlog.php:169 server_binlog.php:171 server_status.php:806
#: server_status.php:808
msgid "Truncate Shown Queries"
msgstr "Korta av visade frågor"

#: server_binlog.php:177 server_binlog.php:179 server_status.php:806
#: server_status.php:808
msgid "Show Full Queries"
msgstr "Visa fullständiga frågor"

#: server_binlog.php:199
msgid "Log name"
msgstr "Loggnamn"

#: server_binlog.php:200
msgid "Position"
msgstr "Position"

#: server_binlog.php:201
msgid "Event type"
msgstr "Händelsetyp"

#: server_binlog.php:203
msgid "Original position"
msgstr "Ursprunglig position"

#: server_binlog.php:204
msgid "Information"
msgstr "Information"

#: server_collations.php:39
msgid "Character Sets and Collations"
msgstr "Teckenuppsättningar och kollationeringar"

#: server_databases.php:64
msgid "No databases selected."
msgstr "Inga databaser markerade."

#: server_databases.php:75
#, php-format
msgid "%s databases have been dropped successfully."
msgstr "%s databaser har framgångsrikt tagits bort."

#: server_databases.php:100
msgid "Databases statistics"
msgstr "Databas-statistik"

#: server_databases.php:183 server_replication.php:179
#: server_replication.php:207
msgid "Master replication"
msgstr "Master replikering"

#: server_databases.php:185 server_replication.php:246
msgid "Slave replication"
msgstr "Slav replikering"

#: server_databases.php:272 server_databases.php:273
msgid "Enable Statistics"
msgstr "Aktivera Statistik"

#: server_databases.php:275
msgid ""
"Note: Enabling the database statistics here might cause heavy traffic "
"between the web server and the MySQL server."
msgstr ""
"Anm: Att aktivera databas-statistik här kan orsaka tung trafik mellan "
"webbservern och MySQL-servern."

#: server_engines.php:47
msgid "Storage Engines"
msgstr "Lagringsmotorer"

#: server_export.php:20
msgid "View dump (schema) of databases"
msgstr "Visa dump (schemat) för databaser"

#: server_privileges.php:32 server_privileges.php:276
msgid "Includes all privileges except GRANT."
msgstr "Inkluderar alla privilegier förutom GRANT."

#: server_privileges.php:33 server_privileges.php:202
#: server_privileges.php:529
msgid "Allows altering the structure of existing tables."
msgstr "Tillåter ändring av befintliga tabellers struktur."

#: server_privileges.php:34 server_privileges.php:218
#: server_privileges.php:535
msgid "Allows altering and dropping stored routines."
msgstr "Tillåter ändring och borttagning av lagrade rutiner."

#: server_privileges.php:35 server_privileges.php:194
#: server_privileges.php:528
msgid "Allows creating new databases and tables."
msgstr "Tillåter skapande av nya databaser och tabeller."

#: server_privileges.php:36 server_privileges.php:217
#: server_privileges.php:534
msgid "Allows creating stored routines."
msgstr "Tillåter skapande av lagrade rutiner."

#: server_privileges.php:37 server_privileges.php:528
msgid "Allows creating new tables."
msgstr "Tillåter skapande av nya tabeller."

#: server_privileges.php:38 server_privileges.php:205
#: server_privileges.php:532
msgid "Allows creating temporary tables."
msgstr "Tillåter skapande av temporära tabeller."

#: server_privileges.php:39 server_privileges.php:219
#: server_privileges.php:568
msgid "Allows creating, dropping and renaming user accounts."
msgstr "Tillåter skapande, borttagning och omdöpning av användarkonton."

#: server_privileges.php:40 server_privileges.php:209
#: server_privileges.php:213 server_privileges.php:540
#: server_privileges.php:544
msgid "Allows creating new views."
msgstr "Tillåter skapande av nya vyer."

#: server_privileges.php:41 server_privileges.php:193
#: server_privileges.php:520
msgid "Allows deleting data."
msgstr "Tillåter borttagning av data."

#: server_privileges.php:42 server_privileges.php:195
#: server_privileges.php:531
msgid "Allows dropping databases and tables."
msgstr "Tillåter borttagning av databaser och tabeller."

#: server_privileges.php:43 server_privileges.php:531
msgid "Allows dropping tables."
msgstr "Tillåter borttagning av tabeller."

#: server_privileges.php:44 server_privileges.php:210
#: server_privileges.php:548
msgid "Allows to set up events for the event scheduler"
msgstr "Tillåter skapande av händelser för händelseschemaläggaren"

#: server_privileges.php:45 server_privileges.php:220
#: server_privileges.php:536
msgid "Allows executing stored routines."
msgstr "Tillåter utförande av lagrade rutiner."

#: server_privileges.php:46 server_privileges.php:199
#: server_privileges.php:523
msgid "Allows importing data from and exporting data into files."
msgstr "Tillåter import av data från och export av data till filer."

#: server_privileges.php:47 server_privileges.php:554
msgid ""
"Allows adding users and privileges without reloading the privilege tables."
msgstr ""
"Tillåter tillägg av användare och privilegier utan omladdning av "
"privilegiumtabellerna."

#: server_privileges.php:48 server_privileges.php:201
#: server_privileges.php:530
msgid "Allows creating and dropping indexes."
msgstr "Tillåter skapande och borttagning av index."

#: server_privileges.php:49 server_privileges.php:191
#: server_privileges.php:454 server_privileges.php:518
msgid "Allows inserting and replacing data."
msgstr "Tillåter infogning och ersättning av data."

#: server_privileges.php:50 server_privileges.php:206
#: server_privileges.php:563
msgid "Allows locking tables for the current thread."
msgstr "Tillåter låsning av tabeller för gällande tråd."

#: server_privileges.php:51 server_privileges.php:628
#: server_privileges.php:630
msgid "Limits the number of new connections the user may open per hour."
msgstr "Begränsar antalet nya förbindelser användaren kan öppna per timme."

#: server_privileges.php:52 server_privileges.php:616
#: server_privileges.php:618
msgid "Limits the number of queries the user may send to the server per hour."
msgstr "Begränsar antalet frågor användaren kan skicka till servern per timme."

#: server_privileges.php:53 server_privileges.php:622
#: server_privileges.php:624
msgid ""
"Limits the number of commands that change any table or database the user may "
"execute per hour."
msgstr ""
"Begränsar antalet kommandon, vilka ändrar någon tabell eller databas, som "
"användaren kan utföra per timme."

#: server_privileges.php:54 server_privileges.php:634
#: server_privileges.php:636
msgid "Limits the number of simultaneous connections the user may have."
msgstr "Begränsar antalet samtidiga förbindelser som användaren kan ha."

#: server_privileges.php:55 server_privileges.php:198
#: server_privileges.php:558
msgid "Allows viewing processes of all users"
msgstr "Tillåter visning av processer för alla användare"

#: server_privileges.php:56 server_privileges.php:200
#: server_privileges.php:460 server_privileges.php:564
msgid "Has no effect in this MySQL version."
msgstr "Har ingen effekt i denna version av MySQL."

#: server_privileges.php:57 server_privileges.php:196
#: server_privileges.php:559
msgid "Allows reloading server settings and flushing the server's caches."
msgstr ""
"Tillåter omladdning av serverinställningar och rensning av serverns cache."

#: server_privileges.php:58 server_privileges.php:208
#: server_privileges.php:566
msgid "Allows the user to ask where the slaves / masters are."
msgstr "Ger användaren rätt att fråga var slav- / huvudservrarna är."

#: server_privileges.php:59 server_privileges.php:207
#: server_privileges.php:567
msgid "Needed for the replication slaves."
msgstr "Nödvändigt för replikeringsslavar."

#: server_privileges.php:60 server_privileges.php:190
#: server_privileges.php:451 server_privileges.php:517
msgid "Allows reading data."
msgstr "Tillåter läsning av data."

#: server_privileges.php:61 server_privileges.php:203
#: server_privileges.php:561
msgid "Gives access to the complete list of databases."
msgstr "Ger tillgång till den fullständiga databaslistan."

#: server_privileges.php:62 server_privileges.php:214
#: server_privileges.php:216 server_privileges.php:533
msgid "Allows performing SHOW CREATE VIEW queries."
msgstr "Tillåter utförande av SHOW CREATE VIEW-frågor."

#: server_privileges.php:63 server_privileges.php:197
#: server_privileges.php:560
msgid "Allows shutting down the server."
msgstr "Tillåter avstängning av servern."

#: server_privileges.php:64 server_privileges.php:204
#: server_privileges.php:557
msgid ""
"Allows connecting, even if maximum number of connections is reached; "
"required for most administrative operations like setting global variables or "
"killing threads of other users."
msgstr ""
"Tillåter uppkoppling, även om maximala antalet förbindelser är nådd. "
"Nödvändig för de flesta administrativa funktioner, som att sätta globala "
"variabler eller döda andra användares trådar."

#: server_privileges.php:65 server_privileges.php:211
#: server_privileges.php:549
msgid "Allows creating and dropping triggers"
msgstr "Tillåter skapande och borttagning av triggers"

#: server_privileges.php:66 server_privileges.php:192
#: server_privileges.php:457 server_privileges.php:519
msgid "Allows changing data."
msgstr "Tillåter ändring av data."

#: server_privileges.php:67 server_privileges.php:270
msgid "No privileges."
msgstr "Inga privilegier."

#: server_privileges.php:312 server_privileges.php:313
msgctxt "None privileges"
msgid "None"
msgstr "Inget"

#: server_privileges.php:443 server_privileges.php:580
#: server_privileges.php:1798 server_privileges.php:1804
msgid "Table-specific privileges"
msgstr "Tabellspecifika privilegier"

#: server_privileges.php:444 server_privileges.php:588
#: server_privileges.php:1610
msgid " Note: MySQL privilege names are expressed in English "
msgstr " Notera: MySQL privilegie benämningar uttrycks på engelska"

#: server_privileges.php:513
msgid "Administration"
msgstr "Administration"

#: server_privileges.php:577 server_privileges.php:1609
msgid "Global privileges"
msgstr "Globala privilegier"

#: server_privileges.php:579 server_privileges.php:1798
msgid "Database-specific privileges"
msgstr "Databasspecifika privilegier"

#: server_privileges.php:612
msgid "Resource limits"
msgstr "Resursbegränsningar"

#: server_privileges.php:613
msgid "Note: Setting these options to 0 (zero) removes the limit."
msgstr ""
"Anm: Genom att sätta dessa alternativ till 0 (noll) tas begränsningarna bort."

#: server_privileges.php:690
msgid "Login Information"
msgstr "Inloggningsinformation"

#: server_privileges.php:784
msgid "Do not change the password"
msgstr "Ändra inte lösenordet"

#: server_privileges.php:817 server_privileges.php:2286
msgid "No user found."
msgstr "Ingen användare hittades."

#: server_privileges.php:861
#, php-format
msgid "The user %s already exists!"
msgstr "Användaren %s finns redan!"

#: server_privileges.php:945
msgid "You have added a new user."
msgstr "Du har lagt till en ny användare."

#: server_privileges.php:1176
#, php-format
msgid "You have updated the privileges for %s."
msgstr "Du har uppdaterat privilegierna för %s."

#: server_privileges.php:1200
#, php-format
msgid "You have revoked the privileges for %s"
msgstr "Du har upphävt privilegierna för %s"

#: server_privileges.php:1236
#, php-format
msgid "The password for %s was changed successfully."
msgstr "Lösenordet för %s har ändrats."

#: server_privileges.php:1256
#, php-format
msgid "Deleting %s"
msgstr "Tar bort %s"

#: server_privileges.php:1270
msgid "No users selected for deleting!"
msgstr "Inga användare valda för borttagning!"

#: server_privileges.php:1273
msgid "Reloading the privileges"
msgstr "Laddar om privilegierna"

#: server_privileges.php:1291
msgid "The selected users have been deleted successfully."
msgstr "De valda användarna har tagits bort."

#: server_privileges.php:1326
msgid "The privileges were reloaded successfully."
msgstr "Privilegierna har laddats om."

#: server_privileges.php:1337 server_privileges.php:1729
msgid "Edit Privileges"
msgstr "Ändra privilegier"

#: server_privileges.php:1346
msgid "Revoke"
msgstr "Upphäv"

#: server_privileges.php:1373 server_privileges.php:1630
#: server_privileges.php:2243
msgid "Any"
msgstr "Vem som helst"

#: server_privileges.php:1470
msgid "User overview"
msgstr "Användaröversikt"

#: server_privileges.php:1611 server_privileges.php:1803
#: server_privileges.php:2153
msgid "Grant"
msgstr "Beviilja"

#: server_privileges.php:1684
msgid "Remove selected users"
msgstr "Ta bort valda användare"

#: server_privileges.php:1687
msgid "Revoke all active privileges from the users and delete them afterwards."
msgstr ""
"Upphäv alla aktiva privilegier från användarna och ta bort dem efteråt."

#: server_privileges.php:1688 server_privileges.php:1689
#: server_privileges.php:1690
msgid "Drop the databases that have the same names as the users."
msgstr "Ta bort databaserna med samma namn som användarna."

#: server_privileges.php:1711
#, php-format
msgid ""
"Note: phpMyAdmin gets the users' privileges directly from MySQL's privilege "
"tables. The content of these tables may differ from the privileges the "
"server uses, if they have been changed manually. In this case, you should "
"%sreload the privileges%s before you continue."
msgstr ""
"Anm: phpMyAdmin hämtar användarnas privilegier direkt från MySQL:s "
"privilegiumtabeller. Innehållet i dessa tabeller kan skilja sig från "
"privilegierna som servern använder ifall manuella ändringar har gjorts. I "
"detta fall bör du %sladda om privilegierna%s innan du fortsätter."

#: server_privileges.php:1764
msgid "The selected user was not found in the privilege table."
msgstr "Den valda användaren kunde inte hittas i privilegietabellen."

#: server_privileges.php:1804
msgid "Column-specific privileges"
msgstr "Kolumnspecifika privilegier"

#: server_privileges.php:2005
msgid "Add privileges on the following database"
msgstr "Lägg till privilegier till följande databas"

#: server_privileges.php:2023
msgid "Wildcards % and _ should be escaped with a \\ to use them literally"
msgstr ""
"Jokertecknen _ och % måste föregås av ett \\ för att användas i egentlig "
"betydelse"

#: server_privileges.php:2026
msgid "Add privileges on the following table"
msgstr "Lägg till privilegier till följande tabell"

#: server_privileges.php:2083
msgid "Change Login Information / Copy User"
msgstr "Ändra inloggningsinformation / Kopiera användare"

#: server_privileges.php:2086
msgid "Create a new user with the same privileges and ..."
msgstr "Skapa en ny användare med samma privilegier och ..."

#: server_privileges.php:2088
msgid "... keep the old one."
msgstr "... behåll den gamla."

#: server_privileges.php:2089
msgid " ... delete the old one from the user tables."
msgstr " ... ta bort den gamla från användartabellerna."

#: server_privileges.php:2090
msgid ""
" ... revoke all active privileges from the old one and delete it afterwards."
msgstr ""
" ... upphäv alla aktiva privilegier från dan gamla och ta bort den efteråt."

#: server_privileges.php:2091
msgid ""
" ... delete the old one from the user tables and reload the privileges "
"afterwards."
msgstr ""
" ... ta bort den gamla från användartabellerna och ladda om privilegierna "
"efteråt."

#: server_privileges.php:2114
msgid "Database for user"
msgstr "Databas för användare"

#: server_privileges.php:2118
msgctxt "Create none database for user"
msgid "None"
msgstr "Inget"

#: server_privileges.php:2119
msgid "Create database with same name and grant all privileges"
msgstr "Skapa databas med samma namn och tilldela alla privilegier"

#: server_privileges.php:2120
msgid "Grant all privileges on wildcard name (username\\_%)"
msgstr "Bevilja alla privilegier till namn med jokertecken (username\\_%)"

#: server_privileges.php:2123
#, php-format
msgid "Grant all privileges on database &quot;%s&quot;"
msgstr "Bevilja alla privilegier för databas &quot;%s&quot;"

#: server_privileges.php:2146
#, php-format
msgid "Users having access to &quot;%s&quot;"
msgstr "Användare som har tillgång till &quot;%s&quot;"

#: server_privileges.php:2254
msgid "global"
msgstr "global"

#: server_privileges.php:2256
msgid "database-specific"
msgstr "databasspecifik"

#: server_privileges.php:2258
msgid "wildcard"
msgstr "jokertecken"

#: server_privileges.php:2295
msgid "User has been added."
msgstr "En användare har skapats."

#: server_replication.php:49
msgid "Unknown error"
msgstr "Okänt fel"

#: server_replication.php:56
#, php-format
msgid "Unable to connect to master %s."
msgstr "Kan inte ansluta till master %s."

#: server_replication.php:63
msgid ""
"Unable to read master log position. Possible privilege problem on master."
msgstr ""
"Det går inte att läsa master logg  läge. Eventuella privilegie problem på "
"master."

#: server_replication.php:69
msgid "Unable to change master"
msgstr "Kan inte ändra master"

#: server_replication.php:72
#, php-format
msgid "Master server changed successfully to %s"
msgstr "Huvudservern har ändrats till %s"

#: server_replication.php:180
msgid "This server is configured as master in a replication process."
msgstr "Denna server är konfigurerad som master i en replikerings process."

#: server_replication.php:182 server_status.php:295
msgid "Show master status"
msgstr "Visa master-status"

#: server_replication.php:185
msgid "Show connected slaves"
msgstr "Visa anslutna slavar"

#: server_replication.php:208
#, php-format
msgid ""
"This server is not configured as master in a replication process. Would you "
"like to <a href=\"%s\">configure</a> it?"
msgstr ""
"Denna server är inte konfigurerad som master i en replikering process. Vill "
"du <a href=\"%s\">konfigurera</a> den?"

#: server_replication.php:215
msgid "Master configuration"
msgstr "Master-konfiguration"

#: server_replication.php:216
msgid ""
"This server is not configured as master server in a replication process. You "
"can choose from either replicating all databases and ignoring certain "
"(useful if you want to replicate majority of databases) or you can choose to "
"ignore all databases by default and allow only certain databases to be "
"replicated. Please select the mode:"
msgstr ""
"Denna server är inte konfigurerad som masterserver i en replikering process. "
"Du kan välja mellan att antingen replikera alla databaser och ignorera vissa "
"(användbart om du vill replikera majoriteten av databaser) eller du kan "
"välja att ignorera alla databaser som standard och endast tillåta att vissa "
"databaser speglas. Välj inställning:"

#: server_replication.php:219
msgid "Replicate all databases; Ignore:"
msgstr "Replikera alla databaser, Ignorera:"

#: server_replication.php:220
msgid "Ignore all databases; Replicate:"
msgstr "Ignorera alla databaser, Replikera:"

#: server_replication.php:223
msgid "Please select databases:"
msgstr "Välj databaser:"

#: server_replication.php:226
msgid ""
"Now, add the following lines at the end of [mysqld] section in your my.cnf "
"and please restart the MySQL server afterwards."
msgstr ""
"Nu, lägg till följande rader i slutet av [mysqld]-sektionen i din my.cnf och "
"starta om MySQL-servern efteråt."

#: server_replication.php:228
msgid ""
"Once you restarted MySQL server, please click on Go button. Afterwards, you "
"should see a message informing you, that this server <b>is</b> configured as "
"master"
msgstr ""
"När du startat om MySQL-server, klicka på Go-knappen. Därefter bör du se ett "
"meddelande som informerar dig, att denna server <b>är</ b> konfigurerad som "
"master"

#: server_replication.php:291
msgid "Slave SQL Thread not running!"
msgstr "Slav SQL tråden exekveras inte!"

#: server_replication.php:294
msgid "Slave IO Thread not running!"
msgstr "Slav IO tråden exekveras inte!"

#: server_replication.php:303
msgid ""
"Server is configured as slave in a replication process. Would you like to:"
msgstr "Servern är konfigurerad som slav i en replikering process. Vill du:"

#: server_replication.php:306
msgid "See slave status table"
msgstr "Se slavtabell status"

#: server_replication.php:309
msgid "Synchronize databases with master"
msgstr "Synkronisera databaser med master"

#: server_replication.php:320
msgid "Control slave:"
msgstr "Kontroll-slav"

#: server_replication.php:323
msgid "Full start"
msgstr "Full start"

#: server_replication.php:323
msgid "Full stop"
msgstr "Full stopp"

#: server_replication.php:324
msgid "Reset slave"
msgstr "Återställ slav"

#: server_replication.php:326
msgid "Start SQL Thread only"
msgstr "Starta endast SQL tråd"

#: server_replication.php:328
msgid "Stop SQL Thread only"
msgstr "Stoppa endast SQL tråd"

#: server_replication.php:331
msgid "Start IO Thread only"
msgstr "Starta endast IO tråd"

#: server_replication.php:333
msgid "Stop IO Thread only"
msgstr "Stoppa endast IO tråd"

#: server_replication.php:338
msgid "Error management:"
msgstr "Felhantering:"

#: server_replication.php:340
msgid "Skipping errors might lead into unsynchronized master and slave!"
msgstr "Hoppa över fel kan leda till osynkroniserad master och slav!"

#: server_replication.php:342
msgid "Skip current error"
msgstr "Hoppa över nuvarande fel"

#: server_replication.php:343
msgid "Skip next"
msgstr "Hoppa över nästa"

#: server_replication.php:346
msgid "errors."
msgstr "fel."

#: server_replication.php:361
#, php-format
msgid ""
"This server is not configured as slave in a replication process. Would you "
"like to <a href=\"%s\">configure</a> it?"
msgstr ""
"Denna server är inte konfigurerad som slav i en replikering process. Vill du "
"<a href=\"%s\">konfigurera</a> den?"

#: server_status.php:27
msgid "Refresh rate"
msgstr "Uppdateringsfrekvens"

#: server_status.php:31
#, php-format
#| msgid "minutes"
msgid "%d minute"
msgid_plural "%d minutes"
msgstr[0] "%d minut"
msgstr[1] "%d minuter"

#: server_status.php:33
#, php-format
#| msgid "second"
msgid "%d second"
msgid_plural "%d seconds"
msgstr[0] "%d sekund"
msgstr[1] "%d sekunder"

#: server_status.php:134
#, php-format
msgid "Thread %s was successfully killed."
msgstr "Tråden %s dödades med framgång."

#: server_status.php:136
#, php-format
msgid ""
"phpMyAdmin was unable to kill thread %s. It probably has already been closed."
msgstr ""
"phpMyAdmin kunde inte döda tråd %s. Troligtvis har den redan avslutats."

#: server_status.php:263
msgid "Handler"
msgstr "Hanterare"

#: server_status.php:264
msgid "Query cache"
msgstr "Frågecache"

#: server_status.php:265
msgid "Threads"
msgstr "Trådar"

#: server_status.php:267
msgid "Temporary data"
msgstr "Temporära data"

#: server_status.php:268
msgid "Delayed inserts"
msgstr "Fördröjda infogningar"

#: server_status.php:269
msgid "Key cache"
msgstr "Nyckelcache"

#: server_status.php:270
msgid "Joins"
msgstr "Kopplingar"

#: server_status.php:272
msgid "Sorting"
msgstr "Sortering"

#: server_status.php:274
msgid "Transaction coordinator"
msgstr "Transaktionssamordnare"

#: server_status.php:285
msgid "Flush (close) all tables"
msgstr "Flush (stäng) alla tabeller"

#: server_status.php:287
msgid "Show open tables"
msgstr "Visa öppna tabeller"

#: server_status.php:292
msgid "Show slave hosts"
msgstr "Visa slav-värdar"

#: server_status.php:298
msgid "Show slave status"
msgstr "Visa slav-status"

#: server_status.php:303
msgid "Flush query cache"
msgstr "Rensa frågecache"

#: server_status.php:396
msgid "Runtime Information"
msgstr "Körningsinformation"

#: server_status.php:401
msgid "Server traffic"
msgstr "Server trafik"

#: server_status.php:403
msgid "All status variables"
msgstr "Alla statusvariabler"

#: server_status.php:413 server_status.php:439
#| msgid "Refresh rate"
msgid "Refresh rate:"
msgstr "Uppdateringsfrekvens:"

#: server_status.php:462
msgid "Containing the word:"
msgstr "Innehåller ordet:"

#: server_status.php:467
msgid "Show only alert values"
msgstr "Visa endast varnings värden"

#: server_status.php:471
msgid "Filter by category..."
msgstr "Filtrera efter kategori ..."

#: server_status.php:484
msgid "Related links:"
msgstr "Liknande länkar:"

#: server_status.php:528 server_status.php:563 server_status.php:676
#: server_status.php:721
msgid "per hour"
msgstr "per timme"

#: server_status.php:532
msgid "per minute"
msgstr "per minut"

#: server_status.php:537
msgid "per second"
msgstr "per sekund"

#: server_status.php:558
msgid "Query type"
msgstr "Fråge-typ"

#. l10n: # = Amount of queries
#: server_status.php:561
msgid "#"
msgstr "#"

#: server_status.php:625
#, php-format
msgid "Network traffic since startup: %s"
msgstr "Nätverkstrafik sedan start:%s"

#: server_status.php:633
#, php-format
msgid "This MySQL server has been running for %s. It started up on %s."
msgstr "Denna MySQL-server har varit igång i %s. Den startade den %s."

#: server_status.php:643
msgid ""
"This MySQL server works as <b>master</b> and <b>slave</b> in <b>replication</"
"b> process."
msgstr ""
"Denna MySQL-server fungerar som<b>master</b> och<b>slave</b> i "
"<b>replicerings</b> process."

#: server_status.php:645
msgid "This MySQL server works as <b>master</b> in <b>replication</b> process."
msgstr ""
"Denna MySQL server arbetar som <b>master</b> in <b>replication</b> process."

#: server_status.php:647
msgid "This MySQL server works as <b>slave</b> in <b>replication</b> process."
msgstr ""
"Denna MySQL server arbetar som <b>slave</b> in <b>replication</b> process."

#: server_status.php:649
msgid ""
"For further information about replication status on the server, please visit "
"the <a href=\"#replication\">replication section</a>."
msgstr ""
"För ytterligare information om replikeringsstatus på servern, gå till <a "
"href=\"#replication\">replikeringssektionen</a>."

#: server_status.php:659
msgid "Replication status"
msgstr "Replikeringsstatus"

#: server_status.php:675
msgid "Traffic"
msgstr "Trafik"

#: server_status.php:675
msgid ""
"On a busy server, the byte counters may overrun, so those statistics as "
"reported by the MySQL server may be incorrect."
msgstr ""
"På en upptagen server kan byte-räknare spåra ur,  så statistiken som "
"rapporteras av MySQL-servern kan vara fel."

#: server_status.php:681
msgid "Received"
msgstr "Mottagna"

#: server_status.php:691
msgid "Sent"
msgstr "Skickade"

#: server_status.php:720
msgid "Connections"
msgstr "Förbindelser"

#: server_status.php:727
msgid "max. concurrent connections"
msgstr "Max. samtidiga förbindelser"

#: server_status.php:734
msgid "Failed attempts"
msgstr "Misslyckade försök"

#: server_status.php:748
msgid "Aborted"
msgstr "Avbrutna"

#: server_status.php:795
msgid "ID"
msgstr "ID"

#: server_status.php:856
msgid "The number of failed attempts to connect to the MySQL server."
msgstr "Antalet misslyckade försök att ansluta till MySQL-servern."

#: server_status.php:857
msgid ""
"The number of transactions that used the temporary binary log cache but that "
"exceeded the value of binlog_cache_size and used a temporary file to store "
"statements from the transaction."
msgstr ""
"Antalet transaktioner som använde den temporära binära loggcachen, men som "
"överskred värdet binlog_cache_size och använde en temporär fil för att lagra "
"satser från transaktionen."

#: server_status.php:858
msgid "The number of transactions that used the temporary binary log cache."
msgstr "Antalet transaktioner som använde den temporära binära loggcachen."

#: server_status.php:859
msgid ""
"The number of connection attempts (successful or not) to the MySQL server."
msgstr "Antalet anslutningsförsök (lyckade eller inte) till MySQL-servern."

#: server_status.php:860
msgid ""
"The number of temporary tables on disk created automatically by the server "
"while executing statements. If Created_tmp_disk_tables is big, you may want "
"to increase the tmp_table_size  value to cause temporary tables to be memory-"
"based instead of disk-based."
msgstr ""
"Antalet temporära tabeller på disk skapade automatiskt av servern under "
"utförande av satser. Om värdet Created_tmp_disk_tables är stort vill du "
"kanske öka värdet tmp_table_size för att åstadkomma att temporära tabeller "
"lagras i minne istället för på disk."

#: server_status.php:861
msgid "How many temporary files mysqld has created."
msgstr "Antalet temporära filer som mysqld har skapat."

#: server_status.php:862
msgid ""
"The number of in-memory temporary tables created automatically by the server "
"while executing statements."
msgstr ""
"Antalet temporära tabeller i minne skapade automatiskt av servern under "
"utförande av satser."

#: server_status.php:863
msgid ""
"The number of rows written with INSERT DELAYED for which some error occurred "
"(probably duplicate key)."
msgstr ""
"Antalet rader skrivna med INSERT DELAYED för vilka något fel uppstod "
"(förmodligen dubblerad nyckel)."

#: server_status.php:864
msgid ""
"The number of INSERT DELAYED handler threads in use. Every different table "
"on which one uses INSERT DELAYED gets its own thread."
msgstr ""
"Antalet INSERT DELAYED-hanteringstrådar i bruk. Varje tabell på vilken man "
"använder INSERT DELAYED får sin egen tråd."

#: server_status.php:865
msgid "The number of INSERT DELAYED rows written."
msgstr "Antalet skrivna rader med INSERT DELAYED."

#: server_status.php:866
msgid "The number of executed FLUSH statements."
msgstr "Antalet utförda FLUSH-satser."

#: server_status.php:867
msgid "The number of internal COMMIT statements."
msgstr "Antalet interna COMMIT-satser."

#: server_status.php:868
msgid "The number of times a row was deleted from a table."
msgstr "Antalet gånger en rad togs bort från en tabell."

#: server_status.php:869
msgid ""
"The MySQL server can ask the NDB Cluster storage engine if it knows about a "
"table with a given name. This is called discovery. Handler_discover "
"indicates the number of time tables have been discovered."
msgstr ""
"MySQL-servern kan fråga lagringsmotorn NDB Cluster om den känner till en "
"tabell med ett givet namn. Detta kallas upptäckt. Handler_discover indikerar "
"antalet gånger tabeller har upptäckts."

#: server_status.php:870
msgid ""
"The number of times the first entry was read from an index. If this is high, "
"it suggests that the server is doing a lot of full index scans; for example, "
"SELECT col1 FROM foo, assuming that col1 is indexed."
msgstr ""
"Antalet gånger första posten lästes från ett index. Om detta värde är högt "
"tyder det på att servern gör många helindex-avsökningar; t.ex. SELECT col1 "
"FROM foo, under förutsättning att col1 är indexerad."

#: server_status.php:871
msgid ""
"The number of requests to read a row based on a key. If this is high, it is "
"a good indication that your queries and tables are properly indexed."
msgstr ""
"Antalet efterfrågningar att läsa en rad baserat på en nyckel. Om detta värde "
"är högt är det en bra indikation på att dina frågor och tabeller är riktigt "
"indexerade."

#: server_status.php:872
msgid ""
"The number of requests to read the next row in key order. This is "
"incremented if you are querying an index column with a range constraint or "
"if you are doing an index scan."
msgstr ""
"Antalet efterfrågningar att läsa den följande raden i nyckelordning. Detta "
"värde ökas om du frågar en indexkolumn med en urvalsbegränsning eller om du "
"gör en indexavsökning."

#: server_status.php:873
msgid ""
"The number of requests to read the previous row in key order. This read "
"method is mainly used to optimize ORDER BY ... DESC."
msgstr ""
"Antalet efterfrågningar att läsa den föregående raden i nyckelordning. Denna "
"läsmetod används huvudsakligen för att optimera ORDER BY ... DESC."

#: server_status.php:874
msgid ""
"The number of requests to read a row based on a fixed position. This is high "
"if you are doing a lot of queries that require sorting of the result. You "
"probably have a lot of queries that require MySQL to scan whole tables or "
"you have joins that don't use keys properly."
msgstr ""
"Antalet efterfrågningar att läsa en rad baserat på en fix position. Detta "
"värde är högt om du ställer många frågor som kräver sortering av resultatet. "
"Du har förmodligen många frågor som kräver att MySQL avsöker hela tabeller "
"eller du har föreningar som inte använder nycklar på rätt sätt."

#: server_status.php:875
msgid ""
"The number of requests to read the next row in the data file. This is high "
"if you are doing a lot of table scans. Generally this suggests that your "
"tables are not properly indexed or that your queries are not written to take "
"advantage of the indexes you have."
msgstr ""
"Antalet efterfrågningar att läsa den följande raden i datafilen. Detta värde "
"är högt om du gör många tabellavsökningar. I allmänhet antyder detta att "
"dina tabeller inte är riktigt indexerade eller att dina frågor inte är "
"skrivna för att dra nytta av de index du har."

#: server_status.php:876
msgid "The number of internal ROLLBACK statements."
msgstr "Antalet interna ROLLBACK-satser."

#: server_status.php:877
msgid "The number of requests to update a row in a table."
msgstr "Antalet efterfrågningar att uppdatera en rad i en tabell."

#: server_status.php:878
msgid "The number of requests to insert a row in a table."
msgstr "Antalet efterfrågningar att lägga till en rad i en tabell."

#: server_status.php:879
msgid "The number of pages containing data (dirty or clean)."
msgstr "Antalet sidor innehållande data (orena eller rena)."

#: server_status.php:880
msgid "The number of pages currently dirty."
msgstr "Antalet sidor för närvarande orena."

#: server_status.php:881
msgid "The number of buffer pool pages that have been requested to be flushed."
msgstr "Antalet buffert-sidor som har efterfrågats om att bli rensade."

#: server_status.php:882
msgid "The number of free pages."
msgstr "Antalet tomma sidor."

#: server_status.php:883
msgid ""
"The number of latched pages in InnoDB buffer pool. These are pages currently "
"being read or written or that can't be flushed or removed for some other "
"reason."
msgstr ""
"Antalet låsta sidor i InnoDB-buffert. Dessa är sidor som för närvarande "
"läses eller skrivs eller som inte kan rensas eller tas bort av någon annan "
"anledning."

#: server_status.php:884
msgid ""
"The number of pages busy because they have been allocated for administrative "
"overhead such as row locks or the adaptive hash index. This value can also "
"be calculated as Innodb_buffer_pool_pages_total - "
"Innodb_buffer_pool_pages_free - Innodb_buffer_pool_pages_data."
msgstr ""
"Antalet upptagna sidor pga att de har blivit allokerade som administrativt "
"extrautrymme för bl.a. radlås eller adaptivt hashindex. Detta värde kan "
"också beräknas som Innodb_buffer_pool_pages_total - "
"Innodb_buffer_pool_pages_free - Innodb_buffer_pool_pages_data."

#: server_status.php:885
msgid "Total size of buffer pool, in pages."
msgstr "Total storlek på buffert, i antal sidor."

#: server_status.php:886
msgid ""
"The number of \"random\" read-aheads InnoDB initiated. This happens when a "
"query is to scan a large portion of a table but in random order."
msgstr ""
"Antalet \"slumpmässiga\" läsningar i förväg som InnoDB initierat. Detta sker "
"när en fråga ska avsöka en stor del av en tabell men i slumpmässig ordning."

#: server_status.php:887
msgid ""
"The number of sequential read-aheads InnoDB initiated. This happens when "
"InnoDB does a sequential full table scan."
msgstr ""
"Antalet sekventiella läsningar i förväg som InnoDB initierat. Detta sker när "
"InnoDB gör en sekventiell avsökning av en hel tabell."

#: server_status.php:888
msgid "The number of logical read requests InnoDB has done."
msgstr "Antalet logiska läsefterfrågningar som InnoDB har gjort."

#: server_status.php:889
msgid ""
"The number of logical reads that InnoDB could not satisfy from buffer pool "
"and had to do a single-page read."
msgstr ""
"Antalet logiska läsningar som InnoDB inte kunde uppfylla från buffert och "
"fick göra en enkelsidig läsning."

#: server_status.php:890
msgid ""
"Normally, writes to the InnoDB buffer pool happen in the background. "
"However, if it's necessary to read or create a page and no clean pages are "
"available, it's necessary to wait for pages to be flushed first. This "
"counter counts instances of these waits. If the buffer pool size was set "
"properly, this value should be small."
msgstr ""
"Normalt sker skrivningar till InnoDB-bufferten i bakgrunden. Dock om det "
"behövs läsas eller skapas en sida och inga rena sidor finns tillgängliga, så "
"är det nödvändigt att vänta på att sidor rensas först. Denna räknare räknar "
"fall med dessa väntanden. Om buffertstorleken var riktigt satt ska detta "
"värde vara litet."

#: server_status.php:891
msgid "The number writes done to the InnoDB buffer pool."
msgstr "Antalet skrivningar gjorda till InnoDB-bufferten."

#: server_status.php:892
msgid "The number of fsync() operations so far."
msgstr "Antalet fsync()-operationer hittills."

#: server_status.php:893
msgid "The current number of pending fsync() operations."
msgstr "Nuvarande antal väntande fsync()-operationer."

#: server_status.php:894
msgid "The current number of pending reads."
msgstr "Nuvarande antal väntande läsningar."

#: server_status.php:895
msgid "The current number of pending writes."
msgstr "Nuvarande antal väntande skrivningar."

#: server_status.php:896
msgid "The amount of data read so far, in bytes."
msgstr "Mängden data läst hittills, i bytes."

#: server_status.php:897
msgid "The total number of data reads."
msgstr "Totalt antal läsningar av data."

#: server_status.php:898
msgid "The total number of data writes."
msgstr "Totalt antal skrivningar av data."

#: server_status.php:899
msgid "The amount of data written so far, in bytes."
msgstr "Mängden data skriven hittills, i bytes."

#: server_status.php:900
msgid "The number of pages that have been written for doublewrite operations."
msgstr "Antalet sidor som har skrivits för doublewrite transaktioner"

#: server_status.php:901
msgid "The number of doublewrite operations that have been performed."
msgstr "Antalet doublewrite transaktioner som har utförts.."

#: server_status.php:902
msgid ""
"The number of waits we had because log buffer was too small and we had to "
"wait for it to be flushed before continuing."
msgstr ""
"Antalet väntanden pga loggbufferten var för liten och vi behövde vänta på "
"att den skulle rensas innan kunde fortsätta."

#: server_status.php:903
msgid "The number of log write requests."
msgstr "Antalet skriv-begäran att skriva till logg."

#: server_status.php:904
msgid "The number of physical writes to the log file."
msgstr "Antalet fysiska skrivningar till loggfilen."

#: server_status.php:905
msgid "The number of fsync() writes done to the log file."
msgstr "Antalet fsync()-skrivningar gjorda till loggfilen."

#: server_status.php:906
msgid "The number of pending log file fsyncs."
msgstr "Antalet väntande fsync() av loggfil."

#: server_status.php:907
msgid "Pending log file writes."
msgstr "Väntande skrivningar till loggfil."

#: server_status.php:908
msgid "The number of bytes written to the log file."
msgstr "Antalet bytes skrivna till loggfilen."

#: server_status.php:909
msgid "The number of pages created."
msgstr "Antalet skapade sidor."

#: server_status.php:910
msgid ""
"The compiled-in InnoDB page size (default 16KB). Many values are counted in "
"pages; the page size allows them to be easily converted to bytes."
msgstr ""
"Den inkompilerade InnoDB-sidstorleken (standard 16kB). Många värden räknas i "
"sidor; sidstorleken tillåter dem att enkelt omvandlas till bytes."

#: server_status.php:911
msgid "The number of pages read."
msgstr "Antalet lästa sidor."

#: server_status.php:912
msgid "The number of pages written."
msgstr "Antalet skrivna sidor."

#: server_status.php:913
msgid "The number of row locks currently being waited for."
msgstr "Antalet radlås som för närvarande väntas på."

#: server_status.php:914
msgid "The average time to acquire a row lock, in milliseconds."
msgstr "Genomsnittlig tid för att skaffa ett radlås, i millisekunder."

#: server_status.php:915
msgid "The total time spent in acquiring row locks, in milliseconds."
msgstr "Total tid spenderad på att skaffa radlås, i millisekunder."

#: server_status.php:916
msgid "The maximum time to acquire a row lock, in milliseconds."
msgstr "Maximal tid för att skaffa ett radlås, i millisekunder."

#: server_status.php:917
msgid "The number of times a row lock had to be waited for."
msgstr "Antalet gånger ett radlås behövde väntas på."

#: server_status.php:918
msgid "The number of rows deleted from InnoDB tables."
msgstr "Antalet rader borttagna från InnoDB-tabeller."

#: server_status.php:919
msgid "The number of rows inserted in InnoDB tables."
msgstr "Antalet rader tillagda i InnoDB-tabeller."

#: server_status.php:920
msgid "The number of rows read from InnoDB tables."
msgstr "Antalet rader lästa från InnoDB-tabeller."

#: server_status.php:921
msgid "The number of rows updated in InnoDB tables."
msgstr "Antalet rader uppdaterade i InnoDB-tabeller."

#: server_status.php:922
msgid ""
"The number of key blocks in the key cache that have changed but haven't yet "
"been flushed to disk. It used to be known as Not_flushed_key_blocks."
msgstr ""
"Antalet nyckelblock i nyckelcachen som har ändrats men inte ännu överförts "
"till disk. Det brukade vara känt som Not_flushed_key_blocks."

#: server_status.php:923
msgid ""
"The number of unused blocks in the key cache. You can use this value to "
"determine how much of the key cache is in use."
msgstr ""
"Antalet oanvända block i nyckelcachen. Du kan använda detta värde för att "
"avgöra hur stor del av nyckelcachen som används."

#: server_status.php:924
msgid ""
"The number of used blocks in the key cache. This value is a high-water mark "
"that indicates the maximum number of blocks that have ever been in use at "
"one time."
msgstr ""
"Antalet använda block i nyckelcachen. Detta värde är ett högvattenmärke som "
"indikerar maximala antalet block som någonsin använts vid ett tillfälle."

#: server_status.php:925
msgid "The number of requests to read a key block from the cache."
msgstr "Antalet efterfrågningar att läsa ett nyckelblock från cachen."

#: server_status.php:926
msgid ""
"The number of physical reads of a key block from disk. If Key_reads is big, "
"then your key_buffer_size value is probably too small. The cache miss rate "
"can be calculated as Key_reads/Key_read_requests."
msgstr ""
"Antalet fysiska läsningar av ett nyckelblock från disk. Om värdet Key_reads "
"är stort, då är förmodligen ditt värde key_buffer_size för litet. Cachens "
"missfrekvens kan beräknas som Key_reads/Key_read_requests."

#: server_status.php:927
msgid "The number of requests to write a key block to the cache."
msgstr "Antalet efterfrågningar att skriva ett nyckelblock till cachen."

#: server_status.php:928
msgid "The number of physical writes of a key block to disk."
msgstr "Antalet fysiska skrivningar av ett nyckelblock till disk."

#: server_status.php:929
msgid ""
"The total cost of the last compiled query as computed by the query "
"optimizer. Useful for comparing the cost of different query plans for the "
"same query. The default value of 0 means that no query has been compiled yet."
msgstr ""
"Den totala kostnaden för den senaste kompilerade frågan enligt beräkning av "
"frågeoptimeraren. Användbart vid jämförelse av kostnad för olika frågesätt "
"av samma fråga. Standardvärdet 0 innebär att ingen fråga har kompilerats "
"ännu."

#: server_status.php:930
msgid ""
"The maximum number of connections that have been in use simultaneously since "
"the server started."
msgstr ""
"Det maximala antalet anslutningar som har använts samtidigt sedan servern "
"startade."

#: server_status.php:931
msgid "The number of rows waiting to be written in INSERT DELAYED queues."
msgstr "Antalet rader som väntar på att skrivas i INSERT DELAYED-köer."

#: server_status.php:932
msgid ""
"The number of tables that have been opened. If opened tables is big, your "
"table cache value is probably too small."
msgstr ""
"Antalet tabeller som har öppnats. Om antalet öppnade tabeller är stort är "
"förmodligen ditt tabellcache-värde för litet."

#: server_status.php:933
msgid "The number of files that are open."
msgstr "Antalet filer som är öppna."

#: server_status.php:934
msgid "The number of streams that are open (used mainly for logging)."
msgstr "Antalet strömmar som är öppna (används huvudsakligen för loggning)."

#: server_status.php:935
msgid "The number of tables that are open."
msgstr "Antalet tabeller som är öppna."

#: server_status.php:936
msgid ""
"The number of free memory blocks in query cache. High numbers can indicate "
"fragmentation issues, which may be solved by issuing a FLUSH QUERY CACHE "
"statement."
msgstr ""
"Antalet fria minnesblock i frågecache. Högt antal kan tyda på fragmentering, "
"vilket kan lösas genom att köra ett FLUSH QUERY CACHEN kommando."

#: server_status.php:937
msgid "The amount of free memory for query cache."
msgstr "Mängden fritt minne för frågecache."

#: server_status.php:938
msgid "The number of cache hits."
msgstr "Antalet cache-träffar."

#: server_status.php:939
msgid "The number of queries added to the cache."
msgstr "Antalet förfrågningar tillagda i cachen."

#: server_status.php:940
msgid ""
"The number of queries that have been removed from the cache to free up "
"memory for caching new queries. This information can help you tune the query "
"cache size. The query cache uses a least recently used (LRU) strategy to "
"decide which queries to remove from the cache."
msgstr ""
"Antalet frågor som har tagits bort från cachen för att frigöra minne för "
"cachning av nya frågor. Denna information kan hjälpa dig att ställa in "
"storleken på frågecachen. Frågecachen använder strategin minst nyligen "
"använd (LRU) för att bestämma vilka frågor som ska tas bort från cachen."

#: server_status.php:941
msgid ""
"The number of non-cached queries (not cachable, or not cached due to the "
"query_cache_type setting)."
msgstr ""
"Antalet icke-cachade frågor (inte möjliga att cacha eller inte cachade pga "
"inställningen query_cache_type)."

#: server_status.php:942
msgid "The number of queries registered in the cache."
msgstr "Antalet frågor registrerade i cachen."

#: server_status.php:943
msgid "The total number of blocks in the query cache."
msgstr "Totala antalet block i frågecachen."

#: server_status.php:944
msgid "The status of failsafe replication (not yet implemented)."
msgstr "Status för felsäker replikering (ännu inte implementerat)."

#: server_status.php:945
msgid ""
"The number of joins that do not use indexes. If this value is not 0, you "
"should carefully check the indexes of your tables."
msgstr ""
"Antalet kopplingar som inte använder index. Om detta värde inte är 0, bör du "
"noggrant kontrollera index för dina tabeller."

#: server_status.php:946
msgid "The number of joins that used a range search on a reference table."
msgstr "Antalet kopplingar som använde en urvalssökning på en referenstabell."

#: server_status.php:947
msgid ""
"The number of joins without keys that check for key usage after each row. "
"(If this is not 0, you should carefully check the indexes of your tables.)"
msgstr ""
"Antalet kopplingar utan nycklar som kontrollerar nyckelanvändning efter "
"varje rad. (Om detta värde inte är 0, bör du noggrant kontrollera index för "
"dina tabeller.)"

#: server_status.php:948
msgid ""
"The number of joins that used ranges on the first table. (It's normally not "
"critical even if this is big.)"
msgstr ""
"Antalet kopplingar som använde urval på den första tabellen. (Det är normalt "
"inte kritiskt även om detta är stort.)"

#: server_status.php:949
msgid "The number of joins that did a full scan of the first table."
msgstr ""
"Antalet kopplingar som gjorde en fullständig genomsökning av den första "
"tabellen."

#: server_status.php:950
msgid "The number of temporary tables currently open by the slave SQL thread."
msgstr "Antalet temporära tabeller för närvarande öppna av slavens SQL-tråd."

#: server_status.php:951
msgid ""
"Total (since startup) number of times the replication slave SQL thread has "
"retried transactions."
msgstr ""
"Totalt (sedan start) antal gånger som replikeringsslavens SQL-tråd har "
"omprövat transaktioner."

#: server_status.php:952
msgid "This is ON if this server is a slave that is connected to a master."
msgstr ""
"Denna är ON ifall denna server är en slav som är förbunden till en "
"huvudserver."

#: server_status.php:953
msgid ""
"The number of threads that have taken more than slow_launch_time seconds to "
"create."
msgstr ""
"Antalet frågor som har tagit mer än slow_launch_time sekunder att skapa."

#: server_status.php:954
msgid ""
"The number of queries that have taken more than long_query_time seconds."
msgstr "Antalet frågor som har tagit mer än long_query_time sekunder."

#: server_status.php:955
msgid ""
"The number of merge passes the sort algorithm has had to do. If this value "
"is large, you should consider increasing the value of the sort_buffer_size "
"system variable."
msgstr ""
"Antalet sammanslagningar som sorteringsalgoritmen har behövt utföra. Om "
"detta värde är stort bör du överväga att öka värdet i systemvariabeln "
"sort_buffer_size."

#: server_status.php:956
msgid "The number of sorts that were done with ranges."
msgstr "Antalet sorteringar som gjordes med intervall."

#: server_status.php:957
msgid "The number of sorted rows."
msgstr "Antalet sorterade rader."

#: server_status.php:958
msgid "The number of sorts that were done by scanning the table."
msgstr "Antalet sorteringar som har gjorts genom avsökning av tabellen."

#: server_status.php:959
msgid "The number of times that a table lock was acquired immediately."
msgstr "Antalet gånger som ett tabellås förvärvades omedelbart."

#: server_status.php:960
msgid ""
"The number of times that a table lock could not be acquired immediately and "
"a wait was needed. If this is high, and you have performance problems, you "
"should first optimize your queries, and then either split your table or "
"tables or use replication."
msgstr ""
"Antalet gånger som ett tabellås inte kunde förvärvas omedelbart och en "
"väntan var nödvändig. Om detta värde är högt och du har prestandaproblem bör "
"du först optimera dina frågor och antingen dela upp din tabell eller "
"tabeller eller använda replikering."

#: server_status.php:961
msgid ""
"The number of threads in the thread cache. The cache hit rate can be "
"calculated as Threads_created/Connections. If this value is red you should "
"raise your thread_cache_size."
msgstr ""
"Antalet trådar i trådcachen. Cachens träffrekvens kan beräknas som "
"Threads_created/Connections. Om detta värde är rött bör du öka värdet "
"thread_cache_size."

#: server_status.php:962
msgid "The number of currently open connections."
msgstr "Antalet öppna förbindelser."

#: server_status.php:963
msgid ""
"The number of threads created to handle connections. If Threads_created is "
"big, you may want to increase the thread_cache_size value. (Normally this "
"doesn't give a notable performance improvement if you have a good thread "
"implementation.)"
msgstr ""
"Antalet trådar skapade för att hantera förbindelser. Om värdet "
"Threads_created är stort, vill du kanske öka värdet thread_cache_size. "
"(Normalt ger detta inte någon märkbar prestandaförbättring om du har en bra "
"trådimplementering.)"

#: server_status.php:964
msgid "The number of threads that are not sleeping."
msgstr "Antalet trådar som inte är vilande."

#: server_synchronize.php:92
msgid "Could not connect to the source"
msgstr "Kunde inte ansluta till källan"

#: server_synchronize.php:95
msgid "Could not connect to the target"
msgstr "Kunde inte ansluta till målet"

#: server_synchronize.php:120 server_synchronize.php:123 tbl_create.php:76
#: tbl_get_field.php:19
#, php-format
msgid "'%s' database does not exist."
msgstr "'%s' databasen finns inte."

#: server_synchronize.php:261
msgid "Structure Synchronization"
msgstr "Struktur Synkronisering"

#: server_synchronize.php:266
msgid "Data Synchronization"
msgstr "Datasynkronisering"

#: server_synchronize.php:395 server_synchronize.php:834
msgid "not present"
msgstr "inte närvarande"

#: server_synchronize.php:419 server_synchronize.php:862
msgid "Structure Difference"
msgstr "Struktur skillnad"

#: server_synchronize.php:420 server_synchronize.php:863
msgid "Data Difference"
msgstr "Data skillnad"

#: server_synchronize.php:425 server_synchronize.php:868
msgid "Add column(s)"
msgstr "Lägg till kolumn(er)"

#: server_synchronize.php:426 server_synchronize.php:869
msgid "Remove column(s)"
msgstr "Radera kolumn(er)"

#: server_synchronize.php:427 server_synchronize.php:870
msgid "Alter column(s)"
msgstr "Ändra kolumn(er)"

#: server_synchronize.php:428 server_synchronize.php:871
msgid "Remove index(s)"
msgstr "Radera index"

#: server_synchronize.php:429 server_synchronize.php:872
msgid "Apply index(s)"
msgstr "Applicera index"

#: server_synchronize.php:430 server_synchronize.php:873
msgid "Update row(s)"
msgstr "Uppdatera rad(er)"

#: server_synchronize.php:431 server_synchronize.php:874
msgid "Insert row(s)"
msgstr "Infoga rad(er)"

#: server_synchronize.php:441 server_synchronize.php:885
msgid "Would you like to delete all the previous rows from target tables?"
msgstr "Vill du radera alla tidigare rader från mål tabellen?"

#: server_synchronize.php:444 server_synchronize.php:889
msgid "Apply Selected Changes"
msgstr "Applicera markerade ändringar"

#: server_synchronize.php:446 server_synchronize.php:891
msgid "Synchronize Databases"
msgstr "Synkronisera databaser"

#: server_synchronize.php:459
msgid "Selected target tables have been synchronized with source tables."
msgstr "Valda måltabellerna har synkroniserats med källtabellerna."

#: server_synchronize.php:937
msgid "Target database has been synchronized with source database"
msgstr "Måldatabas har synkroniserats med källdatabasen"

#: server_synchronize.php:998
msgid "The following queries have been executed:"
msgstr "Följande frågor har verkställts:"

#: server_synchronize.php:1126
msgid "Enter manually"
msgstr "Skriv in manuellt"

#: server_synchronize.php:1134
msgid "Current connection"
msgstr "Nuvarande anslutning"

#: server_synchronize.php:1163
#, php-format
msgid "Configuration: %s"
msgstr "Konfiguration: %s"

#: server_synchronize.php:1178
msgid "Socket"
msgstr "Socket"

#: server_synchronize.php:1224
msgid ""
"Target database will be completely synchronized with source database. Source "
"database will remain unchanged."
msgstr ""
"Mål databasen kommer bli helt synkroniserat med källdatabasen. Källdatabasen "
"kommer att förbli oförändrad."

#: server_variables.php:58
msgid "Setting variable failed"
msgstr "Definiering av variabel misslyckades"

#: server_variables.php:77
msgid "Server variables and settings"
msgstr "Servervariabler och inställningar"

#: server_variables.php:111 server_variables.php:134
msgid "Session value"
msgstr "Sessionsvärde"

#: server_variables.php:111
msgid "Global value"
msgstr "Globalt värde"

#: setup/frames/config.inc.php:38 setup/frames/index.inc.php:225
msgid "Download"
msgstr "Ladda ner"

#: setup/frames/index.inc.php:49
msgid "Cannot load or save configuration"
msgstr "Kan inte ladda eller spara konfiguration"

#: setup/frames/index.inc.php:50
msgid ""
"Please create web server writable folder [em]config[/em] in phpMyAdmin top "
"level directory as described in [a@Documentation.html#setup_script]"
"documentation[/a]. Otherwise you will be only able to download or display it."
msgstr ""
"Skapa en för webbservern skrivbar katalog [em]config[/em] i phpMyAdmin:s "
"huvudkatalog son beskrivs i [a@../Documentation.html#setup_script]"
"dokumentationen[/a]. Annars kommer du endast att kunna hämta eller visa den."

#: setup/frames/index.inc.php:57
msgid ""
"You are not using a secure connection; all data (including potentially "
"sensitive information, like passwords) is transferred unencrypted!"
msgstr ""
"Du använder inte en säker anslutning; all data (inklusive potentiellt "
"känslig information, som lösenord) överförs okrypterat!"

#: setup/frames/index.inc.php:60
#, php-format
msgid ""
"If your server is also configured to accept HTTPS requests follow [a@%s]this "
"link[/a] to use a secure connection."
msgstr ""
"Om din server även är konfigurerad för att acceptera HTTPS-förfrågningar, "
"följ [a@%s]denna länk[/a] för att använda en säker anslutning."

#: setup/frames/index.inc.php:64
msgid "Insecure connection"
msgstr "Osäker anslutning"

#: setup/frames/index.inc.php:92
msgid "Configuration saved."
msgstr "Konfiguration sparad"

#: setup/frames/index.inc.php:93
msgid ""
"Configuration saved to file config/config.inc.php in phpMyAdmin top level "
"directory, copy it to top level one and delete directory config to use it."
msgstr ""
"Konfiguration sparad till filen config / config.inc.php ihuvudkatalogen för  "
"phpMyAdmin, kopiera den till huvudnivå ett och ta bort katalogen config för "
"att använda den."

#: setup/frames/index.inc.php:100 setup/frames/menu.inc.php:15
msgid "Overview"
msgstr "Översikt"

#: setup/frames/index.inc.php:108
msgid "Show hidden messages (#MSG_COUNT)"
msgstr "Visa dolda meddelanden (#MSG_COUNT)"

#: setup/frames/index.inc.php:148
msgid "There are no configured servers"
msgstr "Det finns inga konfigurerade servrar"

#: setup/frames/index.inc.php:156
msgid "New server"
msgstr "Ny server"

#: setup/frames/index.inc.php:185
msgid "Default language"
msgstr "Förvalt språk"

#: setup/frames/index.inc.php:195
msgid "let the user choose"
msgstr "låt användaren välja"

#: setup/frames/index.inc.php:206
msgid "- none -"
msgstr "- ingen -"

#: setup/frames/index.inc.php:209
msgid "Default server"
msgstr "Förvald server"

#: setup/frames/index.inc.php:219
msgid "End of line"
msgstr "Radslut"

#: setup/frames/index.inc.php:224
msgid "Display"
msgstr "Visa"

#: setup/frames/index.inc.php:228
msgid "Load"
msgstr "Ladda"

#: setup/frames/index.inc.php:239
msgid "phpMyAdmin homepage"
msgstr "phpMyAdmin:s hemsida"

#: setup/frames/index.inc.php:240
msgid "Donate"
msgstr "Donera"

#: setup/frames/servers.inc.php:28
msgid "Edit server"
msgstr "Ändra server"

#: setup/frames/servers.inc.php:37
msgid "Add a new server"
msgstr "Lägg till en ny server"

#: setup/lib/form_processing.lib.php:42
msgid "Warning"
msgstr "Varning"

#: setup/lib/form_processing.lib.php:43
msgid "Submitted form contains errors"
msgstr "Skickat formulär innehåller fel"

#: setup/lib/form_processing.lib.php:44
msgid "Try to revert erroneous fields to their default values"
msgstr "Försök återställa felaktiga fält till deras standardvärden"

#: setup/lib/form_processing.lib.php:47
msgid "Ignore errors"
msgstr "Ignorera fel"

#: setup/lib/form_processing.lib.php:49
msgid "Show form"
msgstr "Visa formulär"

#: setup/lib/index.lib.php:119
msgid ""
"Neither URL wrapper nor CURL is available. Version check is not possible."
msgstr ""
"Varken URL-wrapper eller CURL är tillgängliga. Versionskontroll är inte "
"möjlig."

#: setup/lib/index.lib.php:126
msgid ""
"Reading of version failed. Maybe you're offline or the upgrade server does "
"not respond."
msgstr ""
"Läsning av version misslyckades. Kanske är du offline eller så svarar inte "
"uppgraderingsservern."

#: setup/lib/index.lib.php:143
msgid "Got invalid version string from server"
msgstr "Fick ogiltig versionssträng från server"

#: setup/lib/index.lib.php:150
msgid "Unparsable version string"
msgstr "Ej analyserbar versionssträng"

#: setup/lib/index.lib.php:162
#, php-format
msgid ""
"You are using Git version, run [kbd]git pull[/kbd] :-)[br]The latest stable "
"version is %s, released on %s."
msgstr ""
"Du använder Git version, kör [kbd]git pull[/ kbd] :-) [br] Den senaste "
"stabila versionen är%s, släppt den %s."

#: setup/lib/index.lib.php:165
msgid "No newer stable version is available"
msgstr "Ingen nyare stabil version finns tillgänglig"

#: setup/lib/index.lib.php:250
#, php-format
msgid ""
"This %soption%s should be disabled as it allows attackers to bruteforce "
"login to any MySQL server. If you feel this is necessary, use %strusted "
"proxies list%s. However, IP-based protection may not be reliable if your IP "
"belongs to an ISP where thousands of users, including you, are connected to."
msgstr ""
"Denna %soption%s bör inaktiveras eftersom de tillåter angripare att genom "
"bruteforce logga in på en MySQL-server. Om du anser att detta är "
"nödvändigt,  använd %strusted proxies listan%s. IP-baserat skydd kan dock "
"inte vara tillförlitligg om din IP tillhör till en ISP där tusentals "
"användare, inklusive dig, är anslutna till."

#: setup/lib/index.lib.php:252
msgid ""
"You didn't have blowfish secret set and have enabled cookie authentication, "
"so a key was automatically generated for you. It is used to encrypt cookies; "
"you don't need to remember it."
msgstr ""
"Du hade inte blowfish-säkerhet angivet och hade aktiverat cookie-"
"autentisering, så en nyckel genererades automatiskt åt dig. Den används för "
"att kryptera cookies; du behöver inte komma ihåg den."

#: setup/lib/index.lib.php:253
#, php-format
msgid ""
"%sBzip2 compression and decompression%s requires functions (%s) which are "
"unavailable on this system."
msgstr ""
"%sBzip2 komprimering och dekomprimering%s kräver funktioner (%s) som inte är "
"tillgängliga på detta system."

#: setup/lib/index.lib.php:255
msgid ""
"This value should be double checked to ensure that this directory is neither "
"world accessible nor readable or writable by other users on your server."
msgstr ""
"Detta värde bör dubbelkollas för att försäkra att denna katalog varken är "
"åtkomlig för världen eller skrivbar för andra användare på din server."

#: setup/lib/index.lib.php:256
#, php-format
msgid "This %soption%s should be enabled if your web server supports it."
msgstr "Denna %soption%s ska vara aktiv om din webbserver stödjer det."

#: setup/lib/index.lib.php:258
#, php-format
msgid ""
"%sGZip compression and decompression%s requires functions (%s) which are "
"unavailable on this system."
msgstr ""
"%sGZip  komprimering och dekomprimering%s kräver funktioner (%s) som inte är "
"tillgängliga på detta system."

#: setup/lib/index.lib.php:260
#, php-format
msgid ""
"%sLogin cookie validity%s greater than 1440 seconds may cause random session "
"invalidation if %ssession.gc_maxlifetime%s is lower than its value "
"(currently %d)."
msgstr ""
"%sLogin cookie validity%s är mer än 1440 sekunder kan orsaka slumpmässit  "
"ogiltigförklarande av session om %ssession.gc_maxlifetime%s s är mindre än "
"dess värde (för närvarande %d)."

#: setup/lib/index.lib.php:262
#, php-format
msgid ""
"%sLogin cookie validity%s should be set to 1800 seconds (30 minutes) at "
"most. Values larger than 1800 may pose a security risk such as impersonation."
msgstr ""
"%slogin cookie giltighet%s ska anges till 1800 sekunder (30 minuter) som "
"mest. Värden större än 1800 kan innebära en säkerhetsrisk som "
"identitetsstöld.."

#: setup/lib/index.lib.php:264
#, php-format
msgid ""
"If using cookie authentication and %sLogin cookie store%s is not 0, %sLogin "
"cookie validity%s must be set to a value less or equal to it."
msgstr ""
"Om du använder cookie autentisering och% slogin cookie lagra%s inte är 0, "
"måste%slogin cookie giltighet%s sättas till ett värde mindre eller lika med "
"den."

#: setup/lib/index.lib.php:266
#, php-format
msgid ""
"If you feel this is necessary, use additional protection settings - %shost "
"authentication%s settings and %strusted proxies list%s. However, IP-based "
"protection may not be reliable if your IP belongs to an ISP where thousands "
"of users, including you, are connected to."
msgstr ""
"Om du känner att detta är nödvändigt, använd extra skyddsinställningar - "
"%shost autentisering%s inställningarna  och %strusted proxies listan%s. Dock "
"kan IP-baserat skydd inte vara tillförlitligt om din IP tillhör en ISP där "
"tusentals användare, inklusive dig, är anslutna till"

#: setup/lib/index.lib.php:268
#, php-format
msgid ""
"You set the [kbd]config[/kbd] authentication type and included username and "
"password for auto-login, which is not a desirable option for live hosts. "
"Anyone who knows or guesses your phpMyAdmin URL can directly access your "
"phpMyAdmin panel. Set %sauthentication type%s to [kbd]cookie[/kbd] or [kbd]"
"http[/kbd]."
msgstr ""
"Du valde [kbd]config[/kbd]-autentisering och inkluderade användarnamn och "
"lösenord för autoinloggning, vilket inte är en önskvärd inställning för "
"värdar i skarp drift. Vem som helst som vet eller gissar din phpMyAdmin-URL "
"kan direkt komma åt ditt phpMyAdmin-verktyg. Sätt   %sauthentication type%s "
"till [kbd]cookie[/kbd] eller [kbd]http[/kbd]."

#: setup/lib/index.lib.php:270
#, php-format
msgid ""
"%sZip compression%s requires functions (%s) which are unavailable on this "
"system."
msgstr ""
"%sZip kompression%s kräver funktioner (%s) som inte är tillgängliga på detta "
"system."

#: setup/lib/index.lib.php:272
#, php-format
msgid ""
"%sZip decompression%s requires functions (%s) which are unavailable on this "
"system."
msgstr ""
"%sZip dekompression%s kräver funktioner (%s) som inte är tillgängliga på "
"detta system."

#: setup/lib/index.lib.php:296
msgid "You should use SSL connections if your web server supports it."
msgstr "Du ska använda SSL-anslutningar om din webbserver stödjer det."

#: setup/lib/index.lib.php:306
msgid "You should use mysqli for performance reasons."
msgstr "Du ska använda mysqli av prestandaskäl."

#: setup/lib/index.lib.php:331
msgid "You allow for connecting to the server without a password."
msgstr "Du tillåter anslutning till servern utan lösenord."

#: setup/lib/index.lib.php:351
msgid "Key is too short, it should have at least 8 characters."
msgstr "Nyckeln är för kort, den ska ha minst 8 tecken."

#: setup/lib/index.lib.php:358
msgid "Key should contain letters, numbers [em]and[/em] special characters."
msgstr "Nyckeln ska innehålla bokstäver, siffror [em]och[/em] specialtecken."

#: sql.php:95 tbl_change.php:254 tbl_select.php:27 tbl_select.php:28
#: tbl_select.php:31 tbl_select.php:34
msgid "Browse foreign values"
msgstr "Bläddra bland främmande värden"

#: sql.php:182
#, php-format
msgid "Using bookmark \"%s\" as default browse query."
msgstr "Använd bokmärke \"% s\" som standard webbläsarfråga."

#: sql.php:654 tbl_replace.php:388
#, php-format
msgid "Inserted row id: %1$d"
msgstr "Infogade rad id: %1$d"

#: sql.php:671
msgid "Showing as PHP code"
msgstr "Visar som PHP-kod"

#: sql.php:674 tbl_replace.php:362
msgid "Showing SQL query"
msgstr "Visar SQL-fråga"

#: sql.php:676
msgid "Validated SQL"
msgstr "Validerad SQL-kod"

#: sql.php:983
#, php-format
msgid "Problems with indexes of table `%s`"
msgstr "Problem med index för tabell `%s`"

#: sql.php:1015
msgid "Label"
msgstr "Etikett"

#: tbl_addfield.php:185 tbl_alter.php:99 tbl_indexes.php:98
#, php-format
msgid "Table %1$s has been altered successfully"
msgstr "Tabell %1$s har ändrats"

#: tbl_change.php:680
msgid " Because of its length,<br /> this column might not be editable "
msgstr "På grund av sin längd,<br /> är denna kolumn kanske inte redigerbar"

#: tbl_change.php:797
msgid "Remove BLOB Repository Reference"
msgstr "Ta bort referens till BLOB-förvaringsplats"

#: tbl_change.php:803
msgid "Binary - do not edit"
msgstr "Binär - ändra inte"

#: tbl_change.php:851
msgid "Upload to BLOB repository"
msgstr "Ladda upp till BLOB-förvaringsplats"

#: tbl_change.php:980
msgid "Insert as new row"
msgstr "Lägg till som ny rad"

#: tbl_change.php:981
msgid "Insert as new row and ignore errors"
msgstr "Infoga som ny rad och ignorera fel"

#: tbl_change.php:982
msgid "Show insert query"
msgstr "Visa insert fråga"

#: tbl_change.php:993
msgid "and then"
msgstr "och sedan"

#: tbl_change.php:997
msgid "Go back to previous page"
msgstr "Gå tillbaka till föregående sida"

#: tbl_change.php:998
msgid "Insert another new row"
msgstr "Lägg till ytterligare en ny rad"

#: tbl_change.php:1002
msgid "Go back to this page"
msgstr "Gå tillbaka till denna sida"

#: tbl_change.php:1010
msgid "Edit next row"
msgstr "Ändra nästa rad"

#: tbl_change.php:1021
msgid ""
"Use TAB key to move from value to value, or CTRL+arrows to move anywhere"
msgstr ""
"Använd TAB-tangenten för att flytta från värde till värde, eller CTRL+pil "
"för att flytta vart som helst"

#: tbl_change.php:1059
#, php-format
msgid "Continue insertion with %s rows"
msgstr "Fortsätt inmatning med %s rader"

#: tbl_chart.php:85
msgid "Bar"
msgstr "Stapel"

#: tbl_chart.php:87
msgid "Line"
msgstr "Linje"

#: tbl_chart.php:88
msgid "Spline"
msgstr "ISpårning"

#: tbl_chart.php:89
msgid "Pie"
msgstr "Paj"

#: tbl_chart.php:91
msgid "Stacked"
msgstr "Staplade"

#: tbl_chart.php:94
msgid "Chart title"
msgstr "Diagramtitel"

#: tbl_chart.php:99
msgid "X-Axis:"
msgstr "X-axel:"

#: tbl_chart.php:113
msgid "Series:"
msgstr "Serie:"

#: tbl_chart.php:115
msgid "The remaining columns"
msgstr "Återstående kolumner"

#: tbl_chart.php:128
msgid "X-Axis label:"
msgstr "X-axel etikett"

#: tbl_chart.php:128
msgid "X Values"
msgstr "X värde"

#: tbl_chart.php:129
msgid "Y-Axis label:"
msgstr "Y-axel etikett"

#: tbl_chart.php:129
msgid "Y Values"
msgstr "Y värden"

#: tbl_create.php:56
#, php-format
msgid "Table %s already exists!"
msgstr "Tabell %s finns redan!"

#: tbl_create.php:242
#, php-format
msgid "Table %1$s has been created."
msgstr "Tabell %1$s har skapats."

#: tbl_export.php:24
msgid "View dump (schema) of table"
msgstr "Visa SQL-satser för tabellen"

#: tbl_gis_visualization.php:111
#| msgid "Display servers selection"
msgid "Display GIS Visualization"
msgstr "Visa GIS Visualisering"

#: tbl_gis_visualization.php:157
msgid "Width"
msgstr "Bredd"

#: tbl_gis_visualization.php:161
msgid "Height"
msgstr "Höjd"

#: tbl_gis_visualization.php:165
#| msgid "Textarea columns"
msgid "Label column"
msgstr "Etikett kolumn"

#: tbl_gis_visualization.php:167
#| msgid "- none -"
msgid "-- None --"
msgstr " - Inget -"

#: tbl_gis_visualization.php:180
#| msgid "Total count"
msgid "Spatial column"
msgstr "Spatial kolumn"

#: tbl_gis_visualization.php:201
msgid "Use OpenStreetMaps as Base Layer"
msgstr "Använd OpenStreetMaps som baslager"

#: tbl_gis_visualization.php:204
msgid "Redraw"
msgstr "Rita om"

#: tbl_gis_visualization.php:206
#| msgid "Save as file"
msgid "Save to file"
msgstr "Spara till fil"

#: tbl_gis_visualization.php:207
#| msgid "Table name"
msgid "File name"
msgstr "Filnamn"

#: tbl_indexes.php:66
msgid "The name of the primary key must be \"PRIMARY\"!"
msgstr "Primärnyckelns namn måste vara \"PRIMARY\"!"

#: tbl_indexes.php:75
msgid "Can't rename index to PRIMARY!"
msgstr "Kan inte byta namn på index till \"PRIMARY\"!"

#: tbl_indexes.php:91
msgid "No index parts defined!"
msgstr "Inga delar av index är definierade!"

#: tbl_indexes.php:159
msgid "Create a new index"
msgstr "Skapa ett nytt index"

#: tbl_indexes.php:161
msgid "Modify an index"
msgstr "Ändra ett index"

#: tbl_indexes.php:167
msgid "Index name:"
msgstr "Indexnamn:"

#: tbl_indexes.php:173
msgid "Index type:"
msgstr "Indextyp:"

#: tbl_indexes.php:183
msgid ""
"(\"PRIMARY\" <b>must</b> be the name of and <b>only of</b> a primary key!)"
msgstr ""
"(\"PRIMARY\" <b>måste</b> vara namnet på och <b>endast på</b> en "
"primärnyckel!)"

#: tbl_indexes.php:257
#, php-format
msgid "Add to index &nbsp;%s&nbsp;column(s)"
msgstr "Lägg till&nbsp;%s&nbsp;kolumn(er) till index"

#: tbl_indexes.php:262 tbl_structure.php:726 tbl_structure.php:737
msgid "Column count has to be larger than zero."
msgstr "Antalet kolumner måste vara större än noll."

#: tbl_move_copy.php:44
msgid "Can't move table to same one!"
msgstr "Kan inte flytta tabell till samma en!"

#: tbl_move_copy.php:46
msgid "Can't copy table to same one!"
msgstr "Kan inte kopiera tabell till samma en!"

#: tbl_move_copy.php:54
#, php-format
msgid "Table %s has been moved to %s."
msgstr "Tabellen %s har flyttats till %s."

#: tbl_move_copy.php:56
#, php-format
msgid "Table %s has been copied to %s."
msgstr "Tabellen %s har kopierats till %s."

#: tbl_move_copy.php:74
msgid "The table name is empty!"
msgstr "Tabellnamnet är tomt!"

#: tbl_operations.php:264
msgid "Alter table order by"
msgstr "Sortera om tabellen efter"

#: tbl_operations.php:273
msgid "(singly)"
msgstr "(var för sig)"

#: tbl_operations.php:293
msgid "Move table to (database<b>.</b>table):"
msgstr "Flytta tabellen till (databas<b>.</b>tabell):"

#: tbl_operations.php:351
msgid "Table options"
msgstr "Tabellalternativ"

#: tbl_operations.php:355
msgid "Rename table to"
msgstr "Döp om tabellen till"

#: tbl_operations.php:531
msgid "Copy table to (database<b>.</b>table):"
msgstr "Kopiera tabellen till (databas<b>.</b>tabell):"

#: tbl_operations.php:578
msgid "Switch to copied table"
msgstr "Byt till kopierad tabell"

#: tbl_operations.php:590
msgid "Table maintenance"
msgstr "Tabellunderhåll"

#: tbl_operations.php:614
msgid "Defragment table"
msgstr "Defragmentera tabell"

#: tbl_operations.php:662
#, php-format
msgid "Table %s has been flushed"
msgstr "Tabellen %s har rensats"

#: tbl_operations.php:668
msgid "Flush the table (FLUSH)"
msgstr "Rensa tabellen (flush)"

#: tbl_operations.php:677
msgid "Delete data or table"
msgstr "Ta bort data eller tabell"

#: tbl_operations.php:692
msgid "Empty the table (TRUNCATE)"
msgstr "Töm tabellen (TRUNCATE)"

#: tbl_operations.php:712
msgid "Delete the table (DROP)"
msgstr "Ta bort tabellen (DROP)"

#: tbl_operations.php:733
msgid "Partition maintenance"
msgstr "Underhåll av partition"

#: tbl_operations.php:741
#, php-format
msgid "Partition %s"
msgstr "Partition %s"

#: tbl_operations.php:744
msgid "Analyze"
msgstr "Analysera"

#: tbl_operations.php:745
msgid "Check"
msgstr "Kontrollera"

#: tbl_operations.php:746
msgid "Optimize"
msgstr "Optimera"

#: tbl_operations.php:747
msgid "Rebuild"
msgstr "Återskapa"

#: tbl_operations.php:748
msgid "Repair"
msgstr "Reparera"

#: tbl_operations.php:760
msgid "Remove partitioning"
msgstr "Ta bort partitionering"

#: tbl_operations.php:786
msgid "Check referential integrity:"
msgstr "Kontrollera referensintegritet:"

#: tbl_printview.php:72
msgid "Show tables"
msgstr "Visa tabeller"

#: tbl_printview.php:307 tbl_structure.php:792
msgid "Space usage"
msgstr "Visa använt utrymme"

#: tbl_printview.php:311 tbl_structure.php:796
msgid "Usage"
msgstr "Användning"

#: tbl_printview.php:338 tbl_structure.php:823
msgid "Effective"
msgstr "Effektiv"

#: tbl_printview.php:363 tbl_structure.php:861
msgid "Row Statistics"
msgstr "Radstatistik"

#: tbl_printview.php:366 tbl_structure.php:864
msgid "Statements"
msgstr "Uppgifterna"

#: tbl_printview.php:377 tbl_structure.php:876
msgid "static"
msgstr "statisk"

#: tbl_printview.php:379 tbl_structure.php:878
msgid "dynamic"
msgstr "dynamisk"

#: tbl_printview.php:401 tbl_structure.php:921
msgid "Row length"
msgstr "Radlängd"

#: tbl_printview.php:411 tbl_structure.php:929
msgid " Row size "
msgstr "Radstorlek"

#: tbl_relation.php:276
#, php-format
msgid "Error creating foreign key on %1$s (check data types)"
msgstr "Fel vid skapande av främmande nyckel för %1$s (kontrollera datatyper)"

#: tbl_relation.php:402
msgid "Internal relation"
msgstr "Intern relation"

#: tbl_relation.php:404
msgid ""
"An internal relation is not necessary when a corresponding FOREIGN KEY "
"relation exists."
msgstr ""
"En intern relation är inte nödvändig när en motsvarande FOREIGN KEY relation "
"finns."

#: tbl_relation.php:410
msgid "Foreign key constraint"
msgstr "Begränsning av främmande nyckel"

#: tbl_select.php:110
msgid "Do a \"query by example\" (wildcard: \"%\")"
msgstr "Utför en \"Query By Example\" (jokertecken: \"%\")"

#: tbl_select.php:234
msgid "Select columns (at least one):"
msgstr "Markera kolumner (minst en):"

#: tbl_select.php:252
msgid "Add search conditions (body of the \"where\" clause):"
msgstr "Lägg till sökvillkor (uttryck i \"where\"-sats):"

#: tbl_select.php:259
msgid "Number of rows per page"
msgstr "Anntal rader per sida"

#: tbl_select.php:265
msgid "Display order:"
msgstr "Visningsordning:"

#: tbl_structure.php:158 tbl_structure.php:163 tbl_structure.php:611
msgid "Spatial"
msgstr "Spatial"

#: tbl_structure.php:165 tbl_structure.php:169
msgid "Browse distinct values"
msgstr "Bläddra bland distinkta värden"

#: tbl_structure.php:170 tbl_structure.php:171
msgid "Add primary key"
msgstr "Lägg till primär nyckel"

#: tbl_structure.php:172 tbl_structure.php:173
msgid "Add index"
msgstr "Lägg till index"

#: tbl_structure.php:174 tbl_structure.php:175
msgid "Add unique index"
msgstr "Lägg till unikt index"

#: tbl_structure.php:176 tbl_structure.php:177
#| msgid "Add index"
msgid "Add SPATIAL index"
msgstr "Lägg till SPATIAL index"

#: tbl_structure.php:178 tbl_structure.php:179
msgid "Add FULLTEXT index"
msgstr "Lägg till FULLTEXT index"

#: tbl_structure.php:391
msgctxt "None for default"
msgid "None"
msgstr "Inget"

#: tbl_structure.php:404
#, php-format
msgid "Column %s has been dropped"
msgstr "Kolumnen %s har tagits bort"

#: tbl_structure.php:415 tbl_structure.php:509
#, php-format
msgid "A primary key has been added on %s"
msgstr "En primär nyckel har lagts till för %s"

#: tbl_structure.php:430 tbl_structure.php:445 tbl_structure.php:465
#: tbl_structure.php:480 tbl_structure.php:522 tbl_structure.php:535
#: tbl_structure.php:548 tbl_structure.php:561
#, php-format
msgid "An index has been added on %s"
msgstr "Ett index har lagts till för %s"

#: tbl_structure.php:497
msgid "Show more actions"
msgstr "Visa fler åtgärder"

#: tbl_structure.php:642 tbl_structure.php:644
msgid "Relation view"
msgstr "Visa relationer"

#: tbl_structure.php:651 tbl_structure.php:653
msgid "Propose table structure"
msgstr "Föreslå tabellstruktur"

#: tbl_structure.php:676
msgid "Add column"
msgstr "Lägg till kolumn"

#: tbl_structure.php:690
msgid "At End of Table"
msgstr "I slutet av tabellen"

#: tbl_structure.php:691
msgid "At Beginning of Table"
msgstr "I början av tabellen"

#: tbl_structure.php:692
#, php-format
msgid "After %s"
msgstr "Efter %s"

#: tbl_structure.php:731
#, php-format
msgid "Create an index on &nbsp;%s&nbsp;columns"
msgstr "Skapa ett index för &nbsp;%s&nbsp;kolumn(er)"

#: tbl_structure.php:892
msgid "partitioned"
msgstr "partitionerad"

#: tbl_tracking.php:109
#, php-format
msgid "Tracking report for table `%s`"
msgstr "Spårning av rapport för tabell `%s`"

#: tbl_tracking.php:182
#, php-format
msgid "Version %s is created, tracking for %s.%s is activated."
msgstr "Version %s har skapats, spårning för %s.%s är aktiverad."

#: tbl_tracking.php:190
#, php-format
msgid "Tracking for %s.%s , version %s is deactivated."
msgstr "Spårning av %s.%s , version %s är avaktiverad."

#: tbl_tracking.php:198
#, php-format
msgid "Tracking for %s.%s , version %s is activated."
msgstr "Spårning av %s.%s , version %s är aktiverad."

#: tbl_tracking.php:208
msgid "SQL statements executed."
msgstr "SQL-satser exekverade."

#: tbl_tracking.php:214
msgid ""
"You can execute the dump by creating and using a temporary database. Please "
"ensure that you have the privileges to do so."
msgstr ""
"Du kan dumpa genom att skapa och använda en tillfällig databas. Se till att "
"du har behörighet att göra det."

#: tbl_tracking.php:215
msgid "Comment out these two lines if you do not need them."
msgstr "Kommentera bort dessa två rader om du inte behöver dem."

#: tbl_tracking.php:224
msgid "SQL statements exported. Please copy the dump or execute it."
msgstr "SQL-satser exporteras. Kopiera dump eller verkställ."

#: tbl_tracking.php:255
#, php-format
msgid "Version %s snapshot (SQL code)"
msgstr "Version %s ögonblicksbild (SQL-kod)"

#: tbl_tracking.php:382
msgid "Tracking data definition successfully deleted"
msgstr "Spårningsdata har tagits bort"

#: tbl_tracking.php:384 tbl_tracking.php:401
msgid "Query error"
msgstr "Sökningsfel"

#: tbl_tracking.php:399
msgid "Tracking data manipulation successfully deleted"
msgstr "Spårningsdata manipulation har tagits bort"

#: tbl_tracking.php:411
msgid "Tracking statements"
msgstr "Spårning av uppgifter"

#: tbl_tracking.php:427 tbl_tracking.php:555
#, php-format
msgid "Show %s with dates from %s to %s by user %s %s"
msgstr "Visa %s med datum fån %s till %s av användare %s %s"

#: tbl_tracking.php:432
msgid "Delete tracking data row from report"
msgstr "Ta bort spårning för denna rapport"

#: tbl_tracking.php:443
msgid "No data"
msgstr "Inget data"

#: tbl_tracking.php:453 tbl_tracking.php:510
msgid "Date"
msgstr "Datum"

#: tbl_tracking.php:455
msgid "Data definition statement"
msgstr "Data definition redogörelse"

#: tbl_tracking.php:512
msgid "Data manipulation statement"
msgstr "Data manipulation redogörelse"

#: tbl_tracking.php:558
msgid "SQL dump (file download)"
msgstr "SQL dump (filnedladdning)"

#: tbl_tracking.php:559
msgid "SQL dump"
msgstr "SQL dump"

#: tbl_tracking.php:560
msgid "This option will replace your table and contained data."
msgstr "Denna alternativ kommer att ersätta din tabell och ingående data."

#: tbl_tracking.php:560
msgid "SQL execution"
msgstr "SQL exekvering"

#: tbl_tracking.php:572
#, php-format
msgid "Export as %s"
msgstr "Exportera som %s"

#: tbl_tracking.php:612
msgid "Show versions"
msgstr "Visa versioner"

#: tbl_tracking.php:644
msgid "Version"
msgstr "Version"

#: tbl_tracking.php:692
#, php-format
msgid "Deactivate tracking for %s.%s"
msgstr "Avbryt spårning för %s.%s"

#: tbl_tracking.php:694
msgid "Deactivate now"
msgstr "Deaktivera nu"

#: tbl_tracking.php:705
#, php-format
msgid "Activate tracking for %s.%s"
msgstr "Aktivera spårning för %s.%s"

#: tbl_tracking.php:707
msgid "Activate now"
msgstr "Aktivera nu"

#: tbl_tracking.php:720
#, php-format
msgid "Create version %s of %s.%s"
msgstr "Skapa version %s of %s.%s"

#: tbl_tracking.php:724
msgid "Track these data definition statements:"
msgstr "Spåra dessa datadefinitioners kommandon"

#: tbl_tracking.php:732
msgid "Track these data manipulation statements:"
msgstr "Spåra dessa datahanterings kommandon"

#: tbl_tracking.php:740
msgid "Create version"
msgstr "Skapa version"

#: themes.php:31
#, php-format
msgid ""
"No themes support; please check your configuration and/or your themes in "
"directory %s."
msgstr ""
"Stöd för teman saknas. Kontrollera din konfiguration och/eller dina teman i "
"katalog %s."

#: themes.php:41
msgid "Get more themes!"
msgstr "Hämta fler teman!"

#: transformation_overview.php:24
msgid "Available MIME types"
msgstr "Tillgängliga MIME-typer"

#: transformation_overview.php:37
msgid ""
"MIME types printed in italics do not have a separate transformation function"
msgstr "Kursiverade MIME-typer har inte någon separat omvandlingsfunktion"

#: transformation_overview.php:42
msgid "Available transformations"
msgstr "Tillgängliga omvandlingar"

#: transformation_overview.php:47
msgctxt "for MIME transformation"
msgid "Description"
msgstr "Beskrivning"

#: user_password.php:48
msgid "You don't have sufficient privileges to be here right now!"
msgstr "Du har inte tillräcklig behörighet för att vara här nu!"

#: user_password.php:110
msgid "The profile has been updated."
msgstr "Profilen har uppdaterats."

#: view_create.php:141
msgid "VIEW name"
msgstr "VIEW namn"

#: view_operations.php:91
msgid "Rename view to"
msgstr "Ändra namn till"

#~ msgid ""
#~ "phpMyAdmin was unable to read your configuration file!<br />This might "
#~ "happen if PHP finds a parse error in it or PHP cannot find the file.<br /"
#~ ">Please call the configuration file directly using the link below and "
#~ "read the PHP error message(s) that you receive. In most cases a quote or "
#~ "a semicolon is missing somewhere.<br />If you receive a blank page, "
#~ "everything is fine."
#~ msgstr ""
#~ "phpMyAdmin kunde inte läsa din konfigurationsfil!<br />Detta kan inträffa "
#~ "om PHP hittar ett fel i den eller om PHP inte hittar filen.<br />Anropa "
#~ "konfigurationsfilen direkt mha länken nedan och läs PHP:s felmeddelande"
#~ "(n) som du erhåller. I de flesta fall saknas ett citationstecken eller "
#~ "ett semikolon någonstans.<br />Om du får en tom sida är allt OK."

#~ msgid "Dropping Event"
#~ msgstr "Tar bort Händelse"

#~ msgid "Dropping Procedure"
#~ msgstr "Tar bort Procedur"

#~ msgid "Theme / Style"
#~ msgstr "Tema / Stil"

#~ msgid "seconds"
#~ msgstr "sekunder"

#~ msgid "Query execution time comparison (in microseconds)"
#~ msgstr "Jämför exekveringstid (millisekunder"

#~ msgid "Query results"
#~ msgstr "Visa resultat"

#~ msgid "GD extension is needed for charts."
#~ msgstr "GD filändelse är nödvändig för tabell. "

#~ msgid "JSON encoder is needed for chart tooltips."
#~ msgstr "JSON avkodare behövs för verktygstips för diagram"

#~ msgid "The number of free memory blocks in query cache."
#~ msgstr "Antalet fria minnesblock i frågecachen."

#~ msgctxt "$strShowStatusReset"
#~ msgid "Reset"
#~ msgstr "Återställ"

#~ msgid "Show processes"
#~ msgstr "Visa processer"

#~ msgctxt "for Show status"
#~ msgid "Reset"
#~ msgstr "Återställ"

#~ msgid ""
#~ "<b>Server traffic</b>: These tables show the network traffic statistics "
#~ "of this MySQL server since its startup."
#~ msgstr ""
#~ "<b>Servertrafik</b>: Dessa tabeller visar statistik för nätverkstrafiken "
#~ "hos denna MySQL-server sedan den startade."

#~ msgid ""
#~ "<b>Query statistics</b>: Since its startup, %s queries have been sent to "
#~ "the server."
#~ msgstr ""
#~ "<b>Frågestatistik</b>: %s frågor har skickats till servern sedan den "
#~ "startade."

#~ msgid "Note: Generating the query chart can take a long time."
#~ msgstr "Notera: Skapa fråga-diagrammet kan ta lång tid."

#~ msgid "Chart generated successfully."
#~ msgstr "Diagram skapadesframgångsrikt."

#~ msgid ""
#~ "The result of this query can't be used for a chart. See [a@./"
#~ "Documentation.html#faq6_29@Documentation]FAQ 6.29[/a]"
#~ msgstr ""
#~ "Resultatet av denna fråga kan inte användas för ett diagram. Se [a@./"
#~ "Documentation.html#faq6_29@Documentation]FAQ 6.29[/a]"

#~ msgid "Title"
#~ msgstr "Titel"

#~ msgid "Area margins"
#~ msgstr "Area marginaler"

#~ msgid "Legend margins"
#~ msgstr "Förklaring marginaler"

#~ msgid "Radar"
#~ msgstr "Radar"

#~ msgid "Bar type"
#~ msgstr "Stapel typ"

#~ msgid "Multi"
#~ msgstr "Multi"

#~ msgid "Continuous image"
#~ msgstr "Kontinuerlig bild"

#~ msgid ""
#~ "For compatibility reasons the chart image is segmented by default, select "
#~ "this to draw the whole chart in one image."
#~ msgstr ""
#~ "Av kompatibilitetsskäl är diagrammet segmenterat som standard, välj detta "
#~ "för att dra hela diagrammet i en bild."

#~ msgid ""
#~ "When drawing a radar chart all values are normalized to a range [0..10]."
#~ msgstr ""
#~ "När du ritar ett polärdiagram är alla värden normaliserade till ett spann "
#~ "[0 .. 10]."

#~ msgid ""
#~ "Note that not every result table can be put to the chart. See <a href=\"./"
#~ "Documentation.html#faq6_29\" target=\"Documentation\">FAQ 6.29</a>"
#~ msgstr ""
#~ "Notera att inte alla resultattabeller kan läggas till diagrammet. Se <a "
#~ "href=\"./Documentation.html#faq6_29\" target=\"Documentation\">FAQ 6.29</"
#~ "a>"

#~ msgid "Add a New User"
#~ msgstr "Lägg till en ny användare"

#~ msgid "Create User"
#~ msgstr "Skapa Användare"

#~ msgid "Add a new User"
#~ msgstr "Lägg till ny användare"

#~ msgid "Show table row links on left side"
#~ msgstr "Visa tabellrader som länkar på vänster sida"

#~ msgid "Show table row links on right side"
#~ msgstr "Visa tabellrader som länkar på höger sida"

#~ msgid "Background color"
#~ msgstr "Bakgrundsfärg"

#~ msgid "Choose..."
#~ msgstr "välj..."

#~ msgid "Delete the matches for the "
#~ msgstr "radera matchande för %s tabellen?"

#~ msgid "Show left delete link"
#~ msgstr "Visa vänster radera-länk"

#~ msgid "Show right delete link"
#~ msgstr "Visa höger radera-länk"

#~ msgid "Mailing lists"
#~ msgstr "E-postlistor"<|MERGE_RESOLUTION|>--- conflicted
+++ resolved
@@ -3,15 +3,9 @@
 msgstr ""
 "Project-Id-Version: phpMyAdmin 3.5.0-dev\n"
 "Report-Msgid-Bugs-To: phpmyadmin-devel@lists.sourceforge.net\n"
-<<<<<<< HEAD
 "POT-Creation-Date: 2011-06-27 10:20+0200\n"
-"PO-Revision-Date: 2011-06-16 00:11+0200\n"
-"Last-Translator: <stefan@inkopsforum.se>\n"
-=======
-"POT-Creation-Date: 2011-06-24 12:07+0200\n"
 "PO-Revision-Date: 2011-06-25 01:19+0200\n"
 "Last-Translator:  <stefan@inkopsforum.se>\n"
->>>>>>> 9ff4e6b0
 "Language-Team: swedish <sv@li.org>\n"
 "Language: sv\n"
 "MIME-Version: 1.0\n"
@@ -516,13 +510,8 @@
 msgstr[0] "%d rad berörs av det sista uttrycket inom proceduren"
 msgstr[1] "%d rader berörs av det sista uttrycket inom proceduren"
 
-<<<<<<< HEAD
 #: db_routines.php:167
-#, fuzzy, php-format
-=======
-#: db_routines.php:165
-#, php-format
->>>>>>> 9ff4e6b0
+#, php-format
 #| msgid "Allows executing stored routines."
 msgid "Execution results of routine %s"
 msgstr "Exekveringsresultat av rutin %s"
@@ -532,15 +521,9 @@
 msgid "MySQL returned an empty result set (i.e. zero rows)."
 msgstr "MySQL returnerade ett tomt resultat (dvs inga rader)."
 
-<<<<<<< HEAD
 #: db_routines.php:192 db_routines.php:297 db_routines.php:302
 #: db_routines.php:326
-#, fuzzy, php-format
-=======
-#: db_routines.php:190 db_routines.php:295 db_routines.php:300
-#: db_routines.php:324
-#, php-format
->>>>>>> 9ff4e6b0
+#, php-format
 #| msgid "The following queries have been executed:"
 msgid "The following query has failed: \"%s\""
 msgstr "Följande fråga har fallerat:  \"%s\""
@@ -550,27 +533,15 @@
 msgid "MySQL said: "
 msgstr "MySQL sa: "
 
-<<<<<<< HEAD
 #: db_routines.php:210 db_routines.php:242 db_routines.php:270
 #: db_routines.php:409
-#, fuzzy
-=======
-#: db_routines.php:208 db_routines.php:240 db_routines.php:268
-#: db_routines.php:407
->>>>>>> 9ff4e6b0
 #| msgid "Error in Processing Request"
 msgid "Error in processing request"
 msgstr "Fel i utförandebegäran"
 
-<<<<<<< HEAD
 #: db_routines.php:211 db_routines.php:243 db_routines.php:271
 #: db_routines.php:410
-#, fuzzy, php-format
-=======
-#: db_routines.php:209 db_routines.php:241 db_routines.php:269
-#: db_routines.php:408
-#, php-format
->>>>>>> 9ff4e6b0
+#, php-format
 #| msgid "No tables found in database"
 msgid "No routine with name %1$s found in database %2$s"
 msgstr "Ingen rutin med namnet %1$s finns i databasen %2$s"
@@ -579,24 +550,14 @@
 msgid "Execute routine"
 msgstr "Utför rutin"
 
-<<<<<<< HEAD
 #: db_routines.php:261 db_routines.php:265
-#, fuzzy, php-format
-=======
-#: db_routines.php:259 db_routines.php:263
-#, php-format
->>>>>>> 9ff4e6b0
+#, php-format
 #| msgid "Export defaults"
 msgid "Export of routine %s"
 msgstr "Exportera rutin %s"
 
-<<<<<<< HEAD
 #: db_routines.php:290 libraries/db_routines.lib.php:960
-#, fuzzy, php-format
-=======
-#: db_routines.php:288 libraries/db_routines.lib.php:960
-#, php-format
->>>>>>> 9ff4e6b0
+#, php-format
 #| msgid "Invalid server index: %s"
 msgid "Invalid routine type: \"%s\""
 msgstr "Ogiltig rutintyp: \"%s\""
@@ -609,24 +570,14 @@
 msgid "The backed up query was:"
 msgstr "Den säkerhetskopierade frågan var:"
 
-<<<<<<< HEAD
 #: db_routines.php:316
-#, fuzzy, php-format
-=======
-#: db_routines.php:314
-#, php-format
->>>>>>> 9ff4e6b0
+#, php-format
 #| msgid "Column %s has been dropped"
 msgid "Routine %1$s has been modified."
 msgstr "Rutinen %1$s har modifierats."
 
-<<<<<<< HEAD
 #: db_routines.php:329
-#, fuzzy, php-format
-=======
-#: db_routines.php:327
-#, php-format
->>>>>>> 9ff4e6b0
+#, php-format
 #| msgid "Table %1$s has been created."
 msgid "Routine %1$s has been created."
 msgstr "Rutinen %1$s har skapats."
@@ -636,22 +587,12 @@
 msgstr ""
 "<b> Ett eller flera fel har inträffat under hanteringen av din begäran: </b>"
 
-<<<<<<< HEAD
 #: db_routines.php:381
-#, fuzzy
-=======
-#: db_routines.php:379
->>>>>>> 9ff4e6b0
 #| msgid "Create relation"
 msgid "Create routine"
 msgstr "Skapa rutin"
 
-<<<<<<< HEAD
 #: db_routines.php:385
-#, fuzzy
-=======
-#: db_routines.php:383
->>>>>>> 9ff4e6b0
 #| msgid "Edit mode"
 msgid "Edit routine"
 msgstr "Redigera rutin"
@@ -4815,13 +4756,8 @@
 
 #: libraries/db_events.inc.php:141
 #| msgid "Add a new server"
-<<<<<<< HEAD
 msgid "Add an event"
-msgstr "Lägg till en ny server"
-=======
-msgid "Add a new Event"
 msgstr "Lägg till en ny händelse"
->>>>>>> 9ff4e6b0
 
 #: libraries/db_links.inc.php:42 libraries/db_links.inc.php:43
 #: libraries/db_links.inc.php:44
@@ -5496,13 +5432,8 @@
 
 #: libraries/display_triggers.inc.php:120
 #| msgid "Add a new server"
-<<<<<<< HEAD
 msgid "Add a trigger"
-msgstr "Lägg till en ny server"
-=======
-msgid "Add a new Trigger"
 msgstr "Lägg till en ny Trigger"
->>>>>>> 9ff4e6b0
 
 #: libraries/engines/bdb.lib.php:20 main.php:211
 msgid "Version information"
