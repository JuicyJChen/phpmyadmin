#
msgid ""
msgstr ""
"Project-Id-Version: phpMyAdmin 4.0.0-dev\n"
"Report-Msgid-Bugs-To: phpmyadmin-devel@lists.sourceforge.net\n"
<<<<<<< HEAD
"POT-Creation-Date: 2012-04-26 12:37-0400\n"
"PO-Revision-Date: 2012-04-19 17:03+0200\n"
=======
"POT-Creation-Date: 2012-04-26 10:44+0200\n"
"PO-Revision-Date: 2012-04-26 17:50+0200\n"
>>>>>>> 597593c8
"Last-Translator: Domen <dbc334@gmail.com>\n"
"Language-Team: slovenian <sl@li.org>\n"
"MIME-Version: 1.0\n"
"Content-Type: text/plain; charset=UTF-8\n"
"Content-Transfer-Encoding: 8bit\n"
<<<<<<< HEAD
"Language: sl\n"
"Plural-Forms: nplurals=4; plural=(n%100==1 ? 0 : n%100==2 ? 1 : n%100==3 || n"
"%100==4 ? 2 : 3);\n"
"X-Generator: Weblate 0.9\n"
=======
"Plural-Forms: nplurals=4; plural=(n%100==1 ? 0 : n%100==2 ? 1 : n%100==3 || "
"n%100==4 ? 2 : 3);\n"
"X-Generator: Weblate 0.10\n"
>>>>>>> 597593c8

#: browse_foreigners.php:35 browse_foreigners.php:53 js/messages.php:357
#: libraries/display_tbl.lib.php:362 server_privileges.php:1825
msgid "Show all"
msgstr "Pokaži vse"

#: browse_foreigners.php:70 libraries/PDF.class.php:46
#: libraries/common.lib.php:2481
#: libraries/schema/Pdf_Relation_Schema.class.php:1145
#: libraries/schema/Pdf_Relation_Schema.class.php:1169
#: libraries/schema/User_Schema.class.php:399
#: libraries/select_lang.lib.php:506
msgid "Page number:"
msgstr "Številka strani:"

#: browse_foreigners.php:150
msgid ""
"The target browser window could not be updated. Maybe you have closed the "
"parent window, or your browser's security settings are configured to block "
"cross-window updates."
msgstr ""
"Ciljnega okna ni bilo mogoče osvežiti. Morda ste zaprli nadrejeno okno ali "
"pa vaš brskalnik blokira osveževanje varnostnih parametrov med okni."

#: browse_foreigners.php:172 libraries/common.lib.php:3162
#: libraries/common.lib.php:3169 libraries/common.lib.php:3395
#: libraries/common.lib.php:3396 libraries/db_links.inc.php:60
#: libraries/tbl_links.inc.php:68
msgid "Search"
msgstr "Iskanje"

#: browse_foreigners.php:175 db_operations.php:409 db_operations.php:449
#: db_operations.php:562 db_operations.php:591 db_search.php:352
#: gis_data_editor.php:314 js/messages.php:231
#: libraries/auth/cookie.auth.lib.php:264 libraries/core.lib.php:530
#: libraries/display_change_password.lib.php:72
#: libraries/display_create_table.lib.php:61
#: libraries/display_export.lib.php:364 libraries/display_import.lib.php:312
#: libraries/display_tbl.lib.php:707 libraries/replication_gui.lib.php:76
#: libraries/replication_gui.lib.php:375 libraries/rte/rte_events.lib.php:493
#: libraries/rte/rte_routines.lib.php:969
#: libraries/rte/rte_routines.lib.php:1456
#: libraries/rte/rte_triggers.lib.php:373
#: libraries/schema/User_Schema.class.php:150
#: libraries/schema/User_Schema.class.php:207
#: libraries/schema/User_Schema.class.php:449
#: libraries/schema/User_Schema.class.php:490
#: libraries/sql_query_form.lib.php:362 libraries/sql_query_form.lib.php:417
#: libraries/sql_query_form.lib.php:472 libraries/tbl_properties.inc.php:611
#: pmd_pdf.php:125 prefs_manage.php:271 prefs_manage.php:322
#: server_binlog.php:109 server_privileges.php:843 server_privileges.php:1959
#: server_privileges.php:2323 server_privileges.php:2370
#: server_privileges.php:2402 server_replication.php:265
#: server_replication.php:349 server_replication.php:380
#: server_synchronize.php:1390 tbl_change.php:366 tbl_change.php:1112
#: tbl_indexes.php:289 tbl_operations.php:292 tbl_operations.php:329
#: tbl_operations.php:534 tbl_operations.php:597 tbl_operations.php:800
#: tbl_select.php:237 tbl_structure.php:685 tbl_structure.php:722
#: tbl_tracking.php:454 tbl_tracking.php:596 tbl_zoom_select.php:307
#: view_create.php:185 view_operations.php:99
msgid "Go"
msgstr "Izvedi"

#: browse_foreigners.php:190 browse_foreigners.php:194
#: libraries/Index.class.php:457 tbl_tracking.php:340
msgid "Keyname"
msgstr "Ime ključa"

#: browse_foreigners.php:191 browse_foreigners.php:193
#: server_collations.php:45 server_collations.php:57 server_engines.php:48
#: server_plugins.php:134 server_status.php:1503
msgid "Description"
msgstr "Opis"

#: browse_foreigners.php:271 browse_foreigners.php:280
#: browse_foreigners.php:292 browse_foreigners.php:300
msgid "Use this value"
msgstr "Uporabi to vrednost"

#: changelog.php:32 license.php:28
#, php-format
msgid ""
"The %s file is not available on this system, please visit www.phpmyadmin.net "
"for more information."
msgstr ""
"Datoteka %s ni na voljo na tem sistemu; prosimo, za več informacij obiščite "
"www.phpmyadmin.net."

#: db_create.php:74
#, php-format
msgid "Database %1$s has been created."
msgstr "Zbirka podatkov %1$s je ustvarjena."

#: db_datadict.php:49 db_operations.php:401
msgid "Database comment: "
msgstr "Pripomba zbirke podatkov: "

#: db_datadict.php:154 libraries/schema/Pdf_Relation_Schema.class.php:1282
#: libraries/tbl_properties.inc.php:698 tbl_operations.php:374
#: tbl_printview.php:125
msgid "Table comments"
msgstr "Pripomba tabele"

#: db_datadict.php:163 db_qbe.php:199 libraries/Index.class.php:461
#: libraries/export/htmlword.php:194 libraries/export/htmlword.php:314
#: libraries/export/latex.php:394 libraries/export/odt.php:259
#: libraries/export/odt.php:387 libraries/export/texytext.php:195
#: libraries/export/texytext.php:313 libraries/export/texytext.php:390
#: libraries/schema/Pdf_Relation_Schema.class.php:1308
#: libraries/schema/Pdf_Relation_Schema.class.php:1329
#: libraries/tbl_properties.inc.php:272 libraries/tbl_select.lib.php:86
#: tbl_change.php:332 tbl_indexes.php:214 tbl_printview.php:137
#: tbl_relation.php:411 tbl_tracking.php:278 tbl_tracking.php:344
#: tbl_zoom_select.php:424
msgid "Column"
msgstr "Stolpec"

#: db_datadict.php:164 db_printview.php:103 libraries/Index.class.php:458
#: libraries/db_structure.lib.php:46 libraries/export/htmlword.php:195
#: libraries/export/htmlword.php:315 libraries/export/latex.php:395
#: libraries/export/odt.php:262 libraries/export/odt.php:390
#: libraries/export/texytext.php:196 libraries/export/texytext.php:314
#: libraries/rte/rte_list.lib.php:54 libraries/rte/rte_list.lib.php:80
#: libraries/rte/rte_routines.lib.php:835
#: libraries/rte/rte_routines.lib.php:860
#: libraries/rte/rte_routines.lib.php:1374
#: libraries/schema/Pdf_Relation_Schema.class.php:1309
#: libraries/schema/Pdf_Relation_Schema.class.php:1330
#: libraries/tbl_properties.inc.php:86 libraries/tbl_select.lib.php:87
#: server_privileges.php:2416 tbl_change.php:311 tbl_change.php:344
#: tbl_printview.php:138 tbl_printview.php:273 tbl_structure.php:204
#: tbl_structure.php:782 tbl_tracking.php:279 tbl_tracking.php:341
msgid "Type"
msgstr "Vrsta"

#: db_datadict.php:166 libraries/Index.class.php:464
#: libraries/export/htmlword.php:196 libraries/export/htmlword.php:316
#: libraries/export/latex.php:396 libraries/export/odt.php:265
#: libraries/export/odt.php:393 libraries/export/texytext.php:197
#: libraries/export/texytext.php:315
#: libraries/schema/Pdf_Relation_Schema.class.php:1311
#: libraries/schema/Pdf_Relation_Schema.class.php:1332
#: libraries/tbl_properties.inc.php:95 tbl_change.php:359
#: tbl_printview.php:139 tbl_structure.php:207 tbl_tracking.php:281
#: tbl_tracking.php:347 tbl_zoom_select.php:425
msgid "Null"
msgstr "Null"

#: db_datadict.php:167 db_structure.php:637 libraries/export/htmlword.php:197
#: libraries/export/htmlword.php:317 libraries/export/latex.php:397
#: libraries/export/odt.php:268 libraries/export/odt.php:396
#: libraries/export/texytext.php:198 libraries/export/texytext.php:316
#: libraries/schema/Pdf_Relation_Schema.class.php:1312
#: libraries/schema/Pdf_Relation_Schema.class.php:1333
#: libraries/tbl_properties.inc.php:92 tbl_printview.php:140
#: tbl_structure.php:208 tbl_tracking.php:282
msgid "Default"
msgstr "Privzeto"

#: db_datadict.php:171 libraries/export/htmlword.php:319
#: libraries/export/latex.php:399 libraries/export/odt.php:400
#: libraries/export/texytext.php:318
#: libraries/schema/Pdf_Relation_Schema.class.php:1314
#: libraries/schema/Pdf_Relation_Schema.class.php:1335 tbl_printview.php:143
msgid "Links to"
msgstr "Povezave z"

#: db_datadict.php:173 db_printview.php:109
#: libraries/config/messages.inc.php:98 libraries/config/messages.inc.php:113
#: libraries/config/messages.inc.php:135 libraries/export/htmlword.php:322
#: libraries/export/latex.php:402 libraries/export/odt.php:405
#: libraries/export/texytext.php:321
#: libraries/schema/Pdf_Relation_Schema.class.php:1325
#: libraries/schema/Pdf_Relation_Schema.class.php:1336
#: libraries/tbl_properties.inc.php:115 tbl_printview.php:145
msgid "Comments"
msgstr "Pripombe"

#: db_datadict.php:235 js/messages.php:251 libraries/Index.class.php:359
#: libraries/Index.class.php:386 libraries/Index.class.php:704
#: libraries/config.values.php:45 libraries/config.values.php:51
#: libraries/config/FormDisplay.tpl.php:230 libraries/export/htmlword.php:229
#: libraries/export/htmlword.php:360 libraries/export/latex.php:460
#: libraries/export/odt.php:299 libraries/export/odt.php:444
#: libraries/export/texytext.php:228 libraries/export/texytext.php:357
#: libraries/mult_submits.inc.php:327
#: libraries/schema/Pdf_Relation_Schema.class.php:1360
#: libraries/user_preferences.lib.php:287 prefs_manage.php:132
#: server_privileges.php:1599 server_privileges.php:1609
#: server_privileges.php:1883 server_privileges.php:1894
#: server_privileges.php:2235 server_privileges.php:2240
#: server_privileges.php:2533 sql.php:325 sql.php:389 tbl_printview.php:191
#: tbl_structure.php:333 tbl_tracking.php:302 tbl_tracking.php:357
#: tbl_tracking.php:362
msgid "No"
msgstr "Ne"

#: db_datadict.php:235 js/messages.php:250 libraries/Index.class.php:360
#: libraries/Index.class.php:385 libraries/Index.class.php:704
#: libraries/config.values.php:45 libraries/config.values.php:51
#: libraries/config/FormDisplay.tpl.php:230 libraries/export/htmlword.php:229
#: libraries/export/htmlword.php:360 libraries/export/latex.php:460
#: libraries/export/odt.php:299 libraries/export/odt.php:444
#: libraries/export/texytext.php:228 libraries/export/texytext.php:357
#: libraries/mult_submits.inc.php:68 libraries/mult_submits.inc.php:100
#: libraries/mult_submits.inc.php:109 libraries/mult_submits.inc.php:114
#: libraries/mult_submits.inc.php:119 libraries/mult_submits.inc.php:124
#: libraries/mult_submits.inc.php:289 libraries/mult_submits.inc.php:302
#: libraries/mult_submits.inc.php:326 libraries/mult_submits.inc.php:333
#: libraries/schema/Pdf_Relation_Schema.class.php:1360
#: libraries/user_preferences.lib.php:287 prefs_manage.php:131
#: server_databases.php:102 server_databases.php:109
#: server_privileges.php:1597 server_privileges.php:1607
#: server_privileges.php:1880 server_privileges.php:1894
#: server_privileges.php:2235 server_privileges.php:2238
#: server_privileges.php:2533 sql.php:388 tbl_printview.php:191
#: tbl_structure.php:41 tbl_structure.php:333 tbl_tracking.php:302
#: tbl_tracking.php:355 tbl_tracking.php:360
msgid "Yes"
msgstr "Da"

#: db_export.php:26
msgid "View dump (schema) of database"
msgstr "Preglej povzetek stanja zbirke podatkov"

#: db_export.php:30 db_printview.php:94 db_qbe.php:104 db_tracking.php:47
#: export.php:374 navigation.php:287
msgid "No tables found in database."
msgstr "V zbirki podatkov ni mogoče najti tabel."

#: db_export.php:40 db_search.php:334 server_export.php:26
msgid "Select All"
msgstr "Izberi vse"

#: db_export.php:42 db_search.php:337 server_export.php:28
msgid "Unselect All"
msgstr "Prekliči izbor vsega"

#: db_operations.php:59 tbl_create.php:22
msgid "The database name is empty!"
msgstr "Ime zbirke podatkov je prazno!"

#: db_operations.php:311
#, php-format
msgid "Database %1$s has been renamed to %2$s"
msgstr "Zbirko podatkov %1$s sem preimenoval v %2$s"

#: db_operations.php:315
#, php-format
msgid "Database %1$s has been copied to %2$s"
msgstr "Zbirko podatkov %1$s sem skopiral v %2$s"

#: db_operations.php:443
msgid "Rename database to"
msgstr "Preimenuj zbirko podatkov v"

#: db_operations.php:470
msgid "Remove database"
msgstr "Odstrani zbirko podatkov"

#: db_operations.php:482
#, php-format
msgid "Database %s has been dropped."
msgstr "Zbirka podatkov %s je zavržena."

#: db_operations.php:487
msgid "Drop the database (DROP)"
msgstr "Zavrzi zbirko podatkov (DROP)"

#: db_operations.php:516
msgid "Copy database to"
msgstr "Kopiraj zbirko podatkov v"

#: db_operations.php:523 tbl_operations.php:563 tbl_tracking.php:447
msgid "Structure only"
msgstr "Samo struktura"

#: db_operations.php:524 tbl_operations.php:564 tbl_tracking.php:449
msgid "Structure and data"
msgstr "Struktura in podatki"

#: db_operations.php:525 tbl_operations.php:565 tbl_tracking.php:448
msgid "Data only"
msgstr "Samo podatki"

#: db_operations.php:533
msgid "CREATE DATABASE before copying"
msgstr "CREATE DATABASE pred kopiranjem"

#: db_operations.php:536 libraries/config/messages.inc.php:130
#: libraries/config/messages.inc.php:131 libraries/config/messages.inc.php:133
#: libraries/config/messages.inc.php:139 tbl_operations.php:571
#, php-format
msgid "Add %s"
msgstr "Dodaj %s"

#: db_operations.php:540 libraries/config/messages.inc.php:123
#: tbl_operations.php:326 tbl_operations.php:573
msgid "Add AUTO_INCREMENT value"
msgstr "Dodaj vrednost AUTO_INCREMENT"

#: db_operations.php:544 tbl_operations.php:580
msgid "Add constraints"
msgstr "Dodaj omejitve"

#: db_operations.php:559
msgid "Switch to copied database"
msgstr "Preklopi na kopirano zbirko podatkov"

#: db_operations.php:582 libraries/Index.class.php:463
#: libraries/build_html_for_db.lib.php:20 libraries/db_structure.lib.php:48
#: libraries/mysql_charsets.lib.php:113 libraries/tbl_properties.inc.php:93
#: libraries/tbl_properties.inc.php:704 libraries/tbl_select.lib.php:88
#: server_collations.php:44 server_collations.php:56 tbl_operations.php:390
#: tbl_structure.php:205 tbl_structure.php:887 tbl_tracking.php:280
#: tbl_tracking.php:346
msgid "Collation"
msgstr "Pravilo za razvrščanje znakov"

#: db_operations.php:599
#, php-format
msgid ""
"The phpMyAdmin configuration storage has been deactivated. To find out why "
"click %shere%s."
msgstr ""
"Hramba konfiguracije phpMyAdmin je bila onemogočena. Če želite izvedeti "
"zakaj, kliknite %stukaj%s."

#: db_operations.php:633
msgid "Edit or export relational schema"
msgstr "Uredi ali izvozi relacijsko shemo"

#: db_printview.php:101 db_tracking.php:85 db_tracking.php:193
#: libraries/config/messages.inc.php:515 libraries/db_structure.lib.php:32
#: libraries/export/pdf.php:98 libraries/export/xml.php:360
#: libraries/header.inc.php:169 libraries/rte/rte_list.lib.php:65
#: libraries/rte/rte_triggers.lib.php:310
#: libraries/schema/User_Schema.class.php:275 server_privileges.php:2010
#: server_privileges.php:2068 server_privileges.php:2337
#: server_synchronize.php:450 server_synchronize.php:962 tbl_tracking.php:676
msgid "Table"
msgstr "Tabela"

#: db_printview.php:102 libraries/Table.class.php:308
#: libraries/build_html_for_db.lib.php:31 libraries/db_structure.lib.php:42
#: libraries/header_printview.inc.php:64 libraries/import.lib.php:151
#: navigation.php:593 navigation.php:615 tbl_printview.php:354
#: tbl_structure.php:451 tbl_structure.php:525 tbl_structure.php:897
msgid "Rows"
msgstr "Vrstic"

#: db_printview.php:106 libraries/db_structure.lib.php:53 tbl_indexes.php:215
msgid "Size"
msgstr "Velikost"

#: db_printview.php:160 db_structure.php:592 libraries/export/sql.php:806
msgid "in use"
msgstr "v uporabi"

#: db_printview.php:186 libraries/db_info.inc.php:77
#: libraries/db_structure.lib.php:60 libraries/export/sql.php:758
#: libraries/schema/Pdf_Relation_Schema.class.php:1287 tbl_printview.php:394
#: tbl_structure.php:929
msgid "Creation"
msgstr "Ustvarjeno"

#: db_printview.php:195 libraries/db_info.inc.php:82
#: libraries/db_structure.lib.php:65 libraries/export/sql.php:763
#: libraries/schema/Pdf_Relation_Schema.class.php:1292 tbl_printview.php:404
#: tbl_structure.php:937
msgid "Last update"
msgstr "Zadnjič posodobljeno"

#: db_printview.php:204 libraries/db_info.inc.php:87
#: libraries/db_structure.lib.php:70 libraries/export/sql.php:768
#: libraries/schema/Pdf_Relation_Schema.class.php:1297 tbl_printview.php:414
#: tbl_structure.php:945
msgid "Last check"
msgstr "Zadnjič pregledano"

#: db_printview.php:221 db_structure.php:613
#, php-format
msgid "%s table"
msgid_plural "%s tables"
msgstr[0] "%s tabela"
msgstr[1] "%s tabeli"
msgstr[2] "%s tabele"
msgstr[3] "%s tabel"

#: db_qbe.php:41
msgid "You have to choose at least one column to display"
msgstr "Za prikaz morate izbrati morate vsaj en stolpec"

#: db_qbe.php:189
#, php-format
msgid "Switch to %svisual builder%s"
msgstr "Preklopi na %svidni graditelj%s"

#: db_qbe.php:225 libraries/db_structure.lib.php:106
#: libraries/display_tbl.lib.php:1014
msgid "Sort"
msgstr "Razvrsti"

#: db_qbe.php:234 db_qbe.php:269 libraries/db_structure.lib.php:113
#: libraries/db_structure.lib.php:122 libraries/display_tbl.lib.php:569
#: libraries/display_tbl.lib.php:970 libraries/display_tbl.lib.php:973
#: server_databases.php:193 server_databases.php:210 tbl_operations.php:287
#: tbl_select.php:224
msgid "Ascending"
msgstr "Naraščajoče"

#: db_qbe.php:235 db_qbe.php:277 libraries/db_structure.lib.php:114
#: libraries/db_structure.lib.php:123 libraries/display_tbl.lib.php:574
#: libraries/display_tbl.lib.php:969 libraries/display_tbl.lib.php:974
#: server_databases.php:193 server_databases.php:210 tbl_operations.php:288
#: tbl_select.php:225
msgid "Descending"
msgstr "Padajoče"

#: db_qbe.php:290 db_tracking.php:91 libraries/display_tbl.lib.php:430
#: tbl_change.php:289 tbl_tracking.php:681
msgid "Show"
msgstr "Pokaži"

#: db_qbe.php:326
msgid "Criteria"
msgstr "Kriteriji"

#: db_qbe.php:380 db_qbe.php:462 db_qbe.php:554 db_qbe.php:585
msgid "Ins"
msgstr "Vstavi"

#: db_qbe.php:384 db_qbe.php:466 db_qbe.php:551 db_qbe.php:582
msgid "And"
msgstr "In"

#: db_qbe.php:393 db_qbe.php:474 db_qbe.php:556 db_qbe.php:587
msgid "Del"
msgstr "Briši"

#: db_qbe.php:397 db_qbe.php:478 db_qbe.php:549 db_qbe.php:580
#: server_privileges.php:484 tbl_change.php:939 tbl_indexes.php:284
#: tbl_select.php:198
msgid "Or"
msgstr "Ali"

#: db_qbe.php:534
msgid "Modify"
msgstr "Spremeni"

#: db_qbe.php:609
msgid "Add/Delete criteria rows"
msgstr "Dodaj/Odstrani vrstice meril"

#: db_qbe.php:621
msgid "Add/Delete columns"
msgstr "Dodaj/Odstrani stolpce"

#: db_qbe.php:634 db_qbe.php:657
msgid "Update Query"
msgstr "Osveži poizvedbo"

#: db_qbe.php:640
msgid "Use Tables"
msgstr "Uporabi tabele"

#: db_qbe.php:663
#, php-format
msgid "SQL query on database <b>%s</b>:"
msgstr "Poizvedba SQL na zbirki podatkov <b>%s</b>:"

#: db_qbe.php:956 libraries/common.lib.php:1264
msgid "Submit Query"
msgstr "Izvedi poizvedbo"

#: db_search.php:31 libraries/auth/config.auth.lib.php:78
#: libraries/auth/config.auth.lib.php:99
#: libraries/auth/cookie.auth.lib.php:609 libraries/auth/http.auth.lib.php:52
#: libraries/auth/signon.auth.lib.php:238
msgid "Access denied"
msgstr "Dostop zavrnjen"

#: db_search.php:43 db_search.php:301
msgid "at least one of the words"
msgstr "katerokoli besedo"

#: db_search.php:44 db_search.php:302
msgid "all words"
msgstr "vse besede"

#: db_search.php:45 db_search.php:303
msgid "the exact phrase"
msgstr "točno določeno frazo"

#: db_search.php:46 db_search.php:304
msgid "as regular expression"
msgstr "kot običajni izraz (regular expression)"

#: db_search.php:216
#, php-format
msgid "Search results for \"<i>%s</i>\" %s:"
msgstr "Rezultati iskanja \"<i>%s</i>\" %s:"

#: db_search.php:239
#, php-format
msgid "%1$s match inside table <i>%2$s</i>"
msgid_plural "%1$s matches inside table <i>%2$s</i>"
msgstr[0] "%1$s zadetek v tabeli <i>%2$s</i>"
msgstr[1] "%1$s zadetka v tabeli <i>%2$s</i>"
msgstr[2] "%1$s zadetki v tabeli <i>%2$s</i>"
msgstr[3] "%1$s zadetkov v tabeli <i>%2$s</i>"

#: db_search.php:247 libraries/common.lib.php:3164
#: libraries/common.lib.php:3393 libraries/common.lib.php:3394
#: libraries/tbl_links.inc.php:55 tbl_structure.php:560
msgid "Browse"
msgstr "Prebrskaj"

#: db_search.php:252
#, php-format
msgid "Delete the matches for the %s table?"
msgstr "Izbrišem zadetke v tabeli %s?"

#: db_search.php:252 libraries/display_tbl.lib.php:1439
#: libraries/display_tbl.lib.php:2480
#: libraries/schema/User_Schema.class.php:200
#: libraries/schema/User_Schema.class.php:276
#: libraries/schema/User_Schema.class.php:311
#: libraries/schema/User_Schema.class.php:341
#: libraries/sql_query_form.lib.php:410 pmd_general.php:436
#: setup/frames/index.inc.php:148 setup/frames/index.inc.php:245
#: tbl_tracking.php:464 tbl_tracking.php:485 tbl_tracking.php:544
msgid "Delete"
msgstr "Izbriši"

#: db_search.php:266
#, php-format
msgid "<b>Total:</b> <i>%s</i> match"
msgid_plural "<b>Total:</b> <i>%s</i> matches"
msgstr[0] "<b>Skupaj:</b> <i>%s</i> zadetek"
msgstr[1] "<b>Skupaj:</b> <i>%s</i> zadetka"
msgstr[2] "<b>Skupaj:</b> <i>%s</i> zadetki"
msgstr[3] "<b>Skupaj:</b> <i>%s</i> zadetkov"

#: db_search.php:289
msgid "Search in database"
msgstr "Išči v zbirki podatkov"

#: db_search.php:292
msgid "Words or values to search for (wildcard: \"%\"):"
msgstr "Išči besede ali vrednosti (nadomestni znak: \"%\"):"

#: db_search.php:297
msgid "Find:"
msgstr "Najdi:"

#: db_search.php:301 db_search.php:302
msgid "Words are separated by a space character (\" \")."
msgstr "Besede so ločene s presledkom (\" \")."

#: db_search.php:315
msgid "Inside tables:"
msgstr "Znotraj tabel:"

#: db_search.php:345
msgid "Inside column:"
msgstr "V stolpcu:"

#: db_structure.php:84
msgid "No tables found in database"
msgstr "V zbirki podatkov ni mogoče najti tabel"

#: db_structure.php:242 libraries/mysql_charsets.lib.php:411
#: libraries/mysql_charsets.lib.php:418
msgid "unknown"
msgstr "neznano"

#: db_structure.php:367 tbl_operations.php:719
#, php-format
msgid "Table %s has been emptied"
msgstr "Tabela %s je izpraznjena"

#: db_structure.php:384 tbl_operations.php:738
#, php-format
msgid "View %s has been dropped"
msgstr "Pogled %s je zavržen"

#: db_structure.php:384 tbl_operations.php:738
#, php-format
msgid "Table %s has been dropped"
msgstr "Tabela %s je zavržena"

#: db_structure.php:394 tbl_create.php:285
msgid "Tracking is active."
msgstr "Sledenje je aktivno."

#: db_structure.php:399 tbl_create.php:288
msgid "Tracking is not active."
msgstr "Sledenje ni aktivno."

#: db_structure.php:525 libraries/display_tbl.lib.php:2363
#, php-format
msgid ""
"This view has at least this number of rows. Please refer to %sdocumentation%"
"s."
msgstr "Pogled ima vsaj toliko vrstic. Prosimo, oglejte si %sdokumentacijo%s."

#: db_structure.php:543 db_structure.php:577 libraries/header.inc.php:169
#: libraries/tbl_info.inc.php:60 tbl_structure.php:211
msgid "View"
msgstr "Pogled"

#: db_structure.php:620 libraries/db_structure.lib.php:35
#: libraries/server_links.inc.php:92 server_replication.php:31
#: server_replication.php:192 server_status.php:610
msgid "Replication"
msgstr "Podvojevanje"

#: db_structure.php:624
msgid "Sum"
msgstr "Vsota"

#: db_structure.php:631 libraries/StorageEngine.class.php:341
#, php-format
msgid "%s is the default storage engine on this MySQL server."
msgstr "%s je privzet skladiščni pogon na tem strežniku MySQL."

#: db_structure.php:679 db_structure.php:696 db_structure.php:697
#: libraries/display_tbl.lib.php:2505 libraries/display_tbl.lib.php:2510
#: libraries/mult_submits.inc.php:39 server_databases.php:296
#: server_databases.php:301 server_privileges.php:1917
#: server_privileges.php:1925 tbl_structure.php:548 tbl_structure.php:557
msgid "With selected:"
msgstr "Z označenim:"

#: db_structure.php:682 libraries/display_tbl.lib.php:2500
#: server_databases.php:298 server_privileges.php:781
#: server_privileges.php:1920 tbl_structure.php:551
msgid "Check All"
msgstr "Označi vse"

#: db_structure.php:686 libraries/display_tbl.lib.php:2501
#: libraries/replication_gui.lib.php:35 server_databases.php:300
#: server_privileges.php:784 server_privileges.php:1924 tbl_structure.php:555
msgid "Uncheck All"
msgstr "Počisti vse"

#: db_structure.php:691
msgid "Check tables having overhead"
msgstr "Preveri prekoračene"

#: db_structure.php:699 libraries/common.lib.php:3406
#: libraries/common.lib.php:3407 libraries/config/messages.inc.php:168
#: libraries/db_links.inc.php:56 libraries/display_export.lib.php:82
#: libraries/display_tbl.lib.php:2523 libraries/display_tbl.lib.php:2664
#: libraries/server_links.inc.php:65 libraries/tbl_links.inc.php:80
#: prefs_manage.php:294 server_privileges.php:1565 server_privileges.php:1929
#: server_status.php:1632 setup/frames/menu.inc.php:22
msgid "Export"
msgstr "Izvozi"

#: db_structure.php:701 db_structure.php:749
#: libraries/display_tbl.lib.php:2613 tbl_structure.php:622
msgid "Print view"
msgstr "Pogled za tiskanje"

#: db_structure.php:705 libraries/common.lib.php:3402
#: libraries/common.lib.php:3403
msgid "Empty"
msgstr "Izprazni"

#: db_structure.php:707 db_tracking.php:106 libraries/Index.class.php:507
#: libraries/common.lib.php:3400 libraries/common.lib.php:3401
#: server_databases.php:302 tbl_structure.php:151 tbl_structure.php:152
#: tbl_structure.php:564
msgid "Drop"
msgstr "Zavrzi"

#: db_structure.php:709 tbl_operations.php:622
msgid "Check table"
msgstr "Preveri tabelo"

#: db_structure.php:712 tbl_operations.php:679 tbl_structure.php:831
msgid "Optimize table"
msgstr "Optimiraj tabelo"

#: db_structure.php:714 tbl_operations.php:664
msgid "Repair table"
msgstr "Popravi tabelo"

#: db_structure.php:717 tbl_operations.php:649
msgid "Analyze table"
msgstr "Analiziraj tabelo"

#: db_structure.php:719
msgid "Add prefix to table"
msgstr "Dodaj predpono tabeli"

#: db_structure.php:721 libraries/mult_submits.inc.php:278
msgid "Replace table prefix"
msgstr "Zamenjaj predpono tabele"

#: db_structure.php:723 libraries/mult_submits.inc.php:278
msgid "Copy table with prefix"
msgstr "Kopiraj tabelo s predpono"

#: db_structure.php:752 libraries/schema/User_Schema.class.php:426
msgid "Data Dictionary"
msgstr "Slovar podatkov"

#: db_tracking.php:79
msgid "Tracked tables"
msgstr "Sledene tabele"

#: db_tracking.php:84 libraries/config/messages.inc.php:509
#: libraries/export/htmlword.php:83 libraries/export/latex.php:156
#: libraries/export/odt.php:114 libraries/export/pdf.php:98
#: libraries/export/sql.php:609 libraries/export/texytext.php:69
#: libraries/export/xml.php:293 libraries/header.inc.php:152
#: libraries/header_printview.inc.php:59 server_databases.php:192
#: server_privileges.php:2005 server_privileges.php:2068
#: server_privileges.php:2331 server_status.php:1261
#: server_synchronize.php:1358 server_synchronize.php:1362
#: tbl_tracking.php:675
msgid "Database"
msgstr "Zbirka podatkov"

#: db_tracking.php:86
msgid "Last version"
msgstr "Zadnja različica"

#: db_tracking.php:87 tbl_tracking.php:678
msgid "Created"
msgstr "Ustvarjeno"

#: db_tracking.php:88 tbl_tracking.php:679
msgid "Updated"
msgstr "Posodobljeno"

#: db_tracking.php:89 js/messages.php:185 libraries/rte/rte_events.lib.php:380
#: libraries/rte/rte_list.lib.php:78 libraries/server_links.inc.php:51
#: server_status.php:1264 sql.php:956 tbl_tracking.php:680
msgid "Status"
msgstr "Stanje"

#: db_tracking.php:90 libraries/Index.class.php:455
#: libraries/db_structure.lib.php:39 libraries/rte/rte_list.lib.php:53
#: libraries/rte/rte_list.lib.php:67 libraries/rte/rte_list.lib.php:79
#: server_databases.php:227 server_privileges.php:1854
#: server_privileges.php:2072 server_privileges.php:2419 tbl_structure.php:221
msgid "Action"
msgstr "Dejanje"

#: db_tracking.php:101 js/messages.php:34
msgid "Delete tracking data for this table"
msgstr "Izbriši podatke sledenja te tabele"

#: db_tracking.php:123 tbl_tracking.php:632 tbl_tracking.php:690
msgid "active"
msgstr "aktivno"

#: db_tracking.php:125 tbl_tracking.php:634 tbl_tracking.php:692
msgid "not active"
msgstr "ni aktivno"

#: db_tracking.php:140
msgid "Versions"
msgstr "Različice"

#: db_tracking.php:141 tbl_tracking.php:438 tbl_tracking.php:710
msgid "Tracking report"
msgstr "Poročilo sledenja"

#: db_tracking.php:142 tbl_tracking.php:256 tbl_tracking.php:712
msgid "Structure snapshot"
msgstr "Posnetek strukture"

#: db_tracking.php:188
msgid "Untracked tables"
msgstr "Nesledene tabele"

#: db_tracking.php:207 tbl_structure.php:648
msgid "Track table"
msgstr "Sledi tabeli"

#: db_tracking.php:233
msgid "Database Log"
msgstr "Dnevnik zbirke podatkov"

#: export.php:39
msgid "Bad type!"
msgstr "Slaba vrsta!"

#: export.php:87
msgid "Selected export type has to be saved in file!"
msgstr "Izbrana vrsta izvoza mora biti shranjena v datoteko!"

#: export.php:116
msgid "Bad parameters!"
msgstr "Slabi parametri!"

#: export.php:177 export.php:202 export.php:673
#, php-format
msgid "Insufficient space to save the file %s."
msgstr "Ni dovolj prostora za shranjevanje datoteke %s."

#: export.php:327
#, php-format
msgid ""
"File %s already exists on server, change filename or check overwrite option."
msgstr ""
"Datoteka %s že obstaja na strežniku, spremenite ime novi ali prepišite "
"obstoječo datoteko."

#: export.php:331 export.php:335
#, php-format
msgid "The web server does not have permission to save the file %s."
msgstr "Spletni strežnik nima dovoljenja za shranjevanje datoteke %s."

#: export.php:675
#, php-format
msgid "Dump has been saved to file %s."
msgstr "Dump je shranjen v datoteko %s."

#: file_echo.php:21
msgid "Invalid export type"
msgstr "Neveljavna vrsta izvoza"

#: gis_data_editor.php:85
#, php-format
msgid "Value for the column \"%s\""
msgstr "Vrednost za stolpec \"%s\""

#: gis_data_editor.php:114 tbl_gis_visualization.php:165
msgid "Use OpenStreetMaps as Base Layer"
msgstr "Uporabi OpenStreetMaps kot osnovni sloj"

#: gis_data_editor.php:134
msgid "SRID"
msgstr "SRID"

#: gis_data_editor.php:151 js/messages.php:329
#: libraries/display_tbl.lib.php:695
msgid "Geometry"
msgstr "Geometrija"

#: gis_data_editor.php:171 js/messages.php:325
msgid "Point"
msgstr "Točka"

#: gis_data_editor.php:172 gis_data_editor.php:196 gis_data_editor.php:244
#: gis_data_editor.php:296 js/messages.php:323
msgid "X"
msgstr "X"

#: gis_data_editor.php:174 gis_data_editor.php:198 gis_data_editor.php:246
#: gis_data_editor.php:298 js/messages.php:324
msgid "Y"
msgstr "Y"

#: gis_data_editor.php:194 gis_data_editor.php:242 gis_data_editor.php:294
#: js/messages.php:326
#, php-format
msgid "Point %d"
msgstr "Točka %d"

#: gis_data_editor.php:203 gis_data_editor.php:249 gis_data_editor.php:301
#: js/messages.php:332
msgid "Add a point"
msgstr "Dodaj točko"

#: gis_data_editor.php:219 js/messages.php:327
msgid "Linestring"
msgstr "Daljica"

#: gis_data_editor.php:222 gis_data_editor.php:278 js/messages.php:331
msgid "Outer Ring"
msgstr "Zunanji obroč"

#: gis_data_editor.php:224 gis_data_editor.php:280 js/messages.php:330
msgid "Inner Ring"
msgstr "Notranji obroč"

#: gis_data_editor.php:251
msgid "Add a linestring"
msgstr "Dodaj daljico"

#: gis_data_editor.php:251 gis_data_editor.php:303 js/messages.php:333
msgid "Add an inner ring"
msgstr "Dodaj notranji obroč"

#: gis_data_editor.php:265 js/messages.php:328
msgid "Polygon"
msgstr "Večkotnik"

#: gis_data_editor.php:305 js/messages.php:334
msgid "Add a polygon"
msgstr "Dodaj večkotnik"

#: gis_data_editor.php:309
msgid "Add geometry"
msgstr "Dodaj geometrijo"

#: gis_data_editor.php:316
msgid "Output"
msgstr "Izhod"

#: gis_data_editor.php:317
msgid ""
"Chose \"GeomFromText\" from the \"Function\" column and paste the below "
"string into the \"Value\" field"
msgstr ""
"Izberite \"GeomFromText\" iz stolpca \"Funkcija\" in prilepite spodnji niz v "
"polje \"Vrednost\""

#: import.php:86
#, php-format
msgid ""
"You probably tried to upload too large file. Please refer to %sdocumentation%"
"s for ways to workaround this limit."
msgstr ""
"Najverjetneje ste poskušali naložiti preveliko datoteko. Prosimo, oglejte si "
"%sdokumentacijo%s za načine, kako obiti to omejitev."

#: import.php:216 import.php:443
msgid "Showing bookmark"
msgstr "Prikazovanje zaznamka"

#: import.php:226 import.php:439
msgid "The bookmark has been deleted."
msgstr "Zaznamek je odstranjen."

#: import.php:315 import.php:368 libraries/File.class.php:403
#: libraries/File.class.php:486
msgid "File could not be read"
msgstr "Ne morem prebrati datoteke"

#: import.php:323 import.php:332 import.php:351 import.php:360
#: libraries/File.class.php:556 libraries/File.class.php:564
#: libraries/File.class.php:580 libraries/File.class.php:588
#, php-format
msgid ""
"You attempted to load file with unsupported compression (%s). Either support "
"for it is not implemented or disabled by your configuration."
msgstr ""
"Poskušali ste naložiti datoteko z nepodprtim stiskanjem (%s). Bodisi podpora "
"za njega ni vključena ali pa je onemogočena z vašo konfiguracijo."

#: import.php:373
msgid ""
"No data was received to import. Either no file name was submitted, or the "
"file size exceeded the maximum size permitted by your PHP configuration. See "
"[a@./Documentation.html#faq1_16@Documentation]FAQ 1.16[/a]."
msgstr ""
"Za uvoz ni bilo prejetih podatkov. Ali ime datoteke ni bilo določeno ali pa "
"je velikost datoteke presegala največjo velikost, dovoljeno v konfiguraciji "
"PHP. Glej [a@./Documentation.html#faq1_16@Documentation]FAQ 1.16[/a]."

#: import.php:390
msgid ""
"Cannot convert file's character set without character set conversion library"
msgstr ""
"Ne morem pretvoriti nabora znakov datoteke brez knjižnice za pretvorbo "
"nabora znakov"

#: import.php:414 libraries/display_import.lib.php:23
msgid "Could not load import plugins, please check your installation!"
msgstr ""
"Ne morem naložiti vtičnikov za uvoz, prosimo, preverite vašo namestitev!"

#: import.php:445 sql.php:995
#, php-format
msgid "Bookmark %s created"
msgstr "Zaznamek %s je ustvarjen"

#: import.php:451 import.php:457
#, php-format
msgid "Import has been successfully finished, %d queries executed."
msgstr "Uvažanje je uspešno zaključeno, izvedenih je bilo %d poizvedb."

#: import.php:466
msgid ""
"Script timeout passed, if you want to finish import, please resubmit same "
"file and import will resume."
msgstr ""
"Časovna omejitev skripta je potekla; če želite končati uvoz, prosimo, "
"ponovno pošljite isto datoteko in uvoz se bo nadaljeval."

#: import.php:468
msgid ""
"However on last run no data has been parsed, this usually means phpMyAdmin "
"won't be able to finish this import unless you increase php time limits."
msgstr ""
"Kakor koli, ob zadnjem zagonu ni bilo razčlenjenih nič podatkov, kar po "
"navadi pomeni, da phpMyAdmin ne bo mogel dokončati tega uvoza, razen če "
"povečate vaše časovne omejitve PHP."

#: import.php:496 libraries/Message.class.php:177
#: libraries/display_tbl.lib.php:2400 libraries/rte/rte_routines.lib.php:1210
#: libraries/sql_query_form.lib.php:114 tbl_operations.php:237
#: tbl_relation.php:300 tbl_row_action.php:119 view_operations.php:60
msgid "Your SQL query has been executed successfully"
msgstr "Poizvedba SQL je bila uspešno izvedena"

#: import_status.php:117 libraries/common.lib.php:720
#: libraries/schema/Export_Relation_Schema.class.php:240 user_password.php:205
msgid "Back"
msgstr "Nazaj"

#: index.php:163
msgid "phpMyAdmin is more friendly with a <b>frames-capable</b> browser."
msgstr "phpMyAdmin je prijaznejši z brskalnikom, ki <b>podpira okvirje</b>."

#: js/messages.php:27 libraries/import.lib.php:105 sql.php:282
msgid "\"DROP DATABASE\" statements are disabled."
msgstr "Poizvedbe \"DROP DATABASE\" so izključene."

#: js/messages.php:30
#, php-format
msgid "Do you really want to execute \"%s\"?"
msgstr "Ali res želite izvesti \"%s\"?"

#: js/messages.php:31 libraries/mult_submits.inc.php:309 sql.php:368
msgid "You are about to DESTROY a complete database!"
msgstr "S tem dejanjem boste UNIČILI celotno zbirko podatkov!"

#: js/messages.php:32
msgid "You are about to DESTROY a complete table!"
msgstr "S tem dejanjem boste UNIČILI celotno tabelo!"

#: js/messages.php:33
msgid "You are about to TRUNCATE a complete table!"
msgstr "S tem dejanjem boste IZPRAZNILI celotno tabelo!"

#: js/messages.php:35
msgid "Deleting tracking data"
msgstr "Brisanje podatkov sledenja"

#: js/messages.php:36
msgid "Dropping Primary Key/Index"
msgstr "Brisanje primarnega ključa/indeksa"

#: js/messages.php:37
msgid "This operation could take a long time. Proceed anyway?"
msgstr "Operacija lahko traja dolgo časa. Vseeno nadaljujem?"

#: js/messages.php:40
msgid "Missing value in the form!"
msgstr "V obliki manjka vrednost!"

#: js/messages.php:41
msgid "This is not a number!"
msgstr "To ni število!"

#: js/messages.php:42
msgid "Add Index"
msgstr "Dodaj indeks"

#: js/messages.php:43
msgid "Edit Index"
msgstr "Uredi indeks"

#: js/messages.php:44 tbl_indexes.php:294
#, php-format
msgid "Add %d column(s) to index"
msgstr "Dodaj %d stolpec(-cev) k indeksu"

#. l10n: Default description for the y-Axis of Charts
#: js/messages.php:48
msgid "Total count"
msgstr "Skupno število"

#: js/messages.php:51
msgid "The host name is empty!"
msgstr "Ime gostitelja je prazno!"

#: js/messages.php:52
msgid "The user name is empty!"
msgstr "Uporabniško ime je prazno!"

#: js/messages.php:53 server_privileges.php:1432 user_password.php:102
msgid "The password is empty!"
msgstr "Geslo je prazno!"

#: js/messages.php:54 server_privileges.php:1430 user_password.php:105
msgid "The passwords aren't the same!"
msgstr "Gesli se ne ujemata!"

#: js/messages.php:55 server_privileges.php:1944 server_privileges.php:1968
#: server_privileges.php:2380 server_privileges.php:2574
msgid "Add user"
msgstr "Dodaj uporabnika"

#: js/messages.php:56
msgid "Reloading Privileges"
msgstr "Ponovno nalaganje privilegijev"

#: js/messages.php:57
msgid "Removing Selected Users"
msgstr "Odstranjevanje izbranih uporabnikov"

#: js/messages.php:58 js/messages.php:137 tbl_tracking.php:256
#: tbl_tracking.php:438
msgid "Close"
msgstr "Zapri"

#: js/messages.php:61 js/messages.php:284 libraries/Index.class.php:485
#: libraries/common.lib.php:659 libraries/common.lib.php:1240
#: libraries/common.lib.php:3404 libraries/common.lib.php:3405
#: libraries/config/messages.inc.php:491 libraries/display_tbl.lib.php:1403
#: libraries/schema/User_Schema.class.php:199 setup/frames/index.inc.php:147
msgid "Edit"
msgstr "Uredi"

#: js/messages.php:62 server_status.php:814
msgid "Live traffic chart"
msgstr "Grafikon prometa v živo"

#: js/messages.php:63 server_status.php:817
msgid "Live conn./process chart"
msgstr "Grafikon povezav/procesov v živo"

#: js/messages.php:64 server_status.php:835
msgid "Live query chart"
msgstr "Grafikon poizvedb v živo"

#: js/messages.php:66
msgid "Static data"
msgstr "Statični podatki"

#. l10n: Total number of queries
#: js/messages.php:68 libraries/build_html_for_db.lib.php:46
#: libraries/engines/innodb.lib.php:161 server_databases.php:255
#: server_status.php:1139 server_status.php:1208 tbl_printview.php:311
#: tbl_structure.php:819
msgid "Total"
msgstr "Skupaj"

#. l10n: Other, small valued, queries
#: js/messages.php:70 server_status.php:616 server_status.php:1033
msgid "Other"
msgstr "Drugo"

#. l10n: Thousands separator
#: js/messages.php:72 libraries/common.lib.php:1494
msgid ","
msgstr "."

#. l10n: Decimal separator
#: js/messages.php:74 libraries/common.lib.php:1496
msgid "."
msgstr ","

#: js/messages.php:76
msgid "KiB sent since last refresh"
msgstr "KiB poslanih od zadnje osvežitve"

#: js/messages.php:77
msgid "KiB received since last refresh"
msgstr "KiB prejetih od zadnje osvežitve"

#: js/messages.php:78
msgid "Server traffic (in KiB)"
msgstr "Promet strežnika (v KiB)"

#: js/messages.php:79
msgid "Connections since last refresh"
msgstr "Povezav od zadnje osvežitve"

#: js/messages.php:80 js/messages.php:118 server_status.php:1257
msgid "Processes"
msgstr "Procesi"

#: js/messages.php:81
msgid "Connections / Processes"
msgstr "Povezave / Procesi"

#. l10n: Questions is the name of a MySQL Status variable
#: js/messages.php:83
msgid "Questions since last refresh"
msgstr "Vprašanja od zadnje osvežitve"

#. l10n: Questions is the name of a MySQL Status variable
#: js/messages.php:85
msgid "Questions (executed statements by the server)"
msgstr "Vprašanja (izvedene poizvedbe strežnika)"

#: js/messages.php:87 server_status.php:796
msgid "Query statistics"
msgstr "Statistika poizvedb"

#: js/messages.php:90
msgid "Local monitor configuration incompatible"
msgstr "Konfiguracija lokalnega nadziranja ni združljiva"

#: js/messages.php:91
msgid ""
"The chart arrangement configuration in your browsers local storage is not "
"compatible anymore to the newer version of the monitor dialog. It is very "
"likely that your current configuration will not work anymore. Please reset "
"your configuration to default in the <i>Settings</i> menu."
msgstr ""
"Konfiguracija razvrstitve grafikonov v lokalni shrambi brskalnika ni več "
"združljiva z novejšo različico pogovornega okna nadziranja. Zelo verjetno "
"je, da vaša trenutna konfiguracija ne bo več delovala. Prosimo, ponastavite "
"svojo konfiguracijo na privzeto v meniju <i>Nastavitve</i>."

#: js/messages.php:93
msgid "Query cache efficiency"
msgstr "Učinkovitost predpomnilnika poizvedb"

#: js/messages.php:94
msgid "Query cache usage"
msgstr "Uporaba predpomnilnika poizvedb"

#: js/messages.php:95
msgid "Query cache used"
msgstr "Uporabljenega predpomnilnika poizvedb"

#: js/messages.php:97
msgid "System CPU Usage"
msgstr "Uporaba sistemskega CPU"

#: js/messages.php:98
msgid "System memory"
msgstr "Sistemski pomnilnik"

#: js/messages.php:99
msgid "System swap"
msgstr "Sistemska izmenjava"

#. l10n: shortcuts for Megabyte
#: js/messages.php:100 js/messages.php:123 libraries/common.lib.php:1444
#: server_status.php:1712
msgid "MiB"
msgstr "MiB"

#. l10n: shortcuts for Kilobyte
#: js/messages.php:101 js/messages.php:122 libraries/common.lib.php:1442
#: server_status.php:1712
msgid "KiB"
msgstr "KiB"

#: js/messages.php:103
msgid "Average load"
msgstr "Povprečna obremenitev"

#: js/messages.php:104
msgid "Total memory"
msgstr "Skupni pomnilnik"

#: js/messages.php:105
msgid "Cached memory"
msgstr "Predpomnjen pomnilnik"

#: js/messages.php:106
msgid "Buffered memory"
msgstr "Medpomnjen pomnilnik"

#: js/messages.php:107
msgid "Free memory"
msgstr "Prost pomnilnik"

#: js/messages.php:108
msgid "Used memory"
msgstr "Uporabljen pomnilnik"

#: js/messages.php:110
msgid "Total Swap"
msgstr "Skupna izmenjava"

#: js/messages.php:111
msgid "Cached Swap"
msgstr "Predpomnjena izmenjava"

#: js/messages.php:112
msgid "Used Swap"
msgstr "Medpomnjena izmenjava"

#: js/messages.php:113
msgid "Free Swap"
msgstr "Prosta izmenjava"

#: js/messages.php:115
msgid "Bytes sent"
msgstr "Poslanih bajtov"

#: js/messages.php:116
msgid "Bytes received"
msgstr "Prejetih bajtov"

#: js/messages.php:117 server_status.php:1162
msgid "Connections"
msgstr "Povezave"

#. l10n: shortcuts for Byte
#: js/messages.php:121 libraries/common.lib.php:1440
msgid "B"
msgstr "B"

#. l10n: shortcuts for Gigabyte
#: js/messages.php:124 libraries/common.lib.php:1446
msgid "GiB"
msgstr "GiB"

#. l10n: shortcuts for Terabyte
#: js/messages.php:125 libraries/common.lib.php:1448
msgid "TiB"
msgstr "TiB"

#. l10n: shortcuts for Petabyte
#: js/messages.php:126 libraries/common.lib.php:1450
msgid "PiB"
msgstr "PiB"

#. l10n: shortcuts for Exabyte
#: js/messages.php:127 libraries/common.lib.php:1452
msgid "EiB"
msgstr "EiB"

#: js/messages.php:128
#, php-format
msgid "%d table(s)"
msgstr "%d tabel(a)"

#. l10n: Questions is the name of a MySQL Status variable
#: js/messages.php:131
msgid "Questions"
msgstr "Vprašanja"

#: js/messages.php:132 server_status.php:1111
msgid "Traffic"
msgstr "Promet"

#: js/messages.php:133 libraries/server_links.inc.php:73
#: server_status.php:1587
msgid "Settings"
msgstr "Nastavitve"

#: js/messages.php:134
msgid "Remove chart"
msgstr "Odstrani grafikon"

#: js/messages.php:135
msgid "Edit title and labels"
msgstr "Uredi naslov in oznake"

#: js/messages.php:136
msgid "Add chart to grid"
msgstr "Dodaj grafikon na mrežo"

#: js/messages.php:138
msgid "Please add at least one variable to the series"
msgstr "Prosimo, v serijo dodajte vsaj eno spremenljivko"

#: js/messages.php:139 libraries/display_export.lib.php:323
#: libraries/display_tbl.lib.php:576 libraries/export/sql.php:1113
#: libraries/tbl_properties.inc.php:566 pmd_general.php:523
#: server_privileges.php:2221 server_status.php:1290 server_status.php:1729
#: tbl_zoom_select.php:228 tbl_zoom_select.php:272
msgid "None"
msgstr "Brez"

#: js/messages.php:140
msgid "Resume monitor"
msgstr "Nadaljuj nadziranje"

#: js/messages.php:141
msgid "Pause monitor"
msgstr "Postoj nadziranje"

#: js/messages.php:143
msgid "general_log and slow_query_log are enabled."
msgstr "general_log in slow_query_log sta omogočena."

#: js/messages.php:144
msgid "general_log is enabled."
msgstr "general_log je omogočen."

#: js/messages.php:145
msgid "slow_query_log is enabled."
msgstr "slow_query_log je omogočen."

#: js/messages.php:146
msgid "slow_query_log and general_log are disabled."
msgstr "slow_query_log in general_log sta onemogočena."

#: js/messages.php:147
msgid "log_output is not set to TABLE."
msgstr "log_output ni nastavljen na TABLE."

#: js/messages.php:148
msgid "log_output is set to TABLE."
msgstr "log_output je nastavljen na TABLE."

#: js/messages.php:149
#, php-format
msgid ""
"slow_query_log is enabled, but the server logs only queries that take longer "
"than %d seconds. It is advisable to set this long_query_time 0-2 seconds, "
"depending on your system."
msgstr ""
"slow_query_log je omogočen, vendar strežnik zabeleži samo poizvedbe, ki "
"trajajo več kot %d sekund. Priporočljivo je, da nastavite long_query_time na "
"0–2 sekundi, odvisno od vašega sistema."

#: js/messages.php:150
#, php-format
msgid "long_query_time is set to %d second(s)."
msgstr "long_query_time je nastavljen na %d sekund(o)."

#: js/messages.php:151
msgid ""
"Following settings will be applied globally and reset to default on server "
"restart:"
msgstr ""
"Naslednje nastavitve bodo uveljavljene globalno in bodo ponastavljene na "
"privzeto vrednost ob ponovnem zagonu strežnika:"

#. l10n: %s is FILE or TABLE
#: js/messages.php:153
#, php-format
msgid "Set log_output to %s"
msgstr "Nastavi log_output na %s"

#. l10n: Enable in this context means setting a status variable to ON
#: js/messages.php:155
#, php-format
msgid "Enable %s"
msgstr "Omogoči %s"

#. l10n: Disable in this context means setting a status variable to OFF
#: js/messages.php:157
#, php-format
msgid "Disable %s"
msgstr "Onemogoči %s"

#. l10n: %d seconds
#: js/messages.php:159
#, php-format
msgid "Set long_query_time to %ds"
msgstr "Nastavi long_query_time na %d s"

#: js/messages.php:160
msgid ""
"You can't change these variables. Please log in as root or contact your "
"database administrator."
msgstr ""
"Teh spremenljivk ne morete spremeniti. Prosimo, prijavite se kot root ali "
"stopite v stik z upravljavcem vaše zbirke podatkov."

#: js/messages.php:161
msgid "Change settings"
msgstr "Spremeni nastavitve"

#: js/messages.php:162
msgid "Current settings"
msgstr "Trenutne nastavitve"

#: js/messages.php:164 server_status.php:1677
msgid "Chart Title"
msgstr "Naslov grafikona"

#. l10n: As in differential values
#: js/messages.php:166
msgid "Differential"
msgstr "Razlika"

#: js/messages.php:167
#, php-format
msgid "Divided by %s"
msgstr "Deljeno z %s"

#: js/messages.php:168
msgid "Unit"
msgstr "Enota"

#: js/messages.php:170
msgid "From slow log"
msgstr "Iz počasnega dnevnika"

#: js/messages.php:171
msgid "From general log"
msgstr "Iz splošnega dnevnika"

#: js/messages.php:172
#| msgid "Loading logs"
msgid "Analysing logs"
msgstr "Analiziranje dnevnikov"

#: js/messages.php:173
msgid "Analysing & loading logs. This may take a while."
msgstr "Analiziranje in nalaganje dnevnikov. To lahko traja nekaj časa."

#: js/messages.php:174
msgid "Cancel request"
msgstr "Prekliči zahtevo"

#: js/messages.php:175
msgid ""
"This column shows the amount of identical queries that are grouped together. "
"However only the SQL query itself has been used as a grouping criteria, so "
"the other attributes of queries, such as start time, may differ."
msgstr ""
"Stolpec prikazuje število identičnih poizvedb, ki so zbrane skupaj. Kot "
"zbirni pogoj je bila uporabljena le sama poizvedba SQL, zato se lahko drugi "
"atributi poizvedb, npr. začetni čas, razlikujejo."

#: js/messages.php:176
msgid ""
"Since grouping of INSERTs queries has been selected, INSERT queries into the "
"same table are also being grouped together, disregarding of the inserted "
"data."
msgstr ""
"Ker je izbrano zbiranje poizvedb INSERT, so poizvedbe INSERT iste tabele "
"prav tako zbrane skupaj, ne glede na vstavljene podatke."

#: js/messages.php:177
msgid "Log data loaded. Queries executed in this time span:"
msgstr ""
"Podatki dnevnika so naloženi. Poizvedbe, izvedene v tem časovnem razponu:"

#: js/messages.php:179
msgid "Jump to Log table"
msgstr "Pojdi v dnevniško tabelo"

#: js/messages.php:180
#| msgid "No data"
msgid "No data found"
msgstr "Našel nisem nobenih podatkov"

#: js/messages.php:181
msgid "Log analysed, but no data found in this time span."
msgstr ""
"Dnevnik je analiziran, vendar v tem časovnem razponu nisem našel podatkov."

#: js/messages.php:183
msgid "Analyzing..."
msgstr "Analiziranje ..."

#: js/messages.php:184
msgid "Explain output"
msgstr "Razloži izhod"

#: js/messages.php:186 js/messages.php:519 libraries/export/htmlword.php:396
#: libraries/export/odt.php:504 libraries/export/texytext.php:393
#: libraries/rte/rte_list.lib.php:68 server_status.php:1263 sql.php:957
msgid "Time"
msgstr "Čas"

#: js/messages.php:187
msgid "Total time:"
msgstr "Skupni čas:"

#: js/messages.php:188
msgid "Profiling results"
msgstr "Profiliranje rezultatov"

#: js/messages.php:189
msgctxt "Display format"
msgid "Table"
msgstr "Tabela"

#: js/messages.php:190
msgid "Chart"
msgstr "Grafikon"

#: js/messages.php:191
#| msgid "Add chart"
msgid "Edit chart"
msgstr "Uredi grafikon"

#: js/messages.php:192
#| msgid "Series:"
msgid "Series"
msgstr "Serije"

#. l10n: A collection of available filters
#: js/messages.php:195
msgid "Log table filter options"
msgstr "Možnosti filtra dnevnikov tabel"

#. l10n: Filter as in "Start Filtering"
#: js/messages.php:197
msgid "Filter"
msgstr "Filtriranje"

#: js/messages.php:198
msgid "Filter queries by word/regexp:"
msgstr "Filtriraj poizvedbe po besedi/regexp:"

#: js/messages.php:199
msgid "Group queries, ignoring variable data in WHERE clauses"
msgstr "Združi poizvedbe, neupoštevajoč spremenljive podatke v stavkih WHERE"

#: js/messages.php:200
msgid "Sum of grouped rows:"
msgstr "Seštevek združenih vrstic:"

#: js/messages.php:201
msgid "Total:"
msgstr "Skupaj:"

#: js/messages.php:203
msgid "Loading logs"
msgstr "Dnevniki nalaganja"

#: js/messages.php:204
msgid "Monitor refresh failed"
msgstr "Osvežitev nadziranja je spodletela"

#: js/messages.php:205
msgid ""
"While requesting new chart data the server returned an invalid response. "
"This is most likely because your session expired. Reloading the page and "
"reentering your credentials should help."
msgstr ""
"Med zahtevo podatkov novega grafikona je strežnik vrnil neveljavni odziv. To "
"se je najverjetneje zgodilo, ker je vaša seja potekla. Ponovno nalaganje "
"strani in ponovni vnos poveril bi morala pomagati."

#: js/messages.php:206
msgid "Reload page"
msgstr "Ponovno naloži stran"

#: js/messages.php:208
msgid "Affected rows:"
msgstr "Spremenjene vrstice:"

#: js/messages.php:210
msgid "Failed parsing config file. It doesn't seem to be valid JSON code."
msgstr ""
"Razčlenjevalne konfiguracijske datoteke je spodletelo. Kot kaže, ni veljavna "
"koda JSON."

#: js/messages.php:211
msgid ""
"Failed building chart grid with imported config. Resetting to default "
"config..."
msgstr ""
"Gradnja grafikona z uvoženo konfiguracijo je spodletela. Ponastavljanje na "
"privzeto konfiguracijo ..."

#: js/messages.php:212 libraries/config/messages.inc.php:174
#: libraries/db_links.inc.php:82 libraries/display_import.lib.php:171
#: libraries/server_links.inc.php:69 libraries/tbl_links.inc.php:89
#: prefs_manage.php:237 server_status.php:1632 setup/frames/menu.inc.php:21
msgid "Import"
msgstr "Uvozi"

#: js/messages.php:213
msgid "Import monitor configuration"
msgstr "Uvozi konfiguracijo nadziranja"

#: js/messages.php:214
msgid "Please select the file you want to import"
msgstr "Prosimo, izberite datoteko, ki jo želite uvoziti"

#: js/messages.php:216
msgid "Analyse Query"
msgstr "Analiziraj poizvedbo"

#: js/messages.php:220
msgid "Advisor system"
msgstr "Svetovalni sistem"

#: js/messages.php:221
msgid "Possible performance issues"
msgstr "Morebitni spori zmogljivosti"

#: js/messages.php:222
msgid "Issue"
msgstr "Spor"

#: js/messages.php:223
msgid "Recommendation"
msgstr "Priporočilo"

#: js/messages.php:224
msgid "Rule details"
msgstr "Podrobnosti pravila"

#: js/messages.php:225
msgid "Justification"
msgstr "Utemeljitev"

#: js/messages.php:226
msgid "Used variable / formula"
msgstr "Uporabljena spremenljivka/formula"

#: js/messages.php:227
msgid "Test"
msgstr "Preizkus"

#: js/messages.php:232 pmd_general.php:401 pmd_general.php:438
#: pmd_general.php:558 pmd_general.php:606 pmd_general.php:682
#: pmd_general.php:736 pmd_general.php:799 pmd_general.php:830
msgid "Cancel"
msgstr "Prekliči"

#: js/messages.php:235
msgid "Loading"
msgstr "Nalaganje"

#: js/messages.php:236
msgid "Processing Request"
msgstr "Obdelovanje zahteve"

#: js/messages.php:237 libraries/rte/rte_export.lib.php:39
msgid "Error in Processing Request"
msgstr "Napaka v obdelovanju zahteve"

#: js/messages.php:238 server_databases.php:88
msgid "No databases selected."
msgstr "Ni izbranih zbirk podatkov."

#: js/messages.php:239
msgid "Dropping Column"
msgstr "Brisanje stolpca"

#: js/messages.php:240
msgid "Adding Primary Key"
msgstr "Dodajanje primarnega ključa"

#: js/messages.php:241 pmd_general.php:399 pmd_general.php:556
#: pmd_general.php:604 pmd_general.php:680 pmd_general.php:734
#: pmd_general.php:797
msgid "OK"
msgstr "V redu"

#: js/messages.php:242
msgid "Click to dismiss this notification"
msgstr "Kliknite, da prezrete obvestilo"

#: js/messages.php:245
msgid "Renaming Databases"
msgstr "Preimenovanje zbirk podatkov"

#: js/messages.php:246
msgid "Reload Database"
msgstr "Ponovno nalaganje zbirke podatkov"

#: js/messages.php:247
msgid "Copying Database"
msgstr "Kopiranje zbirke podatkov"

#: js/messages.php:248
msgid "Changing Charset"
msgstr "Spreminjanje nabora znakov"

#: js/messages.php:249
msgid "Table must have at least one column"
msgstr "Tabele morajo imeti vsaj en stolpec"

#: js/messages.php:254
msgid "Insert Table"
msgstr "Vstavi tabelo"

#: js/messages.php:255
msgid "Hide indexes"
msgstr "Skrij indekse"

#: js/messages.php:256
msgid "Show indexes"
msgstr "Pokaži indekse"

#: js/messages.php:257 libraries/mult_submits.inc.php:319
msgid "Foreign key check:"
msgstr "Preverjanje tujih ključev:"

#: js/messages.php:258 libraries/mult_submits.inc.php:323
msgid "(Enabled)"
msgstr "(Omogočeno)"

#: js/messages.php:259 libraries/mult_submits.inc.php:323
msgid "(Disabled)"
msgstr "(Onemogočeno)"

#: js/messages.php:262
msgid "Searching"
msgstr "Iskanje"

#: js/messages.php:263
msgid "Hide search results"
msgstr "Skrij rezultate iskanja"

#: js/messages.php:264
msgid "Show search results"
msgstr "Prikaži rezultate iskanja"

#: js/messages.php:265
msgid "Browsing"
msgstr "Brskanje"

#: js/messages.php:266
msgid "Deleting"
msgstr "Brisanje"

#: js/messages.php:269
msgid "The definition of a stored function must contain a RETURN statement!"
msgstr "Opredelitev shranjene funkcije mora vsebovati izjavo RETURN!"

#: js/messages.php:272 libraries/rte/rte_routines.lib.php:689
msgid "ENUM/SET editor"
msgstr "Urejevalnik ENUM/SET"

#: js/messages.php:273
#, php-format
msgid "Values for column %s"
msgstr "Vrednosti stolpca %s"

#: js/messages.php:274
msgid "Values for a new column"
msgstr "Vrednosti novega stolpca"

#: js/messages.php:275
msgid "Enter each value in a separate field"
msgstr "Vnesite vsako vrednost v svoje polje"

#: js/messages.php:276
#, php-format
msgid "Add %d value(s)"
msgstr "Dodaj %d vrednost(i)"

#: js/messages.php:279
msgid ""
"Note: If the file contains multiple tables, they will be combined into one"
msgstr "Opomba: Če datoteka vsebuje več tabel, bodo združene v eno"

#: js/messages.php:282
msgid "Hide query box"
msgstr "Skrij polje poizvedbe"

#: js/messages.php:283
msgid "Show query box"
msgstr "Prikaži polje poizvedbe"

#: js/messages.php:285 tbl_row_action.php:21
msgid "No rows selected"
msgstr "Ni izbranih vrstic"

#: js/messages.php:286 libraries/display_tbl.lib.php:2514 querywindow.php:88
#: tbl_structure.php:150 tbl_structure.php:563
msgid "Change"
msgstr "Spremeni"

#: js/messages.php:287
msgid "Query execution time"
msgstr "Čas izvajanja poizvedbe"

#: js/messages.php:290 libraries/config/FormDisplay.tpl.php:355
#: libraries/schema/User_Schema.class.php:355
#: libraries/tbl_properties.inc.php:755 setup/frames/config.inc.php:39
#: setup/frames/index.inc.php:243 tbl_change.php:1064
#: tbl_gis_visualization.php:186 tbl_indexes.php:281 tbl_relation.php:579
msgid "Save"
msgstr "Shrani"

#: js/messages.php:293
msgid "Hide search criteria"
msgstr "Skrij iskalne pogoje"

#: js/messages.php:294
msgid "Show search criteria"
msgstr "Prikaži iskalne pogoje"

#: js/messages.php:297 libraries/tbl_select.lib.php:113
msgid "Zoom Search"
msgstr "Iskanje s povečevanjem"

#: js/messages.php:299
msgid "Each point represents a data row."
msgstr "Vsaka točka predstavlja podatkovno vrstico."

#: js/messages.php:301
msgid "Hovering over a point will show its label."
msgstr "Prehod z miško čez točko bo pokazalo njeno oznako."

#: js/messages.php:303
msgid "Use mousewheel to zoom in or out of the plot."
msgstr "Uporabite miškin kolešček za povečevanje ali pomanjševanje izrisa."

#: js/messages.php:305
msgid "Click and drag the mouse to navigate the plot."
msgstr "Kliknite in povlecite miško za premikanje po izrisu."

#: js/messages.php:307
msgid "Click reset zoom link to come back to original state."
msgstr ""
"Kliknite povezavo za ponastavitev povečave za vrnitev na prvotno stanje."

#: js/messages.php:309
msgid "Click a data point to view and possibly edit the data row."
msgstr ""
"Kliknite podatkovno točko za ogled in morebitno urejanje podatkovne vrstice."

#: js/messages.php:311
msgid "The plot can be resized by dragging it along the bottom right corner."
msgstr "Izris lahko povečate tako, da ga vlečete ob spodnjem desnem kotu."

#: js/messages.php:313
msgid "Strings are converted into integer for plotting"
msgstr "Nizi so pri izrisovanju pretvorjeni v cela števila"

#: js/messages.php:315
msgid "Select two columns"
msgstr "Izberite dva stolpca"

#: js/messages.php:316
msgid "Select two different columns"
msgstr "Izberite dva različna stolpca"

#: js/messages.php:317
msgid "Query results"
msgstr "Rezultati poizvedbe"

#: js/messages.php:318
msgid "Data point content"
msgstr "Vsebina kazalca podatkov"

#: js/messages.php:321 tbl_change.php:326 tbl_indexes.php:229
#: tbl_indexes.php:256
msgid "Ignore"
msgstr "Prezri"

#: js/messages.php:322 libraries/display_tbl.lib.php:1404
msgid "Copy"
msgstr "Kopiraj"

#: js/messages.php:337
msgid "Add columns"
msgstr "Dodaj stolpce"

#: js/messages.php:340
msgid "Select referenced key"
msgstr "Izberite referenčni ključ"

#: js/messages.php:341
msgid "Select Foreign Key"
msgstr "Izberite tuji ključ"

#: js/messages.php:342
msgid "Please select the primary key or a unique key"
msgstr "Prosimo, izberite primarni ključ ali unikatni ključ"

#: js/messages.php:343 pmd_general.php:92 tbl_relation.php:561
msgid "Choose column to display"
msgstr "Izberite stolpec za prikaz"

#: js/messages.php:344
msgid ""
"You haven't saved the changes in the layout. They will be lost if you don't "
"save them. Do you want to continue?"
msgstr ""
"Niste shranili sprememb ureditve. Če jih ne shranite, bodo izgubljena. "
"Želite nadaljevati?"

#: js/messages.php:347
msgid "Add an option for column "
msgstr "Dodaj možnost za stolpec "

#: js/messages.php:350
msgid "Press escape to cancel editing"
msgstr "Pritisnite ubežnico (escape) za prekinitev urejanja"

#: js/messages.php:351
msgid ""
"You have edited some data and they have not been saved. Are you sure you "
"want to leave this page before saving the data?"
msgstr ""
"Uredili ste nekatere podatke, vendar jih niste shranili. Ste prepričani, da "
"želite zapustiti stran, preden shranite podatke?"

#: js/messages.php:352
msgid "Drag to reorder"
msgstr "Povlecite za preureditev"

#: js/messages.php:353
msgid "Click to sort"
msgstr "Kliknite za razvrstitev"

#: js/messages.php:354
msgid "Click to mark/unmark"
msgstr "Kliknite za označitev/opustitev"

#: js/messages.php:355
msgid "Double-click to copy column name"
msgstr "Dvakrat kliknite za kopiranje imena stolpca"

#: js/messages.php:356
msgid "Click the drop-down arrow<br />to toggle column's visibility"
msgstr "Kliknite spustno puščico<br />za preklop vidnosti stolpcev"

#: js/messages.php:358
msgid ""
"This table does not contain a unique column. Features related to the grid "
"edit, checkbox, Edit, Copy and Delete links may not work after saving."
msgstr ""
"Tabela ne vsebuje unikatnega stolpca. Zmožnosti, povezane z urejanjem mreže, "
"potrditvenimi polji, povezavami Uredi, Kopiraj in Izbriši, po shranjevanju "
"morda ne bodo delovale."

#: js/messages.php:359
msgid ""
"You can also edit most columns<br />by clicking directly on their content."
msgstr ""
"Večino stolpcev lahko urejate<br />neposredno s klikom na njihovo vsebino."

#: js/messages.php:360
msgid "Go to link"
msgstr "Pojdi na povezavo"

#: js/messages.php:361
msgid "Copy column name"
msgstr "Kopiraj ime stolpca"

#: js/messages.php:362
msgid "Right-click the column name to copy it to your clipboard."
msgstr ""
"Z desnim miškinim gumbom kliknite na ime stolpca, da ga skopirate v "
"odložišče."

#: js/messages.php:363
msgid "Show data row(s)"
msgstr "Prikaži podatkovno vrstico(-e)"

#: js/messages.php:366
msgid "Generate password"
msgstr "Ustvari geslo"

#: js/messages.php:367 libraries/replication_gui.lib.php:369
msgid "Generate"
msgstr "Ustvari"

#: js/messages.php:368
msgid "Change Password"
msgstr "Spremeni geslo"

#: js/messages.php:371 tbl_structure.php:456
msgid "More"
msgstr "Več"

#: js/messages.php:374 setup/lib/index.lib.php:176
#, php-format
msgid ""
"A newer version of phpMyAdmin is available and you should consider "
"upgrading. The newest version is %s, released on %s."
msgstr ""
"Na voljo je novejša različica phpMyAdmina, zato razmislite o posodobitvi. "
"Najnovejša različica je %s, izdana %s."

#. l10n: Latest available phpMyAdmin version
#: js/messages.php:376
msgid ", latest stable version:"
msgstr ", zadnja ustaljena različica:"

#: js/messages.php:377
msgid "up to date"
msgstr "posodobljeno"

#. l10n: Display text for calendar close link
#: js/messages.php:396
msgid "Done"
msgstr "Končano"

#: js/messages.php:400
msgctxt "Previous month"
msgid "Prev"
msgstr "Prej"

#: js/messages.php:405
msgctxt "Next month"
msgid "Next"
msgstr "Nasl"

#. l10n: Display text for current month link in calendar
#: js/messages.php:408
msgid "Today"
msgstr "Danes"

#: js/messages.php:412
msgid "January"
msgstr "januar"

#: js/messages.php:413
msgid "February"
msgstr "februar"

#: js/messages.php:414
msgid "March"
msgstr "marec"

#: js/messages.php:415
msgid "April"
msgstr "april"

#: js/messages.php:416
msgid "May"
msgstr "maj"

#: js/messages.php:417
msgid "June"
msgstr "junij"

#: js/messages.php:418
msgid "July"
msgstr "julij"

#: js/messages.php:419
msgid "August"
msgstr "avgust"

#: js/messages.php:420
msgid "September"
msgstr "september"

#: js/messages.php:421
msgid "October"
msgstr "oktober"

#: js/messages.php:422
msgid "November"
msgstr "november"

#: js/messages.php:423
msgid "December"
msgstr "december"

#. l10n: Short month name
#: js/messages.php:430 libraries/common.lib.php:1652
msgid "Jan"
msgstr "jan"

#. l10n: Short month name
#: js/messages.php:432 libraries/common.lib.php:1654
msgid "Feb"
msgstr "feb"

#. l10n: Short month name
#: js/messages.php:434 libraries/common.lib.php:1656
msgid "Mar"
msgstr "mar"

#. l10n: Short month name
#: js/messages.php:436 libraries/common.lib.php:1658
msgid "Apr"
msgstr "apr"

#. l10n: Short month name
#: js/messages.php:438 libraries/common.lib.php:1660
msgctxt "Short month name"
msgid "May"
msgstr "maj"

#. l10n: Short month name
#: js/messages.php:440 libraries/common.lib.php:1662
msgid "Jun"
msgstr "jun"

#. l10n: Short month name
#: js/messages.php:442 libraries/common.lib.php:1664
msgid "Jul"
msgstr "jul"

#. l10n: Short month name
#: js/messages.php:444 libraries/common.lib.php:1666
msgid "Aug"
msgstr "avg"

#. l10n: Short month name
#: js/messages.php:446 libraries/common.lib.php:1668
msgid "Sep"
msgstr "sep"

#. l10n: Short month name
#: js/messages.php:448 libraries/common.lib.php:1670
msgid "Oct"
msgstr "okt"

#. l10n: Short month name
#: js/messages.php:450 libraries/common.lib.php:1672
msgid "Nov"
msgstr "nov"

#. l10n: Short month name
#: js/messages.php:452 libraries/common.lib.php:1674
msgid "Dec"
msgstr "dec"

#: js/messages.php:458
msgid "Sunday"
msgstr "nedelja"

#: js/messages.php:459
msgid "Monday"
msgstr "ponedeljek"

#: js/messages.php:460
msgid "Tuesday"
msgstr "torek"

#: js/messages.php:461
msgid "Wednesday"
msgstr "sreda"

#: js/messages.php:462
msgid "Thursday"
msgstr "četrtek"

#: js/messages.php:463
msgid "Friday"
msgstr "petek"

#: js/messages.php:464
msgid "Saturday"
msgstr "sobota"

#. l10n: Short week day name
#: js/messages.php:471
msgid "Sun"
msgstr "ned"

#. l10n: Short week day name
#: js/messages.php:473 libraries/common.lib.php:1679
msgid "Mon"
msgstr "pon"

#. l10n: Short week day name
#: js/messages.php:475 libraries/common.lib.php:1681
msgid "Tue"
msgstr "tor"

#. l10n: Short week day name
#: js/messages.php:477 libraries/common.lib.php:1683
msgid "Wed"
msgstr "sre"

#. l10n: Short week day name
#: js/messages.php:479 libraries/common.lib.php:1685
msgid "Thu"
msgstr "čet"

#. l10n: Short week day name
#: js/messages.php:481 libraries/common.lib.php:1687
msgid "Fri"
msgstr "pet"

#. l10n: Short week day name
#: js/messages.php:483 libraries/common.lib.php:1689
msgid "Sat"
msgstr "sob"

#. l10n: Minimal week day name
#: js/messages.php:490
msgid "Su"
msgstr "ne"

#. l10n: Minimal week day name
#: js/messages.php:492
msgid "Mo"
msgstr "po"

#. l10n: Minimal week day name
#: js/messages.php:494
msgid "Tu"
msgstr "to"

#. l10n: Minimal week day name
#: js/messages.php:496
msgid "We"
msgstr "sr"

#. l10n: Minimal week day name
#: js/messages.php:498
msgid "Th"
msgstr "če"

#. l10n: Minimal week day name
#: js/messages.php:500
msgid "Fr"
msgstr "pe"

#. l10n: Minimal week day name
#: js/messages.php:502
msgid "Sa"
msgstr "so"

#. l10n: Column header for week of the year in calendar
#: js/messages.php:506
msgid "Wk"
msgstr "ted."

#. l10n: Month-year order for calendar, use either "calendar-month-year" or "calendar-year-month".
#: js/messages.php:509
msgid "calendar-month-year"
msgstr "calendar-month-year"

#. l10n: Year suffix for calendar, "none" is empty.
#: js/messages.php:511
msgctxt "Year suffix"
msgid "none"
msgstr "brez"

#: js/messages.php:520
msgid "Hour"
msgstr "Ura"

#: js/messages.php:521
msgid "Minute"
msgstr "Minuta"

#: js/messages.php:522
msgid "Second"
msgstr "Sekunda"

#: libraries/Advisor.class.php:171
#, php-format
msgid "Failed formatting string for rule '%s'. PHP threw following error: %s"
msgstr ""
"Oblikovanje niza za pravilo '%s' je spodletelo. PHP je vrnil naslednjo "
"napako: %s"

#: libraries/Advisor.class.php:334 server_status.php:963
msgid "per second"
msgstr "na sekundo"

#: libraries/Advisor.class.php:337 server_status.php:958
msgid "per minute"
msgstr "na minuto"

#: libraries/Advisor.class.php:340 server_status.php:954 server_status.php:990
#: server_status.php:1112 server_status.php:1163
msgid "per hour"
msgstr "na uro"

#: libraries/Advisor.class.php:343
msgid "per day"
msgstr "na dan"

#: libraries/Config.class.php:888
msgid "Remove \"./config\" directory before using phpMyAdmin!"
msgstr "Pred uporabo phpMyAdmina odstranite mapo \"./config\"!"

#: libraries/Config.class.php:924
#, php-format
msgid "Existing configuration file (%s) is not readable."
msgstr "Obstoječa konfiguracijska datoteka (%s) ni berljiva."

#: libraries/Config.class.php:952
msgid "Wrong permissions on configuration file, should not be world writable!"
msgstr ""
"Napačna dovoljenja konfiguracijski datoteke; ne sme biti vsem zapisljiva!"

#: libraries/Config.class.php:1529
msgid "Font size"
msgstr "Velikost pisave"

#: libraries/Error_Handler.class.php:62
msgid "Too many error messages, some are not displayed."
msgstr "Preveč sporočil o napakah; nekatera zato niso prikazana."

#: libraries/File.class.php:227
msgid "File was not an uploaded file."
msgstr "Datoteka ni naložen datoteka."

#: libraries/File.class.php:259
msgid "The uploaded file exceeds the upload_max_filesize directive in php.ini."
msgstr "Naložena datotek presega napotek upload_max_filesize v php.ini."

#: libraries/File.class.php:262
msgid ""
"The uploaded file exceeds the MAX_FILE_SIZE directive that was specified in "
"the HTML form."
msgstr ""
"Naložena datotek presega napotek MAX_FILE_SIZE, ki je bil določen v obrazcu "
"HTML."

#: libraries/File.class.php:265
msgid "The uploaded file was only partially uploaded."
msgstr "Naložena datoteka je bila naložena samo delno."

#: libraries/File.class.php:268
msgid "Missing a temporary folder."
msgstr "Manjka začasna mapa."

#: libraries/File.class.php:271
msgid "Failed to write file to disk."
msgstr "Pisanje datoteke na disk je spodletelo."

#: libraries/File.class.php:274
msgid "File upload stopped by extension."
msgstr "Nalaganje datoteke je ustavila razširitev."

#: libraries/File.class.php:277
msgid "Unknown error in file upload."
msgstr "Neznana napaka pri nalaganju datoteke."

#: libraries/File.class.php:442
msgid ""
"Error moving the uploaded file, see [a@./Documentation."
"html#faq1_11@Documentation]FAQ 1.11[/a]"
msgstr ""
"Napaka pri premikanju naložene datoteke, glej [a@./Documentation."
"html#faq1_11@Documentation]FAQ 1.11[/a]"

#: libraries/File.class.php:454
msgid "Error while moving uploaded file."
msgstr "Napaka pri premikanju naložene datoteke."

#: libraries/File.class.php:462
msgid "Cannot read (moved) upload file."
msgstr "Ne morem prebrati (premakniti) naložene datoteke."

#: libraries/Index.class.php:430 tbl_relation.php:542
msgid "No index defined!"
msgstr "Ni definiranega indeksa!"

#: libraries/Index.class.php:435 libraries/Index.class.php:445
#: libraries/build_html_for_db.lib.php:41 tbl_structure.php:706
#: tbl_tracking.php:336
msgid "Indexes"
msgstr "Indeksi"

#: libraries/Index.class.php:459 libraries/tbl_properties.inc.php:479
#: tbl_structure.php:155 tbl_structure.php:160 tbl_structure.php:567
#: tbl_tracking.php:342
msgid "Unique"
msgstr "Edinstven"

#: libraries/Index.class.php:460 tbl_tracking.php:343
msgid "Packed"
msgstr "Stisnjen"

#: libraries/Index.class.php:462 tbl_tracking.php:345
msgid "Cardinality"
msgstr "Kardinalnost"

#: libraries/Index.class.php:465 libraries/rte/rte_events.lib.php:480
#: libraries/rte/rte_routines.lib.php:956 tbl_tracking.php:284
#: tbl_tracking.php:348
msgid "Comment"
msgstr "Pripomba"

#: libraries/Index.class.php:491
msgid "The primary key has been dropped"
msgstr "Primarni ključ je zavržen"

#: libraries/Index.class.php:495
#, php-format
msgid "Index %s has been dropped"
msgstr "Indeks %s je zavržen"

#: libraries/Index.class.php:598
#, php-format
msgid ""
"The indexes %1$s and %2$s seem to be equal and one of them could possibly be "
"removed."
msgstr ""
"Kaže, da sta indeksa %1$s in %2$s enaka, zato se enega od njiju morda lahko "
"odstrani."

#: libraries/List_Database.class.php:390 libraries/config/messages.inc.php:181
#: libraries/server_links.inc.php:43 server_databases.php:134
#: server_privileges.php:2005
msgid "Databases"
msgstr "Zbirke podatkov"

#: libraries/Message.class.php:196 libraries/common.lib.php:625
#: libraries/core.lib.php:220 libraries/import.lib.php:141 tbl_change.php:935
#: tbl_operations.php:237 tbl_relation.php:298 view_operations.php:60
msgid "Error"
msgstr "Napaka"

#: libraries/Message.class.php:249
#, php-format
msgid "%1$d row affected."
msgid_plural "%1$d rows affected."
msgstr[0] "Spremenil sem %1$d vrstico."
msgstr[1] "Spremenil sem %1$d vrstici."
msgstr[2] "Spremenil sem %1$d vrstice."
msgstr[3] "Spremenil sem %1$d vrstic."

#: libraries/Message.class.php:266
#, php-format
msgid "%1$d row deleted."
msgid_plural "%1$d rows deleted."
msgstr[0] "Izbrisal sem %1$d vrstico."
msgstr[1] "Izbrisal sem %1$d vrstici."
msgstr[2] "Izbrisal sem %1$d vrstice."
msgstr[3] "Izbrisal sem %1$d vrstic."

#: libraries/Message.class.php:283
#, php-format
msgid "%1$d row inserted."
msgid_plural "%1$d rows inserted."
msgstr[0] "Vstavil sem %1$d vrstico."
msgstr[1] "Vstavil sem %1$d vrstici."
msgstr[2] "Vstavil sem %1$d vrstice."
msgstr[3] "Vstavil sem %1$d vrstic."

#: libraries/PDF.class.php:85
msgid "Error while creating PDF:"
msgstr "Napaka med ustvarjanjem PDF:"

#: libraries/RecentTable.class.php:109
msgid "Could not save recent table"
msgstr "Ne morem shraniti nedavne tabele"

#: libraries/RecentTable.class.php:144
msgid "Recent tables"
msgstr "Nedavne tabele"

#: libraries/RecentTable.class.php:151
msgid "There are no recent tables"
msgstr "Ni nobenih nedavnih tabel"

#: libraries/StorageEngine.class.php:206
msgid ""
"There is no detailed status information available for this storage engine."
msgstr ""
"Za skladiščni pogon ni na voljo nobenih podrobnejših informacij o stanju."

#: libraries/StorageEngine.class.php:344
#, php-format
msgid "%s is available on this MySQL server."
msgstr "%s je na voljo na tem strežniku MySQL."

#: libraries/StorageEngine.class.php:347
#, php-format
msgid "%s has been disabled for this MySQL server."
msgstr "%s je onemogočeno za ta strežnik MySQL."

#: libraries/StorageEngine.class.php:351
#, php-format
msgid "This MySQL server does not support the %s storage engine."
msgstr "Ta strežnik MySQL ne podpira skladiščnega pogona %s."

#: libraries/Table.class.php:347
msgid "unknown table status: "
msgstr "neznano stanje tabele: "

#: libraries/Table.class.php:1167
msgid "Invalid database"
msgstr "Neveljavna zbirka podatkov"

#: libraries/Table.class.php:1181 tbl_get_field.php:27
msgid "Invalid table name"
msgstr "Neveljavno ime tabele"

#: libraries/Table.class.php:1212
#, php-format
msgid "Error renaming table %1$s to %2$s"
msgstr "Napaka pri preimenovanju tabele %1$s v %2$s"

#: libraries/Table.class.php:1299
#, php-format
msgid "Table %1$s has been renamed to %2$s."
msgstr "Tabelo %1$s sem preimenoval v %2$s."

#: libraries/Table.class.php:1443
msgid "Could not save table UI preferences"
msgstr "Ne morem shraniti nastavitev uporabniškega vmesnika tabel"

#: libraries/Table.class.php:1467
#, php-format
msgid ""
"Failed to cleanup table UI preferences (see $cfg['Servers'][$i]"
"['MaxTableUiprefs'] %s)"
msgstr ""
"Čiščenje nastavitev uporabniškega vmesnika tabel je spodletelo (glej $cfg"
"['Servers'][$i]['MaxTableUiprefs'] %s)"

#: libraries/Table.class.php:1594
#, php-format
msgid ""
"Cannot save UI property \"%s\". The changes made will not be persistent "
"after you refresh this page. Please check if the table structure has been "
"changed."
msgstr ""
"Ne morem straniti lastnosti uporabniškega vmesnika \"%s\". Narejene "
"spremembe po osvežitvi te strani ne bodo stalne. Prosimo, preverite, ali je "
"bila struktura tabele spremenjena."

#: libraries/Theme.class.php:148
#, php-format
msgid "No valid image path for theme %s found!"
msgstr "Za temo %s ni bila najdena veljavna pot slik!"

#: libraries/Theme.class.php:356
msgid "No preview available."
msgstr "Predogled ni na voljo."

#: libraries/Theme.class.php:359
msgid "take it"
msgstr "uporabi"

#: libraries/Theme_Manager.class.php:113
#, php-format
msgid "Default theme %s not found!"
msgstr "Privzeta tema %s ni bila najdena!"

#: libraries/Theme_Manager.class.php:156
#, php-format
msgid "Theme %s not found!"
msgstr "Tema %s ni bila najdena!"

#: libraries/Theme_Manager.class.php:227
#, php-format
msgid "Theme path not found for theme %s!"
msgstr "Pot teme ni bila najdena za temo %s!"

#: libraries/Theme_Manager.class.php:309 themes.php:20 themes.php:27
msgid "Theme"
msgstr "Motiv"

#: libraries/Types.class.php:284
msgid ""
"A 1-byte integer, signed range is -128 to 127, unsigned range is 0 to 255"
msgstr ""
"1-bitno celo število; predznačen razpon je -128 do 127, nepredznačen razpon "
"pa 0 do 255"

#: libraries/Types.class.php:286
msgid ""
"A 2-byte integer, signed range is -32,768 to 32,767, unsigned range is 0 to "
"65,535"
msgstr ""
"2-bitno celo število; predznačen razpon je -32.768 do 32.767, nepredznačen "
"razpon pa 0 do 65.535"

#: libraries/Types.class.php:288
msgid ""
"A 3-byte integer, signed range is -8,388,608 to 8,388,607, unsigned range is "
"0 to 16,777,215"
msgstr ""
"3-bitno celo število; predznačen razpon je -8.388.608 do 8.388.607, "
"nepredznačen razpon pa 0 do 16.777.215"

#: libraries/Types.class.php:290
msgid ""
"A 4-byte integer, signed range is -2,147,483,648 to 2,147,483,647, unsigned "
"range is 0 to 4,294,967,295."
msgstr ""
"4-bitno celo število; predznačen razpon je -2.147.483.648 do 2.147.483.647, "
"nepredznačen razpon pa 0 do 4.294.967.295."

#: libraries/Types.class.php:292
msgid ""
"An 8-byte integer, signed range is -9,223,372,036,854,775,808 to "
"9,223,372,036,854,775,807, unsigned range is 0 to 18,446,744,073,709,551,615"
msgstr ""
"8-bitno celo število; predznačen razpon je -9.223.372.036.854.775.808 do "
"9.223.372.036.854.775.807, nepredznačen razpon pa 0 do "
"18.446.744.073.709.551.615"

#: libraries/Types.class.php:294 libraries/Types.class.php:707
msgid ""
"A fixed-point number (M, D) - the maximum number of digits (M) is 65 "
"(default 10), the maximum number of decimals (D) is 30 (default 0)"
msgstr ""
"Število s fiksno vejico (M, D) – največje število števk (M) je 65 (privzeto "
"10), največje število decimalnih mest (D) je 30 (privzeto 0)"

#: libraries/Types.class.php:296
msgid ""
"A small floating-point number, allowable values are -3.402823466E+38 to -"
"1.175494351E-38, 0, and 1.175494351E-38 to 3.402823466E+38"
msgstr ""

#: libraries/Types.class.php:298
msgid ""
"A double-precision floating-point number, allowable values are -"
"1.7976931348623157E+308 to -2.2250738585072014E-308, 0, and "
"2.2250738585072014E-308 to 1.7976931348623157E+308"
msgstr ""

#: libraries/Types.class.php:300
msgid ""
"Synonym for DOUBLE (exception: in REAL_AS_FLOAT SQL mode it is a synonym for "
"FLOAT)"
msgstr ""

#: libraries/Types.class.php:302
msgid ""
"A bit-field type (M), storing M of bits per value (default is 1, maximum is "
"64)"
msgstr ""

#: libraries/Types.class.php:304
msgid ""
"A synonym for TINYINT(1), a value of zero is considered false, nonzero "
"values are considered true"
msgstr ""

#: libraries/Types.class.php:306
msgid "An alias for BIGINT UNSIGNED NOT NULL AUTO_INCREMENT UNIQUE"
msgstr ""

#: libraries/Types.class.php:308 libraries/Types.class.php:717
#, php-format
msgid "A date, supported range is '%s' to '%s'"
msgstr ""

#: libraries/Types.class.php:310 libraries/Types.class.php:719
#, php-format
msgid "A date and time combination, supported range is '%s' to '%s'"
msgstr ""

#: libraries/Types.class.php:312
msgid ""
"A timestamp, range is '1970-01-01 00:00:01' UTC to '2038-01-09 03:14:07' "
"UTC, stored as the number of seconds since the epoch ('1970-01-01 00:00:00' "
"UTC)"
msgstr ""

#: libraries/Types.class.php:314 libraries/Types.class.php:723
#, php-format
msgid "A time, range is '%s' to '%s'"
msgstr ""

#: libraries/Types.class.php:316
msgid ""
"A year in four-digit (4, default) or two-digit (2) format, the allowable "
"values are 70 (1970) to 69 (2069) or 1901 to 2155 and 0000"
msgstr ""

#: libraries/Types.class.php:318
msgid ""
"A fixed-length (0-255, default 1) string that is always right-padded with "
"spaces to the specified length when stored"
msgstr ""

#: libraries/Types.class.php:320 libraries/Types.class.php:725
#, php-format
msgid ""
"A variable-length (%s) string, the effective maximum length is subject to "
"the maximum row size"
msgstr ""

#: libraries/Types.class.php:322
msgid ""
"A TEXT column with a maximum length of 255 (2^8 - 1) characters, stored with "
"a one-byte prefix indicating the length of the value in bytes"
msgstr ""

#: libraries/Types.class.php:324 libraries/Types.class.php:727
msgid ""
"A TEXT column with a maximum length of 65,535 (2^16 - 1) characters, stored "
"with a two-byte prefix indicating the length of the value in bytes"
msgstr ""

#: libraries/Types.class.php:326
msgid ""
"A TEXT column with a maximum length of 16,777,215 (2^24 - 1) characters, "
"stored with a three-byte prefix indicating the length of the value in bytes"
msgstr ""

#: libraries/Types.class.php:328
msgid ""
"A TEXT column with a maximum length of 4,294,967,295 or 4GB (2^32 - 1) "
"characters, stored with a four-byte prefix indicating the length of the "
"value in bytes"
msgstr ""

#: libraries/Types.class.php:330
msgid ""
"Similar to the CHAR type, but stores binary byte strings rather than non-"
"binary character strings"
msgstr ""

#: libraries/Types.class.php:332
msgid ""
"Similar to the VARCHAR type, but stores binary byte strings rather than non-"
"binary character strings"
msgstr ""

#: libraries/Types.class.php:334
msgid ""
"A BLOB column with a maximum length of 255 (2^8 - 1) bytes, stored with a "
"one-byte prefix indicating the length of the value"
msgstr ""

#: libraries/Types.class.php:336
msgid ""
"A BLOB column with a maximum length of 16,777,215 (2^24 - 1) bytes, stored "
"with a three-byte prefix indicating the length of the value"
msgstr ""

#: libraries/Types.class.php:338 libraries/Types.class.php:731
msgid ""
"A BLOB column with a maximum length of 65,535 (2^16 - 1) bytes, stored with "
"a four-byte prefix indicating the length of the value"
msgstr ""

#: libraries/Types.class.php:340
msgid ""
"A BLOB column with a maximum length of 4,294,967,295 or 4GB (2^32 - 1) "
"bytes, stored with a two-byte prefix indicating the length of the value"
msgstr ""

#: libraries/Types.class.php:342
msgid ""
"An enumeration, chosen from the list of up to 65,535 values or the special "
"'' error value"
msgstr ""

#: libraries/Types.class.php:344
msgid "A single value chosen from a set of up to 64 members"
msgstr ""

#: libraries/Types.class.php:346
msgid "A type that can store a geometry of any type"
msgstr ""

#: libraries/Types.class.php:348
msgid "A point in 2-dimensional space"
msgstr ""

#: libraries/Types.class.php:350
msgid "A curve with linear interpolation between points"
msgstr ""

<<<<<<< HEAD
#: libraries/Types.class.php:352
#, fuzzy
=======
#: libraries/Types.class.php:256
>>>>>>> 597593c8
#| msgid "Add a polygon"
msgid "A polygon"
msgstr "Večkotnik"

#: libraries/Types.class.php:354
msgid "A collection of points"
msgstr ""

#: libraries/Types.class.php:356
msgid "A collection of curves with linear interpolation between points"
msgstr ""

#: libraries/Types.class.php:358
msgid "A collection of polygons"
msgstr ""

#: libraries/Types.class.php:360
msgid "A collection of geometry objects of any type"
msgstr ""

#: libraries/Types.class.php:703
msgid "A 4-byte integer, range is -2,147,483,648 to 2,147,483,647"
msgstr ""

#: libraries/Types.class.php:705
msgid ""
"An 8-byte integer, range is -9,223,372,036,854,775,808 to "
"9,223,372,036,854,775,807"
msgstr ""

#: libraries/Types.class.php:709
msgid "A system's default double-precision floating-point number"
msgstr ""

#: libraries/Types.class.php:711
msgid "True or false"
msgstr ""

#: libraries/Types.class.php:713
msgid "An alias for BIGINT NOT NULL AUTO_INCREMENT UNIQUE"
msgstr ""

#: libraries/Types.class.php:715
msgid "Stores a Universally Unique Identifier (UUID)"
msgstr ""

#: libraries/Types.class.php:721
msgid ""
"A timestamp, range is '0001-01-01 00:00:00' UTC to '9999-12-31 23:59:59' "
"UTC; TIMESTAMP(6) can store microseconds"
msgstr ""

#: libraries/Types.class.php:729
msgid ""
"A variable-length (0-65,535) string, uses binary collation for all "
"comparisons"
msgstr ""

#: libraries/Types.class.php:733
msgid "An enumeration, chosen from the list of defined values"
msgstr ""

#: libraries/auth/config.auth.lib.php:72
msgid "Cannot connect: invalid settings."
msgstr "Povezava ni mogoča: neveljavne nastavitve."

#: libraries/auth/config.auth.lib.php:88
#: libraries/auth/cookie.auth.lib.php:191 libraries/auth/http.auth.lib.php:65
#, php-format
msgid "Welcome to %s"
msgstr "Dobrodošli v %s"

#: libraries/auth/config.auth.lib.php:103
#, php-format
msgid ""
"You probably did not create a configuration file. You might want to use the %"
"1$ssetup script%2$s to create one."
msgstr ""
"Najverjetneje niste ustvarili konfiguracijske datoteke. Morda želite "
"uporabiti %1$snastavitveni skript%2$s, da jo ustvarite."

#: libraries/auth/config.auth.lib.php:112
msgid ""
"phpMyAdmin tried to connect to the MySQL server, and the server rejected the "
"connection. You should check the host, username and password in your "
"configuration and make sure that they correspond to the information given by "
"the administrator of the MySQL server."
msgstr ""
"phpMyAdmin se je poskušal povezati na strežnik MySQL, ki je zavrnil "
"povezavo. Preverite, ali gostitelj, uporabniško ime in geslo v datoteki "
"config.inc.php ustrezajo podatkom administratorja strežnika MySQL."

#: libraries/auth/cookie.auth.lib.php:44
msgid "Failed to use Blowfish from mcrypt!"
msgstr "Uporaba Blowfish iz mcrypt je spodletela!"

#: libraries/auth/cookie.auth.lib.php:204 libraries/header.inc.php:90
msgid "Javascript must be enabled past this point"
msgstr "Po tej točki mora biti JavaScript omogočen"

#: libraries/auth/cookie.auth.lib.php:223
msgid "Log in"
msgstr "Prijava"

#: libraries/auth/cookie.auth.lib.php:230
#: libraries/auth/cookie.auth.lib.php:231
msgid "You can enter hostname/IP address and port separated by space."
msgstr "Vnesete lahko ime gostitelja/IP-naslov in vrata ločena s presledkom."

#: libraries/auth/cookie.auth.lib.php:230
msgid "Server:"
msgstr "Strežnik:"

#: libraries/auth/cookie.auth.lib.php:235
msgid "Username:"
msgstr "Uporabniško ime:"

#: libraries/auth/cookie.auth.lib.php:239
msgid "Password:"
msgstr "Geslo:"

#: libraries/auth/cookie.auth.lib.php:246
msgid "Server Choice"
msgstr "Izbira strežnika"

#: libraries/auth/cookie.auth.lib.php:292 libraries/header.inc.php:86
msgid "Cookies must be enabled past this point."
msgstr "Če želite še naprej uporabljati program, morate omogočiti piškotke."

#: libraries/auth/cookie.auth.lib.php:607
#: libraries/auth/signon.auth.lib.php:236
msgid ""
"Login without a password is forbidden by configuration (see AllowNoPassword)"
msgstr ""
"Prijava brez gesla je prepovedana s konfiguracijo (glej AllowNoPassword)"

#: libraries/auth/cookie.auth.lib.php:611
#: libraries/auth/signon.auth.lib.php:240
#, php-format
msgid "No activity within %s seconds; please log in again"
msgstr "Brez aktivnosti v zadnjih %s sekundah; prosimo, prijavite se znova"

#: libraries/auth/cookie.auth.lib.php:621
#: libraries/auth/cookie.auth.lib.php:623
#: libraries/auth/signon.auth.lib.php:244
msgid "Cannot log in to the MySQL server"
msgstr "Ne morem se prijaviti v strežnik MySQL"

#: libraries/auth/http.auth.lib.php:70
msgid "Wrong username/password. Access denied."
msgstr "Napačno uporabniško ime/geslo. Dostop zavrnjen."

#: libraries/auth/signon.auth.lib.php:89
msgid "Can not find signon authentication script:"
msgstr "Ne morem najti overitvenega skripta signon:"

#: libraries/auth/swekey/swekey.auth.lib.php:131
#, php-format
msgid "File %s does not contain any key id"
msgstr "Datoteka %s ne vsebuje nobenega identifikacijskega ključa"

#: libraries/auth/swekey/swekey.auth.lib.php:173
#: libraries/auth/swekey/swekey.auth.lib.php:193
msgid "Hardware authentication failed"
msgstr "Overitev strojne opreme je spodletelo"

#: libraries/auth/swekey/swekey.auth.lib.php:180
msgid "No valid authentication key plugged"
msgstr "Vstavljen ni noben overitveni ključ"

#: libraries/auth/swekey/swekey.auth.lib.php:213
msgid "Authenticating..."
msgstr "Potrjevanje ..."

#: libraries/bookmark.lib.php:76
msgid "shared"
msgstr "deljeno"

#: libraries/build_html_for_db.lib.php:26
#: libraries/config/messages.inc.php:187 libraries/export/xml.php:51
#: server_status.php:612
msgid "Tables"
msgstr "Tabele"

#: libraries/build_html_for_db.lib.php:36 libraries/config/setup.forms.php:305
#: libraries/config/setup.forms.php:341 libraries/config/setup.forms.php:364
#: libraries/config/setup.forms.php:369
#: libraries/config/user_preferences.forms.php:204
#: libraries/config/user_preferences.forms.php:240
#: libraries/config/user_preferences.forms.php:263
#: libraries/config/user_preferences.forms.php:268
#: libraries/export/latex.php:212 libraries/export/sql.php:1113
#: server_privileges.php:711 server_replication.php:347 tbl_printview.php:277
#: tbl_structure.php:788
msgid "Data"
msgstr "Podatki"

#: libraries/build_html_for_db.lib.php:51 libraries/db_structure.lib.php:55
#: tbl_printview.php:296 tbl_structure.php:805
msgid "Overhead"
msgstr "Presežek"

#: libraries/build_html_for_db.lib.php:96
msgid "Jump to database"
msgstr "Pojdi v zbirko podatkov"

#: libraries/build_html_for_db.lib.php:133
msgid "Not replicated"
msgstr "Ni podvojeno"

#: libraries/build_html_for_db.lib.php:139
msgid "Replicated"
msgstr "Podvojeno"

#: libraries/build_html_for_db.lib.php:153
#, php-format
msgid "Check privileges for database &quot;%s&quot;."
msgstr "Preveri privilegije za zbirko podatkov &quot;%s&quot;."

#: libraries/build_html_for_db.lib.php:156
msgid "Check Privileges"
msgstr "Preveri privilegije"

#: libraries/common.inc.php:156
msgid "possible exploit"
msgstr "možno izkoriščanje"

#: libraries/common.inc.php:165
msgid "numeric key detected"
msgstr "zaznana številska tipka"

#: libraries/common.inc.php:611
msgid "Failed to read configuration file"
msgstr "Ne morem prebrati konfiguracijske datoteke"

#: libraries/common.inc.php:612
msgid ""
"This usually means there is a syntax error in it, please check any errors "
"shown below."
msgstr ""
"To po navadi pomeni, da ima skladenjsko napako; prosimo, preverite vse "
"spodaj prikazane napake."

#: libraries/common.inc.php:620
#, php-format
msgid "Could not load default configuration from: %1$s"
msgstr "Ne morem naložiti privzete konfiguracije iz: %1$s"

#: libraries/common.inc.php:626
msgid ""
"The [code]$cfg['PmaAbsoluteUri'][/code] directive MUST be set in your "
"configuration file!"
msgstr ""
"Ukaz [code]$cfg['PmaAbsoluteUri'][/code] MORA biti določen v konfiguracijski "
"datoteki!"

#: libraries/common.inc.php:656
#, php-format
msgid "Invalid server index: %s"
msgstr "Neveljaven indeks strežnika: %s"

#: libraries/common.inc.php:663
#, php-format
msgid "Invalid hostname for server %1$s. Please review your configuration."
msgstr ""
"Neveljavno ime gostitelja za strežnik %1$s. Prosim, preglejte svojo "
"konfiguracijo."

#: libraries/common.inc.php:672 libraries/config/messages.inc.php:513
#: libraries/header.inc.php:138 main.php:181 server_status.php:795
#: server_synchronize.php:1338
msgid "Server"
msgstr "Strežnik"

#: libraries/common.inc.php:860
msgid "Invalid authentication method set in configuration:"
msgstr "Neveljaven način overitve določen v konfiguracijski datoteki:"

#: libraries/common.inc.php:978
#, php-format
msgid "You should upgrade to %s %s or later."
msgstr "%s bi morali nadgraditi na različico %s ali novejšo."

#: libraries/common.lib.php:195
#, php-format
msgid "Max: %s%s"
msgstr "Največja velikost: %s %s"

#: libraries/common.lib.php:405 libraries/common.lib.php:408
#: libraries/common.lib.php:497 libraries/config/FormDisplay.tpl.php:140
#: libraries/display_export.lib.php:238 libraries/engines/pbxt.lib.php:109
#: libraries/relation.lib.php:78 main.php:247 server_variables.php:139
msgid "Documentation"
msgstr "Dokumentacija"

#. l10n: Please check that translation actually exists.
#: libraries/common.lib.php:473
msgctxt "MySQL 5.5 documentation language"
msgid "en"
msgstr "en"

#. l10n: Please check that translation actually exists.
#: libraries/common.lib.php:477
msgctxt "MySQL 5.1 documentation language"
msgid "en"
msgstr "en"

#. l10n: Please check that translation actually exists.
#: libraries/common.lib.php:481
msgctxt "MySQL 5.0 documentation language"
msgid "en"
msgstr "en"

#: libraries/common.lib.php:637 libraries/header_printview.inc.php:62
#: server_status.php:599 server_status.php:1266
msgid "SQL query"
msgstr "Poizvedba SQL"

#: libraries/common.lib.php:678 libraries/rte/rte_events.lib.php:103
#: libraries/rte/rte_events.lib.php:108 libraries/rte/rte_events.lib.php:118
#: libraries/rte/rte_events.lib.php:131 libraries/rte/rte_routines.lib.php:253
#: libraries/rte/rte_routines.lib.php:258
#: libraries/rte/rte_routines.lib.php:268
#: libraries/rte/rte_routines.lib.php:282
#: libraries/rte/rte_routines.lib.php:1261
#: libraries/rte/rte_triggers.lib.php:76 libraries/rte/rte_triggers.lib.php:81
#: libraries/rte/rte_triggers.lib.php:91
#: libraries/rte/rte_triggers.lib.php:104
msgid "MySQL said: "
msgstr "MySQL je vrnil: "

#: libraries/common.lib.php:1173
msgid "Failed to connect to SQL validator!"
msgstr "Ne morem se povezati s preverjalnikom SQL!"

#: libraries/common.lib.php:1214 libraries/config/messages.inc.php:492
msgid "Explain SQL"
msgstr "Razloži stavek SQL"

#: libraries/common.lib.php:1218
msgid "Skip Explain SQL"
msgstr "Preskoči razlago stavka SQL"

#: libraries/common.lib.php:1253
msgid "Without PHP Code"
msgstr "Brez kode PHP"

#: libraries/common.lib.php:1256 libraries/config/messages.inc.php:494
msgid "Create PHP Code"
msgstr "Ustvari kodo PHP"

#: libraries/common.lib.php:1276 libraries/config/messages.inc.php:493
#: server_status.php:806 server_status.php:828 server_status.php:848
msgid "Refresh"
msgstr "Osveži"

#: libraries/common.lib.php:1286
msgid "Skip Validate SQL"
msgstr "Preskoči preverjanje pravilnosti SQL stavka"

#: libraries/common.lib.php:1289 libraries/config/messages.inc.php:496
msgid "Validate SQL"
msgstr "Preveri pravilnost stavka SQL"

#: libraries/common.lib.php:1348
msgid "Inline edit of this query"
msgstr "Urejanje te poizvedbe v vrstici"

#: libraries/common.lib.php:1350
msgctxt "Inline edit query"
msgid "Inline"
msgstr "V vrstici"

#: libraries/common.lib.php:1416 sql.php:952
msgid "Profiling"
msgstr "Profiliranje"

#. l10n: Short week day name
#: libraries/common.lib.php:1677
msgctxt "Short week day name"
msgid "Sun"
msgstr "ned"

#. l10n: See http://www.php.net/manual/en/function.strftime.php
#: libraries/common.lib.php:1693
#: libraries/transformations/text_plain__dateformat.inc.php:37
msgid "%B %d, %Y at %I:%M %p"
msgstr "%d. %B %Y ob %H.%M"

#: libraries/common.lib.php:2026
#, php-format
msgid "%s days, %s hours, %s minutes and %s seconds"
msgstr "%s dni, %s ur, %s minut in %s sekund"

#: libraries/common.lib.php:2115
msgid "Missing parameter:"
msgstr "Manjkajoč parameter:"

#: libraries/common.lib.php:2490 libraries/common.lib.php:2493
#: libraries/display_tbl.lib.php:309
msgctxt "First page"
msgid "Begin"
msgstr "Začetek"

#: libraries/common.lib.php:2491 libraries/common.lib.php:2494
#: libraries/display_tbl.lib.php:310 server_binlog.php:135
#: server_binlog.php:137
msgctxt "Previous page"
msgid "Previous"
msgstr "Prejšnja"

#: libraries/common.lib.php:2521 libraries/common.lib.php:2524
#: libraries/display_tbl.lib.php:376 server_binlog.php:170
#: server_binlog.php:172
msgctxt "Next page"
msgid "Next"
msgstr "Naslednja"

#: libraries/common.lib.php:2522 libraries/common.lib.php:2525
#: libraries/display_tbl.lib.php:393
msgctxt "Last page"
msgid "End"
msgstr "Konec"

#: libraries/common.lib.php:2592
#, php-format
msgid "Jump to database &quot;%s&quot;."
msgstr "Preskoči na zbirko podatkov &quot;%s&quot;."

#: libraries/common.lib.php:2612
#, php-format
msgid "The %s functionality is affected by a known bug, see %s"
msgstr "Na funkcionalnost %s vpliva znan hrošč, glej %s"

#: libraries/common.lib.php:2764
msgid "Click to toggle"
msgstr "Kliknite za preklop"

#: libraries/common.lib.php:3160 libraries/common.lib.php:3167
#: libraries/common.lib.php:3399 libraries/config/setup.forms.php:296
#: libraries/config/setup.forms.php:333 libraries/config/setup.forms.php:359
#: libraries/config/user_preferences.forms.php:195
#: libraries/config/user_preferences.forms.php:232
#: libraries/config/user_preferences.forms.php:258
#: libraries/db_links.inc.php:48 libraries/export/latex.php:371
#: libraries/import.lib.php:1160 libraries/tbl_links.inc.php:61
#: libraries/tbl_properties.inc.php:627 pmd_general.php:155
#: server_privileges.php:711 server_replication.php:346 tbl_tracking.php:274
msgid "Structure"
msgstr "Struktura"

#: libraries/common.lib.php:3161 libraries/common.lib.php:3168
#: libraries/config/messages.inc.php:218 libraries/db_links.inc.php:53
#: libraries/export/sql.php:25 libraries/import/sql.php:18
#: libraries/server_links.inc.php:47 libraries/tbl_links.inc.php:65
#: querywindow.php:65
msgid "SQL"
msgstr "SQL"

#: libraries/common.lib.php:3163 libraries/common.lib.php:3397
#: libraries/common.lib.php:3398 libraries/sql_query_form.lib.php:289
#: libraries/sql_query_form.lib.php:292 libraries/tbl_links.inc.php:74
msgid "Insert"
msgstr "Vstavi"

#: libraries/common.lib.php:3170 libraries/db_links.inc.php:85
#: libraries/tbl_links.inc.php:93 libraries/tbl_links.inc.php:114
#: view_operations.php:87
msgid "Operations"
msgstr "Operacije"

#: libraries/common.lib.php:3325 libraries/sql_query_form.lib.php:442
#: prefs_manage.php:247
msgid "Browse your computer:"
msgstr "Prebrskajte svoj računalnik:"

#: libraries/common.lib.php:3347
#, php-format
msgid "Select from the web server upload directory <b>%s</b>:"
msgstr "Izberite iz mape za nalaganje na spletnem strežniku <b>%s</b>:"

#: libraries/common.lib.php:3371 libraries/sql_query_form.lib.php:451
#: tbl_change.php:936
msgid "The directory you set for upload work cannot be reached"
msgstr "Imenik, ki ste ga določili za nalaganje, je nedosegljiv"

#: libraries/common.lib.php:3380
msgid "There are no files to upload"
msgstr "Nobene datoteke ni za naložiti"

#: libraries/common.lib.php:3408 libraries/common.lib.php:3409
msgid "Execute"
msgstr "Izvedi"

#: libraries/common.lib.php:3905
msgid "Print"
msgstr "Natisni"

#: libraries/config.values.php:45 libraries/config.values.php:47
#: libraries/config.values.php:51
msgid "Both"
msgstr "Oboje"

#: libraries/config.values.php:47
msgid "Nowhere"
msgstr "Nikjer"

#: libraries/config.values.php:47
msgid "Left"
msgstr "Levo"

#: libraries/config.values.php:47
msgid "Right"
msgstr "Desno"

#: libraries/config.values.php:76
msgid "Open"
msgstr "Odprto"

#: libraries/config.values.php:77
msgid "Closed"
msgstr "Zaprto"

#: libraries/config.values.php:78 libraries/config/FormDisplay.tpl.php:199
#: libraries/relation.lib.php:82 libraries/relation.lib.php:89
#: pmd_relation_new.php:71
msgid "Disabled"
msgstr "Onemogočeno"

#: libraries/config.values.php:99 libraries/export/htmlword.php:25
#: libraries/export/latex.php:42 libraries/export/mediawiki.php:39
#: libraries/export/odt.php:34 libraries/export/sql.php:129
#: libraries/export/texytext.php:24
msgid "structure"
msgstr "struktura"

#: libraries/config.values.php:100 libraries/export/htmlword.php:25
#: libraries/export/latex.php:42 libraries/export/mediawiki.php:40
#: libraries/export/odt.php:34 libraries/export/sql.php:130
#: libraries/export/texytext.php:24
msgid "data"
msgstr "podatki"

#: libraries/config.values.php:101 libraries/export/htmlword.php:25
#: libraries/export/latex.php:42 libraries/export/mediawiki.php:41
#: libraries/export/odt.php:34 libraries/export/sql.php:131
#: libraries/export/texytext.php:24
msgid "structure and data"
msgstr "struktura in podatki"

#: libraries/config.values.php:103
msgid "Quick - display only the minimal options to configure"
msgstr "Hitro - prikaži kar najmanj možnosti za konfiguriranje"

#: libraries/config.values.php:104
msgid "Custom - display all possible options to configure"
msgstr "Po meri - prikaži vse mogoče možnosti za konfiguriranje"

#: libraries/config.values.php:105
msgid "Custom - like above, but without the quick/custom choice"
msgstr "Po meri - kot zgoraj, vendar brez izbire hitro/po meri"

#: libraries/config.values.php:123
msgid "complete inserts"
msgstr "popolne poizvedbe insert"

#: libraries/config.values.php:124
msgid "extended inserts"
msgstr "razširjene poizvedbe insert"

#: libraries/config.values.php:125
msgid "both of the above"
msgstr "oboje zgoraj"

#: libraries/config.values.php:126
msgid "neither of the above"
msgstr "nič od zgoraj"

#: libraries/config/FormDisplay.class.php:83
#: libraries/config/validate.lib.php:441
msgid "Not a positive number"
msgstr "Ni pozitivno število"

#: libraries/config/FormDisplay.class.php:84
#: libraries/config/validate.lib.php:453
msgid "Not a non-negative number"
msgstr "Ni nenegativno število"

#: libraries/config/FormDisplay.class.php:85
#: libraries/config/validate.lib.php:429
msgid "Not a valid port number"
msgstr "Neveljavna številka vrat"

#: libraries/config/FormDisplay.class.php:86
#: libraries/config/FormDisplay.class.php:552
#: libraries/config/validate.lib.php:380 libraries/config/validate.lib.php:468
msgid "Incorrect value"
msgstr "Napačna vrednost"

#: libraries/config/FormDisplay.class.php:87
#: libraries/config/validate.lib.php:482
#, php-format
msgid "Value must be equal or lower than %s"
msgstr "Vrednost mora biti enaka ali nižja od %s"

#: libraries/config/FormDisplay.class.php:514
#, php-format
msgid "Missing data for %s"
msgstr "Manjkajoči podatki za %s"

#: libraries/config/FormDisplay.class.php:715
#: libraries/config/FormDisplay.class.php:719
msgid "unavailable"
msgstr "ni na voljo"

#: libraries/config/FormDisplay.class.php:716
#: libraries/config/FormDisplay.class.php:721
#, php-format
msgid "\"%s\" requires %s extension"
msgstr "\"%s\" potrebuje razširitev %s"

#: libraries/config/FormDisplay.class.php:737
#, php-format
msgid "import will not work, missing function (%s)"
msgstr "uvoz ne bo deloval, manjka funkcija (%s)"

#: libraries/config/FormDisplay.class.php:743
#, php-format
msgid "export will not work, missing function (%s)"
msgstr "izvoz ne bo deloval, manjka funkcija (%s)"

#: libraries/config/FormDisplay.class.php:751
msgid "SQL Validator is disabled"
msgstr "Preverjalnik SQL je onemogočen"

#: libraries/config/FormDisplay.class.php:758
msgid "SOAP extension not found"
msgstr "Razširitev SOAP ni najdena"

#: libraries/config/FormDisplay.class.php:767
#, php-format
msgid "maximum %s"
msgstr "največ %s"

#: libraries/config/FormDisplay.tpl.php:141 main.php:248
msgid "Wiki"
msgstr "Wiki"

#: libraries/config/FormDisplay.tpl.php:199
msgid "This setting is disabled, it will not be applied to your configuration"
msgstr ""
"Nastavitev je onemogočena, zato ne bo uporabljena pri vaši konfiguraciji"

#: libraries/config/FormDisplay.tpl.php:274
#, php-format
msgid "Set value: %s"
msgstr "Določi vrednost: %s"

#: libraries/config/FormDisplay.tpl.php:279
#: libraries/config/messages.inc.php:361
msgid "Restore default value"
msgstr "Povrni privzeto vrednost"

#: libraries/config/FormDisplay.tpl.php:295
msgid "Allow users to customize this value"
msgstr "Dovoli uporabnikom prilagajati to vrednost"

#: libraries/config/FormDisplay.tpl.php:356
#: libraries/schema/User_Schema.class.php:511 prefs_manage.php:326
#: prefs_manage.php:331 tbl_change.php:1113
msgid "Reset"
msgstr "Ponastavi"

#: libraries/config/messages.inc.php:17
msgid "Improves efficiency of screen refresh"
msgstr "Izboljša učinkovitost osvežitve okna"

#: libraries/config/messages.inc.php:18
msgid "Enable Ajax"
msgstr "Omogoči Ajax"

#: libraries/config/messages.inc.php:19
msgid ""
"If enabled user can enter any MySQL server in login form for cookie auth"
msgstr ""
"Če je omogočeno, lahko uporabnik vstopi v kateri koli strežnik MySQL v "
"prijavnem obrazcu z overovitvijo piškotkov"

#: libraries/config/messages.inc.php:20
msgid "Allow login to any MySQL server"
msgstr "Dovoli prijavo v kateri koli strežnik MySQL"

#: libraries/config/messages.inc.php:21
msgid ""
"Enabling this allows a page located on a different domain to call phpMyAdmin "
"inside a frame, and is a potential [strong]security hole[/strong] allowing "
"cross-frame scripting attacks"
msgstr ""
"Omogočitev tega dovoljuje strani, ki se nahaja na drugačni domeni, "
"vključitev phpMyAdmina v okvirju, kar predstavlja morebitno [strong]"
"varnostno luknjo[/strong], saj dovoljuje skriptne napade preko okvirjev"

#: libraries/config/messages.inc.php:22
msgid "Allow third party framing"
msgstr "Dovoli uokvirjanje tretjim osebam"

#: libraries/config/messages.inc.php:23
msgid "Show &quot;Drop database&quot; link to normal users"
msgstr ""
"Pokaži povezavo &raquo;Zavrzi zbirko podatkov&laquo; normalnim uporabnikom"

#: libraries/config/messages.inc.php:24
msgid ""
"Secret passphrase used for encrypting cookies in [kbd]cookie[/kbd] "
"authentication"
msgstr ""
"Skrivno geslo, ki se uporabi pri šifriranju piškotkov v overovitvi [kbd]"
"cookie[/kbd]"

#: libraries/config/messages.inc.php:25
msgid "Blowfish secret"
msgstr "Skrivno geslo (blowfish)"

#: libraries/config/messages.inc.php:26
msgid "Highlight selected rows"
msgstr "Poudari izbrane vrstice"

#: libraries/config/messages.inc.php:27
msgid "Row marker"
msgstr "Označevalnik vrstic"

#: libraries/config/messages.inc.php:28
msgid "Highlight row pointed by the mouse cursor"
msgstr "Poudari vrstico, na katero kaže kazalec miške"

#: libraries/config/messages.inc.php:29
msgid "Highlight pointer"
msgstr "Poudari kazalec"

#: libraries/config/messages.inc.php:30
msgid ""
"Enable [a@http://en.wikipedia.org/wiki/Bzip2]bzip2[/a] compression for "
"import and export operations"
msgstr ""
"Omogoči stiskanje [a@http://en.wikipedia.org/wiki/Bzip2]bzip2[/a] za posege "
"uvoza in izvoza"

#: libraries/config/messages.inc.php:31
msgid "Bzip2"
msgstr "Bzip2"

#: libraries/config/messages.inc.php:32
msgid ""
"Defines which type of editing controls should be used for CHAR and VARCHAR "
"columns; [kbd]input[/kbd] - allows limiting of input length, [kbd]textarea[/"
"kbd] - allows newlines in columns"
msgstr ""
"Določa, katera vrsta urejevalnih kontrolnikov naj se uporablja za stolpce "
"CHAR in VARCHAR; [kbd]input[/kbd] – omogoča omejevanje dolžine vnosa, [kbd]"
"textarea[/kbd] – omogoča nove vrstice v stolpcu"

#: libraries/config/messages.inc.php:33
msgid "CHAR columns editing"
msgstr "Urejanje stolpcev CHAR"

#: libraries/config/messages.inc.php:34
msgid ""
"Use user-friendly editor for editing SQL queries ([a@http://codemirror.net/]"
"CodeMirror[/a]) with syntax highlighting and line numbers"
msgstr ""
"Uporabi uporabniku prijazen urejevalnik za urejanje poizvedb SQL ([a@http://"
"codemirror.net/]CodeMirror[/a]) z obarvanjem skladnje in številkami vrstic"

#: libraries/config/messages.inc.php:35
msgid "Enable CodeMirror"
msgstr "Omogoči CodeMirror"

#: libraries/config/messages.inc.php:36
msgid ""
"Defines the minimum size for input fields generated for CHAR and VARCHAR "
"columns"
msgstr ""
"Določa najmanjšo velikost vnosnih polj, ustvarjenih za stolpce CHAR in "
"VARCHAR"

#: libraries/config/messages.inc.php:37
msgid "Minimum size for input field"
msgstr "Najmanjša velikost vnosnega polja"

#: libraries/config/messages.inc.php:38
msgid ""
"Defines the maximum size for input fields generated for CHAR and VARCHAR "
"columns"
msgstr ""
"Določa največjo velikost vnosnih polj, ustvarjenih za stolpce CHAR in VARCHAR"

#: libraries/config/messages.inc.php:39
msgid "Maximum size for input field"
msgstr "Največja velikost vnosnega polja"

#: libraries/config/messages.inc.php:40
msgid "Number of columns for CHAR/VARCHAR textareas"
msgstr "Število stolpcev besedilnih polj CHAR/VARCHAR"

#: libraries/config/messages.inc.php:41
msgid "CHAR textarea columns"
msgstr "Stolpcev polja CHAR"

#: libraries/config/messages.inc.php:42
msgid "Number of rows for CHAR/VARCHAR textareas"
msgstr "Število vrstic besedilnih polj CHAR/VARCHAR"

#: libraries/config/messages.inc.php:43
msgid "CHAR textarea rows"
msgstr "Vrstic polja CHAR"

#: libraries/config/messages.inc.php:44
msgid "Check config file permissions"
msgstr "Preveri dovoljenja konfiguracijske datoteke"

#: libraries/config/messages.inc.php:45
msgid ""
"Compress gzip/bzip2 exports on the fly without the need for much memory; if "
"you encounter problems with created gzip/bzip2 files disable this feature"
msgstr ""
"Stisne izvoze gzip/bzip2 med izvajanjem, brez večje porabe spomina; če "
"naletite na težave z ustvarjenimi datotekami gzip/bzip2, to funkcijo "
"onemogočite"

#: libraries/config/messages.inc.php:46
msgid "Compress on the fly"
msgstr "Stisni med izvajanjem"

#: libraries/config/messages.inc.php:47 setup/frames/config.inc.php:25
#: setup/frames/index.inc.php:175
msgid "Configuration file"
msgstr "Konfiguracijska datoteka"

#: libraries/config/messages.inc.php:48
msgid ""
"Whether a warning (&quot;Are your really sure...&quot;) should be displayed "
"when you're about to lose data"
msgstr ""
"Ali se naj prikaže opozorilo (&quot;Ali res želite ...&quot;), ko boste "
"izgubili podatke"

#: libraries/config/messages.inc.php:49
msgid "Confirm DROP queries"
msgstr "Potrjevanje poizvedb DROP"

#: libraries/config/messages.inc.php:50
msgid "Debug SQL"
msgstr "Odkrivaj napake SQL"

#: libraries/config/messages.inc.php:51
msgid "Default display direction"
msgstr "Privzeta smer prikaza"

#: libraries/config/messages.inc.php:52
msgid "Tab that is displayed when entering a database"
msgstr "Zavihek, ki se prikaže ob odprtju zbirke podatkov"

#: libraries/config/messages.inc.php:53
msgid "Default database tab"
msgstr "Privzet zavihek zbirke podatkov"

#: libraries/config/messages.inc.php:54
msgid "Tab that is displayed when entering a server"
msgstr "Zavihek, ki se prikaže ob odprtju strežnika"

#: libraries/config/messages.inc.php:55
msgid "Default server tab"
msgstr "Privzet zavihek strežnika"

#: libraries/config/messages.inc.php:56
msgid "Tab that is displayed when entering a table"
msgstr "Zavihek, ki se prikaže ob odprtju tabele"

#: libraries/config/messages.inc.php:57
msgid "Default table tab"
msgstr "Privzet zavihek tabele"

#: libraries/config/messages.inc.php:58
msgid "Whether the table structure actions should be hidden"
msgstr "Ali naj bodo dejanja strukture tabele skrita"

#: libraries/config/messages.inc.php:59
msgid "Hide table structure actions"
msgstr "Skrij dejanja strukture tabele"

#: libraries/config/messages.inc.php:60
msgid "Show binary contents as HEX by default"
msgstr "Privzeto prikaži dvojiške vsebine kot HEX"

#: libraries/config/messages.inc.php:61 libraries/display_tbl.lib.php:681
msgid "Show binary contents as HEX"
msgstr "Prikaži dvojiške vsebine kot HEX"

#: libraries/config/messages.inc.php:62
msgid "Show database listing as a list instead of a drop down"
msgstr "Prikaži naštete zbirke podatkov kot seznam namesto spustnega menija"

#: libraries/config/messages.inc.php:63
msgid "Display databases as a list"
msgstr "Prikaži zbirke podatkov kot seznam"

#: libraries/config/messages.inc.php:64
msgid "Show server listing as a list instead of a drop down"
msgstr "Prikaži naštete strežnike kot seznam namesto spustnega menija"

#: libraries/config/messages.inc.php:65
msgid "Display servers as a list"
msgstr "Prikaži strežnike kot seznam"

#: libraries/config/messages.inc.php:66
msgid ""
"Disable the table maintenance mass operations, like optimizing or repairing "
"the selected tables of a database."
msgstr ""
"Onemogoči množične operacije vzdrževanja tabel, kot je optimiranje ali "
"popravljanje izbranih tabel zbirke podatkov."

#: libraries/config/messages.inc.php:67
msgid "Disable multi table maintenance"
msgstr "Onemogoči množično vzdrževanje tabel"

#: libraries/config/messages.inc.php:68
msgid "Edit SQL queries in popup window"
msgstr "Uredi poizvedbe SQL v pojavnem oknu"

#: libraries/config/messages.inc.php:69
msgid "Edit in window"
msgstr "Uredi v oknu"

#: libraries/config/messages.inc.php:70
msgid "Display errors"
msgstr "Prikaži napake"

#: libraries/config/messages.inc.php:71
msgid "Gather errors"
msgstr "Zberi napake"

#: libraries/config/messages.inc.php:72
msgid ""
"Set the number of seconds a script is allowed to run ([kbd]0[/kbd] for no "
"limit)"
msgstr ""
"Nastavi število sekund, ko se skript lahko izvaja ([kbd]0[/kbd] za neomejeno)"

#: libraries/config/messages.inc.php:73
msgid "Maximum execution time"
msgstr "Najdaljši čas izvajanja"

#: libraries/config/messages.inc.php:74 prefs_manage.php:305
msgid "Save as file"
msgstr "Shrani kot datoteko"

#: libraries/config/messages.inc.php:75 libraries/config/messages.inc.php:247
msgid "Character set of the file"
msgstr "Nabor znakov datoteke"

#: libraries/config/messages.inc.php:76 libraries/config/messages.inc.php:92
#: tbl_gis_visualization.php:174 tbl_printview.php:336 tbl_structure.php:857
msgid "Format"
msgstr "Oblika"

#: libraries/config/messages.inc.php:77
msgid "Compression"
msgstr "Stiskanje"

#: libraries/config/messages.inc.php:78 libraries/config/messages.inc.php:85
#: libraries/config/messages.inc.php:93 libraries/config/messages.inc.php:97
#: libraries/config/messages.inc.php:110 libraries/config/messages.inc.php:112
#: libraries/config/messages.inc.php:145 libraries/config/messages.inc.php:148
#: libraries/config/messages.inc.php:150 libraries/export/csv.php:30
#: libraries/export/excel.php:25 libraries/export/htmlword.php:30
#: libraries/export/latex.php:72 libraries/export/ods.php:25
#: libraries/export/odt.php:58 libraries/export/texytext.php:28
msgid "Put columns names in the first row"
msgstr "Postavi imena stolpcev v prvo vrstico"

#: libraries/config/messages.inc.php:79 libraries/config/messages.inc.php:249
#: libraries/config/messages.inc.php:256 libraries/import/csv.php:130
#: libraries/import/ldi.php:42
msgid "Columns enclosed by"
msgstr "Stolpci so obdani z"

#: libraries/config/messages.inc.php:80 libraries/config/messages.inc.php:250
#: libraries/config/messages.inc.php:257 libraries/import/csv.php:135
#: libraries/import/ldi.php:43
msgid "Columns escaped by"
msgstr "Stolpci so izognjeni z"

#: libraries/config/messages.inc.php:81 libraries/config/messages.inc.php:87
#: libraries/config/messages.inc.php:94 libraries/config/messages.inc.php:103
#: libraries/config/messages.inc.php:111 libraries/config/messages.inc.php:115
#: libraries/config/messages.inc.php:146 libraries/config/messages.inc.php:149
#: libraries/config/messages.inc.php:151 libraries/export/texytext.php:27
msgid "Replace NULL by"
msgstr "Zamenjaj NULL z"

#: libraries/config/messages.inc.php:82 libraries/config/messages.inc.php:88
msgid "Remove CRLF characters within columns"
msgstr "Odstrani znake CRLF znotraj stolpcev"

#: libraries/config/messages.inc.php:83 libraries/config/messages.inc.php:253
#: libraries/config/messages.inc.php:261 libraries/import/csv.php:117
#: libraries/import/ldi.php:41
msgid "Columns terminated by"
msgstr "Stolpci so zaključeni z"

#: libraries/config/messages.inc.php:84 libraries/config/messages.inc.php:248
#: libraries/import/csv.php:140 libraries/import/ldi.php:44
msgid "Lines terminated by"
msgstr "Vrstice so zaključene z"

#: libraries/config/messages.inc.php:86
msgid "Excel edition"
msgstr "Izdaja za Excel"

#: libraries/config/messages.inc.php:89
msgid "Database name template"
msgstr "Predloga imena zbirke podatkov"

#: libraries/config/messages.inc.php:90
msgid "Server name template"
msgstr "Predloga imena strežnika"

#: libraries/config/messages.inc.php:91
msgid "Table name template"
msgstr "Predloga imena tabele"

#: libraries/config/messages.inc.php:95 libraries/config/messages.inc.php:108
#: libraries/config/messages.inc.php:117 libraries/config/messages.inc.php:141
#: libraries/config/messages.inc.php:147 libraries/export/htmlword.php:24
#: libraries/export/latex.php:40 libraries/export/mediawiki.php:33
#: libraries/export/odt.php:32 libraries/export/sql.php:123
#: libraries/export/texytext.php:23
msgid "Dump table"
msgstr "Odloži tabelo"

#: libraries/config/messages.inc.php:96 libraries/export/latex.php:32
msgid "Include table caption"
msgstr "Vključi ime tabele"

#: libraries/config/messages.inc.php:99 libraries/config/messages.inc.php:105
#: libraries/export/latex.php:50 libraries/export/latex.php:74
msgid "Table caption"
msgstr "Ime tabele"

#: libraries/config/messages.inc.php:100 libraries/config/messages.inc.php:106
msgid "Continued table caption"
msgstr "Nadaljevanje imena tabele"

#: libraries/config/messages.inc.php:101 libraries/config/messages.inc.php:107
#: libraries/export/latex.php:54 libraries/export/latex.php:78
msgid "Label key"
msgstr "Označi ključ"

#: libraries/config/messages.inc.php:102 libraries/config/messages.inc.php:114
#: libraries/config/messages.inc.php:138 libraries/export/odt.php:411
#: libraries/tbl_properties.inc.php:140
msgid "MIME type"
msgstr "Vrsta MIME"

#: libraries/config/messages.inc.php:104 libraries/config/messages.inc.php:116
#: libraries/config/messages.inc.php:140 tbl_relation.php:408
msgid "Relations"
msgstr "Relacije"

#: libraries/config/messages.inc.php:109
msgid "Export method"
msgstr "Način izvoza"

#: libraries/config/messages.inc.php:118 libraries/config/messages.inc.php:120
msgid "Save on server"
msgstr "Shrani na strežnik"

#: libraries/config/messages.inc.php:119 libraries/config/messages.inc.php:121
#: libraries/display_export.lib.php:193 libraries/display_export.lib.php:219
msgid "Overwrite existing file(s)"
msgstr "Prepiši obstoječo(e) datoteko(e)"

#: libraries/config/messages.inc.php:122
msgid "Remember file name template"
msgstr "Zapomni si predlogo imena datoteke"

#: libraries/config/messages.inc.php:124
msgid "Enclose table and column names with backquotes"
msgstr "Obdaj imena tabel in stolpcev z enojnimi poševnimi narekovaji"

#: libraries/config/messages.inc.php:125 libraries/config/messages.inc.php:268
#: libraries/display_export.lib.php:363
msgid "SQL compatibility mode"
msgstr "Združljivostni način SQL"

#: libraries/config/messages.inc.php:126 libraries/export/sql.php:190
msgid "<code>CREATE TABLE</code> options:"
msgstr "Možnosti <code>CREATE TABLE</code>:"

#: libraries/config/messages.inc.php:127
msgid "Creation/Update/Check dates"
msgstr "Datumi za ustvarjeno/posodobljeno/preverjeno"

#: libraries/config/messages.inc.php:128
msgid "Use delayed inserts"
msgstr "Uporabi zakasnjeno vstavljanje"

#: libraries/config/messages.inc.php:129 libraries/export/sql.php:81
msgid "Disable foreign key checks"
msgstr "Onemogoči preverjanja tujih ključev"

#: libraries/config/messages.inc.php:132
msgid "Use hexadecimal for BLOB"
msgstr "Uporabi šestnajstiško za BLOB"

#: libraries/config/messages.inc.php:134
msgid "Use ignore inserts"
msgstr "Uporabi možnost prezri vstavke"

#: libraries/config/messages.inc.php:136
msgid "Syntax to use when inserting data"
msgstr "Skladnja ob vstavljanju podatkov"

#: libraries/config/messages.inc.php:137 libraries/export/sql.php:286
msgid "Maximal length of created query"
msgstr "Največja dolžina ustvarjene poizvedbe"

#: libraries/config/messages.inc.php:142
msgid "Export type"
msgstr "Vrsta izvoza"

#: libraries/config/messages.inc.php:143 libraries/export/sql.php:73
msgid "Enclose export in a transaction"
msgstr "Vključi izvoz v transakcijo"

#: libraries/config/messages.inc.php:144
msgid "Export time in UTC"
msgstr "Izvozi čas v UTC"

#: libraries/config/messages.inc.php:152
msgid "Force secured connection while using phpMyAdmin"
msgstr "Vsili varno povezavo med uporabo phpMyAdmin"

#: libraries/config/messages.inc.php:153
msgid "Force SSL connection"
msgstr "Vsili povezavo SSL"

#: libraries/config/messages.inc.php:154
msgid ""
"Sort order for items in a foreign-key dropdown box; [kbd]content[/kbd] is "
"the referenced data, [kbd]id[/kbd] is the key value"
msgstr ""
"Vrstni red za predmete na spustnem seznamu tujih ključev; [kbd]content[/kbd] "
"je sklicevan podatek, [kbd]id[/kbd] je vrednost ključa"

#: libraries/config/messages.inc.php:155
msgid "Foreign key dropdown order"
msgstr "Vrstni red spustnega seznama tujih ključev"

#: libraries/config/messages.inc.php:156
msgid "A dropdown will be used if fewer items are present"
msgstr "Uporabljen bo spustni seznam, če je prisotnih manj elementov"

#: libraries/config/messages.inc.php:157
msgid "Foreign key limit"
msgstr "Omejitev tujih ključev"

#: libraries/config/messages.inc.php:158
msgid "Browse mode"
msgstr "Način brskanja"

#: libraries/config/messages.inc.php:159
msgid "Customize browse mode"
msgstr "Prilagodite način brskanja"

#: libraries/config/messages.inc.php:161 libraries/config/messages.inc.php:163
#: libraries/config/messages.inc.php:180 libraries/config/messages.inc.php:191
#: libraries/config/messages.inc.php:193 libraries/config/messages.inc.php:221
#: libraries/config/messages.inc.php:237
msgid "Customize default options"
msgstr "Prilagodite privzete možnosti"

#: libraries/config/messages.inc.php:162 libraries/config/setup.forms.php:243
#: libraries/config/setup.forms.php:316
#: libraries/config/user_preferences.forms.php:144
#: libraries/config/user_preferences.forms.php:215 libraries/export/csv.php:19
#: libraries/import/csv.php:22
msgid "CSV"
msgstr "CSV"

#: libraries/config/messages.inc.php:164
msgid "Developer"
msgstr "Razvijalec"

#: libraries/config/messages.inc.php:165
msgid "Settings for phpMyAdmin developers"
msgstr "Nastavitve za razvijalce phpMyAdmin"

#: libraries/config/messages.inc.php:166
msgid "Edit mode"
msgstr "Način urejanja"

#: libraries/config/messages.inc.php:167
msgid "Customize edit mode"
msgstr "Prilagodite način urejanja"

#: libraries/config/messages.inc.php:169
msgid "Export defaults"
msgstr "Privzete možnosti izvoza"

#: libraries/config/messages.inc.php:170
msgid "Customize default export options"
msgstr "Prilagodite privzete možnosti izvoza"

#: libraries/config/messages.inc.php:171 libraries/config/messages.inc.php:213
#: setup/frames/menu.inc.php:17
msgid "Features"
msgstr "Lastnosti"

#: libraries/config/messages.inc.php:172
msgid "General"
msgstr "Splošno"

#: libraries/config/messages.inc.php:173
msgid "Set some commonly used options"
msgstr "Nastavi nekatere pogosto uporabljane možnosti"

#: libraries/config/messages.inc.php:175
msgid "Import defaults"
msgstr "Privzete možnosti uvoza"

#: libraries/config/messages.inc.php:176
msgid "Customize default common import options"
msgstr "Prilagodite pogoste privzete možnosti uvoza"

#: libraries/config/messages.inc.php:177
msgid "Import / export"
msgstr "Uvoz / izvoz"

#: libraries/config/messages.inc.php:178
msgid "Set import and export directories and compression options"
msgstr "Nastavi mape za uvoz in izvoz ter možnosti stiskanja"

#: libraries/config/messages.inc.php:179 libraries/export/latex.php:27
msgid "LaTeX"
msgstr "LaTeX"

#: libraries/config/messages.inc.php:182
msgid "Databases display options"
msgstr "Možnosti prikaza zbirk podatkov"

#: libraries/config/messages.inc.php:183 setup/frames/menu.inc.php:19
msgid "Navigation frame"
msgstr "Navigacijski okvir"

#: libraries/config/messages.inc.php:184
msgid "Customize appearance of the navigation frame"
msgstr "Prilagodite prikaz navigacijskega okvirja"

#: libraries/config/messages.inc.php:185 libraries/select_server.lib.php:38
#: setup/frames/index.inc.php:117
msgid "Servers"
msgstr "Strežniki"

#: libraries/config/messages.inc.php:186
msgid "Servers display options"
msgstr "Možnosti prikaza strežnikov"

#: libraries/config/messages.inc.php:188
msgid "Tables display options"
msgstr "Možnosti prikaza tabel"

#: libraries/config/messages.inc.php:189 setup/frames/menu.inc.php:20
msgid "Main frame"
msgstr "Glavni okvir"

#: libraries/config/messages.inc.php:190
msgid "Microsoft Office"
msgstr "Microsoft Office"

#: libraries/config/messages.inc.php:192
msgid "Open Document"
msgstr "Open Document"

#: libraries/config/messages.inc.php:194
msgid "Other core settings"
msgstr "Druge nastavitve"

#: libraries/config/messages.inc.php:195
msgid "Settings that didn't fit enywhere else"
msgstr "Nastavitve, ki se ne uvrščajo nikamor drugam"

#: libraries/config/messages.inc.php:196
msgid "Page titles"
msgstr "Naslovi strani"

#: libraries/config/messages.inc.php:197
msgid ""
"Specify browser's title bar text. Refer to [a@Documentation."
"html#cfg_TitleTable]documentation[/a] for magic strings that can be used to "
"get special values."
msgstr ""
"Določite besedilo naslovne vrstice brskalnika. Oglejte si [a@Documentation."
"html#cfg_TitleTable]dokumentacijo[/a] za čarobne nize, ki jih lahko "
"uporabite za pridobitev posebnih vrednosti."

#: libraries/config/messages.inc.php:198
#: libraries/navigation_header.inc.php:74
#: libraries/navigation_header.inc.php:76
msgid "Query window"
msgstr "Okno za poizvedbe"

#: libraries/config/messages.inc.php:199
msgid "Customize query window options"
msgstr "Prilagodite možnosti okna poizvedb"

#: libraries/config/messages.inc.php:200
msgid "Security"
msgstr "Varnost"

#: libraries/config/messages.inc.php:201
msgid ""
"Please note that phpMyAdmin is just a user interface and its features do not "
"limit MySQL"
msgstr ""
"Pomnite, da je phpMyAdmin samo uporabniški vmesnik in njegove lastnosti ne "
"omejujejo MySQL"

#: libraries/config/messages.inc.php:202
msgid "Basic settings"
msgstr "Osnovne nastavitve"

#: libraries/config/messages.inc.php:203
msgid "Authentication"
msgstr "Overovitev"

#: libraries/config/messages.inc.php:204
msgid "Authentication settings"
msgstr "Nastavitve overovitve"

#: libraries/config/messages.inc.php:205
msgid "Server configuration"
msgstr "Konfiguracija strežnika"

#: libraries/config/messages.inc.php:206
msgid ""
"Advanced server configuration, do not change these options unless you know "
"what they are for"
msgstr ""
"Napredne nastavitve strežnika; ne spreminjajte teh možnosti, če ne veste "
"čemu služijo"

#: libraries/config/messages.inc.php:207
msgid "Enter server connection parameters"
msgstr "Vnesite parametre povezave s strežnikom"

#: libraries/config/messages.inc.php:208
msgid "Configuration storage"
msgstr "Hramba konfiguracije"

#: libraries/config/messages.inc.php:209
msgid ""
"Configure phpMyAdmin configuration storage to gain access to additional "
"features, see [a@Documentation.html#linked-tables]phpMyAdmin configuration "
"storage[/a] in documentation"
msgstr ""
"Konfigurira zbirko podatkov phpMyAdmin za pridobitev dostopa do dodatnih "
"funkcij, glej [a@Documentation.html#linked-tables]hrambo konfiguracije "
"phpMyAdmin[/a] v dokumentaciji"

#: libraries/config/messages.inc.php:210
msgid "Changes tracking"
msgstr "Sledenje spremembam"

#: libraries/config/messages.inc.php:211
msgid ""
"Tracking of changes made in database. Requires the phpMyAdmin configuration "
"storage."
msgstr ""
"Sledenje spremembam narejenih v zbirki podatkov. Potrebuje hrambo "
"konfiguracije phpMyAdmin."

#: libraries/config/messages.inc.php:212
msgid "Customize export options"
msgstr "Prilagodi možnosti izvoza"

#: libraries/config/messages.inc.php:214
msgid "Customize import defaults"
msgstr "Prilagodi privzete možnosti uvoza"

#: libraries/config/messages.inc.php:215
msgid "Customize navigation frame"
msgstr "Prilagodi navigacijski okvir"

#: libraries/config/messages.inc.php:216
msgid "Customize main frame"
msgstr "Prilagodi glavni okvir"

#: libraries/config/messages.inc.php:217 libraries/config/messages.inc.php:222
#: setup/frames/menu.inc.php:18
msgid "SQL queries"
msgstr "Poizvedbe SQL"

#: libraries/config/messages.inc.php:219
msgid "SQL Query box"
msgstr "Polje poizvedbe SQL"

#: libraries/config/messages.inc.php:220
msgid "Customize links shown in SQL Query boxes"
msgstr "Prilagodi povezave prikazane v poljih poizvedbe SQL"

#: libraries/config/messages.inc.php:223
msgid "SQL queries settings"
msgstr "Nastavitve poizvedb SQL"

#: libraries/config/messages.inc.php:224
msgid "SQL Validator"
msgstr "Preverjalnik SQL"

#: libraries/config/messages.inc.php:225
msgid ""
"If you wish to use the SQL Validator service, you should be aware that "
"[strong]all SQL statements are stored anonymously for statistical purposes[/"
"strong].[br][em][a@http://sqlvalidator.mimer.com/]Mimer SQL Validator[/a], "
"Copyright 2002 Upright Database Technology. All rights reserved.[/em]"
msgstr ""
"Če želite uporabljati storitev Preverjalnika SQL, se zavedajte, da [strong]"
"so vse izjave SQL brezimno shranjene v statistične namene[/strong].[br][em]"
"[a@http://sqlvalidator.mimer.com/]Mimer SQL Validator[/a], Copyright 2002 "
"Upright Database Technology. Vse pravice pridržane.[/em]"

#: libraries/config/messages.inc.php:226
msgid "Startup"
msgstr "Zagon"

#: libraries/config/messages.inc.php:227
msgid "Customize startup page"
msgstr "Prilagodi začetno stran"

#: libraries/config/messages.inc.php:228
msgid "Database structure"
msgstr "Zgradba zbirke podatkov"

#: libraries/config/messages.inc.php:229
msgid "Choose which details to show in the database structure (list of tables)"
msgstr ""
"Izberite podrobnosti, ki jih želite prikazati v zgradbi zbirke podatkov "
"(seznam tabel)"

#: libraries/config/messages.inc.php:230
msgid "Table structure"
msgstr "Zgradba tabele"

#: libraries/config/messages.inc.php:231
msgid "Settings for the table structure (list of columns)"
msgstr "Nastavitve zgradbe tebele (seznam stolpcev)"

#: libraries/config/messages.inc.php:232
msgid "Tabs"
msgstr "Zavihki"

#: libraries/config/messages.inc.php:233
msgid "Choose how you want tabs to work"
msgstr "Določite, kako želite, da zavihki delujejo"

#: libraries/config/messages.inc.php:234
msgid "Text fields"
msgstr "Besedilna polja"

#: libraries/config/messages.inc.php:235
msgid "Customize text input fields"
msgstr "Prilagodi polja za vnos besedila"

#: libraries/config/messages.inc.php:236 libraries/export/texytext.php:18
msgid "Texy! text"
msgstr "Besedilo Texy!"

#: libraries/config/messages.inc.php:238
msgid "Warnings"
msgstr "Opozorila"

#: libraries/config/messages.inc.php:239
msgid "Disable some of the warnings shown by phpMyAdmin"
msgstr "Onemogoči nekatera opozorila, ki jih prikazuje phpMyAdmin"

#: libraries/config/messages.inc.php:240
msgid ""
"Enable [a@http://en.wikipedia.org/wiki/Gzip]gzip[/a] compression for import "
"and export operations"
msgstr ""
"Omogoči stiskanje [a@http://en.wikipedia.org/wiki/Gzip]gzip[/a] za posege "
"uvoza in izvoza"

#: libraries/config/messages.inc.php:241
msgid "GZip"
msgstr "GZip"

#: libraries/config/messages.inc.php:242
msgid "Extra parameters for iconv"
msgstr "Dodatni parametri za iconv"

#: libraries/config/messages.inc.php:243
msgid ""
"If enabled, phpMyAdmin continues computing multiple-statement queries even "
"if one of the queries failed"
msgstr ""
"Če je omogočeno, phpMyAdmin nadaljuje z izvajanjem poizvedb z več izjavami, "
"četudi ena od poizvedb spodleti"

#: libraries/config/messages.inc.php:244
msgid "Ignore multiple statement errors"
msgstr "Prezri napake več stavkov"

#: libraries/config/messages.inc.php:245
msgid ""
"Allow interrupt of import in case script detects it is close to time limit. "
"This might be good way to import large files, however it can break "
"transactions."
msgstr ""
"Dovoli prekinitev uvoza v primeru, ko skript zazna, da je blizu časovne "
"omejitve. To je morda dober način za uvoz velikih datotek, čeprav lahko "
"prekine transakcije."

#: libraries/config/messages.inc.php:246
msgid "Partial import: allow interrupt"
msgstr "Delni uvoz: dovoli prekinitev"

#: libraries/config/messages.inc.php:251 libraries/config/messages.inc.php:258
#: libraries/import/csv.php:41 libraries/import/ldi.php:40
msgid "Do not abort on INSERT error"
msgstr "Ne prekini ob napaki INSERT"

#: libraries/config/messages.inc.php:252 libraries/config/messages.inc.php:260
#: libraries/import/csv.php:36 libraries/import/ldi.php:39
msgid "Replace table data with file"
msgstr "Podatke v tabeli zamenjaj z datoteko"

#: libraries/config/messages.inc.php:254
msgid ""
"Default format; be aware that this list depends on location (database, "
"table) and only SQL is always available"
msgstr ""
"Privzeta oblika; pomnite, da je seznam odvisen od položaja (zbirka podatkov, "
"tabela) in vedno je na voljo samo SQL"

#: libraries/config/messages.inc.php:255
msgid "Format of imported file"
msgstr "Oblika uvožene datoteke"

#: libraries/config/messages.inc.php:259 libraries/import/ldi.php:46
msgid "Use LOCAL keyword"
msgstr "Uporabi ključno besedo LOCAL"

#: libraries/config/messages.inc.php:262 libraries/config/messages.inc.php:270
#: libraries/config/messages.inc.php:271
msgid "Column names in first row"
msgstr "Imena stolpcev v prvi vrstici"

#: libraries/config/messages.inc.php:263 libraries/import/ods.php:34
msgid "Do not import empty rows"
msgstr "Ne uvozi praznih vrstic"

#: libraries/config/messages.inc.php:264
msgid "Import currencies ($5.00 to 5.00)"
msgstr "Uvozi denarne enote ($5.00 v 5.00)"

#: libraries/config/messages.inc.php:265
msgid "Import percentages as proper decimals (12.00% to .12)"
msgstr "Uvozi odstotke kot ustrezne decimalne vrednosti (12.00% v .12)"

#: libraries/config/messages.inc.php:266
msgid "Number of queries to skip from start"
msgstr "Število poizvedb, ki jih naj preskočim od začetka"

#: libraries/config/messages.inc.php:267
msgid "Partial import: skip queries"
msgstr "Delni uvoz: preskoči poizvedbe"

#: libraries/config/messages.inc.php:269
msgid "Do not use AUTO_INCREMENT for zero values"
msgstr "Ne uporabi AUTO_INCREMENT za ničelne vrednosti"

#: libraries/config/messages.inc.php:272
msgid "Initial state for sliders"
msgstr "Začetno stanje drsnikov"

#: libraries/config/messages.inc.php:273
msgid "How many rows can be inserted at one time"
msgstr "Koliko vrstic je lahko vstavljenih naenkrat"

#: libraries/config/messages.inc.php:274
msgid "Number of inserted rows"
msgstr "Število vstavljenih vrstic"

#: libraries/config/messages.inc.php:275
msgid "Target for quick access icon"
msgstr "Cilj ikone za hitri dostop"

#: libraries/config/messages.inc.php:276
msgid "Show logo in left frame"
msgstr "Prikaži logotip v levem okvirju"

#: libraries/config/messages.inc.php:277
msgid "Display logo"
msgstr "Prikaži logotip"

#: libraries/config/messages.inc.php:278
msgid "Display server choice at the top of the left frame"
msgstr "Prikaži izbrani strežnik na vrhu levega okvirja"

#: libraries/config/messages.inc.php:279
msgid "Display servers selection"
msgstr "Prikaži izbiro strežnikov"

#: libraries/config/messages.inc.php:280
msgid "Minimum number of tables to display the table filter box"
msgstr ""
"Najmanjše število tabel, potrebnih za prikaz polja za filtriranje tabel"

#: libraries/config/messages.inc.php:281
msgid "String that separates databases into different tree levels"
msgstr "Niz, ki loči zbirke podatkov v drugi nivo drevesa"

#: libraries/config/messages.inc.php:282
msgid "Database tree separator"
msgstr "Ločilo drevesa zbirke podatkov"

#: libraries/config/messages.inc.php:283
msgid ""
"Only light version; display databases in a tree (determined by the separator "
"defined below)"
msgstr ""
"Samo lahka različica; prikaže zbirke podatkov v drevesu (določeno z ločilom, "
"navedenim spodaj)"

#: libraries/config/messages.inc.php:284
msgid "Display databases in a tree"
msgstr "Prikaži zbirke podatkov v drevesu"

#: libraries/config/messages.inc.php:285
msgid "Disable this if you want to see all databases at once"
msgstr "Onemogočite to, če želite videti vse zbirke podatkov naenkrat"

#: libraries/config/messages.inc.php:286
msgid "Use light version"
msgstr "Uporabi lahko različico"

#: libraries/config/messages.inc.php:287
msgid "Maximum table tree depth"
msgstr "Največja globina drevesa tabel"

#: libraries/config/messages.inc.php:288
msgid "String that separates tables into different tree levels"
msgstr "Niz, ki loči tabele v različne stopnje drevesa"

#: libraries/config/messages.inc.php:289
msgid "Table tree separator"
msgstr "Ločilo drevesa tabel"

#: libraries/config/messages.inc.php:290
msgid "URL where logo in the navigation frame will point to"
msgstr "URL kamor bo kazal logotip v navigacijskem okvirju"

#: libraries/config/messages.inc.php:291
msgid "Logo link URL"
msgstr "URL-povezava logotipa"

#: libraries/config/messages.inc.php:292
msgid ""
"Open the linked page in the main window ([kbd]main[/kbd]) or in a new one "
"([kbd]new[/kbd])"
msgstr ""
"Odpre povezano stran v glavnem ([kbd]main[/kbd]) ali v novem oknu ([kbd]new[/"
"kbd])"

#: libraries/config/messages.inc.php:293
msgid "Logo link target"
msgstr "Cilj povezave logotipa"

#: libraries/config/messages.inc.php:294
msgid "Highlight server under the mouse cursor"
msgstr "Poudari strežnik pod miškinim kazalcem"

#: libraries/config/messages.inc.php:295
msgid "Enable highlighting"
msgstr "Omogoči poudarjanje"

#: libraries/config/messages.inc.php:296
msgid "Maximum number of recently used tables; set 0 to disable"
msgstr ""
"Največje število nedavno uporabljenih tabel; določite 0 za onemogočitev"

#: libraries/config/messages.inc.php:297
msgid "Recently used tables"
msgstr "Nedavno uporabljene tabele"

#: libraries/config/messages.inc.php:298
msgid ""
"Maximum number of characters shown in any non-numeric column on browse view"
msgstr ""
"Največje število znakov prikazanih v katerem koli neštevilčnem stolpcu v "
"načinu brskanja"

#: libraries/config/messages.inc.php:299
msgid "Limit column characters"
msgstr "Omejitev znakov stolpca"

#: libraries/config/messages.inc.php:300
msgid ""
"If TRUE, logout deletes cookies for all servers; when set to FALSE, logout "
"only occurs for the current server. Setting this to FALSE makes it easy to "
"forget to log out from other servers when connected to multiple servers."
msgstr ""
"Če je TRUE, odjava izbriše piškotke za vse strežnike; če je nastavljeno na "
"FALSE, se odjava izvrši samo za trenutni strežnik. Nastavitev FALSE lahko "
"hitro povzroči pozabljanje odjavljanja iz ostalih strežnikov, ko ste "
"povezani na več strežnikov."

#: libraries/config/messages.inc.php:301
msgid "Delete all cookies on logout"
msgstr "Izbriši vse piškotke ob odjavi"

#: libraries/config/messages.inc.php:302
msgid ""
"Define whether the previous login should be recalled or not in cookie "
"authentication mode"
msgstr ""
"Določi, ali se naj prejšnji prijavni podatki v načinu overovitve piškotkov "
"prikličejo ali ne"

#: libraries/config/messages.inc.php:303
msgid "Recall user name"
msgstr "Prikliči uporabniško ime"

#: libraries/config/messages.inc.php:304
msgid ""
"Defines how long (in seconds) a login cookie should be stored in browser. "
"The default of 0 means that it will be kept for the existing session only, "
"and will be deleted as soon as you close the browser window. This is "
"recommended for non-trusted environments."
msgstr ""
"Določa, kako dolgo (v sekundah) naj bo prijavni piškotek shranjen v "
"brskalniku. Privzeta vrednost 0 pomeni, da bo shranjen samo za obstoječo "
"sejo in bo izbrisan takoj, ko zaprete okno brskalnika. To je priporočeno za "
"okolja, ki jim ne zaupate."

#: libraries/config/messages.inc.php:305
msgid "Login cookie store"
msgstr "Shranjevanje prijavnih piškotkov"

#: libraries/config/messages.inc.php:306
msgid "Define how long (in seconds) a login cookie is valid"
msgstr "Določa, kako dolgo (v sekundah) je prijavni piškotek veljaven"

#: libraries/config/messages.inc.php:307
msgid "Login cookie validity"
msgstr "Veljavnost prijavnega piškotka"

#: libraries/config/messages.inc.php:308
msgid "Double size of textarea for LONGTEXT columns"
msgstr "Dvojna velikost besedilnega polja za stolpce LONGTEXT"

#: libraries/config/messages.inc.php:309
msgid "Bigger textarea for LONGTEXT"
msgstr "Večje besedilno polje za LONGTEXT"

#: libraries/config/messages.inc.php:310
msgid "Maximum number of characters used when a SQL query is displayed"
msgstr "Največje število znakov pri prikazu poizvedbe SQL"

#: libraries/config/messages.inc.php:311
msgid "Maximum displayed SQL length"
msgstr "Največja dolžina prikazanega SQL"

#: libraries/config/messages.inc.php:312 libraries/config/messages.inc.php:317
#: libraries/config/messages.inc.php:344
msgid "Users cannot set a higher value"
msgstr "Uporabniki ne morejo določiti višje vrednosti"

#: libraries/config/messages.inc.php:313
msgid "Maximum number of databases displayed in left frame and database list"
msgstr ""
"Največje število zbirk podatkov, prikazanih v levem okvirju in na seznamu "
"zbirk podatkov"

#: libraries/config/messages.inc.php:314
msgid "Maximum databases"
msgstr "Največ zbirk podatkov"

#: libraries/config/messages.inc.php:315
msgid ""
"Number of rows displayed when browsing a result set. If the result set "
"contains more rows, &quot;Previous&quot; and &quot;Next&quot; links will be "
"shown."
msgstr ""
"Število prikazanih vrstic med brskanjem po množici rezultatov. Če množica "
"rezultatov vsebuje več vrstic, se prikažeta povezavi &raquo;Prejšnja&laquo; "
"in &raquo;Naslednja&laquo;."

#: libraries/config/messages.inc.php:316
msgid "Maximum number of rows to display"
msgstr "Največje število vrstic za prikaz"

#: libraries/config/messages.inc.php:318
msgid "Maximum number of tables displayed in table list"
msgstr "Največje število tabel prikazanih na seznamu tabel"

#: libraries/config/messages.inc.php:319
msgid "Maximum tables"
msgstr "Največ tabel"

#: libraries/config/messages.inc.php:320
msgid ""
"Disable the default warning that is displayed if mcrypt is missing for "
"cookie authentication"
msgstr ""
"Onemogoči privzeto opozorilo, ki se prikaže, če mcrypt manjka za overitev "
"piškotkov"

#: libraries/config/messages.inc.php:321
msgid "mcrypt warning"
msgstr "Opozorilo mcrypt"

#: libraries/config/messages.inc.php:322
msgid ""
"The number of bytes a script is allowed to allocate, eg. [kbd]32M[/kbd] "
"([kbd]0[/kbd] for no limit)"
msgstr ""
"Število bajtov, ki jih skript lahko dodeli, npr. [kbd]32M[/kbd] ([kbd]0[/"
"kbd] za neomejeno)"

#: libraries/config/messages.inc.php:323
msgid "Memory limit"
msgstr "Omejitev spomina"

#: libraries/config/messages.inc.php:324
msgid "These are Edit, Copy and Delete links"
msgstr "To so povezave Uredi, Kopiraj in Izbriši"

#: libraries/config/messages.inc.php:325
msgid "Where to show the table row links"
msgstr "Kje naj prikažem povezave vrstic tabel"

#: libraries/config/messages.inc.php:326
msgid "Use natural order for sorting table and database names"
msgstr "Uporabi naravni vrstni red za razvrščanje tabel in imen zbirk podatkov"

#: libraries/config/messages.inc.php:327
msgid "Natural order"
msgstr "Naravni vrstni red"

#: libraries/config/messages.inc.php:328 libraries/config/messages.inc.php:338
msgid "Use only icons, only text or both"
msgstr "Uporabi samo ikone, samo besedilo ali oboje"

#: libraries/config/messages.inc.php:329
msgid "Iconic navigation bar"
msgstr "Ikonska navigacijska vrstica"

#: libraries/config/messages.inc.php:330
msgid "use GZip output buffering for increased speed in HTTP transfers"
msgstr "Uporabi izhod medpomnjenja GZip za povečano hitrost v prenosih HTTP"

#: libraries/config/messages.inc.php:331
msgid "GZip output buffering"
msgstr "Izhod medpomnjenja GZip"

#: libraries/config/messages.inc.php:332
msgid ""
"[kbd]SMART[/kbd] - i.e. descending order for columns of type TIME, DATE, "
"DATETIME and TIMESTAMP, ascending order otherwise"
msgstr ""
"[kbd]SMART[/kbd] – tj. padajoči vrstni red za stolpce vrste TIME, DATE, "
"DATETIME in TIMESTAMP, v naprotnem primeru naraščajoči vrstni red"

#: libraries/config/messages.inc.php:333
msgid "Default sorting order"
msgstr "Privzet vrstni red"

#: libraries/config/messages.inc.php:334
msgid "Use persistent connections to MySQL databases"
msgstr "Uporabi vztrajne povezave s podatkovnimi zbirkami MySQL"

#: libraries/config/messages.inc.php:335
msgid "Persistent connections"
msgstr "Vztrajne povezave"

#: libraries/config/messages.inc.php:336
msgid ""
"Disable the default warning that is displayed on the database details "
"Structure page if any of the required tables for the phpMyAdmin "
"configuration storage could not be found"
msgstr ""
"Onemogoči privzeto opozorilo, ki se prikaže na strani o podrobnostih zbirke "
"podatkov Struktura, če katera od tabel, potrebnih za hrambo konfiguracije "
"phpMyAdmin, ni bila najdena"

#: libraries/config/messages.inc.php:337
msgid "Missing phpMyAdmin configuration storage tables"
msgstr "Manjkajoče tabele hrambe konfiguracije phpMyAdmin"

#: libraries/config/messages.inc.php:339
msgid "Iconic table operations"
msgstr "Ikonski posegi tabel"

#: libraries/config/messages.inc.php:340
msgid "Disallow BLOB and BINARY columns from editing"
msgstr "Prepreči urejanje stolpcev BLOB in BINARY"

#: libraries/config/messages.inc.php:341
msgid "Protect binary columns"
msgstr "Zaščiti dvojiške stolpce"

#: libraries/config/messages.inc.php:342
msgid ""
"Enable if you want DB-based query history (requires phpMyAdmin configuration "
"storage). If disabled, this utilizes JS-routines to display query history "
"(lost by window close)."
msgstr ""
"Omogočite, če želite zgodovino poizvedb temelječo na zbirki podatkov "
"(potrebuje hrambo konfiguracije phpMyAdmin). Če je onemogočeno, se za prikaz "
"zgodovine poizvedb uporabi rutina JavaScript (ki se izgubi ob zaprtju okna)."

#: libraries/config/messages.inc.php:343
msgid "Permanent query history"
msgstr "Trajna zgodovina poizvedb"

#: libraries/config/messages.inc.php:345
msgid "How many queries are kept in history"
msgstr "Koliko poizvedb je hranjenih v zgodovini"

#: libraries/config/messages.inc.php:346
msgid "Query history length"
msgstr "Dolžina zgodovine poizvedb"

#: libraries/config/messages.inc.php:347
msgid "Tab displayed when opening a new query window"
msgstr "Zavihek, ki se prikaže ob odprtju novega okna za poizvedbe"

#: libraries/config/messages.inc.php:348
msgid "Default query window tab"
msgstr "Privzet zavihek okna za poizvedbe"

#: libraries/config/messages.inc.php:349
msgid "Query window height (in pixels)"
msgstr "Višina okna poizvedb (v slikovnih pikah)"

#: libraries/config/messages.inc.php:350
msgid "Query window height"
msgstr "Višina okna poizvedb"

#: libraries/config/messages.inc.php:351
msgid "Query window width (in pixels)"
msgstr "Širina okna poizvedb (v slikovnih pikah)"

#: libraries/config/messages.inc.php:352
msgid "Query window width"
msgstr "Širina okna poizvedb"

#: libraries/config/messages.inc.php:353
msgid "Select which functions will be used for character set conversion"
msgstr "Določi katere funkcije bodo uporabljene za pretvorbo nabora znakov"

#: libraries/config/messages.inc.php:354
msgid "Recoding engine"
msgstr "Pogon rekodiranja"

#: libraries/config/messages.inc.php:355
msgid "When browsing tables, the sorting of each table is remembered"
msgstr "Med brskanjem po tabelah se razvrščanje vsake tabele ohrani"

#: libraries/config/messages.inc.php:356
msgid "Remember table's sorting"
msgstr "Ohrani razvrščanje tabel"

#: libraries/config/messages.inc.php:357
msgid "Repeat the headers every X cells, [kbd]0[/kbd] deactivates this feature"
msgstr "Ponovi glave vsakih X celic, [kbd]0[/kbd] dezaktivira to funkcijo"

#: libraries/config/messages.inc.php:358
msgid "Repeat headers"
msgstr "Ponovi glave"

#: libraries/config/messages.inc.php:359
msgid "Show help button instead of Documentation text"
msgstr "Prikaži gumb za pomoč namesto besedila dokumentacije"

#: libraries/config/messages.inc.php:360
msgid "Show help button"
msgstr "Prikaži gumb za pomoč"

#: libraries/config/messages.inc.php:362
msgid "Save all edited cells at once"
msgstr "Shrani vse urejene celice naenkrat"

#: libraries/config/messages.inc.php:363
msgid "Directory where exports can be saved on server"
msgstr "Mapa, kamor se lahko na strežnik shranijo izvozi"

#: libraries/config/messages.inc.php:364
msgid "Save directory"
msgstr "Mapa za shranjevanje"

#: libraries/config/messages.inc.php:365
msgid "Leave blank if not used"
msgstr "Pustite prazno, če se ne uporablja"

#: libraries/config/messages.inc.php:366
msgid "Host authorization order"
msgstr "Zaporedje overovitve gostitelja"

#: libraries/config/messages.inc.php:367
msgid "Leave blank for defaults"
msgstr "Pustite prazno za privzeto"

#: libraries/config/messages.inc.php:368
msgid "Host authorization rules"
msgstr "Pravila overovitve gostitelja"

#: libraries/config/messages.inc.php:369
msgid "Allow logins without a password"
msgstr "Dovoli prijave brez gesla"

#: libraries/config/messages.inc.php:370
msgid "Allow root login"
msgstr "Dovoli prijavo root"

#: libraries/config/messages.inc.php:371
msgid "HTTP Basic Auth Realm name to display when doing HTTP Auth"
msgstr "Ime področja HTTP Basic Auth, ki se prikaže med HTTP Auth"

#: libraries/config/messages.inc.php:372
msgid "HTTP Realm"
msgstr "Področje HTTP"

#: libraries/config/messages.inc.php:373
msgid ""
"The path for the config file for [a@http://swekey.com]SweKey hardware "
"authentication[/a] (not located in your document root; suggested: /etc/"
"swekey.conf)"
msgstr ""
"Pot konfiguracijske datoteke za [a@http://swekey.com]strojno overovitev "
"SweKey[/a] (se ne nahaja v korenski mapi dokumentov; predlagano: /etc/swekey."
"conf)"

#: libraries/config/messages.inc.php:374
msgid "SweKey config file"
msgstr "Konfiguracijska datoteka SweKey"

#: libraries/config/messages.inc.php:375
msgid "Authentication method to use"
msgstr "Način overovitve za uporabo"

#: libraries/config/messages.inc.php:376 setup/frames/index.inc.php:136
msgid "Authentication type"
msgstr "Vrsta overovitve"

#: libraries/config/messages.inc.php:377
msgid ""
"Leave blank for no [a@http://wiki.phpmyadmin.net/pma/bookmark]bookmark[/a] "
"support, suggested: [kbd]pma_bookmark[/kbd]"
msgstr ""
"Pustite prazno, če ne želite podpore [a@http://wiki.phpmyadmin.net/pma/"
"bookmark]zaznamkov[/a]; predlagano: [kbd]pma_bookmark[/kbd]"

#: libraries/config/messages.inc.php:378
msgid "Bookmark table"
msgstr "Tabela zaznamkov"

#: libraries/config/messages.inc.php:379
msgid ""
"Leave blank for no column comments/mime types, suggested: [kbd]"
"pma_column_info[/kbd]"
msgstr ""
"Pustite prazno, če ne želite pripomb/vrst mime stolpcev; predlagano: [kbd]"
"pma_column_info[/kbd]"

#: libraries/config/messages.inc.php:380
msgid "Column information table"
msgstr "Tabela informacij stolpcev"

#: libraries/config/messages.inc.php:381
msgid "Compress connection to MySQL server"
msgstr "Stisni povezavo s strežnikom MySQL"

#: libraries/config/messages.inc.php:382
msgid "Compress connection"
msgstr "Stisni povezavo"

#: libraries/config/messages.inc.php:383
msgid "How to connect to server, keep [kbd]tcp[/kbd] if unsure"
msgstr ""
"Način povezave s strežnikom; pustite [kbd]tcp[/kbd], če niste prepričani"

#: libraries/config/messages.inc.php:384
msgid "Connection type"
msgstr "Vrsta povezave"

#: libraries/config/messages.inc.php:385
msgid "Control user password"
msgstr "Geslo krmilnega uporabnika"

#: libraries/config/messages.inc.php:386
msgid ""
"A special MySQL user configured with limited permissions, more information "
"available on [a@http://wiki.phpmyadmin.net/pma/controluser]wiki[/a]"
msgstr ""
"Posebni uporabnik MySQL, konfiguriran z omejenimi dovoljenji; več informacij "
"je na voljo na [a@http://wiki.phpmyadmin.net/pma/controluser]wikiji[/a]"

#: libraries/config/messages.inc.php:387
msgid "Control user"
msgstr "Krmilni uporabnik"

#: libraries/config/messages.inc.php:388
msgid ""
"An alternate host to hold the configuration storage; leave blank to use the "
"already defined host"
msgstr ""
"Nadomestni gostitelj, ki ima shrambo konfiguracije; pustite prazno, če "
"želite uporabiti že opredeljen gostitelj"

#: libraries/config/messages.inc.php:389
msgid "Control host"
msgstr "Krmilni gostitelj"

#: libraries/config/messages.inc.php:390
msgid "Count tables when showing database list"
msgstr "Preštej tabele med prikazovanjem seznama zbirk podatkov"

#: libraries/config/messages.inc.php:391
msgid "Count tables"
msgstr "Preštej tabele"

#: libraries/config/messages.inc.php:392
msgid ""
"Leave blank for no Designer support, suggested: [kbd]pma_designer_coords[/"
"kbd]"
msgstr ""
"Pustite prazno, če ne želite podpore Oblikovalnika; predlagano: [kbd]"
"pma_designer_coords[/kbd]"

#: libraries/config/messages.inc.php:393
msgid "Designer table"
msgstr "Tabela Oblikovalnika"

#: libraries/config/messages.inc.php:394
msgid ""
"More information on [a@http://sf.net/support/tracker.php?aid=1849494]PMA bug "
"tracker[/a] and [a@http://bugs.mysql.com/19588]MySQL Bugs[/a]"
msgstr ""
"Več informacij na [a@http://sf.net/support/tracker.php?aid=1849494]"
"sledilniku hroščev PMA[/a] in[a@http://bugs.mysql.com/19588]hroščih MySQL[/a]"

#: libraries/config/messages.inc.php:395
msgid "Disable use of INFORMATION_SCHEMA"
msgstr "Onemogoči uporabo INFORMATION_SCHEMA"

#: libraries/config/messages.inc.php:396
msgid "What PHP extension to use; you should use mysqli if supported"
msgstr "Katera razširitev PHP naj se uporablja; uporabite mysqli, če je podprt"

#: libraries/config/messages.inc.php:397
msgid "PHP extension to use"
msgstr "Razširitev PHP za uporabo"

#: libraries/config/messages.inc.php:398
msgid "Hide databases matching regular expression (PCRE)"
msgstr "Skrije zbirke podatkov, ki se ujemajo z običajnim izrazom (PCRE)"

#: libraries/config/messages.inc.php:399
msgid "Hide databases"
msgstr "Skrij zbirke podatkov"

#: libraries/config/messages.inc.php:400
msgid ""
"Leave blank for no SQL query history support, suggested: [kbd]pma_history[/"
"kbd]"
msgstr ""
"Pustite prazno, če ne želite podpore zgodovine poizvedb SQL; predlagano: "
"[kbd]pma_history[/kbd]"

#: libraries/config/messages.inc.php:401
msgid "SQL query history table"
msgstr "Tabela zgodovine poizvedb SQL"

#: libraries/config/messages.inc.php:402
msgid "Hostname where MySQL server is running"
msgstr "Ime gostitelja, kjer teče strežnik MySQL"

#: libraries/config/messages.inc.php:403
msgid "Server hostname"
msgstr "Ime gostitelja strežnika"

#: libraries/config/messages.inc.php:404
msgid "Logout URL"
msgstr "Odjavni URL"

#: libraries/config/messages.inc.php:405
msgid ""
"Limits number of table preferences which are stored in database, the oldest "
"records are automatically removed"
msgstr ""
"Omeji število nastavitev tabel, ki so shranjene v zbirki podatkov; "
"najstarejši zapisi bodo samodejno odstranjeni"

#: libraries/config/messages.inc.php:406
msgid "Maximal number of table preferences to store"
msgstr "Največje število shranjenih nastavitev tabel"

#: libraries/config/messages.inc.php:407
msgid "Try to connect without password"
msgstr "Poskusi se povezati brez gesla"

#: libraries/config/messages.inc.php:408
msgid "Connect without password"
msgstr "Poveži se brez gesla"

#: libraries/config/messages.inc.php:409
msgid ""
"You can use MySQL wildcard characters (% and _), escape them if you want to "
"use their literal instances, i.e. use [kbd]'my\\_db'[/kbd] and not "
"[kbd]'my_db'[/kbd]. Using this option you can sort database list, just enter "
"their names in order and use [kbd]*[/kbd] at the end to show the rest in "
"alphabetical order."
msgstr ""
"Uporabite lahko nadomestne znake MySQL (% in _); ubežite jih, če jih želite "
"uporabiti dobesedno, npr. uporabite 'my\\_db' in ne 'my_db'. Z uporabo te "
"možnosti lahko razvrstite seznam zbirk podatkov; samo vnesite njihova imena "
"v vrstnem redu in na koncu uporabite [kbd]*[/kbd] za prikaz preostalih v "
"abecednem vrstnem redu."

#: libraries/config/messages.inc.php:410
msgid "Show only listed databases"
msgstr "Prikaži samo navedene zbirke podatkov"

#: libraries/config/messages.inc.php:411 libraries/config/messages.inc.php:452
msgid "Leave empty if not using config auth"
msgstr "Pustite prazno, če ne uporabljate overovitve config"

#: libraries/config/messages.inc.php:412
msgid "Password for config auth"
msgstr "Geslo za overovitev config"

#: libraries/config/messages.inc.php:413
msgid ""
"Leave blank for no PDF schema support, suggested: [kbd]pma_pdf_pages[/kbd]"
msgstr ""
"Pustite prazno, če ne želite podpore PDF-sheme; predlagano: [kbd]"
"pma_pdf_pages[/kbd]"

#: libraries/config/messages.inc.php:414
msgid "PDF schema: pages table"
msgstr "PDF-shema: tabele strani"

#: libraries/config/messages.inc.php:415
msgid ""
"Database used for relations, bookmarks, and PDF features. See [a@http://wiki."
"phpmyadmin.net/pma/pmadb]pmadb[/a] for complete information. Leave blank for "
"no support. Suggested: [kbd]phpmyadmin[/kbd]"
msgstr ""
"Zbirka podatkov uporabljena za relacije, zaznamke in funkcije PDF. Oglejte "
"si [a@http://wiki.phpmyadmin.net/pma/pmadb]pmadb[/a] za vse informacije. "
"Pustite prazno, če ne želite podpore. Predlagano: [kbd]phpmyadmin[/kbd]"

#: libraries/config/messages.inc.php:416
msgid "Database name"
msgstr "Ime zbirke podatkov"

#: libraries/config/messages.inc.php:417
msgid "Port on which MySQL server is listening, leave empty for default"
msgstr ""
"Vrata, na katera naj bo strežnik MySQL priključen; pustite prazno za privzeto"

#: libraries/config/messages.inc.php:418
msgid "Server port"
msgstr "Vrata strežnika"

#: libraries/config/messages.inc.php:419
msgid ""
"Leave blank for no \"persistent\" recently used tables across sessions, "
"suggested: [kbd]pma_recent[/kbd]"
msgstr ""
"Pustite prazno, če ne želite \"vztrajno\" nedavno uporabljenih tabel skozi "
"seje; predlagano: [kbd]pma_recent[/kbd]"

#: libraries/config/messages.inc.php:420
msgid "Recently used table"
msgstr "Nedavno uporabljena tabela"

#: libraries/config/messages.inc.php:421
msgid ""
"Leave blank for no [a@http://wiki.phpmyadmin.net/pma/relation]relation-links"
"[/a] support, suggested: [kbd]pma_relation[/kbd]"
msgstr ""
"Pustite prazno, če ne želite podpore [a@http://wiki.phpmyadmin.net/pma/"
"relation]relacijskih povezav[/a]; priporočeno: [kbd]pma_relation[/kbd]"

#: libraries/config/messages.inc.php:422
msgid "Relation table"
msgstr "Relacijska tabela"

#: libraries/config/messages.inc.php:423
msgid "SQL command to fetch available databases"
msgstr "Ukaz SQL za pridobitev razpoložljivih zbirk podatkov"

#: libraries/config/messages.inc.php:424
msgid "SHOW DATABASES command"
msgstr "Ukaz SHOW DATABASES"

#: libraries/config/messages.inc.php:425
msgid ""
"See [a@http://wiki.phpmyadmin.net/pma/auth_types#signon]authentication types"
"[/a] for an example"
msgstr ""
"Oglejte si [a@http://wiki.phpmyadmin.net/pma/auth_types#signon]vrste "
"overovitev[/a] za primer"

#: libraries/config/messages.inc.php:426
msgid "Signon session name"
msgstr "Ime seje signon"

#: libraries/config/messages.inc.php:427
msgid "Signon URL"
msgstr "URL signon"

#: libraries/config/messages.inc.php:428
msgid "Socket on which MySQL server is listening, leave empty for default"
msgstr ""
"Vtičnica na katero je povezan strežnik MySQL; pustite prazno za privzeto"

#: libraries/config/messages.inc.php:429
msgid "Server socket"
msgstr "Vtičnica strežnika"

#: libraries/config/messages.inc.php:430
msgid "Enable SSL for connection to MySQL server"
msgstr "Omogoči SSL za povezavo s strežnikom MySQL"

#: libraries/config/messages.inc.php:431
msgid "Use SSL"
msgstr "Uporabi SSL"

#: libraries/config/messages.inc.php:432
msgid ""
"Leave blank for no PDF schema support, suggested: [kbd]pma_table_coords[/kbd]"
msgstr ""
"Pustite prazno, če ne želite podpore PDF-sheme; predlagano: [kbd]"
"pma_table_coords[/kbd]"

#: libraries/config/messages.inc.php:433
msgid "PDF schema: table coordinates"
msgstr "PDF-shema: koordinate tabel"

#: libraries/config/messages.inc.php:434
msgid ""
"Table to describe the display columns, leave blank for no support; "
"suggested: [kbd]pma_table_info[/kbd]"
msgstr ""
"Tabela za opisovanje prikaznih stolpcev; pustite prazno, če ne želite "
"podpore; predlagano: [kbd]pma_table_info[/kbd]"

#: libraries/config/messages.inc.php:435
msgid "Display columns table"
msgstr "Tabela prikaznih stolpcev"

#: libraries/config/messages.inc.php:436
msgid ""
"Leave blank for no \"persistent\" tables'UI preferences across sessions, "
"suggested: [kbd]pma_table_uiprefs[/kbd]"
msgstr ""
"Pustite prazno, če ne želite \"vztrajnih\" nastavitev uporabniškega vmesnika "
"tabel skozi seje; predlagano: [kbd]pma_table_uiprefs[/kbd]"

#: libraries/config/messages.inc.php:437
msgid "UI preferences table"
msgstr "Tabela nastavitev uporabniškega vmesnika"

#: libraries/config/messages.inc.php:438
msgid ""
"Whether a DROP DATABASE IF EXISTS statement will be added as first line to "
"the log when creating a database."
msgstr ""
"Ali naj se stavek DROP DATABASE IF EXISTS doda kot prva vrstica v dnevnik "
"pri ustvarjanju zbirke podatkov."

#: libraries/config/messages.inc.php:439
msgid "Add DROP DATABASE"
msgstr "Dodaj DROP DATABASE"

#: libraries/config/messages.inc.php:440
msgid ""
"Whether a DROP TABLE IF EXISTS statement will be added as first line to the "
"log when creating a table."
msgstr ""
"Ali naj se stavek DROP TABLE IF EXISTS doda kot prva vrstica v dnevnik pri "
"ustvarjanju tabele."

#: libraries/config/messages.inc.php:441
msgid "Add DROP TABLE"
msgstr "Dodaj DROP TABLE"

#: libraries/config/messages.inc.php:442
msgid ""
"Whether a DROP VIEW IF EXISTS statement will be added as first line to the "
"log when creating a view."
msgstr ""
"Ali naj se stavek DROP VIEW IF EXISTS doda kot prva vrstica v dnevnik pri "
"ustvarjanju pogleda."

#: libraries/config/messages.inc.php:443
msgid "Add DROP VIEW"
msgstr "Dodaj DROP VIEW"

#: libraries/config/messages.inc.php:444
msgid "Defines the list of statements the auto-creation uses for new versions."
msgstr ""
"Določi seznam stavkov, ki jih samodejno ustvarjanje uporabi za nove "
"različice."

#: libraries/config/messages.inc.php:445
msgid "Statements to track"
msgstr "Izjave za sledenje"

#: libraries/config/messages.inc.php:446
msgid ""
"Leave blank for no SQL query tracking support, suggested: [kbd]pma_tracking[/"
"kbd]"
msgstr ""
"Pustite prazno, če ne želite podpore sledenja poizvedb SQL; predlagano: [kbd]"
"pma_tracking[/kbd]"

#: libraries/config/messages.inc.php:447
msgid "SQL query tracking table"
msgstr "Tabela sledenja poizvedb SQL"

#: libraries/config/messages.inc.php:448
msgid ""
"Whether the tracking mechanism creates versions for tables and views "
"automatically."
msgstr ""
"Ali naj mehanizem sledenja ustvari različice tabel in pogledov samodejno."

#: libraries/config/messages.inc.php:449
msgid "Automatically create versions"
msgstr "Samodejno ustvari različice"

#: libraries/config/messages.inc.php:450
msgid ""
"Leave blank for no user preferences storage in database, suggested: [kbd]"
"pma_userconfig[/kbd]"
msgstr ""
"Pustite prazno, če ne želite hranjenja uporabnikovih nastavitev v zbirki "
"podatkov; predlagano: [kbd]pma_userconfig[/kbd]"

#: libraries/config/messages.inc.php:451
msgid "User preferences storage table"
msgstr "Tabela za hranjenje uporabnikovih nastavitev"

#: libraries/config/messages.inc.php:453
msgid "User for config auth"
msgstr "Uporabnik za overovitev config"

#: libraries/config/messages.inc.php:454
msgid ""
"A user-friendly description of this server. Leave blank to display the "
"hostname instead."
msgstr ""
"Uporabniku prijazen opis tega strežnika. Pustite prazno, če se naj namesto "
"tega prikaže ime gostitelja."

#: libraries/config/messages.inc.php:455
msgid "Verbose name of this server"
msgstr "Razširjeno ime tega strežnika"

#: libraries/config/messages.inc.php:456
msgid "Whether a user should be displayed a &quot;show all (rows)&quot; button"
msgstr "Ali se naj uporabniku prikaže gumb &quot;prikaži vse (vrstice)&quot;"

#: libraries/config/messages.inc.php:457
msgid "Allow to display all the rows"
msgstr "Dovoli prikaz vseh vrstic"

#: libraries/config/messages.inc.php:458
msgid ""
"Please note that enabling this has no effect with [kbd]config[/kbd] "
"authentication mode because the password is hard coded in the configuration "
"file; this does not limit the ability to execute the same command directly"
msgstr ""
"Pomnite, da omogočanje tega nima učinka z načinom overovitve [kbd]config[/"
"kbd], saj je geslo vgrajeno v konfiguracijsko datoteko; to ne omejuje "
"možnosti izvedbe enakega ukaza neposredno"

#: libraries/config/messages.inc.php:459
msgid "Show password change form"
msgstr "Pokaži obrazec za spremembo gesla"

#: libraries/config/messages.inc.php:460
msgid "Show create database form"
msgstr "Pokaži obrazec za ustvarjanje zbirke podatkov"

#: libraries/config/messages.inc.php:461
msgid "Show or hide a column displaying the Creation timestamp for all tables"
msgstr ""
"Prikaži ali skrij stolpec, ki prikazuje Časovni žig nastanka za vse tabele"

#: libraries/config/messages.inc.php:462
msgid "Show Creation timestamp"
msgstr "Prikaži Časovni žig nastanka"

#: libraries/config/messages.inc.php:463
msgid ""
"Show or hide a column displaying the Last update timestamp for all tables"
msgstr ""
"Prikaži ali skrij stolpec, ki prikazuje Časovni žig zadnje spremembe za vse "
"tabele"

#: libraries/config/messages.inc.php:464
msgid "Show Last update timestamp"
msgstr "Časovni žig zadnje spremembe"

#: libraries/config/messages.inc.php:465
msgid ""
"Show or hide a column displaying the Last check timestamp for all tables"
msgstr ""
"Prikaži ali skrij stolpec, ki prikazuje Časovni žig zadnjega preverjanja za "
"vse tabele"

#: libraries/config/messages.inc.php:466
msgid "Show Last check timestamp"
msgstr "Časovni žig zadnjega preverjanja"

#: libraries/config/messages.inc.php:467
msgid ""
"Defines whether or not type display direction option is shown when browsing "
"a table"
msgstr ""
"Določa ali naj bo med brskanjem po tabelah prikazana možnost vrste smeri "
"prikaza"

#: libraries/config/messages.inc.php:468
msgid "Show display direction"
msgstr "Prikaži smer prikaza"

#: libraries/config/messages.inc.php:469
msgid ""
"Defines whether or not type fields should be initially displayed in edit/"
"insert mode"
msgstr "Določa ali naj bodo v načinu urejanja/vstavljanja prikazane vrste polj"

#: libraries/config/messages.inc.php:470
msgid "Show field types"
msgstr "Pokaži vrste polj"

#: libraries/config/messages.inc.php:471
msgid "Display the function fields in edit/insert mode"
msgstr "Prikaže polja funkcij v načinu urejanja/vstavljanja"

#: libraries/config/messages.inc.php:472
msgid "Show function fields"
msgstr "Prikaži polja funkcij"

#: libraries/config/messages.inc.php:473
msgid "Whether to show hint or not"
msgstr "Naj prikažem namig ali ne"

#: libraries/config/messages.inc.php:474
msgid "Show hint"
msgstr "Prikaži namig"

#: libraries/config/messages.inc.php:475
msgid ""
"Shows link to [a@http://php.net/manual/function.phpinfo.php]phpinfo()[/a] "
"output"
msgstr ""
"Prikaže povezavo do podatkov [a@http://php.net/manual/function.phpinfo.php]"
"phpinfo()[/a]"

#: libraries/config/messages.inc.php:476
msgid "Show phpinfo() link"
msgstr "Prikaži povezavo phpinfo()"

#: libraries/config/messages.inc.php:477
msgid "Show detailed MySQL server information"
msgstr "Prikaži podrobne informacije o strežniku MySQL"

#: libraries/config/messages.inc.php:478
msgid "Defines whether SQL queries generated by phpMyAdmin should be displayed"
msgstr "Določi, ali se naj poizvedbe SQL, ki jih ustvari phpMyAdmin, prikažejo"

#: libraries/config/messages.inc.php:479
msgid "Show SQL queries"
msgstr "Pokaži poizvedbe SQL"

#: libraries/config/messages.inc.php:480
msgid ""
"Defines whether the query box should stay on-screen after its submission"
msgstr "Določa, ali naj polje s poizvedbo ostane na zaslonu po njeni izvedbi"

#: libraries/config/messages.inc.php:481 libraries/sql_query_form.lib.php:358
msgid "Retain query box"
msgstr "Ohrani polje poizvedbe"

#: libraries/config/messages.inc.php:482
msgid "Allow to display database and table statistics (eg. space usage)"
msgstr ""
"Dovoli prikaz statistike zbirke podatkov in tabele (npr. poraba prostora)"

#: libraries/config/messages.inc.php:483
msgid "Show statistics"
msgstr "Pokaži statistiko"

#: libraries/config/messages.inc.php:484
msgid ""
"If tooltips are enabled and a database comment is set, this will flip the "
"comment and the real name"
msgstr ""
"Če so zaslonski namigi omogočeni in ima zbirka podatkov določeno pripombo, "
"bo to zamenjalo pripombo in pravo ime"

#: libraries/config/messages.inc.php:485
msgid "Display database comment instead of its name"
msgstr "Prikaži pripombo zbirke podatkov namesto njenega imena"

#: libraries/config/messages.inc.php:486
msgid ""
"When setting this to [kbd]nested[/kbd], the alias of the table name is only "
"used to split/nest the tables according to the $cfg"
"['LeftFrameTableSeparator'] directive, so only the folder is called like the "
"alias, the table name itself stays unchanged"
msgstr ""
"Ko je nastavljeno na [kbd]nested[/kbd], je pridevek imena tabele uporabljen "
"samo za razdružitev/združitev tabel v skladu z določilom $cfg"
"['LeftFrameTableSeparator'], zato je samo mapa imenovana kot pridevek, sama "
"imena tabel pa ostanejo nespremenjena"

#: libraries/config/messages.inc.php:487
msgid "Display table comment instead of its name"
msgstr "Prikaži pripombo tabele namesto njenega imena"

#: libraries/config/messages.inc.php:488
msgid "Display table comments in tooltips"
msgstr "Prikaži pripombe tabel v zaslonskih namigih"

#: libraries/config/messages.inc.php:489
msgid ""
"Mark used tables and make it possible to show databases with locked tables"
msgstr ""
"Označi uporabljene tabele in omogoči prikaz zbirk podatkov z zaklenjenimi "
"tabelami"

#: libraries/config/messages.inc.php:490
msgid "Skip locked tables"
msgstr "Preskoči zaklenjene tabele"

#: libraries/config/messages.inc.php:495
msgid "Requires SQL Validator to be enabled"
msgstr "Potrebuje omogočen Preverjalnik SQL"

#: libraries/config/messages.inc.php:497
#: libraries/display_change_password.lib.php:40
#: libraries/replication_gui.lib.php:62 libraries/replication_gui.lib.php:63
#: libraries/replication_gui.lib.php:341 libraries/replication_gui.lib.php:345
#: libraries/replication_gui.lib.php:355 server_privileges.php:979
#: server_privileges.php:983 server_privileges.php:994
#: server_privileges.php:1850 server_synchronize.php:1354
msgid "Password"
msgstr "Geslo"

#: libraries/config/messages.inc.php:498
msgid ""
"[strong]Warning:[/strong] requires PHP SOAP extension or PEAR SOAP to be "
"installed"
msgstr ""
"[strong]Opozorilo:[/strong] potrebuje nameščeno razširitev PHP SOAP ali PEAR "
"SOAP"

#: libraries/config/messages.inc.php:499
msgid "Enable SQL Validator"
msgstr "Omogoči Preverjalnik SQL"

#: libraries/config/messages.inc.php:500
msgid ""
"If you have a custom username, specify it here (defaults to [kbd]anonymous[/"
"kbd])"
msgstr ""
"Če imate uporabniško ime po meri, ga določite tukaj (privzeto [kbd]anonymous"
"[/kbd])"

#: libraries/config/messages.inc.php:501 tbl_tracking.php:483
#: tbl_tracking.php:542
msgid "Username"
msgstr "Uporabniško ime"

#: libraries/config/messages.inc.php:502
msgid "A warning is displayed on the main page if Suhosin is detected"
msgstr "Na glavni strani se prikaže opozorilo, če je zaznan Suhosin"

#: libraries/config/messages.inc.php:503
msgid "Suhosin warning"
msgstr "Opozorilo Suhosin"

#: libraries/config/messages.inc.php:504
msgid ""
"Textarea size (columns) in edit mode, this value will be emphasized for SQL "
"query textareas (*2) and for query window (*1.25)"
msgstr ""
"Velikost besedilnega polja (stolpci) v načinu urejanja; vrednost bo povečana "
"za polja poizvedb SQL (*2) in za okno poizvedbe (*1,25)"

#: libraries/config/messages.inc.php:505
msgid "Textarea columns"
msgstr "Stolpcev besedilnega polja"

#: libraries/config/messages.inc.php:506
msgid ""
"Textarea size (rows) in edit mode, this value will be emphasized for SQL "
"query textareas (*2) and for query window (*1.25)"
msgstr ""
"Velikost besedilnega polja (vrstice) v načinu urejanja; vrednost bo povečana "
"za polja poizvedb SQL (*2) in za okno poizvedbe (*1,25)"

#: libraries/config/messages.inc.php:507
msgid "Textarea rows"
msgstr "Vrstic besedilnega polja"

#: libraries/config/messages.inc.php:508
msgid "Title of browser window when a database is selected"
msgstr "Naslov okna brskalnika, ko je izbrana zbirka podatkov"

#: libraries/config/messages.inc.php:510
msgid "Title of browser window when nothing is selected"
msgstr "Naslov okna brskalnika, ko je ni izbrano nič"

#: libraries/config/messages.inc.php:511
msgid "Default title"
msgstr "Privzeti naslov"

#: libraries/config/messages.inc.php:512
msgid "Title of browser window when a server is selected"
msgstr "Naslov okna brskalnika, ko je izbran strežnik"

#: libraries/config/messages.inc.php:514
msgid "Title of browser window when a table is selected"
msgstr "Naslov okna brskalnika, ko je izbrana tabela"

#: libraries/config/messages.inc.php:516
msgid ""
"Input proxies as [kbd]IP: trusted HTTP header[/kbd]. The following example "
"specifies that phpMyAdmin should trust a HTTP_X_FORWARDED_FOR (X-Forwarded-"
"For) header coming from the proxy 1.2.3.4:[br][kbd]1.2.3.4: "
"HTTP_X_FORWARDED_FOR[/kbd]"
msgstr ""
"Vnesite proxyje kot [kbd]IP: zaupana glava HTTP[/kbd]. Sledeči primer "
"navaja, da naj phpMyAdmin zaupa glavi HTTP_X_FORWARDED_FOR (X-Forwarded-For) "
"prihajajoči iz proxyja 1.2.3.4:[br][kbd]1.2.3.4: HTTP_X_FORWARDED_FOR[/kbd]"

#: libraries/config/messages.inc.php:517
msgid "List of trusted proxies for IP allow/deny"
msgstr "Seznam zaupanja vrednih proxyjev za sprejetje/zavrnitev IP"

#: libraries/config/messages.inc.php:518
msgid "Directory on server where you can upload files for import"
msgstr "Mapa na strežniku, kamor lahko naložite datoteke za uvoz"

#: libraries/config/messages.inc.php:519
msgid "Upload directory"
msgstr "Mapa za nalaganje"

#: libraries/config/messages.inc.php:520
msgid "Allow for searching inside the entire database"
msgstr "Dovoli iskanje po celotni zbirki podatkov"

#: libraries/config/messages.inc.php:521
msgid "Use database search"
msgstr "Uporabi iskanje po zbirki podatkov"

#: libraries/config/messages.inc.php:522
msgid ""
"When disabled, users cannot set any of the options below, regardless of the "
"checkbox on the right"
msgstr ""
"Ko je onemogočeno, uporabniki ne morejo nastaviti katere koli od spodnjih "
"možnosti, ne glede na potrditveno polje na desni"

#: libraries/config/messages.inc.php:523
msgid "Enable the Developer tab in settings"
msgstr "Omogoči zavihek Razvijalec v nastavitvah"

#: libraries/config/messages.inc.php:524 setup/frames/index.inc.php:257
msgid "Check for latest version"
msgstr "Preveri za najnovejšo različico"

#: libraries/config/messages.inc.php:525
msgid "Enables check for latest version on main phpMyAdmin page"
msgstr "Omogoča preverjanje najnovejše različice na glavni strani phpMyAdmin"

#: libraries/config/messages.inc.php:526 setup/lib/index.lib.php:120
#: setup/lib/index.lib.php:131 setup/lib/index.lib.php:152
#: setup/lib/index.lib.php:163 setup/lib/index.lib.php:175
#: setup/lib/index.lib.php:183 setup/lib/index.lib.php:190
#: setup/lib/index.lib.php:230
msgid "Version check"
msgstr "Preverjanje različice"

#: libraries/config/messages.inc.php:527
msgid ""
"Enable [a@http://en.wikipedia.org/wiki/ZIP_(file_format)]ZIP[/a] compression "
"for import and export operations"
msgstr ""
"Omogoči stiskanje [a@http://en.wikipedia.org/wiki/ZIP_(file_format)]ZIP[/a] "
"za posege uvoza in izvoza"

#: libraries/config/messages.inc.php:528
msgid "ZIP"
msgstr "ZIP"

#: libraries/config/setup.forms.php:41
msgid "Config authentication"
msgstr "Overitev preko konfiguracije"

#: libraries/config/setup.forms.php:45
msgid "Cookie authentication"
msgstr "Overitev preko piškotka"

#: libraries/config/setup.forms.php:48
msgid "HTTP authentication"
msgstr "Overitev preko HTTP"

#: libraries/config/setup.forms.php:51
msgid "Signon authentication"
msgstr "Overitev preko signon"

#: libraries/config/setup.forms.php:251
#: libraries/config/user_preferences.forms.php:152 libraries/import/ldi.php:35
msgid "CSV using LOAD DATA"
msgstr "CSV z uporabo LOAD DATA"

#: libraries/config/setup.forms.php:260 libraries/config/setup.forms.php:353
#: libraries/config/user_preferences.forms.php:160
#: libraries/config/user_preferences.forms.php:252 libraries/export/ods.php:18
#: libraries/import/ods.php:29
msgid "Open Document Spreadsheet"
msgstr "Preglednica Open Document"

#: libraries/config/setup.forms.php:267
#: libraries/config/user_preferences.forms.php:167
msgid "Quick"
msgstr "Hitro"

#: libraries/config/setup.forms.php:271
#: libraries/config/user_preferences.forms.php:171
msgid "Custom"
msgstr "Po meri"

#: libraries/config/setup.forms.php:292
#: libraries/config/user_preferences.forms.php:191
msgid "Database export options"
msgstr "Možnosti za izvoz zbirke podatkov"

#: libraries/config/setup.forms.php:325
#: libraries/config/user_preferences.forms.php:224
#: libraries/export/excel.php:18
msgid "CSV for MS Excel"
msgstr "CSV-podatki za MS Excel"

#: libraries/config/setup.forms.php:348
#: libraries/config/user_preferences.forms.php:247
#: libraries/export/htmlword.php:18
msgid "Microsoft Word 2000"
msgstr "Microsoft Word 2000"

#: libraries/config/setup.forms.php:357
#: libraries/config/user_preferences.forms.php:256 libraries/export/odt.php:22
msgid "Open Document Text"
msgstr "Besedilo Open Document"

#: libraries/config/validate.lib.php:198
msgid "Could not initialize Drizzle connection library"
msgstr "Ne morem inicializirati knjižnice za povezavo Drizzle"

#: libraries/config/validate.lib.php:205 libraries/config/validate.lib.php:212
msgid "Could not connect to Drizzle server"
msgstr "Ne morem se povezati s strežnikom Drizzle"

#: libraries/config/validate.lib.php:223 libraries/config/validate.lib.php:230
msgid "Could not connect to MySQL server"
msgstr "Ne morem se povezati s strežnikom MySQL"

#: libraries/config/validate.lib.php:254
msgid "Empty username while using config authentication method"
msgstr "Počisti uporabniško ime med uporabo overitvenega načina config"

#: libraries/config/validate.lib.php:258
msgid "Empty signon session name while using signon authentication method"
msgstr "Počisti ime seje signon med uporabo overitvenega načina signon"

#: libraries/config/validate.lib.php:262
msgid "Empty signon URL while using signon authentication method"
msgstr "Počisti URL signon med uporabo overitvenega načina signon"

#: libraries/config/validate.lib.php:295
msgid "Empty phpMyAdmin control user while using pmadb"
msgstr "Počisti krmilnega uporabnika phpMyAdmin med uporabo pmadb"

#: libraries/config/validate.lib.php:299
msgid "Empty phpMyAdmin control user password while using pmadb"
msgstr "Počisti geslo krmilnega uporabnika phpMyAdmin med uporabo pmadb"

#: libraries/config/validate.lib.php:388
#, php-format
msgid "Incorrect IP address: %s"
msgstr "Napačen IP-naslov: %s"

#. l10n: Please check that translation actually exists.
#: libraries/core.lib.php:257
msgctxt "PHP documentation language"
msgid "en"
msgstr "en"

#: libraries/core.lib.php:278
#, php-format
msgid "The %s extension is missing. Please check your PHP configuration."
msgstr "Razširitev %s manjka. Prosimo, preverite vašo konfiguracijo PHP."

#: libraries/core.lib.php:428
msgid "possible deep recursion attack"
msgstr "možen napad globoke rekurzije"

#: libraries/database_interface.lib.php:1835
msgid ""
"The server is not responding (or the local server's socket is not correctly "
"configured)."
msgstr ""
"Strežnik se ne odziva (ali pa lokalna vtičnica strežnika ni pravilno "
"konfigurirana)."

#: libraries/database_interface.lib.php:1838
msgid "The server is not responding."
msgstr "Strežnik se ne odziva."

#: libraries/database_interface.lib.php:1842
msgid "Please check privileges of directory containing database."
msgstr "Prosimo, preverite pravice mape, v kateri se nahaja zbirka podatkov."

#: libraries/database_interface.lib.php:1850
msgid "Details..."
msgstr "Podrobnosti ..."

#: libraries/db_links.inc.php:42 libraries/db_links.inc.php:43
#: libraries/db_links.inc.php:44
msgid "Database seems to be empty!"
msgstr "Zbirka podatkov se zdi prazna!"

#: libraries/db_links.inc.php:65 libraries/relation.lib.php:144
#: libraries/tbl_links.inc.php:97
msgid "Tracking"
msgstr "Sledenje"

#: libraries/db_links.inc.php:70
msgid "Query"
msgstr "Poizvedba"

#: libraries/db_links.inc.php:75 libraries/relation.lib.php:132
msgid "Designer"
msgstr "Oblikovalnik"

#: libraries/db_links.inc.php:92 server_privileges.php:179
#: server_privileges.php:1679 server_privileges.php:2069
#: server_privileges.php:2417
msgid "Privileges"
msgstr "Privilegiji"

#: libraries/db_links.inc.php:96 libraries/rte/rte_words.lib.php:29
msgid "Routines"
msgstr "Rutina"

#: libraries/db_links.inc.php:100 libraries/export/sql.php:649
#: libraries/rte/rte_words.lib.php:53
msgid "Events"
msgstr "Dogodki"

#: libraries/db_links.inc.php:104 libraries/export/htmlword.php:450
#: libraries/export/odt.php:571 libraries/export/sql.php:1051
#: libraries/export/texytext.php:445 libraries/export/xml.php:57
#: libraries/rte/rte_words.lib.php:41 libraries/tbl_links.inc.php:103
msgid "Triggers"
msgstr "Sprožilci"

#: libraries/db_structure.lib.php:43 libraries/display_tbl.lib.php:2235
msgid ""
"May be approximate. See [a@./Documentation.html#faq3_11@Documentation]FAQ "
"3.11[/a]"
msgstr ""
"Morda je približno. Glej [a@./Documentation.html#faq3_11@Documentation]FAQ "
"3.11[/a]"

#: libraries/dbi/drizzle.dbi.lib.php:115 libraries/dbi/mysql.dbi.lib.php:118
#: libraries/dbi/mysqli.dbi.lib.php:192
msgid "Connection for controluser as defined in your configuration failed."
msgstr ""
"Povezava za controluserja, kot je določena v vaši konfiguraciji, je "
"spodletela."

#: libraries/display_change_password.lib.php:29 main.php:105
#: user_password.php:202
msgid "Change password"
msgstr "Spremeni geslo"

#: libraries/display_change_password.lib.php:34
#: libraries/replication_gui.lib.php:351 server_privileges.php:990
msgid "No Password"
msgstr "Brez gesla"

#: libraries/display_change_password.lib.php:45
#: libraries/replication_gui.lib.php:359 libraries/replication_gui.lib.php:362
#: server_privileges.php:998 server_privileges.php:1001
msgid "Re-type"
msgstr "Ponovno vnesi"

#: libraries/display_change_password.lib.php:51
msgid "Password Hashing"
msgstr "Šifriranje gesel"

#: libraries/display_change_password.lib.php:65
msgid "MySQL 4.0 compatible"
msgstr "Združljivo z MySQL 4.0"

#: libraries/display_create_database.lib.php:21
#: libraries/display_create_database.lib.php:39
msgid "Create database"
msgstr "Ustvari zbirko podatkov"

#: libraries/display_create_database.lib.php:33
msgid "Create"
msgstr "Ustvari"

#: libraries/display_create_database.lib.php:43 server_privileges.php:181
#: server_privileges.php:1735 server_replication.php:33
msgid "No Privileges"
msgstr "Brez privilegijev"

#: libraries/display_create_table.lib.php:46 pmd_general.php:86
#: server_synchronize.php:456 server_synchronize.php:968
msgid "Create table"
msgstr "Ustvari tabelo"

#: libraries/display_create_table.lib.php:51 libraries/export/htmlword.php:395
#: libraries/export/odt.php:501 libraries/export/texytext.php:392
#: libraries/rte/rte_list.lib.php:52 libraries/rte/rte_list.lib.php:63
#: libraries/rte/rte_list.lib.php:77 libraries/rte/rte_routines.lib.php:859
#: libraries/rte/rte_routines.lib.php:1373 libraries/tbl_properties.inc.php:85
#: setup/frames/index.inc.php:135 tbl_structure.php:203
msgid "Name"
msgstr "Ime"

#: libraries/display_create_table.lib.php:55
msgid "Number of columns"
msgstr "Število stolpcev"

#: libraries/display_export.lib.php:40
msgid "Could not load export plugins, please check your installation!"
msgstr ""
"Ne morem naložiti vtičnikov za izvoz, prosimo, preverite vašo namestitev!"

#: libraries/display_export.lib.php:85
msgid "Exporting databases from the current server"
msgstr "Izvažanje zbirk podatkov iz trenutnega strežnika"

#: libraries/display_export.lib.php:87
#, php-format
msgid "Exporting tables from \"%s\" database"
msgstr "Izvažanje tabel iz zbirke podatkov \"%s\""

#: libraries/display_export.lib.php:89
#, php-format
msgid "Exporting rows from \"%s\" table"
msgstr "Izvažanje vrstic iz tabele \"%s\""

#: libraries/display_export.lib.php:95
msgid "Export Method:"
msgstr "Način izvoza:"

#: libraries/display_export.lib.php:111
msgid "Quick - display only the minimal options"
msgstr "Hitro - prikaži kar najmanj možnosti"

#: libraries/display_export.lib.php:127
msgid "Custom - display all possible options"
msgstr "Po meri - prikaži vse mogoče možnosti"

#: libraries/display_export.lib.php:135
msgid "Database(s):"
msgstr "Zbirke podatkov:"

#: libraries/display_export.lib.php:137
msgid "Table(s):"
msgstr "Tabele:"

#: libraries/display_export.lib.php:147
msgid "Rows:"
msgstr "Vrstice:"

#: libraries/display_export.lib.php:155
msgid "Dump some row(s)"
msgstr "Odloži nekaj vrstic"

#: libraries/display_export.lib.php:157
msgid "Number of rows:"
msgstr "Število vrstic:"

#: libraries/display_export.lib.php:160
msgid "Row to begin at:"
msgstr "Začetna vrstica:"

#: libraries/display_export.lib.php:171
msgid "Dump all rows"
msgstr "Odloži vse vrstice"

#: libraries/display_export.lib.php:179 libraries/display_export.lib.php:200
msgid "Output:"
msgstr "Izhod:"

#: libraries/display_export.lib.php:186 libraries/display_export.lib.php:212
#, php-format
msgid "Save on server in the directory <b>%s</b>"
msgstr "Shrani na strežnik v imenik <b>%s</b>"

#: libraries/display_export.lib.php:204
msgid "Save output to a file"
msgstr "Shrani izhod v datoteko"

#: libraries/display_export.lib.php:225
msgid "File name template:"
msgstr "Predloga imena datoteke:"

#: libraries/display_export.lib.php:227
msgid "@SERVER@ will become the server name"
msgstr "@SERVER@ bo postalo ime strežnika"

#: libraries/display_export.lib.php:229
msgid ", @DATABASE@ will become the database name"
msgstr ", @DATABASE@ bo postalo ime zbirke podatkov"

#: libraries/display_export.lib.php:231
msgid ", @TABLE@ will become the table name"
msgstr ", @TABLE@ bo postalo ime tabele"

#: libraries/display_export.lib.php:235
#, php-format
msgid ""
"This value is interpreted using %1$sstrftime%2$s, so you can use time "
"formatting strings. Additionally the following transformations will happen: %"
"3$s. Other text will be kept as is. See the %4$sFAQ%5$s for details."
msgstr ""
"Vrednost je prevedena z uporabo %1$sstrftime%2$s, tako da lahko uporabljate "
"nize za zapis časa. Dodatno bo prišlo še do naslednjih pretvorb: %3$s. "
"Ostalo besedilo bo ostalo takšno, kot je. Oglejte si %4$sFAQ%5$s za "
"podrobnosti."

#: libraries/display_export.lib.php:285
msgid "use this for future exports"
msgstr "uporabi to za prihodnje izvoze"

#: libraries/display_export.lib.php:291 libraries/display_import.lib.php:233
#: libraries/display_import.lib.php:247 libraries/sql_query_form.lib.php:467
msgid "Character set of the file:"
msgstr "Nabor znakov datoteke:"

#: libraries/display_export.lib.php:321
msgid "Compression:"
msgstr "Stiskanje:"

#: libraries/display_export.lib.php:325
msgid "zipped"
msgstr "zipano"

#: libraries/display_export.lib.php:327
msgid "gzipped"
msgstr "gzipano"

#: libraries/display_export.lib.php:329
msgid "bzipped"
msgstr "bzipano"

#: libraries/display_export.lib.php:338
msgid "View output as text"
msgstr "Ogled izhoda kot besedilo"

#: libraries/display_export.lib.php:343 libraries/display_import.lib.php:290
#: libraries/export/codegen.php:38
msgid "Format:"
msgstr "Oblika:"

#: libraries/display_export.lib.php:348
msgid "Format-specific options:"
msgstr "Možnosti odvisne od oblike:"

#: libraries/display_export.lib.php:349
msgid ""
"Scroll down to fill in the options for the selected format and ignore the "
"options for other formats."
msgstr ""
"Pomaknite se dol, da vnesete možnosti za izbrane oblike in ignorirate "
"možnosti za ostale oblike."

#: libraries/display_export.lib.php:357 libraries/display_import.lib.php:305
msgid "Encoding Conversion:"
msgstr "Pretvorba kodiranja:"

#: libraries/display_git_revision.lib.php:48
#, php-format
msgid "%1$s from %2$s branch"
msgstr "%1$s z veje %2$s"

#: libraries/display_git_revision.lib.php:50
msgid "no branch"
msgstr "ni veje"

#: libraries/display_git_revision.lib.php:57
msgid "Git revision"
msgstr "Redakcija Git"

#: libraries/display_git_revision.lib.php:60
#, php-format
msgid "committed on %1$s by %2$s"
msgstr "potrdil(-a) %2$s dne %1$s"

#: libraries/display_git_revision.lib.php:68
#, php-format
msgid "authored on %1$s by %2$s"
msgstr "spremenil(-a) %2$s dne %1$s"

#: libraries/display_import.lib.php:61
msgid ""
"The file being uploaded is probably larger than the maximum allowed size or "
"this is a known bug in webkit based (Safari, Google Chrome, Arora etc.) "
"browsers."
msgstr ""
"Naložena datoteka je najverjetneje večja od največje dovoljene velikosti ali "
"pa gre za znan hrošč v brskalnikih, ki temeljijo na webkitu (Safari, Google "
"Chrome, Arora itn.)."

#: libraries/display_import.lib.php:69
#, php-format
msgid "%s of %s"
msgstr "%s od %s"

#: libraries/display_import.lib.php:78
msgid "Uploading your import file..."
msgstr "Nalaganje datoteke za uvoz ..."

#: libraries/display_import.lib.php:86
#, php-format
msgid "%s/sec."
msgstr "%s/sek."

#: libraries/display_import.lib.php:93
msgid "About %MIN min. %SEC sec. remaining."
msgstr "Preostane približno %MIN min. in %SEC sek."

#: libraries/display_import.lib.php:97
msgid "About %SEC sec. remaining."
msgstr "Preostane približno %SEC sek."

#: libraries/display_import.lib.php:127
msgid "The file is being processed, please be patient."
msgstr "Datoteka je v obdelavi, prosim, počakajte."

#: libraries/display_import.lib.php:147
msgid ""
"Please be patient, the file is being uploaded. Details about the upload are "
"not available."
msgstr ""
"Prosim, bodite potrpežljivi, datoteka se nalaga. Podrobnosti o nalaganju "
"niso na voljo."

#: libraries/display_import.lib.php:174
msgid "Importing into the current server"
msgstr "Uvažanje v trenutni strežnik"

#: libraries/display_import.lib.php:176
#, php-format
msgid "Importing into the database \"%s\""
msgstr "Uvažanje v zbirko podatkov \"%s\""

#: libraries/display_import.lib.php:178
#, php-format
msgid "Importing into the table \"%s\""
msgstr "Uvažanje v tabelo \"%s\""

#: libraries/display_import.lib.php:184
msgid "File to Import:"
msgstr "Datoteka za uvoz:"

#: libraries/display_import.lib.php:201
#, php-format
msgid "File may be compressed (%s) or uncompressed."
msgstr "Datoteka je lahko stisnjena (%s) ali nestisnjena."

#: libraries/display_import.lib.php:203
msgid ""
"A compressed file's name must end in <b>.[format].[compression]</b>. "
"Example: <b>.sql.zip</b>"
msgstr ""
"Ime stisnjene datoteke se mora končati z <b>.[oblika].[stiskanje]</b>. "
"Primer: <b>.sql.zip</b>"

#: libraries/display_import.lib.php:223
msgid "File uploads are not allowed on this server."
msgstr "Nalaganje datotek na tem strežniku ni dovoljeno."

#: libraries/display_import.lib.php:254
msgid "Partial Import:"
msgstr "Delni uvoz:"

#: libraries/display_import.lib.php:260
#, php-format
msgid ""
"Previous import timed out, after resubmitting will continue from position %d."
msgstr ""
"Čas prejšnjega uvoza se je iztekel, po ponovni potrditvi se bo nadaljeval od "
"položaja %d."

#: libraries/display_import.lib.php:267
msgid ""
"Allow the interruption of an import in case the script detects it is close "
"to the PHP timeout limit. <i>(This might be good way to import large files, "
"however it can break transactions.)</i>"
msgstr ""
"Dovoli prekinitev uvoza v primeru, ko skript zazna, da je blizu časovne "
"omejitve PHP. <i>(To je morda dober način za uvoz velikih datotek, čeprav "
"lahko prekine transakcije.)</i>"

#: libraries/display_import.lib.php:274
msgid "Number of rows to skip, starting from the first row:"
msgstr "Število vrstic, ki jih naj preskočim od prve vrstice:"

#: libraries/display_import.lib.php:296
msgid "Format-Specific Options:"
msgstr "Možnosti odvisne od oblike:"

#: libraries/display_select_lang.lib.php:52
#: libraries/display_select_lang.lib.php:53 setup/frames/index.inc.php:75
msgid "Language"
msgstr "Jezik"

#: libraries/display_tbl.lib.php:409
msgid "Save edited data"
msgstr "Shrani urejene podatke"

#: libraries/display_tbl.lib.php:415
msgid "Restore column order"
msgstr "Obnovi vrstni red stolpcev"

#: libraries/display_tbl.lib.php:426
#, php-format
msgid "%d is not valid row number."
msgstr "%d ni veljavna številka vrstice."

#: libraries/display_tbl.lib.php:431
msgid "Start row"
msgstr "Začetna vrstica"

#: libraries/display_tbl.lib.php:433
msgid "Number of rows"
msgstr "Število vrstic"

#: libraries/display_tbl.lib.php:438
msgid "Mode"
msgstr "Način"

#: libraries/display_tbl.lib.php:440
msgid "horizontal"
msgstr "vodoravnem"

#: libraries/display_tbl.lib.php:441
msgid "horizontal (rotated headers)"
msgstr "vodoravno (zasukani naslovi)"

#: libraries/display_tbl.lib.php:442
msgid "vertical"
msgstr "navpičnem"

#: libraries/display_tbl.lib.php:448
#, php-format
msgid "Headers every %s rows"
msgstr "Glave vsakih %s vrstic"

#: libraries/display_tbl.lib.php:551
msgid "Sort by key"
msgstr "Uredi po ključu"

#: libraries/display_tbl.lib.php:629 libraries/export/codegen.php:41
#: libraries/export/csv.php:34 libraries/export/excel.php:37
#: libraries/export/htmlword.php:33 libraries/export/json.php:29
#: libraries/export/latex.php:35 libraries/export/mediawiki.php:20
#: libraries/export/ods.php:29 libraries/export/odt.php:27
#: libraries/export/pdf.php:29 libraries/export/php_array.php:29
#: libraries/export/sql.php:88 libraries/export/texytext.php:31
#: libraries/export/xml.php:27 libraries/export/yaml.php:30
#: libraries/import.lib.php:1137 libraries/import.lib.php:1160
#: libraries/import/csv.php:25 libraries/import/docsql.php:36
#: libraries/import/ldi.php:49 libraries/import/ods.php:39
#: libraries/import/shp.php:23 libraries/import/sql.php:20
#: libraries/import/xml.php:32 libraries/rte/rte_routines.lib.php:862
#: tbl_select.php:177 tbl_structure.php:873
msgid "Options"
msgstr "Možnosti"

#: libraries/display_tbl.lib.php:634 libraries/display_tbl.lib.php:652
msgid "Partial texts"
msgstr "Delna besedila"

#: libraries/display_tbl.lib.php:635 libraries/display_tbl.lib.php:656
msgid "Full texts"
msgstr "Polna besedila"

#: libraries/display_tbl.lib.php:669
msgid "Relational key"
msgstr "Relacijski ključ"

#: libraries/display_tbl.lib.php:670
msgid "Relational display column"
msgstr "Relacijski prikazni stolpec"

#: libraries/display_tbl.lib.php:677
msgid "Show binary contents"
msgstr "Prikaži dvojiške vsebine"

#: libraries/display_tbl.lib.php:679
msgid "Show BLOB contents"
msgstr "Prikaži vsebine BLOB"

#: libraries/display_tbl.lib.php:689
msgid "Hide browser transformation"
msgstr "Skrij pretvorbo z brskalnikom"

#: libraries/display_tbl.lib.php:696
msgid "Well Known Text"
msgstr "Dobro poznano besedilo"

#: libraries/display_tbl.lib.php:697
msgid "Well Known Binary"
msgstr "Dobro poznana dvojiška datoteka"

#: libraries/display_tbl.lib.php:1419 libraries/display_tbl.lib.php:1431
msgid "The row has been deleted"
msgstr "Vrstica je izbrisana"

#: libraries/display_tbl.lib.php:1458 libraries/display_tbl.lib.php:2480
#: server_status.php:1286
msgid "Kill"
msgstr "Prekini proces"

#: libraries/display_tbl.lib.php:2339
msgid "in query"
msgstr "v poizvedbi"

#: libraries/display_tbl.lib.php:2371
msgid "Showing rows"
msgstr "Prikazujem vrstice"

#: libraries/display_tbl.lib.php:2381
msgid "total"
msgstr "skupaj"

#: libraries/display_tbl.lib.php:2389 sql.php:790
#, php-format
msgid "Query took %01.4f sec"
msgstr "Poizvedba je potrebovala %01.4f s"

#: libraries/display_tbl.lib.php:2592
msgid "Query results operations"
msgstr "Dejanja rezultatov poizvedbe"

#: libraries/display_tbl.lib.php:2621
msgid "Print view (with full texts)"
msgstr "Pogled za tiskanje (s polnimi besedili)"

#: libraries/display_tbl.lib.php:2671 tbl_chart.php:78
msgid "Display chart"
msgstr "Prikaži grafikon"

#: libraries/display_tbl.lib.php:2687
msgid "Visualize GIS data"
msgstr "Predstavi podatke GIS"

#: libraries/display_tbl.lib.php:2710 view_create.php:116
msgid "Create view"
msgstr "Ustvari pogled"

#: libraries/display_tbl.lib.php:2819
msgid "Link not found"
msgstr "Povezave ni mogoče najti"

#: libraries/engines/bdb.lib.php:23 main.php:246
msgid "Version information"
msgstr "Podatki o različici"

#: libraries/engines/innodb.lib.php:23
msgid "Data home directory"
msgstr "Domača mapa podatkov"

#: libraries/engines/innodb.lib.php:24
msgid "The common part of the directory path for all InnoDB data files."
msgstr "Pogosti del poti mape za vse podatkovne datoteke InnoDB."

#: libraries/engines/innodb.lib.php:27
msgid "Data files"
msgstr "Podatkovne datoteke"

#: libraries/engines/innodb.lib.php:30
msgid "Autoextend increment"
msgstr "Povečevanje pri samorazširitvi"

#: libraries/engines/innodb.lib.php:31
msgid ""
"The increment size for extending the size of an autoextending tablespace "
"when it becomes full."
msgstr ""
"Velikost povečevanja pri razširjanju velikosti samorazširitvenega prostora v "
"tabeli, ko ta postane poln."

#: libraries/engines/innodb.lib.php:35
msgid "Buffer pool size"
msgstr "Velikost zaloge medpomnilnika"

#: libraries/engines/innodb.lib.php:36
msgid ""
"The size of the memory buffer InnoDB uses to cache data and indexes of its "
"tables."
msgstr ""
"Velikost spominskega medpomnilnika, ki ga InnoDB uporablja za predpomnjenje "
"podatkov in indeksov svojih tabel."

#: libraries/engines/innodb.lib.php:133
msgid "Buffer Pool"
msgstr "Zaloga medpomnilnika"

#: libraries/engines/innodb.lib.php:134 server_status.php:660
msgid "InnoDB Status"
msgstr "Stanje InnoDB"

#: libraries/engines/innodb.lib.php:156
msgid "Buffer Pool Usage"
msgstr "Uporaba zaloge medpomnilnika"

#: libraries/engines/innodb.lib.php:163
msgid "pages"
msgstr "strani"

#: libraries/engines/innodb.lib.php:174
msgid "Free pages"
msgstr "Proste strani"

#: libraries/engines/innodb.lib.php:180
msgid "Dirty pages"
msgstr "Umazane strani"

#: libraries/engines/innodb.lib.php:186
msgid "Pages containing data"
msgstr "Strani, ki vsebujejo podatke"

#: libraries/engines/innodb.lib.php:192
msgid "Pages to be flushed"
msgstr "Strani za izplakniti"

#: libraries/engines/innodb.lib.php:198
msgid "Busy pages"
msgstr "Zasedene strani"

#: libraries/engines/innodb.lib.php:207
msgid "Latched pages"
msgstr "Zapahnjene strani"

#: libraries/engines/innodb.lib.php:218
msgid "Buffer Pool Activity"
msgstr "Dejavnost zaloge medpomnilnika"

#: libraries/engines/innodb.lib.php:222
msgid "Read requests"
msgstr "Zahtev branja"

#: libraries/engines/innodb.lib.php:228
msgid "Write requests"
msgstr "Zahtev pisanja"

#: libraries/engines/innodb.lib.php:234
msgid "Read misses"
msgstr "Zgrešena branja"

#: libraries/engines/innodb.lib.php:240
msgid "Write waits"
msgstr "Čakajoča pisanja"

#: libraries/engines/innodb.lib.php:246
msgid "Read misses in %"
msgstr "Zgrešena branja v %"

#: libraries/engines/innodb.lib.php:254
msgid "Write waits in %"
msgstr "Čakajoča pisanja v %"

#: libraries/engines/myisam.lib.php:25
msgid "Data pointer size"
msgstr "Velikost kazalca podatkov"

#: libraries/engines/myisam.lib.php:26
msgid ""
"The default pointer size in bytes, to be used by CREATE TABLE for MyISAM "
"tables when no MAX_ROWS option is specified."
msgstr ""
"Privzeta velikost kazalca v bajtih, ki se naj uporablja s CREATE TABLE za "
"tabele MyISAM, ko možnost MAX_ROWS ni določena."

#: libraries/engines/myisam.lib.php:30
msgid "Automatic recovery mode"
msgstr "Način samodejne obnovitve"

#: libraries/engines/myisam.lib.php:31
msgid ""
"The mode for automatic recovery of crashed MyISAM tables, as set via the --"
"myisam-recover server startup option."
msgstr ""
"Način za samodejno obnovitev sesutih tabel MyISAM, ko je določen preko "
"zagonske možnosti strežnika --myisam-recover."

#: libraries/engines/myisam.lib.php:34
msgid "Maximum size for temporary sort files"
msgstr "Največja velikost začasnih razvrstitvenih datotek"

#: libraries/engines/myisam.lib.php:35
msgid ""
"The maximum size of the temporary file MySQL is allowed to use while re-"
"creating a MyISAM index (during REPAIR TABLE, ALTER TABLE, or LOAD DATA "
"INFILE)."
msgstr ""
"Največja velikost začasnih datotek, ki jih lahko MySQL uporablja, ko ponovno "
"ustvarja indeks MyISAM (med REPAIR TABLE, ALTER TABLE ali LOAD DATA INFILE)."

#: libraries/engines/myisam.lib.php:39
msgid "Maximum size for temporary files on index creation"
msgstr "Največja velikost začasnih datotek ob ustvarjanju indeksa"

#: libraries/engines/myisam.lib.php:40
msgid ""
"If the temporary file used for fast MyISAM index creation would be larger "
"than using the key cache by the amount specified here, prefer the key cache "
"method."
msgstr ""
"Če bi bila začasna datoteka, uporabljena za hitro ustvarjanje indeksa "
"MyISAM, večja kot uporabljena vrednost predpomnilnika ključev določena "
"tukaj, raje izberite način predpomnilnika ključev."

#: libraries/engines/myisam.lib.php:44
msgid "Repair threads"
msgstr "Niti popravljanja"

#: libraries/engines/myisam.lib.php:45
msgid ""
"If this value is greater than 1, MyISAM table indexes are created in "
"parallel (each index in its own thread) during the repair by sorting process."
msgstr ""
"Če je vrednost večja od 1, so indeksi tabel MyISAM med popravljanjem zaradi "
"postopka razvrščanja ustvarjeni vzporedno (vsak indeks v svoji niti)."

#: libraries/engines/myisam.lib.php:49
msgid "Sort buffer size"
msgstr "Velikost medpomnilnika razvrščanja"

#: libraries/engines/myisam.lib.php:50
msgid ""
"The buffer that is allocated when sorting MyISAM indexes during a REPAIR "
"TABLE or when creating indexes with CREATE INDEX or ALTER TABLE."
msgstr ""
"Medpomnilnik, ki je dodeljen razvrščanju indeksov MyISAM med REPAIR TABLE "
"ali ustvarjanju indeksov s CREATE INDEX ali ALTER TABLE."

#: libraries/engines/pbxt.lib.php:25
msgid "Index cache size"
msgstr "Velikost predpomnilnika indeksov"

#: libraries/engines/pbxt.lib.php:26
msgid ""
"This is the amount of memory allocated to the index cache. Default value is "
"32MB. The memory allocated here is used only for caching index pages."
msgstr ""
"Količina pomnilnika uporabljena za predpomnjenje indeksov. Privzeta vrednost "
"je 32 MB. Tukaj dodeljen pomnilnik se uporablja samo za predpomnjenje strani "
"indeksov."

#: libraries/engines/pbxt.lib.php:30
msgid "Record cache size"
msgstr "Velikost predpomnilnika zapisov"

#: libraries/engines/pbxt.lib.php:31
msgid ""
"This is the amount of memory allocated to the record cache used to cache "
"table data. The default value is 32MB. This memory is used to cache changes "
"to the handle data (.xtd) and row pointer (.xtr) files."
msgstr ""
"Količina dodeljenega spomina zapisljivemu predpomnilniku, uporabljenemu za "
"predpomnjenje podatkov tabele. Privzeta vrednost je 32 MB. Ta spomin se "
"uporablja za predpomnjenje sprememb datotek oprimkov podatkov (.xtd) in "
"kazalcev vrstic (.xtr)."

#: libraries/engines/pbxt.lib.php:35
msgid "Log cache size"
msgstr "Velikost predpomnilnika dnevnika"

#: libraries/engines/pbxt.lib.php:36
msgid ""
"The amount of memory allocated to the transaction log cache used to cache on "
"transaction log data. The default is 16MB."
msgstr ""
"Količina spomina dodeljenega predpomnilniku dnevnika transakcij, ki se "
"uporablja za predpomnjenje ob podatkih dnevnika transakcij. Privzeto je 16 "
"MB."

#: libraries/engines/pbxt.lib.php:40
msgid "Log file threshold"
msgstr "Prag dnevniške datoteke"

#: libraries/engines/pbxt.lib.php:41
msgid ""
"The size of a transaction log before rollover, and a new log is created. The "
"default value is 16MB."
msgstr ""
"Velikost dnevnika transakcij pred prehodom in ustvarjanjem novega dnevnika. "
"Privzeta vrednost je 16 MB."

#: libraries/engines/pbxt.lib.php:45
msgid "Transaction buffer size"
msgstr "Velikost medpomnilnika transakcij"

#: libraries/engines/pbxt.lib.php:46
msgid ""
"The size of the global transaction log buffer (the engine allocates 2 "
"buffers of this size). The default is 1MB."
msgstr ""
"Velikost globalnega medpomnilnika dnevnika transakcij (pogon dodeli dva "
"medpomnilnika te velikosti). Privzeto je 1 MB."

#: libraries/engines/pbxt.lib.php:50
msgid "Checkpoint frequency"
msgstr "Pogostnost nadzornih točk"

#: libraries/engines/pbxt.lib.php:51
msgid ""
"The amount of data written to the transaction log before a checkpoint is "
"performed. The default value is 24MB."
msgstr ""
"Količina podatkov, zapisanih v dnevnik transakcij, preden se izvede nadzorna "
"točka. Privzeta vrednost je 24 MB."

#: libraries/engines/pbxt.lib.php:55
msgid "Data log threshold"
msgstr "Prag podatkovnega dnevnika"

#: libraries/engines/pbxt.lib.php:56
msgid ""
"The maximum size of a data log file. The default value is 64MB. PBXT can "
"create a maximum of 32000 data logs, which are used by all tables. So the "
"value of this variable can be increased to increase the total amount of data "
"that can be stored in the database."
msgstr ""
"Največja velikost podatkovnega dnevnika. Privzeta vrednost je 64 MB. PBXT "
"lahko ustvari največ 32000 podatkovnih dnevnikov, katere uporabljajo vse "
"tabele. Tako se lahko ta vrednost poveča za povečanje skupne količine "
"podatkov, ki so lahko shranjeni v zbirki podatkov."

#: libraries/engines/pbxt.lib.php:60
msgid "Garbage threshold"
msgstr "Prag smeti"

#: libraries/engines/pbxt.lib.php:61
msgid ""
"The percentage of garbage in a data log file before it is compacted. This is "
"a value between 1 and 99. The default is 50."
msgstr ""
"Odstotek smeti v dnevniški datoteki, preden je stisnjena. Vrednost je med 1 "
"in 99. Privzeto je 50."

#: libraries/engines/pbxt.lib.php:65
msgid "Log buffer size"
msgstr "Velikost medpomnilnika dnevnikov"

#: libraries/engines/pbxt.lib.php:66
msgid ""
"The size of the buffer used when writing a data log. The default is 256MB. "
"The engine allocates one buffer per thread, but only if the thread is "
"required to write a data log."
msgstr ""
"Velikost medpomnilnika uporabljenega med pisanjem podatkovnega dnevnika. "
"Privzeto je 256 MB. Pogon vsaki niti dodeli en medpomnilnik, vendar samo v "
"primeru, če mora nit zapisovati v podatkovni dnevnik."

#: libraries/engines/pbxt.lib.php:70
msgid "Data file grow size"
msgstr "Velikost rasti podatkovnih datotek"

#: libraries/engines/pbxt.lib.php:71
msgid "The grow size of the handle data (.xtd) files."
msgstr "Velikost rasti datotek za ravnanje s podatki (.xtd)."

#: libraries/engines/pbxt.lib.php:75
msgid "Row file grow size"
msgstr "Velikost rasti datotek vrstic"

#: libraries/engines/pbxt.lib.php:76
msgid "The grow size of the row pointer (.xtr) files."
msgstr "Velikost rasti datotek kazalca vrstic (.xtr)."

#: libraries/engines/pbxt.lib.php:80
msgid "Log file count"
msgstr "Število dnevniških datotek"

#: libraries/engines/pbxt.lib.php:81
msgid ""
"This is the number of transaction log files (pbxt/system/xlog*.xt) the "
"system will maintain. If the number of logs exceeds this value then old logs "
"will be deleted, otherwise they are renamed and given the next highest "
"number."
msgstr ""
"Število datotek transakcijskih dnevnikov (pbxt/system/xlog*.xt), ki jih "
"vzdržuje sistem. Če število dnevnikov presega to vrednost, bodo stari "
"dnevniki izbrani, v naprotnem primeru pa bodo preimenovani in dodeljena jim "
"bo naslednja najvišja številka."

#: libraries/engines/pbxt.lib.php:128
#, php-format
msgid ""
"Documentation and further information about PBXT can be found on the %"
"sPrimeBase XT Home Page%s."
msgstr ""
"Dokumentacijo in nadaljnje informacije o PBXT lahko najdete na %sDomači "
"strani PrimeBase XT%s."

#: libraries/engines/pbxt.lib.php:130
msgid "Related Links"
msgstr "Sorodne povezave"

#: libraries/engines/pbxt.lib.php:132
msgid "The PrimeBase XT Blog by Paul McCullagh"
msgstr "Blog PrimeBase XT avtorja Paula McCullagha"

#: libraries/export/csv.php:24 libraries/import/csv.php:46
msgid "Columns separated with:"
msgstr "Stolpci so ločeni z:"

#: libraries/export/csv.php:25 libraries/import/csv.php:53
msgid "Columns enclosed with:"
msgstr "Stolpci so obdani z:"

#: libraries/export/csv.php:26 libraries/import/csv.php:60
msgid "Columns escaped with:"
msgstr "Stolpci so izognjeni z:"

#: libraries/export/csv.php:27 libraries/import/csv.php:67
msgid "Lines terminated with:"
msgstr "Vrstice so zaključene z:"

#: libraries/export/csv.php:28 libraries/export/excel.php:23
#: libraries/export/htmlword.php:29 libraries/export/latex.php:80
#: libraries/export/ods.php:24 libraries/export/odt.php:60
msgid "Replace NULL with:"
msgstr "Zamenjaj NULL z:"

#: libraries/export/csv.php:29 libraries/export/excel.php:24
msgid "Remove carriage return/line feed characters within columns"
msgstr ""
"Odstrani znake prehoda na začetek vrstice/pomika v novo vrsto znotraj "
"stolpcev"

#: libraries/export/excel.php:33
msgid "Excel edition:"
msgstr "Različica Excel:"

#: libraries/export/htmlword.php:28 libraries/export/latex.php:70
#: libraries/export/odt.php:56 libraries/export/sql.php:222
#: libraries/export/texytext.php:26 libraries/export/xml.php:73
msgid "Data dump options"
msgstr "Možnosti odlaganja podatkov"

#: libraries/export/htmlword.php:128 libraries/export/odt.php:173
#: libraries/export/sql.php:1220 libraries/export/texytext.php:114
msgid "Dumping data for table"
msgstr "Odloži podatke za tabelo"

#: libraries/export/htmlword.php:397 libraries/export/odt.php:507
#: libraries/export/texytext.php:394 libraries/rte/rte_list.lib.php:69
#: libraries/rte/rte_triggers.lib.php:340
msgid "Event"
msgstr "Dogodek"

#: libraries/export/htmlword.php:398 libraries/export/odt.php:510
#: libraries/export/texytext.php:395 libraries/rte/rte_events.lib.php:465
#: libraries/rte/rte_routines.lib.php:922
#: libraries/rte/rte_triggers.lib.php:354
msgid "Definition"
msgstr "Opredelitev"

#: libraries/export/htmlword.php:443 libraries/export/odt.php:564
#: libraries/export/sql.php:1040 libraries/export/texytext.php:438
msgid "Table structure for table"
msgstr "Struktura tabele"

#: libraries/export/htmlword.php:455 libraries/export/odt.php:577
#: libraries/export/sql.php:1063 libraries/export/texytext.php:450
msgid "Structure for view"
msgstr "Struktura pogleda"

#: libraries/export/htmlword.php:459 libraries/export/odt.php:582
#: libraries/export/sql.php:1072 libraries/export/texytext.php:454
msgid "Stand-in structure for view"
msgstr "Nadomestna struktura pogleda"

#: libraries/export/latex.php:14
msgid "Content of table @TABLE@"
msgstr "Vsebina tabele @TABLE@"

#: libraries/export/latex.php:15
msgid "(continued)"
msgstr "(nadaljevanje)"

#: libraries/export/latex.php:16
msgid "Structure of table @TABLE@"
msgstr "Struktura tabele @TABLE@"

#: libraries/export/latex.php:48 libraries/export/odt.php:40
#: libraries/export/sql.php:142
msgid "Object creation options"
msgstr "Možnosti ustvarjanja objektov"

#: libraries/export/latex.php:52 libraries/export/latex.php:76
msgid "Table caption (continued)"
msgstr "Naslov tabele (nadaljevanje)"

#: libraries/export/latex.php:57 libraries/export/odt.php:43
#: libraries/export/sql.php:56
msgid "Display foreign key relationships"
msgstr "Prikaži razmerja tujih ključev"

#: libraries/export/latex.php:60 libraries/export/odt.php:46
msgid "Display comments"
msgstr "Prikaži pripombe"

#: libraries/export/latex.php:63 libraries/export/odt.php:49
#: libraries/export/sql.php:63
msgid "Display MIME types"
msgstr "Prikaži vrste MIME"

#: libraries/export/latex.php:132 libraries/export/sql.php:486
#: libraries/export/xml.php:131 libraries/header_printview.inc.php:58
#: libraries/replication_gui.lib.php:66 libraries/replication_gui.lib.php:179
#: libraries/replication_gui.lib.php:275 libraries/replication_gui.lib.php:278
#: libraries/replication_gui.lib.php:335 server_privileges.php:914
#: server_privileges.php:917 server_privileges.php:973
#: server_privileges.php:1849 server_privileges.php:2415
#: server_status.php:1260
msgid "Host"
msgstr "Gostitelj"

#: libraries/export/latex.php:137 libraries/export/sql.php:491
#: libraries/export/xml.php:136 libraries/header_printview.inc.php:60
msgid "Generation Time"
msgstr "Čas nastanka"

#: libraries/export/latex.php:138 libraries/export/sql.php:492
#: libraries/export/xml.php:137
msgid "Server version"
msgstr "Različica strežnika"

#: libraries/export/latex.php:139 libraries/export/sql.php:493
#: libraries/export/xml.php:138
msgid "PHP Version"
msgstr "Različica PHP"

#: libraries/export/mediawiki.php:15
msgid "MediaWiki Table"
msgstr "Tabela MediaWiki"

#: libraries/export/mediawiki.php:51
msgid "Export table names"
msgstr "Izvozi imena tabel"

#: libraries/export/mediawiki.php:58
msgid "Export table headers"
msgstr "Izvozi glave tabel"

#: libraries/export/pdf.php:18
msgid "PDF"
msgstr "PDF"

#: libraries/export/pdf.php:24
msgid "(Generates a report containing the data of a single table)"
msgstr "(Ustvari poročilo, ki vsebuje podatke ene tabele)"

#: libraries/export/pdf.php:25
msgid "Report title:"
msgstr "Naslov poročila:"

#: libraries/export/php_array.php:18
msgid "PHP array"
msgstr "PHP-polje"

#: libraries/export/sql.php:40
msgid ""
"Display comments <i>(includes info such as export timestamp, PHP version, "
"and server version)</i>"
msgstr ""
"Pokaži pripombe <i>(vsebuje informacije, kot je časovni žig izvoza, "
"različica PHP in različica strežnika)</i>"

#: libraries/export/sql.php:45
msgid "Additional custom header comment (\\n splits lines):"
msgstr "Dodatna prilagojena pripomba v glavi (\\n prelomi vrstice):"

#: libraries/export/sql.php:50
msgid ""
"Include a timestamp of when databases were created, last updated, and last "
"checked"
msgstr ""
"Vključi časovni žig ustvarjanja, zadnje posodobitve in zadnjega preverjanja "
"zbirk podatkov"

#: libraries/export/sql.php:100
msgid ""
"Database system or older MySQL server to maximize output compatibility with:"
msgstr ""
"Sistem zbirk podatkov ali starejši strežnik MySQL, s katerim naj bo izhod "
"kar se da združljiv:"

#: libraries/export/sql.php:114 libraries/export/sql.php:173
#: libraries/export/sql.php:180
#, php-format
msgid "Add %s statement"
msgstr "Dodaj izjavo %s"

#: libraries/export/sql.php:152
msgid "Add statements:"
msgstr "Dodaj izjave:"

#: libraries/export/sql.php:211
msgid ""
"Enclose table and column names with backquotes <i>(Protects column and table "
"names formed with special characters or keywords)</i>"
msgstr ""
"Obdaj imena tabel in stolpcev z narekovaji <i>(Zaščiti imena stolpcev in "
"tabel, tvorjenih s posebnimi znaki ali ključnimi besedami)</i>"

#: libraries/export/sql.php:226 libraries/export/sql.php:1185
msgid "Truncate table before insert"
msgstr "Počisti tabelo pred vstavljanjem"

#: libraries/export/sql.php:232
msgid "Instead of <code>INSERT</code> statements, use:"
msgstr "Namesto izjav <code>INSERT</code> uporabi:"

#: libraries/export/sql.php:239
msgid "<code>INSERT DELAYED</code> statements"
msgstr "Izjave <code>INSERT DELAYED</code>"

#: libraries/export/sql.php:246
msgid "<code>INSERT IGNORE</code> statements"
msgstr "Izjave <code>INSERT IGNORE</code>"

#: libraries/export/sql.php:256
msgid "Function to use when dumping data:"
msgstr "Funkcija, ki se naj uporabi pri odlaganju podatkov:"

#: libraries/export/sql.php:269
msgid "Syntax to use when inserting data:"
msgstr "Skladnja za vstavljanje podatkov:"

#: libraries/export/sql.php:275
msgid ""
"include column names in every <code>INSERT</code> statement <br /> &nbsp; "
"&nbsp; &nbsp; Example: <code>INSERT INTO tbl_name (col_A,col_B,col_C) VALUES "
"(1,2,3)</code>"
msgstr ""
"vključi imena stolpcev v vsaki izjavi <code>INSERT</code><br /> &nbsp; "
"&nbsp; &nbsp; Primer: <code>INSERT INTO ime_tabele (stolp_A,stolp_B,stolp_C) "
"VALUES (1,2,3)</code>"

#: libraries/export/sql.php:276
msgid ""
"insert multiple rows in every <code>INSERT</code> statement<br /> &nbsp; "
"&nbsp; &nbsp; Example: <code>INSERT INTO tbl_name VALUES (1,2,3), (4,5,6), "
"(7,8,9)</code>"
msgstr ""
"vključi več vrstic v vsaki izjavi <code>INSERT</code><br /> &nbsp; &nbsp; "
"&nbsp; Primer: <code>INSERT INTO ime_tabele VALUES (1,2,3), (4,5,6), (7,8,9)"
"</code>"

#: libraries/export/sql.php:277
msgid ""
"both of the above<br /> &nbsp; &nbsp; &nbsp; Example: <code>INSERT INTO "
"tbl_name (col_A,col_B) VALUES (1,2,3), (4,5,6), (7,8,9)</code>"
msgstr ""
"oboje zgoraj<br /> &nbsp; &nbsp; &nbsp; Primer: <code>INSERT INTO ime_tabele "
"(sto_A,sto_B) VALUES (1,2,3), (4,5,6), (7,8,9)</code>"

#: libraries/export/sql.php:278
msgid ""
"neither of the above<br /> &nbsp; &nbsp; &nbsp; Example: <code>INSERT INTO "
"tbl_name VALUES (1,2,3)</code>"
msgstr ""
"nič od zgoraj<br /> &nbsp; &nbsp; &nbsp; Primer: <code>INSERT INTO "
"ime_tabele VALUES (1,2,3)</code>"

#: libraries/export/sql.php:293
msgid ""
"Dump binary columns in hexadecimal notation <i>(for example, \"abc\" becomes "
"0x616263)</i>"
msgstr ""
"Odloži dvojiške stolpce v šestnajstiškem zapisu <i>(na primer: \"abc\" "
"postane 0x616263)</i>"

#: libraries/export/sql.php:302
msgid ""
"Dump TIMESTAMP columns in UTC <i>(enables TIMESTAMP columns to be dumped and "
"reloaded between servers in different time zones)</i>"
msgstr ""
"Odloži stolpce TIMESTAMP v UTC <i>(omogoči stolpcem TIMESTAMP odlaganje in "
"ponovno nalaganje med strežniki v različnih časovnih pasovih)</i>"

#: libraries/export/sql.php:345 libraries/export/xml.php:45
msgid "Procedures"
msgstr "Procedure"

#: libraries/export/sql.php:362 libraries/export/xml.php:40
msgid "Functions"
msgstr "Funkcije"

#: libraries/export/sql.php:870
msgid "Constraints for dumped tables"
msgstr "Omejitve tabel za povzetek stanja"

#: libraries/export/sql.php:879
msgid "Constraints for table"
msgstr "Omejitve za tabelo"

#: libraries/export/sql.php:979
msgid "MIME TYPES FOR TABLE"
msgstr "VRSTE MIME ZA TABELO"

#: libraries/export/sql.php:991
msgid "RELATIONS FOR TABLE"
msgstr "RELACIJE ZA TABELO"

#: libraries/export/sql.php:1132
msgid "Error reading data:"
msgstr "Napaka med branjem podatkov:"

#: libraries/export/xml.php:19 libraries/import/xml.php:28
msgid "XML"
msgstr "XML"

#: libraries/export/xml.php:34
msgid "Object creation options (all are recommended)"
msgstr "Možnosti ustvarjanja objektov (vse so priporočljive)"

#: libraries/export/xml.php:62
msgid "Views"
msgstr "Pogledi"

#: libraries/export/xml.php:78
msgid "Export contents"
msgstr "Izvozi vsebine"

#: libraries/footer.inc.php:166 libraries/footer.inc.php:168
#: libraries/footer.inc.php:171
msgid "Open new phpMyAdmin window"
msgstr "Odpri novo okno phpMyAdmin"

#: libraries/gis_visualization.lib.php:135
msgid "No data found for GIS visualization."
msgstr "Za predstavitev GIS ni najdenih podatkov."

#: libraries/header_http.inc.php:15 libraries/header_meta_style.inc.php:15
msgid "GLOBALS overwrite attempt"
msgstr "poskus prepisa GLOBALS"

#: libraries/header_printview.inc.php:48 libraries/header_printview.inc.php:56
msgid "SQL result"
msgstr "Rezultat SQL"

#: libraries/header_printview.inc.php:61
msgid "Generated by"
msgstr "Ustvaril"

#: libraries/import.lib.php:157 libraries/rte/rte_routines.lib.php:1254
#: sql.php:786 tbl_change.php:185 tbl_get_field.php:36
msgid "MySQL returned an empty result set (i.e. zero rows)."
msgstr "MySQL je vrnil kot rezultat prazno množico (npr. nič vrstic)."

#: libraries/import.lib.php:1132
msgid ""
"The following structures have either been created or altered. Here you can:"
msgstr ""
"Naslednje strukture so bile ali ustvarjene ali spremenjene: Tukaj lahko:"

#: libraries/import.lib.php:1133
msgid "View a structure's contents by clicking on its name"
msgstr "Oglejte si vsebine strukture s klikom na njeno ime"

#: libraries/import.lib.php:1134
msgid ""
"Change any of its settings by clicking the corresponding \"Options\" link"
msgstr ""
"Spremenite katero koli njeno nastavitev s klikom na pripadajočo povezavo "
"\"Možnosti\""

#: libraries/import.lib.php:1135
msgid "Edit structure by following the \"Structure\" link"
msgstr "Uredite strukturo s sledenjem povezavi \"Struktura\""

#: libraries/import.lib.php:1139
#, php-format
msgid "Go to database: %s"
msgstr "Pojdi v zbirko podatkov: %s"

#: libraries/import.lib.php:1142 libraries/import.lib.php:1167
#, php-format
msgid "Edit settings for %s"
msgstr "Uredi nastavitve za %s"

#: libraries/import.lib.php:1162
#, php-format
msgid "Go to table: %s"
msgstr "Pojdi na tabelo: %s"

#: libraries/import.lib.php:1165
#, php-format
msgid "Structure of %s"
msgstr "Struktura %s"

#: libraries/import.lib.php:1173
#, php-format
msgid "Go to view: %s"
msgstr "Pojdi na pogled: %s"

#: libraries/import/csv.php:77 libraries/import/ods.php:33
msgid ""
"The first line of the file contains the table column names <i>(if this is "
"unchecked, the first line will become part of the data)</i>"
msgstr ""
"Prva vrstica v datoteki vsebuje imena stolpcev tabele <i>(če to ni označeno, "
"bo prva vrstica postala del podatkov)</i>"

#: libraries/import/csv.php:85
msgid ""
"If the data in each row of the file is not in the same order as in the "
"database, list the corresponding column names here. Column names must be "
"separated by commas and not enclosed in quotations."
msgstr ""
"Če podatki v vsaki vrstici datoteke niso v enakem vrstnem redu kot v zbirki "
"podatkov, tukaj navedite ustrezna imena stolpcev. Imena stolpcev morajo biti "
"ločena z vejicami in ne smejo biti obdana z narekovaji."

#: libraries/import/csv.php:94
msgid "Column names: "
msgstr "Imena stolpcev: "

#: libraries/import/csv.php:116 libraries/import/csv.php:129
#: libraries/import/csv.php:134 libraries/import/csv.php:139
#, php-format
msgid "Invalid parameter for CSV import: %s"
msgstr "Neveljavni parameter za uvoz CSV: %s"

#: libraries/import/csv.php:188
#, php-format
msgid ""
"Invalid column (%s) specified! Ensure that columns names are spelled "
"correctly, separated by commas, and not enclosed in quotes."
msgstr ""
"Naveden je neveljavni stolpec (%s)! Prepričajte se, da so imena stolpcev "
"pravilno črkovana, ločena z vejicami in ne obdana z narekovaji."

#: libraries/import/csv.php:256 libraries/import/csv.php:525
#, php-format
msgid "Invalid format of CSV input on line %d."
msgstr "Neveljavna oblika vnosa CSV v vrstici %d."

#: libraries/import/csv.php:410
#, php-format
msgid "Invalid column count in CSV input on line %d."
msgstr "Neveljavno število stolpcev v vnosu CSV v vrstici %d."

#: libraries/import/docsql.php:29
msgid "DocSQL"
msgstr "DocSQL"

#: libraries/import/docsql.php:33 libraries/tbl_properties.inc.php:604
#: server_synchronize.php:455 server_synchronize.php:967
msgid "Table name"
msgstr "Ime tabele"

#: libraries/import/ldi.php:45 libraries/schema/User_Schema.class.php:354
#: view_create.php:146
msgid "Column names"
msgstr "Imena stolpcev"

#: libraries/import/ldi.php:57
msgid "This plugin does not support compressed imports!"
msgstr "Vtičnik ne podpira stisnjenih uvozov!"

#: libraries/import/ods.php:35
msgid "Import percentages as proper decimals <i>(ex. 12.00% to .12)</i>"
msgstr ""
"Uvozi odstotke kot ustrezne decimalne vrednosti <i>(npr. 12.00% v .12)</i>"

#: libraries/import/ods.php:36
msgid "Import currencies <i>(ex. $5.00 to 5.00)</i>"
msgstr "Uvozi denarne enote <i>(npr. $5.00 v 5.00)</i>"

#: libraries/import/ods.php:88 libraries/import/xml.php:83
#: libraries/import/xml.php:139
msgid ""
"The XML file specified was either malformed or incomplete. Please correct "
"the issue and try again."
msgstr ""
"Določena datoteka XML je ali skažena ali nepopolna. Prosimo, odpravite "
"težave in poskusite znova."

#: libraries/import/shp.php:20
msgid "ESRI Shape File"
msgstr "Datoteka oblik ESRI"

#: libraries/import/shp.php:282
#, php-format
msgid "There was an error importing the ESRI shape file: \"%s\"."
msgstr "Med uvažanjem datoteke oblik ESRI je prišlo do napake: \"%s\"."

#: libraries/import/shp.php:338
msgid ""
"You tried to import an invalid file or the imported file contains invalid "
"data"
msgstr ""
"Poskušali ste uvoziti neveljavno datoteko ali pa uvožena datoteka vsebuje "
"neveljavne podatke"

#: libraries/import/shp.php:340
#, php-format
msgid "MySQL Spatial Extension does not support ESRI type \"%s\"."
msgstr "Prostorska razširitev MySQL ne podpira ESRI vrste \"%s\"."

#: libraries/import/shp.php:378
msgid "The imported file does not contain any data"
msgstr "Uvožena datoteka ne vsebuje nobenih podatkov"

#: libraries/import/sql.php:33
msgid "SQL compatibility mode:"
msgstr "Združljivostni način SQL:"

#: libraries/import/sql.php:43
msgid "Do not use <code>AUTO_INCREMENT</code> for zero values"
msgstr "Ne uporabi <code>AUTO_INCREMENT</code> za ničelne vrednosti"

#: libraries/kanji-encoding.lib.php:147
msgctxt "None encoding conversion"
msgid "None"
msgstr "Nobeno"

#. l10n: This is currently used only in Japanese locales
#: libraries/kanji-encoding.lib.php:153
msgid "Convert to Kana"
msgstr "Pretvori v kano"

#: libraries/mult_submits.inc.php:281
msgid "From"
msgstr "Od"

#: libraries/mult_submits.inc.php:284
msgid "To"
msgstr "Za"

#: libraries/mult_submits.inc.php:289 libraries/mult_submits.inc.php:302
#: libraries/sql_query_form.lib.php:402
msgid "Submit"
msgstr "Pošlji"

#: libraries/mult_submits.inc.php:294
msgid "Add table prefix"
msgstr "Dodaj predpono tabele"

#: libraries/mult_submits.inc.php:297
msgid "Add prefix"
msgstr "Dodaj predpono"

#: libraries/mult_submits.inc.php:311
msgid "Do you really want to execute the following query?"
msgstr "Ali res želite izvesti naslednjo poizvedbo?"

#: libraries/mult_submits.inc.php:535 tbl_replace.php:330
msgid "No change"
msgstr "Brez sprememb"

#: libraries/mysql_charsets.lib.php:113
msgid "Charset"
msgstr "Nabor znakov"

#: libraries/mysql_charsets.lib.php:214 libraries/mysql_charsets.lib.php:415
#: tbl_change.php:615
msgid "Binary"
msgstr "Dvojiško"

#: libraries/mysql_charsets.lib.php:226
msgid "Bulgarian"
msgstr "Bolgarsko"

#: libraries/mysql_charsets.lib.php:230 libraries/mysql_charsets.lib.php:355
msgid "Simplified Chinese"
msgstr "Poenostavljeno kitajsko"

#: libraries/mysql_charsets.lib.php:232 libraries/mysql_charsets.lib.php:375
msgid "Traditional Chinese"
msgstr "Tradicionalno kitajsko"

#: libraries/mysql_charsets.lib.php:236 libraries/mysql_charsets.lib.php:422
msgid "case-insensitive"
msgstr "ne razlikuj velikih in malih črk"

#: libraries/mysql_charsets.lib.php:239 libraries/mysql_charsets.lib.php:424
msgid "case-sensitive"
msgstr "razlikuj velike in male črke"

#: libraries/mysql_charsets.lib.php:242
msgid "Croatian"
msgstr "Hrvaško"

#: libraries/mysql_charsets.lib.php:245
msgid "Czech"
msgstr "Češko"

#: libraries/mysql_charsets.lib.php:248
msgid "Danish"
msgstr "Dansko"

#: libraries/mysql_charsets.lib.php:251
msgid "English"
msgstr "Angleško"

#: libraries/mysql_charsets.lib.php:254
msgid "Esperanto"
msgstr "Esperanto"

#: libraries/mysql_charsets.lib.php:257
msgid "Estonian"
msgstr "Estonsko"

#: libraries/mysql_charsets.lib.php:260 libraries/mysql_charsets.lib.php:263
msgid "German"
msgstr "Nemško"

#: libraries/mysql_charsets.lib.php:260
msgid "dictionary"
msgstr "slovar"

#: libraries/mysql_charsets.lib.php:263
msgid "phone book"
msgstr "telefonski imenik"

#: libraries/mysql_charsets.lib.php:266
msgid "Hungarian"
msgstr "Madžarsko"

#: libraries/mysql_charsets.lib.php:269
msgid "Icelandic"
msgstr "Islandsko"

#: libraries/mysql_charsets.lib.php:272 libraries/mysql_charsets.lib.php:362
msgid "Japanese"
msgstr "Japonsko"

#: libraries/mysql_charsets.lib.php:275
msgid "Latvian"
msgstr "Latvijsko"

#: libraries/mysql_charsets.lib.php:278
msgid "Lithuanian"
msgstr "Litvansko"

#: libraries/mysql_charsets.lib.php:281 libraries/mysql_charsets.lib.php:384
msgid "Korean"
msgstr "Korejsko"

#: libraries/mysql_charsets.lib.php:284
msgid "Persian"
msgstr "Perzijsko"

#: libraries/mysql_charsets.lib.php:287
msgid "Polish"
msgstr "Poljsko"

#: libraries/mysql_charsets.lib.php:290 libraries/mysql_charsets.lib.php:338
msgid "West European"
msgstr "Zahodno evropsko"

#: libraries/mysql_charsets.lib.php:293
msgid "Romanian"
msgstr "Romunsko"

#: libraries/mysql_charsets.lib.php:296
msgid "Slovak"
msgstr "Slovaško"

#: libraries/mysql_charsets.lib.php:299
msgid "Slovenian"
msgstr "Slovensko"

#: libraries/mysql_charsets.lib.php:302
msgid "Spanish"
msgstr "Špansko"

#: libraries/mysql_charsets.lib.php:305
msgid "Traditional Spanish"
msgstr "Tradicionalno špansko"

#: libraries/mysql_charsets.lib.php:308 libraries/mysql_charsets.lib.php:405
msgid "Swedish"
msgstr "Švedsko"

#: libraries/mysql_charsets.lib.php:311 libraries/mysql_charsets.lib.php:408
msgid "Thai"
msgstr "Tajsko"

#: libraries/mysql_charsets.lib.php:314 libraries/mysql_charsets.lib.php:402
msgid "Turkish"
msgstr "Turško"

#: libraries/mysql_charsets.lib.php:317 libraries/mysql_charsets.lib.php:399
msgid "Ukrainian"
msgstr "Ukrajinsko"

#: libraries/mysql_charsets.lib.php:320 libraries/mysql_charsets.lib.php:329
msgid "Unicode"
msgstr "Unikod"

#: libraries/mysql_charsets.lib.php:320 libraries/mysql_charsets.lib.php:329
#: libraries/mysql_charsets.lib.php:338 libraries/mysql_charsets.lib.php:345
#: libraries/mysql_charsets.lib.php:367 libraries/mysql_charsets.lib.php:378
msgid "multilingual"
msgstr "večjezično"

#: libraries/mysql_charsets.lib.php:345
msgid "Central European"
msgstr "Centralno evropsko"

#: libraries/mysql_charsets.lib.php:350
msgid "Russian"
msgstr "Rusko"

#: libraries/mysql_charsets.lib.php:367
msgid "Baltic"
msgstr "Baltsko"

#: libraries/mysql_charsets.lib.php:372
msgid "Armenian"
msgstr "Armensko"

#: libraries/mysql_charsets.lib.php:378
msgid "Cyrillic"
msgstr "Cirilica"

#: libraries/mysql_charsets.lib.php:381
msgid "Arabic"
msgstr "Arabsko"

#: libraries/mysql_charsets.lib.php:387
msgid "Hebrew"
msgstr "Hebrejsko"

#: libraries/mysql_charsets.lib.php:390
msgid "Georgian"
msgstr "Gruzijsko"

#: libraries/mysql_charsets.lib.php:393
msgid "Greek"
msgstr "Grško"

#: libraries/mysql_charsets.lib.php:396
msgid "Czech-Slovak"
msgstr "Češkoslovaško"

#: libraries/navigation_header.inc.php:57
#: libraries/navigation_header.inc.php:58
msgid "Home"
msgstr "Domov"

#: libraries/navigation_header.inc.php:66
#: libraries/navigation_header.inc.php:67
msgid "Log out"
msgstr "Odjava"

#: libraries/navigation_header.inc.php:80
#: libraries/navigation_header.inc.php:82
msgid "phpMyAdmin documentation"
msgstr "Dokumentacija phpMyAdmin"

#: libraries/navigation_header.inc.php:92
#: libraries/navigation_header.inc.php:93
msgid "Reload navigation frame"
msgstr "Osveži okvir navigacije"

#: libraries/plugin_interface.lib.php:284
msgid "This format has no options"
msgstr "Oblika nima nobenih možnosti"

#: libraries/relation.lib.php:76
msgid "not OK"
msgstr "ni v redu"

#: libraries/relation.lib.php:80
msgctxt "Correctly working"
msgid "OK"
msgstr "V redu"

#: libraries/relation.lib.php:81
msgid "Enabled"
msgstr "Omogočeno"

#: libraries/relation.lib.php:88 libraries/relation.lib.php:100
#: pmd_relation_new.php:71
msgid "General relation features"
msgstr "Splošne lastnosti relacij"

#: libraries/relation.lib.php:104
msgid "Display Features"
msgstr "Prikaži lastnosti"

#: libraries/relation.lib.php:110
msgid "Creation of PDFs"
msgstr "Ustvarjanje datotek PDF"

#: libraries/relation.lib.php:114
msgid "Displaying Column Comments"
msgstr "Prikazovanje pripomb stolpcev"

#: libraries/relation.lib.php:116 libraries/tbl_properties.inc.php:141
#: transformation_overview.php:46
msgid "Browser transformation"
msgstr "Pretvorba z brskalnikom"

#: libraries/relation.lib.php:119
msgid ""
"Please see the documentation on how to update your column_comments table"
msgstr "Navodila za posodobitev tabele column_comments najdete v dokumentaciji"

#: libraries/relation.lib.php:124 libraries/sql_query_form.lib.php:382
msgid "Bookmarked SQL query"
msgstr "Označena poizvedba SQL"

#: libraries/relation.lib.php:128 querywindow.php:75 querywindow.php:171
msgid "SQL history"
msgstr "Zgodovina SQL"

#: libraries/relation.lib.php:136
msgid "Persistent recently used tables"
msgstr "Vztrajno nedavno uporabljene tabele"

#: libraries/relation.lib.php:140
msgid "Persistent tables' UI preferences"
msgstr "Vztrajne nastavitve uporabniškega vmesnika tabel"

#: libraries/relation.lib.php:148
msgid "User preferences"
msgstr "Uporabniške nastavitve"

#: libraries/relation.lib.php:152
msgid "Quick steps to setup advanced features:"
msgstr "Hitri koraki za namestitev naprednih funkcij:"

#: libraries/relation.lib.php:154
msgid ""
"Create the needed tables with the <code>examples/create_tables.sql</code>."
msgstr "Ustvarite potrebne tabele s <code>examples/create_tables.sql</code>."

#: libraries/relation.lib.php:155
msgid "Create a pma user and give access to these tables."
msgstr "Ustvarite uporabnika pma in mu dodelite dostop do teh tabel."

#: libraries/relation.lib.php:156
msgid ""
"Enable advanced features in configuration file (<code>config.inc.php</"
"code>), for example by starting from <code>config.sample.inc.php</code>."
msgstr ""
"Omogočite napredne funkcije v konfiguracijski datoteki (<code>config.inc."
"php</code>), za primer začnite z <code>config.sample.inc.php</code>."

#: libraries/relation.lib.php:157
msgid "Re-login to phpMyAdmin to load the updated configuration file."
msgstr ""
"Ponovno se prijavite v phpMyAdmin, da naložite posodobljeno konfiguracijsko "
"datoteko."

#: libraries/relation.lib.php:1103
msgid "no description"
msgstr "brez opisa"

#: libraries/replication_gui.lib.php:54
msgid "Slave configuration"
msgstr "Konfiguracija podrejencev"

#: libraries/replication_gui.lib.php:54 server_replication.php:386
msgid "Change or reconfigure master server"
msgstr "Spremeni ali ponovno konfiguriraj glavni strežnik"

#: libraries/replication_gui.lib.php:55
msgid ""
"Make sure, you have unique server-id in your configuration file (my.cnf). If "
"not, please add the following line into [mysqld] section:"
msgstr ""
"Prepričajte se, da imate v vaši konfiguracijski datoteki (my.cnf) edinstven "
"id strežnika. Če nimate, prosimo dodajte naslednjo vrstico v razdelek "
"[mysqld]:"

#: libraries/replication_gui.lib.php:58 libraries/replication_gui.lib.php:59
#: libraries/replication_gui.lib.php:255 libraries/replication_gui.lib.php:258
#: libraries/replication_gui.lib.php:265 server_privileges.php:891
#: server_privileges.php:894 server_privileges.php:901
#: server_synchronize.php:1350
msgid "User name"
msgstr "Uporabniško ime"

#: libraries/replication_gui.lib.php:70 server_synchronize.php:1342
msgid "Port"
msgstr "Vrata"

#: libraries/replication_gui.lib.php:107
msgid "Master status"
msgstr "Stanje glavnega strežnika"

#: libraries/replication_gui.lib.php:109
msgid "Slave status"
msgstr "Stanje podrejenca"

#: libraries/replication_gui.lib.php:118 libraries/sql_query_form.lib.php:394
#: server_status.php:1501 server_variables.php:133
msgid "Variable"
msgstr "Spremenljivka"

#: libraries/replication_gui.lib.php:119
#: libraries/rte/rte_routines.lib.php:1378 libraries/tbl_select.lib.php:90
#: pmd_general.php:489 pmd_general.php:548 pmd_general.php:671
#: pmd_general.php:788 server_status.php:1502 tbl_change.php:360
#: tbl_printview.php:330 tbl_structure.php:849 tbl_zoom_select.php:426
msgid "Value"
msgstr "Vrednost"

#: libraries/replication_gui.lib.php:178 server_binlog.php:183
msgid "Server ID"
msgstr "ID strežnika"

#: libraries/replication_gui.lib.php:197
msgid ""
"Only slaves started with the --report-host=host_name option are visible in "
"this list."
msgstr ""
"Samo podrejenci, ki so bili zagnani z možnostjo --report-host=host_name, so "
"vidni na tem seznamu."

#: libraries/replication_gui.lib.php:246 server_replication.php:224
msgid "Add slave replication user"
msgstr "Dodaj uporabnika podvojevanja podrejencev"

#: libraries/replication_gui.lib.php:260 server_privileges.php:896
msgid "Any user"
msgstr "Kateri koli uporabnik"

#: libraries/replication_gui.lib.php:261 libraries/replication_gui.lib.php:329
#: libraries/replication_gui.lib.php:352 server_privileges.php:897
#: server_privileges.php:967 server_privileges.php:991
#: server_privileges.php:2280 server_privileges.php:2310
msgid "Use text field"
msgstr "Uporabi besedilno polje"

#: libraries/replication_gui.lib.php:308 server_privileges.php:947
msgid "Any host"
msgstr "Kateri koli gostitelj"

#: libraries/replication_gui.lib.php:312 server_privileges.php:951
msgid "Local"
msgstr "Lokalno"

#: libraries/replication_gui.lib.php:318 server_privileges.php:956
msgid "This Host"
msgstr "Ta strežnik"

#: libraries/replication_gui.lib.php:324 server_privileges.php:962
msgid "Use Host Table"
msgstr "Uporabi tabelo gostiteljev"

#: libraries/replication_gui.lib.php:337 server_privileges.php:975
msgid ""
"When Host table is used, this field is ignored and values stored in Host "
"table are used instead."
msgstr ""
"Ko je uporabljena tabela Host, je to polje prezrto in so namesto njega "
"uporabljene vrednosti shranjene v tabeli Host."

#: libraries/replication_gui.lib.php:366
msgid "Generate Password"
msgstr "Ustvari geslo"

#: libraries/rte/rte_events.lib.php:102 libraries/rte/rte_events.lib.php:107
#: libraries/rte/rte_events.lib.php:130 libraries/rte/rte_routines.lib.php:252
#: libraries/rte/rte_routines.lib.php:257
#: libraries/rte/rte_routines.lib.php:281
#: libraries/rte/rte_routines.lib.php:1260
#: libraries/rte/rte_triggers.lib.php:75 libraries/rte/rte_triggers.lib.php:80
#: libraries/rte/rte_triggers.lib.php:103
#, php-format
msgid "The following query has failed: \"%s\""
msgstr "Naslednja poizvedba je spodletela: \"%s\""

#: libraries/rte/rte_events.lib.php:116
msgid "Sorry, we failed to restore the dropped event."
msgstr "Oprostite, zavrženega dogodka nam ni uspelo obnoviti."

#: libraries/rte/rte_events.lib.php:117 libraries/rte/rte_routines.lib.php:267
#: libraries/rte/rte_triggers.lib.php:90
msgid "The backed up query was:"
msgstr "Varnostno kopirana poizvedba je bila:"

#: libraries/rte/rte_events.lib.php:121
#, php-format
msgid "Event %1$s has been modified."
msgstr "Dogodek %1$s je bil spremenjen."

#: libraries/rte/rte_events.lib.php:133
#, php-format
msgid "Event %1$s has been created."
msgstr "Dogodek %1$s je ustvarjen."

#: libraries/rte/rte_events.lib.php:141 libraries/rte/rte_routines.lib.php:292
#: libraries/rte/rte_triggers.lib.php:114
msgid "<b>One or more errors have occured while processing your request:</b>"
msgstr "<b>Med obdelovanjem vaše zahteve je prišlo do ene ali več napak:</b>"

#: libraries/rte/rte_events.lib.php:185
msgid "Edit event"
msgstr "Uredi dogodek"

#: libraries/rte/rte_events.lib.php:212 libraries/rte/rte_routines.lib.php:370
#: libraries/rte/rte_routines.lib.php:1283
#: libraries/rte/rte_routines.lib.php:1319
#: libraries/rte/rte_triggers.lib.php:187
msgid "Error in processing request"
msgstr "Napaka v obdelovanju zahteve"

#: libraries/rte/rte_events.lib.php:371 libraries/rte/rte_routines.lib.php:827
#: libraries/rte/rte_triggers.lib.php:302
msgid "Details"
msgstr "Podrobnosti"

#: libraries/rte/rte_events.lib.php:374
msgid "Event name"
msgstr "Ime dogodka"

#: libraries/rte/rte_events.lib.php:395 server_binlog.php:182
msgid "Event type"
msgstr "Vrsta dogodka"

#: libraries/rte/rte_events.lib.php:416 libraries/rte/rte_routines.lib.php:848
#, php-format
msgid "Change to %s"
msgstr "Spremeni v %s"

#: libraries/rte/rte_events.lib.php:422
msgid "Execute at"
msgstr "Izvedi ob"

#: libraries/rte/rte_events.lib.php:430
msgid "Execute every"
msgstr "Izvedi vsakih"

#: libraries/rte/rte_events.lib.php:449
msgctxt "Start of recurring event"
msgid "Start"
msgstr "Začetek"

#: libraries/rte/rte_events.lib.php:457
msgctxt "End of recurring event"
msgid "End"
msgstr "Konec"

#: libraries/rte/rte_events.lib.php:471
msgid "On completion preserve"
msgstr "Ob dokončanju ohrani"

#: libraries/rte/rte_events.lib.php:475 libraries/rte/rte_routines.lib.php:932
#: libraries/rte/rte_triggers.lib.php:360
msgid "Definer"
msgstr "Opredeljevalec"

#: libraries/rte/rte_events.lib.php:518 libraries/rte/rte_routines.lib.php:997
#: libraries/rte/rte_triggers.lib.php:398
msgid "The definer must be in the \"username@hostname\" format"
msgstr "Opredeljevalec mora biti oblike \"uporabniškoime@imegostitelja\""

#: libraries/rte/rte_events.lib.php:525
msgid "You must provide an event name"
msgstr "Navesti morate ime dogodka"

#: libraries/rte/rte_events.lib.php:537
msgid "You must provide a valid interval value for the event."
msgstr "Navesti morateveljavno vrednost intervala dogodka."

#: libraries/rte/rte_events.lib.php:549
msgid "You must provide a valid execution time for the event."
msgstr "Navesti morate veljavni čas izvedbe dogodka."

#: libraries/rte/rte_events.lib.php:553
msgid "You must provide a valid type for the event."
msgstr "Navesti morate veljavno vrsto dogodka."

#: libraries/rte/rte_events.lib.php:572
msgid "You must provide an event definition."
msgstr "Navesti morate opredelitev dogodka."

#: libraries/rte/rte_footer.lib.php:29 server_privileges.php:2571
msgid "New"
msgstr "Novo"

#: libraries/rte/rte_footer.lib.php:91
msgid "OFF"
msgstr "IZKL"

#: libraries/rte/rte_footer.lib.php:96
msgid "ON"
msgstr "VKL"

#: libraries/rte/rte_footer.lib.php:108
msgid "Event scheduler status"
msgstr "Stanje razporejevalnika dogodkov"

#: libraries/rte/rte_list.lib.php:55
msgid "Returns"
msgstr "Vrnjeno"

#: libraries/rte/rte_routines.lib.php:64
msgid ""
"You are using PHP's deprecated 'mysql' extension, which is not capable of "
"handling multi queries. [strong]The execution of some stored routines may "
"fail![/strong] Please use the improved 'mysqli' extension to avoid any "
"problems."
msgstr ""
"Uporabljate nepriporočljivo razširitev PHP 'mysql', ki ni zmožna upravljati "
"z več poizvedbami. [strong]Izvedba nekaterih shranjenih rutin lahko spodleti!"
"[/strong] Prosimo, uporabljajte izboljšano razširitev 'mysqli' v izogib "
"morebitnim težavam."

#: libraries/rte/rte_routines.lib.php:245
#: libraries/rte/rte_routines.lib.php:1005
#, php-format
msgid "Invalid routine type: \"%s\""
msgstr "Neveljavna vrsta rutine: \"%s\""

#: libraries/rte/rte_routines.lib.php:266
msgid "Sorry, we failed to restore the dropped routine."
msgstr "Oprostite, zavržene rutine nam ni uspelo obnoviti."

#: libraries/rte/rte_routines.lib.php:271
#, php-format
msgid "Routine %1$s has been modified."
msgstr "Rutina %1$s je bila spremenjena."

#: libraries/rte/rte_routines.lib.php:284
#, php-format
msgid "Routine %1$s has been created."
msgstr "Rutina %1$s je bila ustvarjena."

#: libraries/rte/rte_routines.lib.php:344
msgid "Edit routine"
msgstr "Uredi rutino"

#: libraries/rte/rte_routines.lib.php:830
msgid "Routine name"
msgstr "Ime rutine"

#: libraries/rte/rte_routines.lib.php:853
msgid "Parameters"
msgstr "Parametri"

#: libraries/rte/rte_routines.lib.php:858
msgid "Direction"
msgstr "Smer"

#: libraries/rte/rte_routines.lib.php:861 libraries/tbl_properties.inc.php:91
msgid "Length/Values"
msgstr "Dolžina/Vrednosti"

#: libraries/rte/rte_routines.lib.php:876
msgid "Add parameter"
msgstr "Dodaj parameter"

#: libraries/rte/rte_routines.lib.php:880
msgid "Remove last parameter"
msgstr "Odstrani zadnji parameter"

#: libraries/rte/rte_routines.lib.php:885
msgid "Return type"
msgstr "Vrnjena vrsta"

#: libraries/rte/rte_routines.lib.php:891
msgid "Return length/values"
msgstr "Vrnjena dolžina/vrednosti"

#: libraries/rte/rte_routines.lib.php:897
msgid "Return options"
msgstr "Vrnjene možnosti"

#: libraries/rte/rte_routines.lib.php:928
msgid "Is deterministic"
msgstr "Je deterministično"

#: libraries/rte/rte_routines.lib.php:937
msgid "Security type"
msgstr "Vrsta varnosti"

#: libraries/rte/rte_routines.lib.php:944
msgid "SQL data access"
msgstr "Dostop do podatkov SQL"

#: libraries/rte/rte_routines.lib.php:1010
msgid "You must provide a routine name"
msgstr "Navesti morate ime rutine"

#: libraries/rte/rte_routines.lib.php:1036
#, php-format
msgid "Invalid direction \"%s\" given for parameter."
msgstr "Neveljavna smer \"%s\" podana za parameter."

#: libraries/rte/rte_routines.lib.php:1050
#: libraries/rte/rte_routines.lib.php:1090
msgid ""
"You must provide length/values for routine parameters of type ENUM, SET, "
"VARCHAR and VARBINARY."
msgstr ""
"Navesti morate dolžine/vrednosti za parametre rutine vrste ENUM, SET, "
"VARCHAR in VARBINARY."

#: libraries/rte/rte_routines.lib.php:1068
msgid "You must provide a name and a type for each routine parameter."
msgstr "Navesti morate ime in vrsto vsakega parametra rutine."

#: libraries/rte/rte_routines.lib.php:1078
msgid "You must provide a valid return type for the routine."
msgstr "Navesti morate veljavno vrsto vrnjene vrednosti dogodka."

#: libraries/rte/rte_routines.lib.php:1124
msgid "You must provide a routine definition."
msgstr "Navesti morate opredelitev rutine."

#: libraries/rte/rte_routines.lib.php:1215
#, php-format
msgid "%d row affected by the last statement inside the procedure"
msgid_plural "%d rows affected by the last statement inside the procedure"
msgstr[0] "Zadnja izjava znotraj procedure je spremenila %d vrstico"
msgstr[1] "Zadnja izjava znotraj procedure je spremenila %d vrstici"
msgstr[2] "Zadnja izjava znotraj procedure je spremenila %d vrstice"
msgstr[3] "Zadnja izjava znotraj procedure je spremenila %d vrstic"

#: libraries/rte/rte_routines.lib.php:1231
#, php-format
msgid "Execution results of routine %s"
msgstr "Rezultati izvedbe rutine %s"

#: libraries/rte/rte_routines.lib.php:1307
#: libraries/rte/rte_routines.lib.php:1313
msgid "Execute routine"
msgstr "Izvedi rutino"

#: libraries/rte/rte_routines.lib.php:1366
#: libraries/rte/rte_routines.lib.php:1369
msgid "Routine parameters"
msgstr "Parametri rutine"

#: libraries/rte/rte_routines.lib.php:1376 libraries/tbl_select.lib.php:82
#: tbl_change.php:300 tbl_change.php:356
msgid "Function"
msgstr "Funkcija"

#: libraries/rte/rte_triggers.lib.php:89
msgid "Sorry, we failed to restore the dropped trigger."
msgstr "Oprostite, zavrženega sprožilca nam ni uspelo obnoviti."

#: libraries/rte/rte_triggers.lib.php:94
#, php-format
msgid "Trigger %1$s has been modified."
msgstr "Sprožilec %1$s je bil spremenjen."

#: libraries/rte/rte_triggers.lib.php:106
#, php-format
msgid "Trigger %1$s has been created."
msgstr "Sprožilec %1$s je ustvarjen."

#: libraries/rte/rte_triggers.lib.php:161
msgid "Edit trigger"
msgstr "Uredi sprožilec"

#: libraries/rte/rte_triggers.lib.php:305
msgid "Trigger name"
msgstr "Ime sprožilca"

#: libraries/rte/rte_triggers.lib.php:326
msgctxt "Trigger action time"
msgid "Time"
msgstr "Čas"

#: libraries/rte/rte_triggers.lib.php:405
msgid "You must provide a trigger name"
msgstr "Navesti morate ime sprožilca"

#: libraries/rte/rte_triggers.lib.php:410
msgid "You must provide a valid timing for the trigger"
msgstr "Navesti morate veljavni časovni izbor sprožilca"

#: libraries/rte/rte_triggers.lib.php:415
msgid "You must provide a valid event for the trigger"
msgstr "Navesti morate veljavni dogodek sprožilca"

#: libraries/rte/rte_triggers.lib.php:421
msgid "You must provide a valid table name"
msgstr "Navesti morate veljavno ime tabele"

#: libraries/rte/rte_triggers.lib.php:427
msgid "You must provide a trigger definition."
msgstr "Navesti morate opredelitev sprožilca."

#: libraries/rte/rte_words.lib.php:22
msgid "Add routine"
msgstr "Dodaj rutino"

#: libraries/rte/rte_words.lib.php:24
#, php-format
msgid "Export of routine %s"
msgstr "Izvoz rutine %s"

#: libraries/rte/rte_words.lib.php:25
msgid "routine"
msgstr "rutina"

#: libraries/rte/rte_words.lib.php:26
msgid "You do not have the necessary privileges to create a routine"
msgstr "Nimate zadostnih pravic za ustvarjanje rutine"

#: libraries/rte/rte_words.lib.php:27
#, php-format
msgid "No routine with name %1$s found in database %2$s"
msgstr "Rutine imenovane %1$s ni mogoče najti v zbirki podatkov %2$s"

#: libraries/rte/rte_words.lib.php:28
msgid "There are no routines to display."
msgstr "Ni rutin za prikaz."

#: libraries/rte/rte_words.lib.php:34
msgid "Add trigger"
msgstr "Dodaj sprožilec"

#: libraries/rte/rte_words.lib.php:36
#, php-format
msgid "Export of trigger %s"
msgstr "Izvoz sprožilca %s"

#: libraries/rte/rte_words.lib.php:37
msgid "trigger"
msgstr "sprožilec"

#: libraries/rte/rte_words.lib.php:38
msgid "You do not have the necessary privileges to create a trigger"
msgstr "Nimate zadostnih pravic za ustvarjanje sprožilca"

#: libraries/rte/rte_words.lib.php:39
#, php-format
msgid "No trigger with name %1$s found in database %2$s"
msgstr "Sprožilca imenovanega %1$s ni mogoče najti v zbirki podatkov %2$s"

#: libraries/rte/rte_words.lib.php:40
msgid "There are no triggers to display."
msgstr "Ni sprožilcev za prikaz."

#: libraries/rte/rte_words.lib.php:46
msgid "Add event"
msgstr "Dodaj dogodek"

#: libraries/rte/rte_words.lib.php:48
#, php-format
msgid "Export of event %s"
msgstr "Izvoz dogodka %s"

#: libraries/rte/rte_words.lib.php:49
msgid "event"
msgstr "dogodek"

#: libraries/rte/rte_words.lib.php:50
msgid "You do not have the necessary privileges to create an event"
msgstr "Nimate zadostnih pravic za ustvarjanje dogodka"

#: libraries/rte/rte_words.lib.php:51
#, php-format
msgid "No event with name %1$s found in database %2$s"
msgstr "Dogodka imenovanega %1$s ni mogoče najti v zbirki podatkov %2$s"

#: libraries/rte/rte_words.lib.php:52
msgid "There are no events to display."
msgstr "Ni dogodkov za prikaz."

#: libraries/schema/Dia_Relation_Schema.class.php:233
#: libraries/schema/Eps_Relation_Schema.class.php:423
#: libraries/schema/Pdf_Relation_Schema.class.php:396
#: libraries/schema/Svg_Relation_Schema.class.php:390
#: libraries/schema/Visio_Relation_Schema.class.php:222
#, php-format
msgid "The %s table doesn't exist!"
msgstr "Tabela %s ne obstaja!"

#: libraries/schema/Dia_Relation_Schema.class.php:268
#: libraries/schema/Eps_Relation_Schema.class.php:472
#: libraries/schema/Pdf_Relation_Schema.class.php:436
#: libraries/schema/Svg_Relation_Schema.class.php:441
#: libraries/schema/Visio_Relation_Schema.class.php:273
#, php-format
msgid "Please configure the coordinates for table %s"
msgstr "Prosimo, konfigurirajte koordinate za tabelo %s"

#: libraries/schema/Eps_Relation_Schema.class.php:826
#: libraries/schema/Pdf_Relation_Schema.class.php:839
#: libraries/schema/Svg_Relation_Schema.class.php:806
#: libraries/schema/Visio_Relation_Schema.class.php:540
#, php-format
msgid "Schema of the %s database - Page %s"
msgstr "Shema zbirke podatkov %s - Stran %s"

#: libraries/schema/Export_Relation_Schema.class.php:203
msgid "This page does not contain any tables!"
msgstr "Stran ne vsebuje nobenih tabel!"

#: libraries/schema/Export_Relation_Schema.class.php:231
msgid "SCHEMA ERROR: "
msgstr "NAPAKA SHEME: "

#: libraries/schema/Pdf_Relation_Schema.class.php:861
#: libraries/schema/Pdf_Relation_Schema.class.php:1174
msgid "Relational schema"
msgstr "Relacijska shema"

#: libraries/schema/Pdf_Relation_Schema.class.php:1137
msgid "Table of contents"
msgstr "Vsebina"

#: libraries/schema/Pdf_Relation_Schema.class.php:1310
#: libraries/schema/Pdf_Relation_Schema.class.php:1331
#: libraries/tbl_properties.inc.php:94 tbl_structure.php:206
msgid "Attributes"
msgstr "Atributi"

#: libraries/schema/Pdf_Relation_Schema.class.php:1313
#: libraries/schema/Pdf_Relation_Schema.class.php:1334 tbl_structure.php:209
#: tbl_tracking.php:283
msgid "Extra"
msgstr "Dodatno"

#: libraries/schema/User_Schema.class.php:119
msgid "Create a page"
msgstr "Ustvari novo stran"

#: libraries/schema/User_Schema.class.php:125
msgid "Page name"
msgstr "Ime strani"

#: libraries/schema/User_Schema.class.php:129
msgid "Automatic layout based on"
msgstr "Samodejna postavitev temelječa na"

#: libraries/schema/User_Schema.class.php:132
msgid "Internal relations"
msgstr "Notranja razmerja"

#: libraries/schema/User_Schema.class.php:142
msgid "FOREIGN KEY"
msgstr "FOREIGN KEY"

#: libraries/schema/User_Schema.class.php:176
msgid "Please choose a page to edit"
msgstr "Izberite stran za urejanje"

#: libraries/schema/User_Schema.class.php:181
msgid "Select page"
msgstr "Izberi stran"

#: libraries/schema/User_Schema.class.php:247
msgid "Select Tables"
msgstr "Izberi tabele"

#: libraries/schema/User_Schema.class.php:385
msgid "Display relational schema"
msgstr "Prikaži relacijsko shemo"

#: libraries/schema/User_Schema.class.php:395
msgid "Select Export Relational Type"
msgstr "Izberite relacijsko vrsto izvoza"

#: libraries/schema/User_Schema.class.php:416
msgid "Show grid"
msgstr "Pokaži mrežo"

#: libraries/schema/User_Schema.class.php:418
msgid "Show color"
msgstr "Pokaži barvo"

#: libraries/schema/User_Schema.class.php:420
msgid "Show dimension of tables"
msgstr "Pokaži dimenzije tabel"

#: libraries/schema/User_Schema.class.php:423
msgid "Display all tables with the same width"
msgstr "Prikaži vse tabele enake širine"

#: libraries/schema/User_Schema.class.php:428
msgid "Only show keys"
msgstr "Prikaži samo ključe"

#: libraries/schema/User_Schema.class.php:430
msgid "Landscape"
msgstr "Ležeče"

#: libraries/schema/User_Schema.class.php:431
msgid "Portrait"
msgstr "Pokončno"

#: libraries/schema/User_Schema.class.php:433
msgid "Orientation"
msgstr "Usmerjenost"

#: libraries/schema/User_Schema.class.php:446
msgid "Paper size"
msgstr "Velikost papirja"

#: libraries/schema/User_Schema.class.php:485
msgid ""
"The current page has references to tables that no longer exist. Would you "
"like to delete those references?"
msgstr ""
"Trenutna stran vsebuje sklice na tabele, ki ne obstajajo več. Ali želite "
"izbrisati te sklice?"

#: libraries/schema/User_Schema.class.php:510
msgid "Toggle scratchboard"
msgstr "Preklopi odložišče (scratchboard)"

#. l10n: Text direction, use either ltr or rtl
#: libraries/select_lang.lib.php:495
msgid "ltr"
msgstr "ltr"

#: libraries/select_lang.lib.php:513 libraries/select_lang.lib.php:522
#: libraries/select_lang.lib.php:531
#, php-format
msgid "Unknown language: %1$s."
msgstr "Neznani jezik: %1$s."

#: libraries/select_server.lib.php:35 libraries/select_server.lib.php:40
msgid "Current Server"
msgstr "Trenutni strežnik"

#: libraries/server_links.inc.php:60
msgid "Users"
msgstr "Uporabniki"

#: libraries/server_links.inc.php:81 server_synchronize.php:1227
#: server_synchronize.php:1234
msgid "Synchronize"
msgstr "Sinhroniziraj"

#: libraries/server_links.inc.php:86 server_binlog.php:77
#: server_status.php:605
msgid "Binary log"
msgstr "Dvojiški dnevnik"

#: libraries/server_links.inc.php:97 server_engines.php:100
#: server_engines.php:104 server_status.php:658
msgid "Variables"
msgstr "Spremenljivke"

#: libraries/server_links.inc.php:101
msgid "Charsets"
msgstr "Nabori znakov"

#: libraries/server_links.inc.php:106 server_plugins.php:36
#: server_plugins.php:69
msgid "Plugins"
msgstr "Vtičniki"

#: libraries/server_links.inc.php:110
msgid "Engines"
msgstr "Pogoni"

#: libraries/server_synchronize.lib.php:1338 server_synchronize.php:1260
msgid "Source database"
msgstr "Izvorna zbirka podatkov"

#: libraries/server_synchronize.lib.php:1340
#: libraries/server_synchronize.lib.php:1348
msgid "Current server"
msgstr "Trenutni strežnik"

#: libraries/server_synchronize.lib.php:1342
#: libraries/server_synchronize.lib.php:1350
msgid "Remote server"
msgstr "Oddaljeni strežnik"

#: libraries/server_synchronize.lib.php:1345
msgid "Difference"
msgstr "Razlika"

#: libraries/server_synchronize.lib.php:1346 server_synchronize.php:1262
msgid "Target database"
msgstr "Ciljna zbirka podatkov"

#: libraries/server_synchronize.lib.php:1381
#: libraries/server_synchronize.lib.php:1390
msgid "Click to select"
msgstr "Kliknite za označitev"

#: libraries/sql_query_form.lib.php:192
#, php-format
msgid "Run SQL query/queries on server %s"
msgstr "Izvedi poizvedbo/poizvedbe SQL na strežniku %s"

#: libraries/sql_query_form.lib.php:213 libraries/sql_query_form.lib.php:235
#, php-format
msgid "Run SQL query/queries on database %s"
msgstr "Izvedi poizvedbo/poizvedbe SQL na zbirki podatkov %s"

#: libraries/sql_query_form.lib.php:267 navigation.php:260
#: setup/frames/index.inc.php:247
msgid "Clear"
msgstr "Počisti"

#: libraries/sql_query_form.lib.php:272
msgid "Columns"
msgstr "Stolpci"

#: libraries/sql_query_form.lib.php:307 sql.php:1035 sql.php:1052
msgid "Bookmark this SQL query"
msgstr "Označi to poizvedbo SQL"

#: libraries/sql_query_form.lib.php:313 sql.php:1046
msgid "Let every user access this bookmark"
msgstr "Dovoli dostop do zaznamka vsem uporabnikom"

#: libraries/sql_query_form.lib.php:319
msgid "Replace existing bookmark of same name"
msgstr "Zamenjaj obstoječ zaznamek z istim imenom"

#: libraries/sql_query_form.lib.php:335
msgid "Do not overwrite this query from outside the window"
msgstr "Ne prepiši te poizvedbe od zunaj"

#: libraries/sql_query_form.lib.php:342
msgid "Delimiter"
msgstr "Ločilo"

#: libraries/sql_query_form.lib.php:350
msgid "Show this query here again"
msgstr "Ponovno pokaži poizvedbo v tem oknu"

#: libraries/sql_query_form.lib.php:406
msgid "View only"
msgstr "Samo pogled"

#: libraries/sql_query_form.lib.php:454 tbl_change.php:939
msgid "web server upload directory"
msgstr "imenik za nalaganje datotek"

#: libraries/sqlparser.lib.php:136
msgid ""
"There seems to be an error in your SQL query. The MySQL server error output "
"below, if there is any, may also help you in diagnosing the problem"
msgstr ""
"Kaže, da je v poizvedbi SQL prišlo do napake. Če je strežnik MySQL izpisal "
"napako, vam le-ta lahko pomaga pri odkrivanju težav"

#: libraries/sqlparser.lib.php:176
msgid ""
"There is a chance that you may have found a bug in the SQL parser. Please "
"examine your query closely, and check that the quotes are correct and not "
"mis-matched. Other possible failure causes may be that you are uploading a "
"file with binary outside of a quoted text area. You can also try your query "
"on the MySQL command line interface. The MySQL server error output below, if "
"there is any, may also help you in diagnosing the problem. If you still have "
"problems or if the parser fails where the command line interface succeeds, "
"please reduce your SQL query input to the single query that causes problems, "
"and submit a bug report with the data chunk in the CUT section below:"
msgstr ""
"Obstaja možnost, da ste v razčlenjevalniku SQL naleteli na hrošča. Temeljito "
"preglejte poizvedbo in preverite, če so narekovaji pravilni in če se "
"ujemajo. Možno je tudi, da prenašate binarno datoteko, ki je izven področja "
"besedila citata. Poizvedbo lahko preizkusite tudi na vmesniku ukazne vrstice "
"MySQL. Če je strežnik MySQL izpisal napako, vam le-ta lahko pomaga pri "
"ugotavljanju težav. Če se bodo težave nadaljevale, ali če razčlenjevalniku "
"ne uspe tam, kjer vmesniku ukazne vrstice uspe, potem zmanjšajte vnešeno "
"poizvedbo SQL na tisto poizvedbo, ki povzroča težave in pošljite poročilo o "
"napaki skupaj s podatki iz spodnjega odseka IZREZA:"

#: libraries/sqlparser.lib.php:178
msgid "BEGIN CUT"
msgstr "ZAČETEK IZREZA"

#: libraries/sqlparser.lib.php:180
msgid "END CUT"
msgstr "KONEC IZREZA"

#: libraries/sqlparser.lib.php:182
msgid "BEGIN RAW"
msgstr "ZAČETEK NAVADNO"

#: libraries/sqlparser.lib.php:186
msgid "END RAW"
msgstr "KONEC NAVADNO"

#: libraries/sqlparser.lib.php:384
msgid "Automatically appended backtick to the end of query!"
msgstr "Samodejno sem dodal levo črtico na konec poizvedbe!"

#: libraries/sqlparser.lib.php:387
msgid "Unclosed quote"
msgstr "Odprt citat"

#: libraries/sqlparser.lib.php:539
msgid "Invalid Identifer"
msgstr "Neveljavni identifikator"

#: libraries/sqlparser.lib.php:655
msgid "Unknown Punctuation String"
msgstr "Neznan niz ločil"

#: libraries/sqlvalidator.lib.php:68
#, php-format
msgid ""
"The SQL validator could not be initialized. Please check if you have "
"installed the necessary PHP extensions as described in the %sdocumentation%s."
msgstr ""
"Ne morem inicializirati preverjevalnika SQL. Prosimo, preverite, če so "
"nameščene vse razširitve PHP, kot je navedeno v %sdokumenaciji%s."

#: libraries/tbl_links.inc.php:118 libraries/tbl_links.inc.php:119
msgid "Table seems to be empty!"
msgstr "Tabela je prazna!"

#: libraries/tbl_links.inc.php:126
#, php-format
msgid "Tracking of %s is activated."
msgstr "Sledenje %s je aktivirano."

#: libraries/tbl_properties.inc.php:91
msgid ""
"If column type is \"enum\" or \"set\", please enter the values using this "
"format: 'a','b','c'...<br />If you ever need to put a backslash (\"\\\") or "
"a single quote (\"'\") amongst those values, precede it with a backslash "
"(for example '\\\\xyz' or 'a\\'b')."
msgstr ""
"Če je stolpec vrste \"enum\" ali \"set\", navedite vrednosti v obliki: "
"'a','b','c' ...<br />Če želite med vrednostmi uporabiti poševnico (\"\\\") "
"ali enojni narekovaj (\"'\"), pred tem znakom vnesite poševnico (npr. '\\"
"\\xyz' ali 'a\\'b')."

#: libraries/tbl_properties.inc.php:92
msgid ""
"For default values, please enter just a single value, without backslash "
"escaping or quotes, using this format: a"
msgstr ""
"Za privzete vrednosti vnesite samo vrednosti, brez poševnice nazaj ali "
"narekovaja, npr.: a"

#: libraries/tbl_properties.inc.php:102 libraries/tbl_properties.inc.php:485
#: tbl_printview.php:286 tbl_structure.php:154 tbl_structure.php:159
#: tbl_structure.php:568 tbl_structure.php:796
msgid "Index"
msgstr "Indeks"

<<<<<<< HEAD
#: libraries/tbl_properties.inc.php:124
#, fuzzy
=======
#: libraries/tbl_properties.inc.php:131
>>>>>>> 597593c8
#| msgid "Remove column(s)"
msgid "Move column"
msgstr "Premakni stolpec"

#: libraries/tbl_properties.inc.php:133
#, php-format
msgid ""
"For a list of available transformation options and their MIME type "
"transformations, click on %stransformation descriptions%s"
msgstr ""
"Za seznam razpoložljivih možnosti pretvorbe in vrst MIME kliknite na %sopise "
"transformacij%s"

#: libraries/tbl_properties.inc.php:142
msgid "Transformation options"
msgstr "Možnosti pretvorbe"

#: libraries/tbl_properties.inc.php:143
msgid ""
"Please enter the values for transformation options using this format: 'a', "
"100, b,'c'...<br />If you ever need to put a backslash (\"\\\") or a single "
"quote (\"'\") amongst those values, precede it with a backslash (for example "
"'\\\\xyz' or 'a\\'b')."
msgstr ""
"Vrednosti za možnosti pretvorbe vnesite v naslednji obliki: 'a', 100, "
"b,'c'...<br />Če želite med vrednosti vnesti poševnico nazaj (\"\\\") ali "
"enojni narekovaj (\"'\"), morate pred znak postaviti (še eno) poševnico "
"nazaj (npr. '\\\\xyz' ali 'a\\'b')."

#: libraries/tbl_properties.inc.php:326
msgid "ENUM or SET data too long?"
msgstr "Podatki ENUM ali SET predolgi?"

#: libraries/tbl_properties.inc.php:328
msgid "Get more editing space"
msgstr "Pridobi več prostora za urejanje"

#: libraries/tbl_properties.inc.php:352
msgctxt "for default"
msgid "None"
msgstr "Brez"

#: libraries/tbl_properties.inc.php:353
msgid "As defined:"
msgstr "Kot določeno:"

#: libraries/tbl_properties.inc.php:473 tbl_structure.php:153
#: tbl_structure.php:158 tbl_structure.php:566
msgid "Primary"
msgstr "Primarni"

#: libraries/tbl_properties.inc.php:492 tbl_structure.php:157
#: tbl_structure.php:162 tbl_structure.php:575
msgid "Fulltext"
msgstr "Polno besedilo"

#: libraries/tbl_properties.inc.php:537
msgid "first"
msgstr ""

<<<<<<< HEAD
#: libraries/tbl_properties.inc.php:543
#, fuzzy, php-format
=======
#: libraries/tbl_properties.inc.php:549
#, php-format
>>>>>>> 597593c8
#| msgid "After %s"
msgid "after %s"
msgstr "po %s"

#: libraries/tbl_properties.inc.php:610 tbl_structure.php:665
#, php-format
msgid "Add %s column(s)"
msgstr "Dodaj %s stolpec(-cev)"

#: libraries/tbl_properties.inc.php:612 tbl_structure.php:659
msgid "You have to add at least one column."
msgstr "Dodati morate vsaj en stolpec."

#: libraries/tbl_properties.inc.php:700 server_engines.php:47
#: tbl_operations.php:382
msgid "Storage Engine"
msgstr "Pogon skladiščenja"

#: libraries/tbl_properties.inc.php:734
msgid "PARTITION definition"
msgstr "Definicija PARTITION"

#: libraries/tbl_select.lib.php:89 pmd_general.php:500 pmd_general.php:520
#: pmd_general.php:642 pmd_general.php:655 pmd_general.php:718
#: pmd_general.php:772
msgid "Operator"
msgstr "Operator"

#: libraries/tbl_select.lib.php:106
msgid "Table Search"
msgstr "Iskanje po tabeli"

#: libraries/tbl_select.lib.php:178 tbl_change.php:1039
msgid "Edit/Insert"
msgstr "Uredi/Vstavi"

#: libraries/transformations.lib.php:145
#, php-format
msgid ""
"No description is available for this transformation.<br />Please ask the "
"author what %s does."
msgstr ""
"Za to pretvorbo ni na voljo opisa.<br />Za funkcije %s se pozanimajte pri "
"avtorju."

#: libraries/transformations/application_octetstream__download.inc.php:13
msgid ""
"Displays a link to download the binary data of the column. You can use the "
"first option to specify the filename, or use the second option as the name "
"of a column which contains the filename. If you use the second option, you "
"need to set the first option to the empty string."
msgstr ""
"Prikaže povezavo za prenos dvojiških podatkov stolpca. Uporabite lahko prvo "
"možnost za določitev imena datoteke ali uporabite drugo možnost kot ime "
"stolpca, ki vsebuje ime datoteke. Če uporabite drugo možnost, mora biti prva "
"možnost prazna."

#: libraries/transformations/application_octetstream__hex.inc.php:13
msgid ""
"Displays hexadecimal representation of data. Optional first parameter "
"specifies how often space will be added (defaults to 2 nibbles)."
msgstr ""
"Prikaže šestnajstiško predstavljene podatke. Izbirni prvi parameter določa "
"pogostost dodajanja presledkov (privzeto na 2 polzloga)."

#: libraries/transformations/image_jpeg__inline.inc.php:13
#: libraries/transformations/image_png__inline.inc.php:13
msgid ""
"Displays a clickable thumbnail. The options are the maximum width and height "
"in pixels. The original aspect ratio is preserved."
msgstr ""
"Prikaže sličico, na katero lahko kliknete. Možnosti sta največja širina in "
"višina v slikovnih pikah. Prvotna razmerja se obdržijo."

#: libraries/transformations/image_jpeg__link.inc.php:13
msgid "Displays a link to download this image."
msgstr "Pokaže povezavo za prenos slike."

#: libraries/transformations/text_plain__append.inc.php:14
msgid ""
"Appends text to a string. The only option is the text to be appended "
"(enclosed in single quotes, default empty string)."
msgstr ""
"Pripone besedilo nizu. Edina možnost je pripenjanje besedila (obdanega v "
"enojne narekovaje; privzet je prazen niz)."

#: libraries/transformations/text_plain__dateformat.inc.php:13
msgid ""
"Displays a TIME, TIMESTAMP, DATETIME or numeric unix timestamp column as "
"formatted date. The first option is the offset (in hours) which will be "
"added to the timestamp (Default: 0). Use second option to specify a "
"different date/time format string. Third option determines whether you want "
"to see local date or UTC one (use \"local\" or \"utc\" strings) for that. "
"According to that, date format has different value - for \"local\" see the "
"documentation for PHP's strftime() function and for \"utc\" it is done using "
"gmdate() function."
msgstr ""
"Prikaže stolpec TIME, TIMESTAMP, DATETIME ali številski časovni žig unix kot "
"oblikovan datum. Prva možnost je odmik (v urah), ki bo dodan časovnemu žigu "
"(privzeto: 0). Uporabite drugo možnost za določitev različnega niza oblike "
"datuma/časa. Tretja možnost določa, ali želite videti lokalni datum ali UTC "
"(uporabite niza \"local\" ali \"utc\"). V skladu s tem ima oblika datuma "
"različne vrednosti – za \"local\" si oglejte dokumentacijo za PHP-jevo "
"funkcijo strftime() in za \"utc\" se uporablja funkcija gmdate()."

#: libraries/transformations/text_plain__external.inc.php:13
msgid ""
"LINUX ONLY: Launches an external application and feeds it the column data "
"via standard input. Returns the standard output of the application. The "
"default is Tidy, to pretty-print HTML code. For security reasons, you have "
"to manually edit the file libraries/transformations/text_plain__external.inc."
"php and list the tools you want to make available. The first option is then "
"the number of the program you want to use and the second option is the "
"parameters for the program. The third option, if set to 1, will convert the "
"output using htmlspecialchars() (Default 1). The fourth option, if set to 1, "
"will prevent wrapping and ensure that the output appears all on one line "
"(Default 1)."
msgstr ""
"SAMO ZA LINUX: Zažene zunanjo aplikacijo in podaja podatke stopcev preko "
"standardnega vhoda. Vrne standardni izhod aplikacije. Privzeto je Tidy, za "
"tiskanje HTML-kode. Zaradi varnostnih razlogov morate ročno urediti datoteko "
"libraries/transformations/text_plain__external.inc.php in vstaviti orodja za "
"zaganjanje. Prva možnost je številka programa, ki ga želite uporabiti, druga "
"možnost pa so parametri za program. Če tretji parameter nastavite na 1, bo s "
"pomočjo htmlspecialchars() pretvoril izhod (Privzeto 1). Če nastavite četrti "
"parameter na 1, bi preprečil prelamljanje in zagotovil, da se celotni izhod "
"prikaže v eni vrstici (Privzeto 1)."

#: libraries/transformations/text_plain__formatted.inc.php:13
msgid ""
"Displays the contents of the column as-is, without running it through "
"htmlspecialchars(). That is, the column is assumed to contain valid HTML."
msgstr ""
"Prikaže vsebino stolpca takšno, kot je, brez obdelave s htmlspecialchars(). "
"Zatorej se za polje predvideva, da vsebuje veljaven HTML."

#: libraries/transformations/text_plain__imagelink.inc.php:13
msgid ""
"Displays an image and a link; the column contains the filename. The first "
"option is a URL prefix like \"http://www.example.com/\". The second and "
"third options are the width and the height in pixels."
msgstr ""
"Prikaže sliko in povezavo; stolpec vsebuje ime datoteke. Prva možnost je "
"predpona URL, kot je \"http://www.example.com/\". Druga in tretja možnost "
"sta širina in višina v slikovnih pikah."

#: libraries/transformations/text_plain__link.inc.php:13
msgid ""
"Displays a link; the column contains the filename. The first option is a URL "
"prefix like \"http://www.example.com/\". The second option is a title for "
"the link."
msgstr ""
"Prikaže povezavo; stolpec vsebuje ime datoteke. Prva možnost je predpona "
"URL, kot je \"http://www.example.com/\". Druga možnost je ime povezave."

#: libraries/transformations/text_plain__longToIpv4.inc.php:13
msgid ""
"Converts an (IPv4) Internet network address into a string in Internet "
"standard dotted format."
msgstr ""
"Pretvori internetni omrežni naslov (IPv4) v niz standardne internetne oblike "
"s pikami."

#: libraries/transformations/text_plain__sql.inc.php:13
msgid "Formats text as SQL query with syntax highlighting."
msgstr "Oblikuje besedilo kot poizvedbo SQL z označevanjem skladnje."

#: libraries/transformations/text_plain__substr.inc.php:13
msgid ""
"Displays a part of a string. The first option is the number of characters to "
"skip from the beginning of the string (Default 0). The second option is the "
"number of characters to return (Default: until end of string). The third "
"option is the string to append and/or prepend when truncation occurs "
"(Default: \"...\")."
msgstr ""
"Vrne le del niza. Prva možnost je odmik, ki določa, kje se bo začelo "
"prikazano besedilo (Privzeto: 0). Druga možnost je odmik, ki pove, koliko "
"besedila bo prikazanega. Če ni določen, bo izpisano vse preostalo besedilo. "
"Tretja možnost pa določa, kateri znaki bodo pripeti vrnjenemu podnizu "
"(Privzeto: \"...\")."

#: libraries/user_preferences.inc.php:33
msgid "Manage your settings"
msgstr "Upravljajte svoje nastavitve"

#: libraries/user_preferences.inc.php:50 prefs_manage.php:297
msgid "Configuration has been saved"
msgstr "Konfiguracija je shranjena"

#: libraries/user_preferences.inc.php:71
#, php-format
msgid ""
"Your preferences will be saved for current session only. Storing them "
"permanently requires %sphpMyAdmin configuration storage%s."
msgstr ""
"Vaše nastavitve bodo shranjene samo za trenutno sejo. Njihova trajna hramba "
"zahteva %shrambo konfiguracije phpMyAdmin%s."

#: libraries/user_preferences.lib.php:119
msgid "Could not save configuration"
msgstr "Ne morem shraniti konfiguracije"

#: libraries/user_preferences.lib.php:285
msgid ""
"Your browser has phpMyAdmin configuration for this domain. Would you like to "
"import it for current session?"
msgstr ""
"Vaš brskalnik ima konfiguracijo phpMyAdmin za to domeno. Ali jo želite "
"uvoziti za trenutno sejo?"

#: libraries/zip_extension.lib.php:28
msgid "No files found inside ZIP archive!"
msgstr "V arhivu ZIP ni bilo najdenih datotek!"

#: libraries/zip_extension.lib.php:55 libraries/zip_extension.lib.php:57
#: libraries/zip_extension.lib.php:72
msgid "Error in ZIP archive:"
msgstr "Napaka v arhivu ZIP:"

#: main.php:75
msgid "General Settings"
msgstr "Splošne nastavitve"

#: main.php:120
msgid "Server connection collation"
msgstr "Razvrščanje znakov povezave strežnika"

#: main.php:134
msgid "Appearance Settings"
msgstr "Prikazne nastavitve"

#: main.php:163 prefs_manage.php:280
msgid "More settings"
msgstr "Več nastavitev"

#: main.php:179
msgid "Database server"
msgstr "Strežnik zbirke podatkov"

#: main.php:182
msgid "Software"
msgstr "Programska oprema"

#: main.php:183
msgid "Software version"
msgstr "Različica programske opreme"

#: main.php:185
msgid "Protocol version"
msgstr "Različica protokola"

#: main.php:189 server_privileges.php:1693 server_privileges.php:1848
#: server_privileges.php:1995 server_privileges.php:2414
#: server_status.php:1259
msgid "User"
msgstr "Uporabnik"

#: main.php:194
msgid "Server charset"
msgstr "Nabor znakov strežnika"

#: main.php:206
msgid "Web server"
msgstr "Spletni strežnik"

#: main.php:219
msgid "Database client version"
msgstr "Različica odjemalca zbirk podatkov"

#: main.php:223
msgid "PHP extension"
msgstr "Razširitev PHP"

#: main.php:231
msgid "Show PHP information"
msgstr "Pokaži podatke o PHP"

#: main.php:251
msgid "Official Homepage"
msgstr "Uradna domača stran phpMyAdmin"

#: main.php:252
msgid "Contribute"
msgstr "Prispevaj"

#: main.php:253
msgid "Get support"
msgstr "Prosi za podporo"

#: main.php:254
msgid "List of changes"
msgstr "Seznam sprememb"

#: main.php:279
msgid ""
"Your configuration file contains settings (root with no password) that "
"correspond to the default MySQL privileged account. Your MySQL server is "
"running with this default, is open to intrusion, and you really should fix "
"this security hole by setting a password for user 'root'."
msgstr ""
"Konfiguracijska datoteka vsebuje nastavitve (uporabnik root brez gesla), ki "
"odgovarjajo privzetemu privilegiranemu računu MySQL-a. Strežnik MySQL teče s "
"privzetimi nastavitvami, zato je izpostavljen vdorom. Čimprej odpravite to "
"varnostno luknjo tako, da uporabniku 'root' nastavite geslo."

#: main.php:287
msgid ""
"You have enabled mbstring.func_overload in your PHP configuration. This "
"option is incompatible with phpMyAdmin and might cause some data to be "
"corrupted!"
msgstr ""
"V vaši konfiguraciji PHP ste omogočili mbstring.func_overload. Možnost ni "
"združljiva s phpMyAdminom in lahko pokvari nekatere podatke!"

#: main.php:295
msgid ""
"The mbstring PHP extension was not found and you seem to be using a "
"multibyte charset. Without the mbstring extension phpMyAdmin is unable to "
"split strings correctly and it may result in unexpected results."
msgstr ""
"Razširitev PHP mbstring ni bila najdena in kaže, da uporabljate večbajtni "
"nabor znakov. Brez razširitve mbstring phpMyAdmin ni sposoben pravilno "
"razcepiti nizov, kar lahko vodi v nepričakovane rezultate."

#: main.php:303
msgid ""
"Your PHP parameter [a@http://php.net/manual/en/session.configuration.php#ini."
"session.gc-maxlifetime@]session.gc_maxlifetime[/a] is lower than cookie "
"validity configured in phpMyAdmin, because of this, your login will expire "
"sooner than configured in phpMyAdmin."
msgstr ""
"Vaš parameter PHP[a@http://php.net/manual/en/session.configuration.php#ini."
"session.gc-maxlifetime@]session.gc_maxlifetime[/a] je nižji od veljavnosti "
"piškotkov, določene v phpMyAdminu. Zaradi tega se bo vaša prijava iztekla "
"prej, kot je določeno v phpMyAdminu."

#: main.php:310
msgid ""
"Login cookie store is lower than cookie validity configured in phpMyAdmin, "
"because of this, your login will expire sooner than configured in phpMyAdmin."
msgstr ""
"Čas shranjevanja prijavnih piškotkov je krajši od veljavnosti piškotkov, "
"določene v phpMyAdminu. Zaradi tega se bo vaša prijava iztekla prej, kot je "
"določeno v phpMyAdminu."

#: main.php:319
msgid "The configuration file now needs a secret passphrase (blowfish_secret)."
msgstr ""
"Konfiguracijski datoteki morate sedaj določiti skrivno geslo "
"(blowfish_secret)."

#: main.php:327
msgid ""
"Directory [code]config[/code], which is used by the setup script, still "
"exists in your phpMyAdmin directory. You should remove it once phpMyAdmin "
"has been configured."
msgstr ""
"Mapa [code]config[/code], ki jo uporablja namestitveni skript, še vedno "
"obstaja v vaši mapi phpMyAdmin. Priporočljivo jo je odstraniti, ko je "
"phpMyAdmin enkrat že konfiguriran."

#: main.php:333
#, php-format
msgid ""
"The phpMyAdmin configuration storage is not completely configured, some "
"extended features have been deactivated. To find out why click %shere%s."
msgstr ""
"Hramba konfiguracije phpMyAdmin ni konfigurirana v celoti, zato so bile "
"nekatere razširjene zmožnosti onemogočene. Če želite izvedeti zakaj, "
"kliknite %stukaj%s."

#: main.php:358
#, php-format
msgid ""
"Your PHP MySQL library version %s differs from your MySQL server version %s. "
"This may cause unpredictable behavior."
msgstr ""
"Vaša PHP-knjižnica MySQL različice %s se razlikuje od vašega strežnika MySQL "
"različice %s. To lahko povzroči nepredvidljivo vedenje."

#: main.php:381
#, php-format
msgid ""
"Server running with Suhosin. Please refer to %sdocumentation%s for possible "
"issues."
msgstr ""
"Strežnik, ki teče z Suhosin. Prosimo, nanašajte se na %sdokumentacijo%s za "
"morebitna vprašanja."

#: navigation.php:175 server_databases.php:317 server_synchronize.php:1375
msgid "No databases"
msgstr "Brez zbirk podatkov"

#: navigation.php:261
msgid "Filter tables by name"
msgstr "Filtriraj tabele po imenu"

#: navigation.php:294 navigation.php:295
msgctxt "short form"
msgid "Create table"
msgstr "Ustvari tabelo"

#: navigation.php:300 navigation.php:470
msgid "Please select a database"
msgstr "Prosimo, izberite zbirko podatkov"

#: pmd_general.php:79
msgid "Show/Hide left menu"
msgstr "Pokaži/Skrij levi meni"

#: pmd_general.php:83
msgid "Save position"
msgstr "Shrani položaj"

#: pmd_general.php:89 pmd_general.php:365
msgid "Create relation"
msgstr "Ustvari razmerje"

#: pmd_general.php:95
msgid "Reload"
msgstr "Osveži"

#: pmd_general.php:98
msgid "Help"
msgstr "Pomoč"

#: pmd_general.php:102
msgid "Angular links"
msgstr "Oglate povezave"

#: pmd_general.php:102
msgid "Direct links"
msgstr "Neposredne povezave"

#: pmd_general.php:106
msgid "Snap to grid"
msgstr "Pripni na mrežo"

#: pmd_general.php:110
msgid "Small/Big All"
msgstr "Skrči/razširi vse"

#: pmd_general.php:113
msgid "Toggle small/big"
msgstr "Preklopi majhno/veliko"

#: pmd_general.php:114
msgid "Toggle relation lines"
msgstr "Preklopi relacijske črte"

#: pmd_general.php:119 pmd_pdf.php:79
msgid "Import/Export coordinates for PDF schema"
msgstr "Uvozi/Izvozi koordinate za PDF-shemo"

#: pmd_general.php:125
msgid "Build Query"
msgstr "Zgradi poizvedbo"

#: pmd_general.php:130
msgid "Move Menu"
msgstr "Premakni meni"

#: pmd_general.php:141
msgid "Hide/Show all"
msgstr "Skrij/Pokaži vse"

#: pmd_general.php:145
msgid "Hide/Show Tables with no relation"
msgstr "Skrij/Pokaži tabele brez razmerij"

#: pmd_general.php:162 tbl_change.php:344 tbl_change.php:356
msgid "Hide"
msgstr "Skrij"

#: pmd_general.php:185
msgid "Number of tables"
msgstr "Število tabel"

#: pmd_general.php:431
msgid "Delete relation"
msgstr "Izbriši razmerje"

#: pmd_general.php:473 pmd_general.php:532
msgid "Relation operator"
msgstr "Operator razmerja"

#: pmd_general.php:483 pmd_general.php:542 pmd_general.php:665
#: pmd_general.php:782
msgid "Except"
msgstr "Razen"

#: pmd_general.php:489 pmd_general.php:548 pmd_general.php:671
#: pmd_general.php:788
msgid "subquery"
msgstr "podpoizvedba"

#: pmd_general.php:493 pmd_general.php:589
msgid "Rename to"
msgstr "Preimenuj v"

#: pmd_general.php:495 pmd_general.php:594
msgid "New name"
msgstr "Novo ime"

#: pmd_general.php:498 pmd_general.php:713
msgid "Aggregate"
msgstr "Agregat"

#: pmd_general.php:823
msgid "Active options"
msgstr "Dejavne možnosti"

#: pmd_pdf.php:31
msgid "Page has been created"
msgstr "Stran je bila ustvarjena"

#: pmd_pdf.php:34
msgid "Page creation failed"
msgstr "Ustvarjanje strani je spodletelo"

#: pmd_pdf.php:90
msgid "Page"
msgstr "Stran"

#: pmd_pdf.php:100
msgid "Import from selected page"
msgstr "Uvozi z izbrane strani"

#: pmd_pdf.php:101
msgid "Export to selected page"
msgstr "Izvozi na izbrano stran"

#: pmd_pdf.php:103
msgid "Create a page and export to it"
msgstr "Ustvari stran in izvozi nanjo"

#: pmd_pdf.php:112
msgid "New page name: "
msgstr "Ime nove strani: "

#: pmd_pdf.php:115
msgid "Export/Import to scale"
msgstr "Izvozi/Uvozi v razmerju"

#: pmd_pdf.php:120
msgid "recommended"
msgstr "priporočeno"

#: pmd_relation_new.php:29
msgid "Error: relation already exists."
msgstr "Napaka: razmerje že obstaja."

#: pmd_relation_new.php:64 pmd_relation_new.php:89
msgid "Error: Relation not added."
msgstr "Napaka: Razmerje ni dodano."

#: pmd_relation_new.php:65
msgid "FOREIGN KEY relation added"
msgstr "Dodano razmerje FOREIGN KEY"

#: pmd_relation_new.php:87
msgid "Internal relation added"
msgstr "Dodana notranja razmerja"

#: pmd_relation_upd.php:60
msgid "Relation deleted"
msgstr "Relacija je izbrisana"

#: pmd_save_pos.php:70
msgid "Error saving coordinates for Designer."
msgstr "Napaka pri shranjevanju koordinat Oblikovalnika."

#: pmd_save_pos.php:78
msgid "Modifications have been saved"
msgstr "Spremembe so shranjene"

#: prefs_forms.php:82
msgid "Cannot save settings, submitted form contains errors"
msgstr "Ne morem shraniti nastavitev, poslan obrazec vsebuje napake"

#: prefs_manage.php:82
msgid "Could not import configuration"
msgstr "Ne morem uvoziti konfiguracije"

#: prefs_manage.php:114
msgid "Configuration contains incorrect data for some fields."
msgstr "Konfiguracija vsebuje nepravilne podatke za nekatera polja."

#: prefs_manage.php:130
msgid "Do you want to import remaining settings?"
msgstr "Ali želite uvoziti preostale nastavitve?"

#: prefs_manage.php:231 prefs_manage.php:257
msgid "Saved on: @DATE@"
msgstr "Shranjeno: @DATE@"

#: prefs_manage.php:245
msgid "Import from file"
msgstr "Uvozi iz datoteke"

#: prefs_manage.php:251
msgid "Import from browser's storage"
msgstr "Uvozi iz hrambe brskalnika"

#: prefs_manage.php:254
msgid "Settings will be imported from your browser's local storage."
msgstr "Nastavitve bodo uvožene iz brskalnikove lokalne hrambe."

#: prefs_manage.php:260
msgid "You have no saved settings!"
msgstr "Nimate shranjenih nastavitev!"

#: prefs_manage.php:264 prefs_manage.php:318
msgid "This feature is not supported by your web browser"
msgstr "Te funkcije vaš spletni brskalnik ne podpira"

#: prefs_manage.php:269
msgid "Merge with current configuration"
msgstr "Združi s trenutno konfiguracijo"

#: prefs_manage.php:283
#, php-format
msgid ""
"You can set more settings by modifying config.inc.php, eg. by using %sSetup "
"script%s."
msgstr ""
"Več nastavitev lahko nastavite s spreminjanjem config.inc.php, npr. z "
"uporabo %sNastavitvenega skripta%s."

#: prefs_manage.php:308
msgid "Save to browser's storage"
msgstr "Shrani v hrambo brskalnika"

#: prefs_manage.php:312
msgid "Settings will be saved in your browser's local storage."
msgstr "Nastavitve bodo shranjene v lokalno hrambo vašega brskalnika."

#: prefs_manage.php:314
msgid "Existing settings will be overwritten!"
msgstr "Obstoječe nastavitve bodo prepisane!"

#: prefs_manage.php:329
msgid "You can reset all your settings and restore them to default values."
msgstr ""
"Ponastavite lahko vse svoje nastavitve in jih obnovite na njihove privzete "
"vrednosti."

#: querywindow.php:70
msgid "Import files"
msgstr "Uvozi datoteke"

#: querywindow.php:81
msgid "All"
msgstr "Vse"

#: schema_edit.php:38 schema_edit.php:44 schema_edit.php:50 schema_edit.php:55
#, php-format
msgid "<b>%s</b> table not found or not set in %s"
msgstr "Tabele <b>%s</b> ni mogoče najti ali pa ni v %s"

#: schema_export.php:39
msgid "File doesn't exist"
msgstr "Datoteka ne obstaja"

#: server_binlog.php:87
msgid "Select binary log to view"
msgstr "Izberite dvojiški dnevnik za pregled"

#: server_binlog.php:103 server_status.php:614
msgid "Files"
msgstr "Datoteke"

#: server_binlog.php:150 server_binlog.php:152 server_status.php:1270
#: server_status.php:1272
msgid "Truncate Shown Queries"
msgstr "Skrči prikazane poizvedbe"

#: server_binlog.php:158 server_binlog.php:160 server_status.php:1270
#: server_status.php:1272
msgid "Show Full Queries"
msgstr "Pokaži celotne poizvedbe"

#: server_binlog.php:180
msgid "Log name"
msgstr "Ime dnevnika"

#: server_binlog.php:181
msgid "Position"
msgstr "Položaj"

#: server_binlog.php:184
msgid "Original position"
msgstr "Izvirni položaj"

#: server_binlog.php:185 tbl_structure.php:775
msgid "Information"
msgstr "Podatki"

#: server_collations.php:30
msgid "Character Sets and Collations"
msgstr "Nabori znakov in pravila za razvrščanje znakov"

#: server_databases.php:114
#, php-format
msgid "%1$d database has been dropped successfully."
msgid_plural "%1$d databases have been dropped successfully."
msgstr[0] "Uspešno sem zavrgel %1$d zbirko podatkov."
msgstr[1] "Uspešno sem zavrgel %1$d zbirki podatkov."
msgstr[2] "Uspešno sem zavrgel %1$d zbirke podatkov."
msgstr[3] "Uspešno sem zavrgel %1$d zbirk podatkov."

#: server_databases.php:134
msgid "Databases statistics"
msgstr "Statistika zbirk podatkov"

#: server_databases.php:217 server_replication.php:209
#: server_replication.php:239
msgid "Master replication"
msgstr "Podvojevanje glavnega strežnika"

#: server_databases.php:219 server_replication.php:278
msgid "Slave replication"
msgstr "Podvojevanje podrejencev"

#: server_databases.php:308 server_databases.php:309
msgid "Enable Statistics"
msgstr "Omogoči statistiko"

#: server_databases.php:311
msgid ""
"Note: Enabling the database statistics here might cause heavy traffic "
"between the web server and the MySQL server."
msgstr ""
"Obvestilo: Omogočitev statistike zbirke podatkov lahko povzroči močno "
"povečan promet med spletnim in podatkovnim strežnikom."

#: server_engines.php:38
msgid "Storage Engines"
msgstr "Pogoni skladiščenja"

#: server_export.php:20
msgid "View dump (schema) of databases"
msgstr "Pokaži povzetek stanja zbirk podatkov"

#: server_plugins.php:70
msgid "Modules"
msgstr "Moduli"

#: server_plugins.php:91
msgid "Begin"
msgstr "Začetek"

#: server_plugins.php:98
msgid "Plugin"
msgstr "Vtičnik"

#: server_plugins.php:99 server_plugins.php:133
msgid "Module"
msgstr "Modul"

#: server_plugins.php:100 server_plugins.php:135
msgid "Library"
msgstr "Knjižnica"

#: server_plugins.php:101 server_plugins.php:136 tbl_tracking.php:677
msgid "Version"
msgstr "Različica"

#: server_plugins.php:102 server_plugins.php:137
msgid "Author"
msgstr "Avtor"

#: server_plugins.php:103 server_plugins.php:138
msgid "License"
msgstr "Dovoljenje"

#: server_plugins.php:169
msgid "disabled"
msgstr "onemogočeno"

#: server_privileges.php:92 server_privileges.php:441
msgid "Includes all privileges except GRANT."
msgstr "Vsebuje vse privilegije razen GRANT."

#: server_privileges.php:93 server_privileges.php:306
#: server_privileges.php:727
msgid "Allows altering the structure of existing tables."
msgstr "Omogoča spreminjanje strukture obstoječih tabel."

#: server_privileges.php:94 server_privileges.php:364
#: server_privileges.php:733
msgid "Allows altering and dropping stored routines."
msgstr "Omogoča ustvarjanje in brisanje shranjenih rutin."

#: server_privileges.php:95 server_privileges.php:274
#: server_privileges.php:726
msgid "Allows creating new databases and tables."
msgstr "Omogoča ustvarjanje novih zbirk podatkov in tabel."

#: server_privileges.php:96 server_privileges.php:360
#: server_privileges.php:732
msgid "Allows creating stored routines."
msgstr "Omogoča ustvarjanje shranjenih rutin."

#: server_privileges.php:97 server_privileges.php:726
msgid "Allows creating new tables."
msgstr "Omogoča ustvarjanje novih tabel."

#: server_privileges.php:98 server_privileges.php:318
#: server_privileges.php:730
msgid "Allows creating temporary tables."
msgstr "Omogoča ustvarjanje začasnih tabel."

#: server_privileges.php:99 server_privileges.php:368
#: server_privileges.php:766
msgid "Allows creating, dropping and renaming user accounts."
msgstr "Omogoča ustvarjanje, brisanje in preimenovanje uporabniških računov."

#: server_privileges.php:100 server_privileges.php:334
#: server_privileges.php:347 server_privileges.php:738
#: server_privileges.php:742
msgid "Allows creating new views."
msgstr "Omogoča ustvarjanje novih pogledov."

#: server_privileges.php:101 server_privileges.php:270
#: server_privileges.php:718
msgid "Allows deleting data."
msgstr "Omogoča brisanje podatkov."

#: server_privileges.php:102 server_privileges.php:278
#: server_privileges.php:729
msgid "Allows dropping databases and tables."
msgstr "Omogoča brisanje zbirk podatkov in tabel."

#: server_privileges.php:103 server_privileges.php:729
msgid "Allows dropping tables."
msgstr "Omogoča brisanje tabel."

#: server_privileges.php:104 server_privileges.php:338
#: server_privileges.php:746
msgid "Allows to set up events for the event scheduler"
msgstr "Omogoča določanje dogodkov za načrtovalnik dogodkov"

#: server_privileges.php:105 server_privileges.php:372
#: server_privileges.php:734
msgid "Allows executing stored routines."
msgstr "Omogoča izvajanje shranjenih rutin."

#: server_privileges.php:106 server_privileges.php:294
#: server_privileges.php:721
msgid "Allows importing data from and exporting data into files."
msgstr "Omogoča uvažanje in izvažanje podatkov v datoteke."

#: server_privileges.php:107 server_privileges.php:752
msgid ""
"Allows adding users and privileges without reloading the privilege tables."
msgstr ""
"Omogoča dodajanje uporabnikov in privilegijev brez osveževanja privilegijev."

#: server_privileges.php:108 server_privileges.php:302
#: server_privileges.php:728
msgid "Allows creating and dropping indexes."
msgstr "Omogoča ustvarjanje in brisanje indeksov."

#: server_privileges.php:109 server_privileges.php:262
#: server_privileges.php:647 server_privileges.php:716
msgid "Allows inserting and replacing data."
msgstr "Omogoča vstavljanje in zamenjavo podatkov."

#: server_privileges.php:110 server_privileges.php:322
#: server_privileges.php:761
msgid "Allows locking tables for the current thread."
msgstr "Omogoča zaklepanje tabel za trenutno temo."

#: server_privileges.php:111 server_privileges.php:825
#: server_privileges.php:827
msgid "Limits the number of new connections the user may open per hour."
msgstr "Omeji število povezav, ki jih uporabnik lahko odpre v eni uri."

#: server_privileges.php:112 server_privileges.php:813
#: server_privileges.php:815
msgid "Limits the number of queries the user may send to the server per hour."
msgstr ""
"Omeji število poizved, ki jih uporabnik lahko pošlje strežniku v eni uri."

#: server_privileges.php:113 server_privileges.php:819
#: server_privileges.php:821
msgid ""
"Limits the number of commands that change any table or database the user may "
"execute per hour."
msgstr ""
"Omeji število ukazov za spremembo tabel ali zbirke podatkov, ki jih "
"uporabnik lahko izvrši v eni uri."

#: server_privileges.php:114 server_privileges.php:831
#: server_privileges.php:833
msgid "Limits the number of simultaneous connections the user may have."
msgstr "Omeji število sočasnih povezav, ki jih lahko ima uporabnik."

#: server_privileges.php:115 server_privileges.php:290
#: server_privileges.php:756
msgid "Allows viewing processes of all users"
msgstr "Omogoča ogled procesov vseh uporabnikov"

#: server_privileges.php:116 server_privileges.php:298
#: server_privileges.php:657 server_privileges.php:762
msgid "Has no effect in this MySQL version."
msgstr "V tej različici MySQL nima pomena."

#: server_privileges.php:117 server_privileges.php:282
#: server_privileges.php:757
msgid "Allows reloading server settings and flushing the server's caches."
msgstr ""
"Omogoča osveževanje strežnikovih nastavitev in praznjenje strežnikovih "
"predpomnilnikov."

#: server_privileges.php:118 server_privileges.php:330
#: server_privileges.php:764
msgid "Allows the user to ask where the slaves / masters are."
msgstr ""
"Da uporabniku pravico poizvedovati kje so njegovi nadrejeni / podrjeni "
"strežniki."

#: server_privileges.php:119 server_privileges.php:326
#: server_privileges.php:765
msgid "Needed for the replication slaves."
msgstr "Potrebno za podrejene strežnike pri replikaciji."

#: server_privileges.php:120 server_privileges.php:258
#: server_privileges.php:642 server_privileges.php:715
msgid "Allows reading data."
msgstr "Omogoča branje podatkov."

#: server_privileges.php:121 server_privileges.php:310
#: server_privileges.php:759
msgid "Gives access to the complete list of databases."
msgstr "Omogoča dostop do popolnega spiska zbirk podatkov."

#: server_privileges.php:122 server_privileges.php:351
#: server_privileges.php:356 server_privileges.php:731
msgid "Allows performing SHOW CREATE VIEW queries."
msgstr "Omogoča izvajanje poizvedb SHOW CREATE VIEW."

#: server_privileges.php:123 server_privileges.php:286
#: server_privileges.php:758
msgid "Allows shutting down the server."
msgstr "Omogoča ugašanje strežnika."

#: server_privileges.php:124 server_privileges.php:314
#: server_privileges.php:755
msgid ""
"Allows connecting, even if maximum number of connections is reached; "
"required for most administrative operations like setting global variables or "
"killing threads of other users."
msgstr ""
"Omogoča priklaplanje tudi če je že doseženo največje dovoljeno število "
"priklopov; potrebno za večino administrativnih nalog kot sta postavljanje "
"globalnih spremenljivk in ukinjanje procesov drugih uporabnikov."

#: server_privileges.php:125 server_privileges.php:342
#: server_privileges.php:747
msgid "Allows creating and dropping triggers"
msgstr "Omogoča ustvarjanje in brisanje sprožilcev"

#: server_privileges.php:126 server_privileges.php:266
#: server_privileges.php:652 server_privileges.php:717
msgid "Allows changing data."
msgstr "Omogoča spreminjanje podatkov."

#: server_privileges.php:127 server_privileges.php:431
msgid "No privileges."
msgstr "Brez privilegijev."

#: server_privileges.php:490 server_privileges.php:491
msgctxt "None privileges"
msgid "None"
msgstr "Brez"

#: server_privileges.php:633 server_privileges.php:778
#: server_privileges.php:2065 server_privileges.php:2071
msgid "Table-specific privileges"
msgstr "Privilegiji tipični za tabelo"

#: server_privileges.php:634 server_privileges.php:786
#: server_privileges.php:1852
msgid "Note: MySQL privilege names are expressed in English"
msgstr "Opomba: Imena privilegijev MySQL so zapisana v angleščini"

#: server_privileges.php:711
msgid "Administration"
msgstr "Administracija"

#: server_privileges.php:775 server_privileges.php:1851
msgid "Global privileges"
msgstr "Globalni privilegiji"

#: server_privileges.php:777 server_privileges.php:2065
msgid "Database-specific privileges"
msgstr "Privilegiji tipični za podatkovno zbirko"

#: server_privileges.php:809
msgid "Resource limits"
msgstr "Omejitve virov"

#: server_privileges.php:810
msgid "Note: Setting these options to 0 (zero) removes the limit."
msgstr ""
"Obvestilo: Če postavite vrednost na 0 (nič), boste odstranili omejitev."

#: server_privileges.php:888
msgid "Login Information"
msgstr "Podatki o prijavi"

#: server_privileges.php:985
msgid "Do not change the password"
msgstr "Ne spreminjaj gesla"

#: server_privileges.php:1037 server_privileges.php:2557
msgid "No user found."
msgstr "Najden ni bil noben uporabnik."

#: server_privileges.php:1081
#, php-format
msgid "The user %s already exists!"
msgstr "Uporabnik %s že obstaja!"

#: server_privileges.php:1165
msgid "You have added a new user."
msgstr "Dodali ste novega uporabnika."

#: server_privileges.php:1389
#, php-format
msgid "You have updated the privileges for %s."
msgstr "Posodobili ste privilegije za %s."

#: server_privileges.php:1411
#, php-format
msgid "You have revoked the privileges for %s"
msgstr "Odvzeli ste privilegije za %s"

#: server_privileges.php:1447
#, php-format
msgid "The password for %s was changed successfully."
msgstr "Geslo za %s je uspešno spremenjeno."

#: server_privileges.php:1467
#, php-format
msgid "Deleting %s"
msgstr "Brišem %s"

#: server_privileges.php:1481
msgid "No users selected for deleting!"
msgstr "Ni izbranih uporabnikov za brisanje!"

#: server_privileges.php:1484
msgid "Reloading the privileges"
msgstr "Osvežujem privilegije"

#: server_privileges.php:1502
msgid "The selected users have been deleted successfully."
msgstr "Uspešno sem izbrisal izbrane uporabnike."

#: server_privileges.php:1537
msgid "The privileges were reloaded successfully."
msgstr "Uspešno sem osvežil privilegije."

#: server_privileges.php:1548 server_privileges.php:1994
msgid "Edit Privileges"
msgstr "Uredi privilegije"

#: server_privileges.php:1557
msgid "Revoke"
msgstr "Odvzemi"

#: server_privileges.php:1573
msgid "Export all"
msgstr "Izvozi vse"

#: server_privileges.php:1592 server_privileges.php:1875
#: server_privileges.php:2507
msgid "Any"
msgstr "Kateri koli"

#: server_privileges.php:1672
msgid "Privileges for all users"
msgstr "Privilegiji vseh uporabnikov"

#: server_privileges.php:1685
#, php-format
msgid "Privileges for %s"
msgstr "Privilegiji %s"

#: server_privileges.php:1713
msgid "Users overview"
msgstr "Pregled uporabnikov"

#: server_privileges.php:1853 server_privileges.php:2070
#: server_privileges.php:2418
msgid "Grant"
msgstr "Dovoli"

#: server_privileges.php:1949
msgid "Remove selected users"
msgstr "Izbriši izbrane uporabnike"

#: server_privileges.php:1952
msgid "Revoke all active privileges from the users and delete them afterwards."
msgstr "Odvzemi uporabnikom aktivne privilegije in jih potem izbriši."

#: server_privileges.php:1953 server_privileges.php:1954
#: server_privileges.php:1955
msgid "Drop the databases that have the same names as the users."
msgstr "Izbriši zbirke podatkov, ki imajo enako ime kot uporabniki."

#: server_privileges.php:1976
#, php-format
msgid ""
"Note: phpMyAdmin gets the users' privileges directly from MySQL's privilege "
"tables. The content of these tables may differ from the privileges the "
"server uses, if they have been changed manually. In this case, you should %"
"sreload the privileges%s before you continue."
msgstr ""
"Obvestilo: phpMyAdmin dobi podatke o uporabnikovih privilegijih iz tabel "
"privilegijev MySQL. Vsebina teh tabel se lahko razlikuje od privilegijev, ki "
"jih uporablja strežnik, če so bile tabele ročno spremenjene. V tem primeru "
"morate pred nadaljevanjem %sosvežiti privilegije%s."

#: server_privileges.php:2029
msgid "The selected user was not found in the privilege table."
msgstr "Izbranega uporabnika v tabelah privilegijev nisem našel."

#: server_privileges.php:2071
msgid "Column-specific privileges"
msgstr "Privilegiji tipični za stolpec"

#: server_privileges.php:2277
msgid "Add privileges on the following database"
msgstr "Dodaj privilegije na naslednji zbirki podatkov"

#: server_privileges.php:2295
msgid "Wildcards % and _ should be escaped with a \\ to use them literally"
msgstr ""
"Pred nadomestna znaka % in _ je potrebno postaviti \\, če ju želite "
"uporabiti dobesedno"

#: server_privileges.php:2298
msgid "Add privileges on the following table"
msgstr "Dodaj privilegije na naslednji tabeli"

#: server_privileges.php:2355
msgid "Change Login Information / Copy User"
msgstr "Spremeni prijavne informacije / Kopiraj uporabnika"

#: server_privileges.php:2358
msgid "Create a new user with the same privileges and ..."
msgstr "Ustvari novega uporabnika z enakimi pravicami in ..."

#: server_privileges.php:2360
msgid "... keep the old one."
msgstr "... obdrži starega."

#: server_privileges.php:2361
msgid "... delete the old one from the user tables."
msgstr "... izbriši starega s seznama uporabnikov."

#: server_privileges.php:2362
msgid ""
"... revoke all active privileges from the old one and delete it afterwards."
msgstr "... prekliči vse aktivne pravice starega uporabnika ter jih izbriši."

#: server_privileges.php:2363
msgid ""
"... delete the old one from the user tables and reload the privileges "
"afterwards."
msgstr ""
"... izbriši starega uporabnika s seznama uporabnikov ter ponovno naloži "
"njegove pravice."

#: server_privileges.php:2386
msgid "Database for user"
msgstr "Zbirka podatkov za uporabnika"

#: server_privileges.php:2388
msgid "Create database with same name and grant all privileges"
msgstr "Ustvari zbirko podatkov z enakim imenom in dodeli vse privilegije"

#: server_privileges.php:2390
msgid "Grant all privileges on wildcard name (username\\_%)"
msgstr ""
"Dodeli vse privilegije na imenu z nadomestnim znakom (uporabniskoime\\_%)"

#: server_privileges.php:2394
#, php-format
msgid "Grant all privileges on database &quot;%s&quot;"
msgstr "Dodeli vse privilegije za podatkovno zbirko &quot;%s&quot;"

#: server_privileges.php:2410
#, php-format
msgid "Users having access to &quot;%s&quot;"
msgstr "Uporabniški dostop do &quot;%s&quot;"

#: server_privileges.php:2519
msgid "global"
msgstr "globalno"

#: server_privileges.php:2521
msgid "database-specific"
msgstr "glede na zbirko podatkov"

#: server_privileges.php:2523
msgid "wildcard"
msgstr "nadomestni znak"

#: server_privileges.php:2566
msgid "User has been added."
msgstr "Uporabnik je dodan."

#: server_replication.php:79
msgid "Unknown error"
msgstr "Neznana napaka"

#: server_replication.php:86
#, php-format
msgid "Unable to connect to master %s."
msgstr "Ne morem se povezati z glavnim strežnikom %s."

#: server_replication.php:93
msgid ""
"Unable to read master log position. Possible privilege problem on master."
msgstr ""
"Ne morem prebrati položaja dnevnika glavnega strežnika. Možne težave s "
"privilegiji na glavnem strežniku."

#: server_replication.php:99
msgid "Unable to change master"
msgstr "Ne morem spremeniti glavnega strežnika"

#: server_replication.php:102
#, php-format
msgid "Master server changed successfully to %s"
msgstr "Glavni strežnik je uspešno spremenjen v %s"

#: server_replication.php:210
msgid "This server is configured as master in a replication process."
msgstr "Strežnik je konfiguriran kot glavni strežnik v postopku podvojevanja."

#: server_replication.php:212 server_status.php:635
msgid "Show master status"
msgstr "Pokaži stanje glavnega strežnika"

#: server_replication.php:216
msgid "Show connected slaves"
msgstr "Pokaži povezane podrejence"

#: server_replication.php:240
#, php-format
msgid ""
"This server is not configured as master in a replication process. Would you "
"like to <a href=\"%s\">configure</a> it?"
msgstr ""
"Strežnik ni konfiguriran kot glavni strežnik v postopku podvojevanja. Ga "
"želite <a href=\"%s\">konfigurirati</a>?"

#: server_replication.php:247
msgid "Master configuration"
msgstr "Konfiguracija glavnega strežnika"

#: server_replication.php:248
msgid ""
"This server is not configured as master server in a replication process. You "
"can choose from either replicating all databases and ignoring certain "
"(useful if you want to replicate majority of databases) or you can choose to "
"ignore all databases by default and allow only certain databases to be "
"replicated. Please select the mode:"
msgstr ""
"Strežnik ni konfiguriran kot glavni strežnik v postopku podvojevanja. "
"Izbirate lahko med ali podvojevanjem vseh zbirk podatkov in prezrtjem "
"nekaterih (uporabno, če želite podvojiti večino zbirk podatkov) ali "
"prezrtjem vseh zbirk podatkov po privzetem in podvojitvijo samo določenih "
"zbirk podatkov. Prosimo, izberite način:"

#: server_replication.php:251
msgid "Replicate all databases; Ignore:"
msgstr "Podvoji vse zbirke podatkov; prezri:"

#: server_replication.php:252
msgid "Ignore all databases; Replicate:"
msgstr "Prezri vse zbirke podatkov; podvoji:"

#: server_replication.php:255
msgid "Please select databases:"
msgstr "Prosimo, izberite zbirke podatkov:"

#: server_replication.php:258
msgid ""
"Now, add the following lines at the end of [mysqld] section in your my.cnf "
"and please restart the MySQL server afterwards."
msgstr ""
"Sedaj dodajte naslednje vrstice na konec razdelka [mysqld] v vašem my.cnf in "
"nato, prosimo, ponovno zaženite strežnik MySQL."

#: server_replication.php:260
msgid ""
"Once you restarted MySQL server, please click on Go button. Afterwards, you "
"should see a message informing you, that this server <b>is</b> configured as "
"master"
msgstr ""
"Ko enkrat ponovno zaženete strežnik MySQL, prosimo, kliknite na gumb Pojdi. "
"Nato bi morali videti sporočilo, ki vam sporoča, da <b>je</b> strežnik "
"konfiguriran kot glavni strežnik"

#: server_replication.php:323
msgid "Slave SQL Thread not running!"
msgstr "Podrejenčeva nit SQL ni zagnana!"

#: server_replication.php:326
msgid "Slave IO Thread not running!"
msgstr "Podrejenčeva nit IO ni zagnana!"

#: server_replication.php:335
msgid ""
"Server is configured as slave in a replication process. Would you like to:"
msgstr ""
"Strežnik je konfiguriran kot podrejenec v postopku podvojevanja. Ali želite:"

#: server_replication.php:338
msgid "See slave status table"
msgstr "Oglej si tabelo stanj podrejencev"

#: server_replication.php:342
msgid "Synchronize databases with master"
msgstr "Sinhroniziraj zbirke podatkov z glavnim strežnikom"

#: server_replication.php:353
msgid "Control slave:"
msgstr "Upravljaj podrejenca:"

#: server_replication.php:356
msgid "Full start"
msgstr "Polni začetek"

#: server_replication.php:356
msgid "Full stop"
msgstr "Polni konec"

#: server_replication.php:357
msgid "Reset slave"
msgstr "Ponovno zaženi podrejenca"

#: server_replication.php:359
msgid "Start SQL Thread only"
msgstr "Zaženi samo nit SQL"

#: server_replication.php:361
msgid "Stop SQL Thread only"
msgstr "Ustavi samo nit SQL"

#: server_replication.php:364
msgid "Start IO Thread only"
msgstr "Zaženi samo nit IO"

#: server_replication.php:366
msgid "Stop IO Thread only"
msgstr "Ustavi samo nit IO"

#: server_replication.php:371
msgid "Error management:"
msgstr "Upravljanje napak:"

#: server_replication.php:373
msgid "Skipping errors might lead into unsynchronized master and slave!"
msgstr ""
"Preskakovanje napak lahko vodi v nesinhroniziran glavni strežnik in "
"podrejenec!"

#: server_replication.php:375
msgid "Skip current error"
msgstr "Preskoči trenutno napako"

#: server_replication.php:376
msgid "Skip next"
msgstr "Preskoči naslednjo"

#: server_replication.php:379
msgid "errors."
msgstr "napak."

#: server_replication.php:395
#, php-format
msgid ""
"This server is not configured as slave in a replication process. Would you "
"like to <a href=\"%s\">configure</a> it?"
msgstr ""
"Strežnik ni konfiguriran kot podrejenec v postopku podvojevanja. Ga želite "
"<a href=\"%s\">konfigurirati</a>?"

#: server_status.php:468
#, php-format
msgid "Thread %s was successfully killed."
msgstr "Nit %s je bila prekinjena."

#: server_status.php:470
#, php-format
msgid ""
"phpMyAdmin was unable to kill thread %s. It probably has already been closed."
msgstr "phpMyAdmin ni uspel prekiniti niti %s. Verjetno je že prekinjena."

#: server_status.php:602
msgid "Handler"
msgstr "Upravljavec"

#: server_status.php:603
msgid "Query cache"
msgstr "Predpomnilnik poizvedb"

#: server_status.php:604
msgid "Threads"
msgstr "Niti"

#: server_status.php:606
msgid "Temporary data"
msgstr "Začasni podatki"

#: server_status.php:607
msgid "Delayed inserts"
msgstr "Zakasnjena vstavljanja"

#: server_status.php:608
msgid "Key cache"
msgstr "Predpomnilnik ključev"

#: server_status.php:609
msgid "Joins"
msgstr "Stiki"

#: server_status.php:611
msgid "Sorting"
msgstr "Razvrščanje"

#: server_status.php:613
msgid "Transaction coordinator"
msgstr "Koordinator transakcij"

#: server_status.php:625
msgid "Flush (close) all tables"
msgstr "Izplakni (zapri) vse tabele"

#: server_status.php:627
msgid "Show open tables"
msgstr "Pokaži odprte tabele"

#: server_status.php:632
msgid "Show slave hosts"
msgstr "Prikaži gostitelje podrejencev"

#: server_status.php:638
msgid "Show slave status"
msgstr "Prikaži stanje podrejencev"

#: server_status.php:643
msgid "Flush query cache"
msgstr "Izplakni predpomnilnik poizvedb"

#: server_status.php:790
msgid "Runtime Information"
msgstr "Podatki o izvajanju"

#: server_status.php:797
msgid "All status variables"
msgstr "Vse spremenljivke stanja"

#: server_status.php:798
msgid "Monitor"
msgstr "Nadziranje"

#: server_status.php:799
msgid "Advisor"
msgstr "Svetovalec"

#: server_status.php:809 server_status.php:831
msgid "Refresh rate: "
msgstr "Hitrost osveževanja: "

#: server_status.php:844 server_variables.php:125
msgid "Filters"
msgstr "Filtri"

#: server_status.php:852 server_variables.php:127
msgid "Containing the word:"
msgstr "Vsebuje besedo:"

#: server_status.php:857
msgid "Show only alert values"
msgstr "Prikaži samo opozorilne vrednosti"

#: server_status.php:861
msgid "Filter by category..."
msgstr "Filtriraj po kategoriji ..."

#: server_status.php:875
msgid "Show unformatted values"
msgstr "Prikaži neoblikovane vrednosti"

#: server_status.php:879
msgid "Related links:"
msgstr "Sorodne povezave:"

#: server_status.php:912
msgid "Run analyzer"
msgstr "Zaženi analitik"

#: server_status.php:913
msgid "Instructions"
msgstr "Navodila"

#: server_status.php:920
msgid ""
"The Advisor system can provide recommendations on server variables by "
"analyzing the server status variables."
msgstr ""
"Svetovalni sistem lahko nudi priporočila o strežniških spremenljivkah tako, "
"da analizira spremenljivke stanja strežnika."

#: server_status.php:922
msgid ""
"Do note however that this system provides recommendations based on simple "
"calculations and by rule of thumb which may not necessarily apply to your "
"system."
msgstr ""
"Kakor koli, pomnite, da sistem nudi priporočila, ki temeljijo na preprostih "
"računih in splošnih smernicah, ki morda ne ustrezajo vašemu sistemu."

#: server_status.php:924
msgid ""
"Prior to changing any of the configuration, be sure to know what you are "
"changing (by reading the documentation) and how to undo the change. Wrong "
"tuning can have a very negative effect on performance."
msgstr ""
"Preden spremenite kateri koli del konfiguracije, se prepričajte, da veste, "
"kaj spreminjate (tako, da preberete dokumentacijo) in kako lahko spremembo "
"razveljavite. Napačno nastavljanje ima lahko na zmogljivost zelo negativen "
"učinek."

#: server_status.php:926
msgid ""
"The best way to tune your system would be to change only one setting at a "
"time, observe or benchmark your database, and undo the change if there was "
"no clearly measurable improvement."
msgstr ""
"Najboljši način nastavljanja vašega sistema je spreminjanje samo ene "
"nastavitve naenkrat, opazovanje ali primerjalno preizkušanje vaše zbirke "
"podatkov in razveljavitev spremembe, če ni jasno izmerljivega izboljšanja."

#. l10n: Questions is the name of a MySQL Status variable
#: server_status.php:948
#, php-format
msgid "Questions since startup: %s"
msgstr "Vprašanj od zagona: %s"

#: server_status.php:984 tbl_printview.php:329 tbl_structure.php:848
msgid "Statements"
msgstr "Izjave"

#. l10n: # = Amount of queries
#: server_status.php:987
msgid "#"
msgstr "Št."

#: server_status.php:1060
#, php-format
msgid "Network traffic since startup: %s"
msgstr "Promet omrežja od zagona: %s"

#: server_status.php:1069
#, php-format
msgid "This MySQL server has been running for %1$s. It started up on %2$s."
msgstr "Strežnik MySQL deluje že %1$s. Zagnal se je %2$s."

#: server_status.php:1080
msgid ""
"This MySQL server works as <b>master</b> and <b>slave</b> in <b>replication</"
"b> process."
msgstr ""
"Strežnik MySQL deluje kot <b>glavni strežnik</b> in <b>podrejenec</b> v "
"postopku <b>podvojevanja</b>."

#: server_status.php:1082
msgid "This MySQL server works as <b>master</b> in <b>replication</b> process."
msgstr ""
"Strežnik MySQL deluje kot <b>glavni strežnik</b> v postopku <b>podvojevanja</"
"b>."

#: server_status.php:1084
msgid "This MySQL server works as <b>slave</b> in <b>replication</b> process."
msgstr ""
"Strežnik MySQL deluje kot <b>podrejenec</b> v postopku <b>podvojevanja</b>."

#: server_status.php:1087
msgid ""
"For further information about replication status on the server, please visit "
"the <a href=\"#replication\">replication section</a>."
msgstr ""
"Za več informacij o stanju podvojevanja na tem strežniku, prosimo obiščite "
"<a href=\"#replication\">razdelek o podvojevanju</a>."

#: server_status.php:1096
msgid "Replication status"
msgstr "Stanje podvojevanja"

#: server_status.php:1111
msgid ""
"On a busy server, the byte counters may overrun, so those statistics as "
"reported by the MySQL server may be incorrect."
msgstr ""
"Na zaposlenem strežniku lahko števci bajtov naštejejo preveč, zato je ta "
"statistika, kot jo poroča strežnik MySQL, morda napačna."

#: server_status.php:1117
msgid "Received"
msgstr "Prejeto"

#: server_status.php:1128
msgid "Sent"
msgstr "Poslano"

#: server_status.php:1169
msgid "max. concurrent connections"
msgstr "največ sočasnih povezav"

#: server_status.php:1176
msgid "Failed attempts"
msgstr "Neuspeli poizkusi"

#: server_status.php:1192
msgid "Aborted"
msgstr "Prekinjeno"

#: server_status.php:1258
msgid "ID"
msgstr "ID"

#: server_status.php:1262
msgid "Command"
msgstr "Ukaz"

#: server_status.php:1324
msgid ""
"The number of connections that were aborted because the client died without "
"closing the connection properly."
msgstr ""
"Število prekinjenih povezav zaradi izgube odjemalca, ki ni primerno prekinil "
"povezave."

#: server_status.php:1325
msgid "The number of failed attempts to connect to the MySQL server."
msgstr "Število spodletelih poskusov povezave s strežnikom MySQL."

#: server_status.php:1326
msgid ""
"The number of transactions that used the temporary binary log cache but that "
"exceeded the value of binlog_cache_size and used a temporary file to store "
"statements from the transaction."
msgstr ""
"Število transakcij, ki so uporabile začasni predpomnilnik dvojiškega "
"dnevnika, vendar je ta presegel vrednost binlog_cache_size, zato so bile za "
"shranitev izjav iz transakcije uporabljene začasne datoteke."

#: server_status.php:1327
msgid "The number of transactions that used the temporary binary log cache."
msgstr ""
"Število transakcij, ki so uporabile začasni predpomnilnik dvojiškega "
"dnevnika."

#: server_status.php:1328
msgid ""
"The number of connection attempts (successful or not) to the MySQL server."
msgstr "Število poskusov povezave (uspešnih ali ne) na strežnik MySQL."

#: server_status.php:1329
msgid ""
"The number of temporary tables on disk created automatically by the server "
"while executing statements. If Created_tmp_disk_tables is big, you may want "
"to increase the tmp_table_size  value to cause temporary tables to be memory-"
"based instead of disk-based."
msgstr ""
"Število začasnih tabel na disku, ki jih je strežnik samodejno ustvaril med "
"izvajanjem izjav. Če je Created_tmp_disk_tables velika, boste morda želeli "
"povečati vrednost tmp_table_size, zaradi česar bodo začasne tabele temeljile "
"na pomnilniku namesto na disku."

#: server_status.php:1330
msgid "How many temporary files mysqld has created."
msgstr "Koliko začasnih datotek je ustvaril mysqld."

#: server_status.php:1331
msgid ""
"The number of in-memory temporary tables created automatically by the server "
"while executing statements."
msgstr ""
"Število začasnih tabel v-pomnilniku, ki jih je strežnik samodejno ustvaril "
"med izvajanjem stavkov."

#: server_status.php:1332
msgid ""
"The number of rows written with INSERT DELAYED for which some error occurred "
"(probably duplicate key)."
msgstr ""
"Število vrstic zapisanih z INSERT DELAYED, pri katerih je prišlo do neke "
"napake (najverjetneje podvojen ključ)."

#: server_status.php:1333
msgid ""
"The number of INSERT DELAYED handler threads in use. Every different table "
"on which one uses INSERT DELAYED gets its own thread."
msgstr ""
"Število upravljalnih niti INSERT DELAYED v uporabi. Vsaka različna tabela, "
"na kateri se uporabi INSERT DELAYED, dobi svojo lastno nit."

#: server_status.php:1334
msgid "The number of INSERT DELAYED rows written."
msgstr "Število zapisanih vrstic INSERT DELAYED."

#: server_status.php:1335
msgid "The number of executed FLUSH statements."
msgstr "Število izvedenih izjav FLUSH."

#: server_status.php:1336
msgid "The number of internal COMMIT statements."
msgstr "Število notranjih izjav COMMIT."

#: server_status.php:1337
msgid "The number of times a row was deleted from a table."
msgstr "Število izbrisov vrstice iz tabele."

#: server_status.php:1338
msgid ""
"The MySQL server can ask the NDB Cluster storage engine if it knows about a "
"table with a given name. This is called discovery. Handler_discover "
"indicates the number of time tables have been discovered."
msgstr ""
"Strežnik MySQL lahko vpraša skladiščni pogon NDB Cluster, če ve za tabelo z "
"navedenim imenom. Temu se reče odkritje. Handler_discover kaže koliko krat "
"so bile tabele odkrite."

#: server_status.php:1339
msgid ""
"The number of times the first entry was read from an index. If this is high, "
"it suggests that the server is doing a lot of full index scans; for example, "
"SELECT col1 FROM foo, assuming that col1 is indexed."
msgstr ""
"Koliko krat je bil prvi vnos prebran iz indeksa. Če je vrednost visoka, "
"kaže, da strežnik izvaja mnogo pregledov indeksa; na primer: SELECT col1 "
"FROM foo, pri čemer se predpostavlja, da je col1 indeksiran."

#: server_status.php:1340
msgid ""
"The number of requests to read a row based on a key. If this is high, it is "
"a good indication that your queries and tables are properly indexed."
msgstr ""
"Število zahtev za branje vrstice, temelječih na ključu. Če je vrednost "
"visoka, je to dober znak, da so vaše poizvedbe in tabele primerno "
"indeksirane."

#: server_status.php:1341
msgid ""
"The number of requests to read the next row in key order. This is "
"incremented if you are querying an index column with a range constraint or "
"if you are doing an index scan."
msgstr ""
"Število zahtev za branje naslednje vrstice v zaporedju ključa. To je "
"povečano, če poizvedujete po indeksnem stolpcu z omejitvijo obsega ali če "
"pregledujete indeks."

#: server_status.php:1342
msgid ""
"The number of requests to read the previous row in key order. This read "
"method is mainly used to optimize ORDER BY ... DESC."
msgstr ""
"Število poizvedb za branje prejšnje vrstice v zaporedju ključa. Postopek "
"branja se uporablja predvsem za optimizacijo ORDER BY ... DESC."

#: server_status.php:1343
msgid ""
"The number of requests to read a row based on a fixed position. This is high "
"if you are doing a lot of queries that require sorting of the result. You "
"probably have a lot of queries that require MySQL to scan whole tables or "
"you have joins that don't use keys properly."
msgstr ""
"Število zahtev za branje vrstice temelječih na ustaljenem položaju. To je "
"visoko, če izvajate veliko poizvedb, ki potrebujejo razvrščanje rezultata. "
"Najverjetneje imate veliko poizvedb, ki od MySQL zahtevajo pregled celotnih "
"tabel, ali stike, ki ne uporabljajo ključev pravilno."

#: server_status.php:1344
msgid ""
"The number of requests to read the next row in the data file. This is high "
"if you are doing a lot of table scans. Generally this suggests that your "
"tables are not properly indexed or that your queries are not written to take "
"advantage of the indexes you have."
msgstr ""
"Število zahtev za branje naslednje vrstice v podatkovni datoteki. To je "
"visoko, če izvajate veliko pregledov tabel. Na splošno to kaže, da vaše "
"tabele niso primerno indeksirane ali da vaše poizvedbe ne izkoristijo "
"prednosti indeksov, ki jih imate."

#: server_status.php:1345
msgid "The number of internal ROLLBACK statements."
msgstr "Število notranjih izjav ROLLBACK."

#: server_status.php:1346
msgid "The number of requests to update a row in a table."
msgstr "Število zahtev za posodobitev vrstice v tabeli."

#: server_status.php:1347
msgid "The number of requests to insert a row in a table."
msgstr "Število zahtev za vstavitev vrstice v tabelo."

#: server_status.php:1348
msgid "The number of pages containing data (dirty or clean)."
msgstr "Število strani, ki vsebujejo podatke (umazane ali čiste)."

#: server_status.php:1349
msgid "The number of pages currently dirty."
msgstr "Število trenutno umazanih strani."

#: server_status.php:1350
msgid "The number of buffer pool pages that have been requested to be flushed."
msgstr ""
"Število strani zaloge medpomnilnika, za katere je bila zaprošena izplaknitev."

#: server_status.php:1351
msgid "The number of free pages."
msgstr "Število prostih strani."

#: server_status.php:1352
msgid ""
"The number of latched pages in InnoDB buffer pool. These are pages currently "
"being read or written or that can't be flushed or removed for some other "
"reason."
msgstr ""
"Število zapahnjenih strani v zalogi medpomnilnika InnoDB. Te strani so "
"trenutno v postopku branja ali pisanja ali pa zaradi nekega drugega razloga "
"ne morejo biti izplaknjene ali odstranjene."

#: server_status.php:1353
msgid ""
"The number of pages busy because they have been allocated for administrative "
"overhead such as row locks or the adaptive hash index. This value can also "
"be calculated as Innodb_buffer_pool_pages_total - "
"Innodb_buffer_pool_pages_free - Innodb_buffer_pool_pages_data."
msgstr ""
"Število zasedenih strani, ker so bile dodeljene upravljalni skupni uporabi, "
"kot je zaklepanje vrstic ali prilagodljiv zgoščevalni indeks. Vrednost se "
"lahko izračuna tudi kot Innodb_buffer_pool_pages_total - "
"Innodb_buffer_pool_pages_free - Innodb_buffer_pool_pages_data."

#: server_status.php:1354
msgid "Total size of buffer pool, in pages."
msgstr "Skupna velikost zaloge medpomnilnika, v straneh."

#: server_status.php:1355
msgid ""
"The number of \"random\" read-aheads InnoDB initiated. This happens when a "
"query is to scan a large portion of a table but in random order."
msgstr ""
"Število začetih \"naključnih\" vnaprejšnjih branj InnoDB. To se zgodi, ko "
"poizvedba zahteva pregled večjega dela tabele, vendar v naključnem redu."

#: server_status.php:1356
msgid ""
"The number of sequential read-aheads InnoDB initiated. This happens when "
"InnoDB does a sequential full table scan."
msgstr ""
"Število začetih zaporednih vnaprejšnjih branj InnoDB. To se zgodi, ko InnoDB "
"izvaja zaporedno pregledovanje celotne tabele."

#: server_status.php:1357
msgid "The number of logical read requests InnoDB has done."
msgstr "Število logičnih bralnih zahtev, ki jih je izvedel InnoDB."

#: server_status.php:1358
msgid ""
"The number of logical reads that InnoDB could not satisfy from buffer pool "
"and had to do a single-page read."
msgstr ""
"Število logičnih bralnih zahtev, katerih InnoDB ni mogel izpolniti iz zaloge "
"medpomnilnika in je moral izvesti enostransko branje."

#: server_status.php:1359
msgid ""
"Normally, writes to the InnoDB buffer pool happen in the background. "
"However, if it's necessary to read or create a page and no clean pages are "
"available, it's necessary to wait for pages to be flushed first. This "
"counter counts instances of these waits. If the buffer pool size was set "
"properly, this value should be small."
msgstr ""
"Po navadi pisanje v zalogo medpomnilnika InnoDB poteka v ozadju. Če pa je "
"potrebno brati ali ustvariti stran in ni na voljo nobene čiste strani, je "
"potrebno počakati, da se strani najprej izplaknejo. Števec šteje primere teh "
"čakanj. Če je bila velikost zaloge medpomnilnika primerno nastavljena, bi "
"morala biti vrednost majhna."

#: server_status.php:1360
msgid "The number writes done to the InnoDB buffer pool."
msgstr "Število zapisov storjenih v zalogi medpomnilnika InnoDB."

#: server_status.php:1361
msgid "The number of fsync() operations so far."
msgstr "Število dozdajšnjih posegov fsync()."

#: server_status.php:1362
msgid "The current number of pending fsync() operations."
msgstr "Trenutno število čakajočih posegov fsync()."

#: server_status.php:1363
msgid "The current number of pending reads."
msgstr "Trenutno število čakajočih branj."

#: server_status.php:1364
msgid "The current number of pending writes."
msgstr "Trenutno število čakajočih pisanj."

#: server_status.php:1365
msgid "The amount of data read so far, in bytes."
msgstr "Količina do zdaj prebranih podatkov, v bajtih."

#: server_status.php:1366
msgid "The total number of data reads."
msgstr "Skupno število branj podatkov."

#: server_status.php:1367
msgid "The total number of data writes."
msgstr "Skupno število zapisovanj podatkov."

#: server_status.php:1368
msgid "The amount of data written so far, in bytes."
msgstr "Količina do zdaj zapisanih podatkov, v bajtih."

#: server_status.php:1369
msgid "The number of pages that have been written for doublewrite operations."
msgstr ""
"Število strani, ki so bile zapisane za posege dvojnega pisanja (doublewrite)."

#: server_status.php:1370
msgid "The number of doublewrite operations that have been performed."
msgstr "Število posegov dvojnega pisanja (doublewrite), ki so bili izvedeni."

#: server_status.php:1371
msgid ""
"The number of waits we had because log buffer was too small and we had to "
"wait for it to be flushed before continuing."
msgstr ""
"Število čakanj, ki smo jih imeli, ker je bil medpomnilnik dnevnika premajhen "
"in je bilo potrebno počakati, da se pred nadaljevanjem izplakne."

#: server_status.php:1372
msgid "The number of log write requests."
msgstr "Število zahtev pisanja v dnevnik."

#: server_status.php:1373
msgid "The number of physical writes to the log file."
msgstr "Število fizičnih pisanj v dnevniško datoteko."

#: server_status.php:1374
msgid "The number of fsync() writes done to the log file."
msgstr "Število pisanj fsync() storjenih v dnevniško datoteko."

#: server_status.php:1375
msgid "The number of pending log file fsyncs."
msgstr "Število čakajoče dnevniške datoteke fsyncs."

#: server_status.php:1376
msgid "Pending log file writes."
msgstr "Čakajoča pisanja v dnevniško datoteko."

#: server_status.php:1377
msgid "The number of bytes written to the log file."
msgstr "Število bajtov zapisanih v dnevniško datoteko."

#: server_status.php:1378
msgid "The number of pages created."
msgstr "Število ustvarjenih strani."

#: server_status.php:1379
msgid ""
"The compiled-in InnoDB page size (default 16KB). Many values are counted in "
"pages; the page size allows them to be easily converted to bytes."
msgstr ""
"Vgrajena velikost strani InnoDB (privzeto 16 KB). Veliko vrednosti je štetih "
"v straneh; velikost strani omogoča preprosto pretvorbo v bajte."

#: server_status.php:1380
msgid "The number of pages read."
msgstr "Število prebranih strani."

#: server_status.php:1381
msgid "The number of pages written."
msgstr "Število zapisanih strani."

#: server_status.php:1382
msgid "The number of row locks currently being waited for."
msgstr "Število zaklepov vrstic, na katere se trenutno čaka."

#: server_status.php:1383
msgid "The average time to acquire a row lock, in milliseconds."
msgstr "Povprečni čas zagotovitve zaklepa vrstice, v milisekundah."

#: server_status.php:1384
msgid "The total time spent in acquiring row locks, in milliseconds."
msgstr "Skupni čas zagotavljanja zaklepov vrstic, v milisekundah."

#: server_status.php:1385
msgid "The maximum time to acquire a row lock, in milliseconds."
msgstr "Najdaljši čas zagotavljanja zaklepa vrstice, v milisekundah."

#: server_status.php:1386
msgid "The number of times a row lock had to be waited for."
msgstr "Število čakanj na zaklepe vrstic."

#: server_status.php:1387
msgid "The number of rows deleted from InnoDB tables."
msgstr "Število vrstic izbrisanih iz tabel InnoDB."

#: server_status.php:1388
msgid "The number of rows inserted in InnoDB tables."
msgstr "Število vrstic vstavljenih v tabele InnoDB."

#: server_status.php:1389
msgid "The number of rows read from InnoDB tables."
msgstr "Število vrstic prebranih iz tabel InnoDB."

#: server_status.php:1390
msgid "The number of rows updated in InnoDB tables."
msgstr "Število vrstic posodobljenih v tabelah InnoDB."

#: server_status.php:1391
msgid ""
"The number of key blocks in the key cache that have changed but haven't yet "
"been flushed to disk. It used to be known as Not_flushed_key_blocks."
msgstr ""
"Število blokov ključev v predpommnilniku ključev, ki so se spremenili, "
"vendar niso bili izplaknjeni na disk. Včasih je bilo znano kot "
"Not_flushed_key_blocks."

#: server_status.php:1392
msgid ""
"The number of unused blocks in the key cache. You can use this value to "
"determine how much of the key cache is in use."
msgstr ""
"Število neuporabljenih blokov v predpomnilniku ključev. To vrednost lahko "
"uporabite, da ugotovite, koliko predpomnilnika ključev je v uporabi."

#: server_status.php:1393
msgid ""
"The number of used blocks in the key cache. This value is a high-water mark "
"that indicates the maximum number of blocks that have ever been in use at "
"one time."
msgstr ""
"Število uporabljenih blokov v predpomnilniku ključev. To je najvišja "
"dosežena vrednost, ki kaže največje število blokov, ki so bili kadar koli "
"naenkrat v uporabi."

#: server_status.php:1394
msgid "Percentage of used key cache (calculated value)"
msgstr "Odstotek uporabljenega predpomnilnika ključev (izračunana vrednost)"

#: server_status.php:1395
msgid "The number of requests to read a key block from the cache."
msgstr "Število zahtev za branje bloka ključev iz predpomnilnika."

#: server_status.php:1396
msgid ""
"The number of physical reads of a key block from disk. If Key_reads is big, "
"then your key_buffer_size value is probably too small. The cache miss rate "
"can be calculated as Key_reads/Key_read_requests."
msgstr ""
"Število fizičnih branj bloka ključev z diska. Če je Key_reads velik, potem "
"je vaša vrednost key_buffer_size najverjetneje premajhna. Razmerje "
"pogrešitev predpomnilnika se lahko izračuna kot Key_reads/Key_read_requests."

#: server_status.php:1397
msgid ""
"Key cache miss calculated as rate of physical reads compared to read "
"requests (calculated value)"
msgstr ""
"Napačno izračunan predpomnilnik ključev kot delež fizičnih branj v "
"primerjavi z zahtevami za branje (izračunana vrednost)"

#: server_status.php:1398
msgid "The number of requests to write a key block to the cache."
msgstr "Število zahtev za pisanje bloka ključev v predpomnilnik."

#: server_status.php:1399
msgid "The number of physical writes of a key block to disk."
msgstr "Število fizičnih pisanj bloka ključev na disk."

#: server_status.php:1400
msgid ""
"Percentage of physical writes compared to write requests (calculated value)"
msgstr ""
"Odstotek fizičnih zapisov v primerjavi z zahtevami za zapis (izračunana "
"vrednost)"

#: server_status.php:1401
msgid ""
"The total cost of the last compiled query as computed by the query "
"optimizer. Useful for comparing the cost of different query plans for the "
"same query. The default value of 0 means that no query has been compiled yet."
msgstr ""
"Skupni izdatek zadnje prevedene poizvedbe, kot ga je izračunal optimizator "
"poizvedb. Uporabno za primerjanje izdatkov različnih načrtov poizvedb za "
"enake poizvedbe. Privzeta vrednost 0 pomeni, da še ni bila prevedena nobena "
"poizvedba."

#: server_status.php:1402
msgid ""
"The maximum number of connections that have been in use simultaneously since "
"the server started."
msgstr "Največje število sočasno uporabljenih povezav od zagona strežnika."

#: server_status.php:1403
msgid "The number of rows waiting to be written in INSERT DELAYED queues."
msgstr "Število vrstic, ki čakajo na zapis v vrsti INSERT DELAYED."

#: server_status.php:1404
msgid ""
"The number of tables that have been opened. If opened tables is big, your "
"table cache value is probably too small."
msgstr ""
"Število odprtih tabel. Če je vrednost velika, je vaš predpomnilnik tabel "
"najverjetneje premajhen."

#: server_status.php:1405
msgid "The number of files that are open."
msgstr "Število odprtih datotek."

#: server_status.php:1406
msgid "The number of streams that are open (used mainly for logging)."
msgstr "Število odprtih tokov (uporabljenih v glavnem za beleženje)."

#: server_status.php:1407
msgid "The number of tables that are open."
msgstr "Število odprtih tabel."

#: server_status.php:1408
msgid ""
"The number of free memory blocks in query cache. High numbers can indicate "
"fragmentation issues, which may be solved by issuing a FLUSH QUERY CACHE "
"statement."
msgstr ""
"Število prostih pomnilniških blokov v predpomnilniku poizvedb. Visoko "
"število lahko kaže na težave z razdrobljenostjo, kar lahko odpravite z "
"izvedbo stavka FLUSH QUERY CACHE."

#: server_status.php:1409
msgid "The amount of free memory for query cache."
msgstr "Količina prostega spomina za predpomnilnik poizvedb."

#: server_status.php:1410
msgid "The number of cache hits."
msgstr "Število zadetkov predpomnilnika."

#: server_status.php:1411
msgid "The number of queries added to the cache."
msgstr "Število poizvedb dodanih v predpomnilnik."

#: server_status.php:1412
msgid ""
"The number of queries that have been removed from the cache to free up "
"memory for caching new queries. This information can help you tune the query "
"cache size. The query cache uses a least recently used (LRU) strategy to "
"decide which queries to remove from the cache."
msgstr ""
"Število poizvedb, ki so bile izbrisane iz predpomnilnika, da se sprosti "
"spomin za predpomnenje novih poizvedb. Informacija lahko pomaga pri "
"uravnavanju velikosti predpomnilnika poizvedb. Predpomnilnik poizvedb "
"uporablja strategijo nedavno najmanj uporabljanih (LRU), da odloči, katere "
"poizvedbe naj odstrani iz predpomnilnika."

#: server_status.php:1413
msgid ""
"The number of non-cached queries (not cachable, or not cached due to the "
"query_cache_type setting)."
msgstr ""
"Število nepredpomnjenih poizvedb (ne predpomnljive ali ne predpomnjene "
"zaradi nastavitve query_cache_type)."

#: server_status.php:1414
msgid "The number of queries registered in the cache."
msgstr "Število zabeleženih poizvedb v predpomnilniku."

#: server_status.php:1415
msgid "The total number of blocks in the query cache."
msgstr "Skupno število blokov v predpomnilniku poizvedb."

#: server_status.php:1416
msgid "The status of failsafe replication (not yet implemented)."
msgstr "Stanje podvajanja odpovedne varnosti (ni še vključeno)."

#: server_status.php:1417
msgid ""
"The number of joins that do not use indexes. If this value is not 0, you "
"should carefully check the indexes of your tables."
msgstr ""
"Število stikov, ki ne uporabljajo indeksov. Če vrednost ni 0, skrbno "
"preverite indekse vaših tabel."

#: server_status.php:1418
msgid "The number of joins that used a range search on a reference table."
msgstr "Število stikov, ki so uporabili iskanje območja na referenčni tabeli."

#: server_status.php:1419
msgid ""
"The number of joins without keys that check for key usage after each row. "
"(If this is not 0, you should carefully check the indexes of your tables.)"
msgstr ""
"Število stikov brez ključev, ki preverjajo uporabo ključev po vsaki vrstici. "
"(Če to ni 0, previdno preverite indekse vaših tabel.)"

#: server_status.php:1420
msgid ""
"The number of joins that used ranges on the first table. (It's normally not "
"critical even if this is big.)"
msgstr ""
"Število stikov, ki so uporabili območja na prvi tabeli. (Po navadi ni "
"kritično, četudi je veliko.)"

#: server_status.php:1421
msgid "The number of joins that did a full scan of the first table."
msgstr "Število stikov, ki so izvedli celotni pregled na prvi tabeli."

#: server_status.php:1422
msgid "The number of temporary tables currently open by the slave SQL thread."
msgstr ""
"Število začasnih tabel, ki so trenutno odprte s strani niti SQL podrejencev."

#: server_status.php:1423
msgid ""
"Total (since startup) number of times the replication slave SQL thread has "
"retried transactions."
msgstr ""
"Skupno (od zagona) število ponovnih poskusov transakcij podvojevalne niti "
"SQL podrejenca."

#: server_status.php:1424
msgid "This is ON if this server is a slave that is connected to a master."
msgstr "To je ON, če je strežnik podrejenec, povezan z glavnim strežnikom."

#: server_status.php:1425
msgid ""
"The number of threads that have taken more than slow_launch_time seconds to "
"create."
msgstr ""
"Število niti, ki so za svoje ustvarjanje porabile več kot slow_launch_time "
"sekund."

#: server_status.php:1426
msgid ""
"The number of queries that have taken more than long_query_time seconds."
msgstr "Število poizvedb, ki so porabile več kot long_query_time sekund."

#: server_status.php:1427
msgid ""
"The number of merge passes the sort algorithm has had to do. If this value "
"is large, you should consider increasing the value of the sort_buffer_size "
"system variable."
msgstr ""
"Število prehodov spajanja, ki jih je moral opraviti algoritem razvrščanja. "
"Če je vrednost velika, razmislite o povečanju sistemske spremenljivke "
"sort_buffer_size."

#: server_status.php:1428
msgid "The number of sorts that were done with ranges."
msgstr "Število razvrščanj, ki so bila storjena z razponi."

#: server_status.php:1429
msgid "The number of sorted rows."
msgstr "Število razvrščenih vrstic."

#: server_status.php:1430
msgid "The number of sorts that were done by scanning the table."
msgstr "Število razvrščanj, ki so bila storjena s pregledovanjem tabele."

#: server_status.php:1431
msgid "The number of times that a table lock was acquired immediately."
msgstr "Koliko krat je bil zaklep tabele pridobljen takoj."

#: server_status.php:1432
msgid ""
"The number of times that a table lock could not be acquired immediately and "
"a wait was needed. If this is high, and you have performance problems, you "
"should first optimize your queries, and then either split your table or "
"tables or use replication."
msgstr ""
"Koliko krat zaklepa tabele ni bilo mogoče pridobiti takoj in je bilo "
"potrebno počakati. Če je to visoko in imate težave z zmogljivostjo, najprej "
"optimizirajte vaše poizvedbe, nato pa ali razdelite vašo tabelo oz. tabele "
"ali uporabite podvojevanje."

#: server_status.php:1433
msgid ""
"The number of threads in the thread cache. The cache hit rate can be "
"calculated as Threads_created/Connections. If this value is red you should "
"raise your thread_cache_size."
msgstr ""
"Število niti v predpomnilniku niti. Delež zadetkov predpomnilnika se lahko "
"izračuna kot Threads_created/Connections. Če je vrednost obarvana rdeče, "
"povečajte svoj thread_cache_size."

#: server_status.php:1434
msgid "The number of currently open connections."
msgstr "Število trenutno odprtih povezav."

#: server_status.php:1435
msgid ""
"The number of threads created to handle connections. If Threads_created is "
"big, you may want to increase the thread_cache_size value. (Normally this "
"doesn't give a notable performance improvement if you have a good thread "
"implementation.)"
msgstr ""
"Število niti ustvarjenih za ravnanje s povezavami. Če je Threads_created "
"velik, boste morda želeli povečati vrednost thread_cache_size. (Po navadi to "
"ne izboljša zmogljivosti v veliki meri, če imate dobro izvedbo niti.)"

#: server_status.php:1436
msgid "Thread cache hit rate (calculated value)"
msgstr "Delež zadetkov predpomnilnika niti (izračunana vrednost)"

#: server_status.php:1437
msgid "The number of threads that are not sleeping."
msgstr "Število niti, ki ne spijo."

#: server_status.php:1583
msgid "Start Monitor"
msgstr "Začni nadziranje"

#: server_status.php:1592
msgid "Instructions/Setup"
msgstr "Navodila/Namestitev"

#: server_status.php:1597
msgid "Done rearranging/editing charts"
msgstr "Preurejanje/urejanje grafikonov je končano"

#: server_status.php:1604 server_status.php:1675
msgid "Add chart"
msgstr "Dodaj grafikon"

#: server_status.php:1606
msgid "Rearrange/edit charts"
msgstr "Preuredi/uredi grafikone"

#: server_status.php:1610
msgid "Refresh rate"
msgstr "Hitrost osveževanja"

#: server_status.php:1615
msgid "Chart columns"
msgstr "Stolpci grafikona"

#: server_status.php:1631
msgid "Chart arrangement"
msgstr "Razvrstitev grafikonov"

#: server_status.php:1631
msgid ""
"The arrangement of the charts is stored to the browsers local storage. You "
"may want to export it if you have a complicated set up."
msgstr ""
"Razvrstitev grafikonov je shranjena v lokalni shrambi brskalnika. Če imate "
"zapleteno nastavitev, jo boste morda želeli izvoziti."

#: server_status.php:1632
msgid "Reset to default"
msgstr "Povrni na privzeto"

#: server_status.php:1636
msgid "Monitor Instructions"
msgstr "Navodila nadziranja"

#: server_status.php:1637
msgid ""
"The phpMyAdmin Monitor can assist you in optimizing the server configuration "
"and track down time intensive queries. For the latter you will need to set "
"log_output to 'TABLE' and have either the slow_query_log or general_log "
"enabled. Note however, that the general_log produces a lot of data and "
"increases server load by up to 15%"
msgstr ""
"Nadziranje phpMyAdmin vam lahko pomaga pri optimiziranju konfiguracije "
"strežnika in izsleditvi časovno zahtevnih poizvedb. Za slednje morate "
"nastaviti log_output na 'TABLE' in imeti omogočeno ali slow_query_log ali "
"general_log. Vendar pomnite, da general_log ustvari ogromno podatkov in "
"poveča obremenitev strežnika do 15 %"

#: server_status.php:1642
msgid ""
"Unfortunately your Database server does not support logging to table, which "
"is a requirement for analyzing the database logs with phpMyAdmin. Logging to "
"table is supported by MySQL 5.1.6 and onwards. You may still use the server "
"charting features however."
msgstr ""
"Žal vaš strežnik zbirk podatkov ne podpira beleženja v tabelo, ki je "
"zahtevano za analiziranje dnevnikov zbirk podatov s phpMyAdmin. Beleženje v "
"tabelo podpira MySQL 5.1.6 in novejši. Kljub temu lahko še vedno uporabljate "
"strežniške zmožnosti izrisa grafikonov."

#: server_status.php:1655
msgid "Using the monitor:"
msgstr "Uporaba monitorja:"

#: server_status.php:1657
msgid ""
"Your browser will refresh all displayed charts in a regular interval. You "
"may add charts and change the refresh rate under 'Settings', or remove any "
"chart using the cog icon on each respective chart."
msgstr ""
"Vaš brskalnik bo osveževal vse prikazane grafikone v rednih razmikih. Pod "
"'Nastavitve' lahko dodate grafikone in spremenite pogostost osveževanja ali "
"pa odstranite kateri koli grafikon s klikom na ikono zobnika ob ustreznem "
"grafikonu."

#: server_status.php:1659
msgid ""
"To display queries from the logs, select the relevant time span on any chart "
"by holding down the left mouse button and panning over the chart. Once "
"confirmed, this will load a table of grouped queries, there you may click on "
"any occuring SELECT statements to further analyze them."
msgstr ""
"Za prikaz poizvedb iz dnevnikov izberite ustrezno časovno obdobje na katerem "
"koli grafikonu tako, da pridržite levi miškin gumb in kazalec povlečete čez "
"grafikon. Ko potrdite, bo to naložilo tabelo združenih poizvedb, kjer lahko "
"kliknete na katere koli ponavljajoče stavke SELECT in jih naprej analizirate."

#: server_status.php:1666
msgid "Please note:"
msgstr "Prosimo, pomnite:"

#: server_status.php:1668
msgid ""
"Enabling the general_log may increase the server load by 5-15%. Also be "
"aware that generating statistics from the logs is a load intensive task, so "
"it is advisable to select only a small time span and to disable the "
"general_log and empty its table once monitoring is not required any more."
msgstr ""
"Omogočitev general_log lahko poveča obremenitev strežnika za 5–15 %. "
"Zavedajte se tudi, da je ustvarjanje statistik iz dnevnikov zelo "
"obremenjujoče opravilo, zato je priporočljivo, da izberete samo majhen "
"časovni razpon ter onemogočite general_log in počistite njene tabele, ko "
"nadziranja ne potrebujete več."

#: server_status.php:1680
msgid "Preset chart"
msgstr "Prednastavljeni grafikon"

#: server_status.php:1684
msgid "Status variable(s)"
msgstr "Spremenljivke stanja"

#: server_status.php:1686
msgid "Select series:"
msgstr "Izberite serije:"

#: server_status.php:1688
msgid "Commonly monitored"
msgstr "Pogosto nadzirano"

#: server_status.php:1703
msgid "or type variable name:"
msgstr "ali vnesite ime spremenljivke:"

#: server_status.php:1707
msgid "Display as differential value"
msgstr "Prikaži kot vrednost razlike"

#: server_status.php:1709
msgid "Apply a divisor"
msgstr "Uporabi delitelja"

#: server_status.php:1716
msgid "Append unit to data values"
msgstr "Pripni enoto k vrednostim podatkov"

#: server_status.php:1722
msgid "Add this series"
msgstr "Dodaj serijo"

#: server_status.php:1724
msgid "Clear series"
msgstr "Počisti serije"

#: server_status.php:1727
msgid "Series in Chart:"
msgstr "Serije v grafikonu:"

#: server_status.php:1740
msgid "Log statistics"
msgstr "Statistika dnevnikov"

#: server_status.php:1741
msgid "Selected time range:"
msgstr "Izbrano časovno območje:"

#: server_status.php:1746
msgid "Only retrieve SELECT,INSERT,UPDATE and DELETE Statements"
msgstr "Pridobi samo stavke SELECT, INSERT, UPDATE in DELETE"

#: server_status.php:1751
msgid "Remove variable data in INSERT statements for better grouping"
msgstr "Odstrani spremenljive podatke v stavkih INSERT za boljše združevanje"

#: server_status.php:1756
msgid "Choose from which log you want the statistics to be generated from."
msgstr "Izberite dnevnike, iz katerih želite ustvariti statistiko."

#: server_status.php:1758
msgid "Results are grouped by query text."
msgstr "Rezultati so združeni po besedilu poizvedbe."

#: server_status.php:1763
msgid "Query analyzer"
msgstr "Analitik poizvedb"

#: server_status.php:1803
#, php-format
msgid "%d second"
msgid_plural "%d seconds"
msgstr[0] "%d sekunda"
msgstr[1] "%d sekundi"
msgstr[2] "%d sekunde"
msgstr[3] "%d sekund"

#: server_status.php:1805
#, php-format
msgid "%d minute"
msgid_plural "%d minutes"
msgstr[0] "%d minuta"
msgstr[1] "%d minuti"
msgstr[2] "%d minute"
msgstr[3] "%d minut"

#: server_synchronize.php:101
msgid "Could not connect to the source"
msgstr "Ne morem se povezati z virom"

#: server_synchronize.php:104
msgid "Could not connect to the target"
msgstr "Ne morem se povezati s ciljem"

#: server_synchronize.php:134 server_synchronize.php:137 tbl_create.php:55
#: tbl_get_field.php:20
#, php-format
msgid "'%s' database does not exist."
msgstr "Zbirka podatkov '%s' ne obstaja."

#: server_synchronize.php:294
msgid "Structure Synchronization"
msgstr "Sinhronizacija strukture"

#: server_synchronize.php:298
msgid "Data Synchronization"
msgstr "Sinhronizacija podatkov"

#: server_synchronize.php:415 server_synchronize.php:906
msgid "not present"
msgstr "ni prisotno"

#: server_synchronize.php:451 server_synchronize.php:963
msgid "Structure Difference"
msgstr "Razlika zgradbe"

#: server_synchronize.php:452 server_synchronize.php:964
msgid "Data Difference"
msgstr "Razlika podatkov"

#: server_synchronize.php:457 server_synchronize.php:969
msgid "Add column(s)"
msgstr "Dodaj stolpec(-ce)"

#: server_synchronize.php:458 server_synchronize.php:970
msgid "Remove column(s)"
msgstr "Odstrani stolpec(-ce)"

#: server_synchronize.php:459 server_synchronize.php:971
msgid "Alter column(s)"
msgstr "Spremeni stolpec(-ce)"

#: server_synchronize.php:460 server_synchronize.php:972
msgid "Remove index(s)"
msgstr "Odstrani indeks(e)"

#: server_synchronize.php:461 server_synchronize.php:973
msgid "Apply index(s)"
msgstr "Uveljavi indeks(e)"

#: server_synchronize.php:462 server_synchronize.php:974
msgid "Update row(s)"
msgstr "Posodobi vrstico(-e)"

#: server_synchronize.php:463 server_synchronize.php:975
msgid "Insert row(s)"
msgstr "Vstavi vrstico(-e)"

#: server_synchronize.php:474 server_synchronize.php:987
msgid "Would you like to delete all the previous rows from target tables?"
msgstr "Ali želite izbrisati vse prejšnje vrstice iz ciljnih tabel?"

#: server_synchronize.php:479 server_synchronize.php:992
msgid "Apply Selected Changes"
msgstr "Uporabi izbrane spremembe"

#: server_synchronize.php:483 server_synchronize.php:995
msgid "Synchronize Databases"
msgstr "Sinhroniziraj zbirke podatkov"

#: server_synchronize.php:497
msgid "Selected target tables have been synchronized with source tables."
msgstr "Izbrane ciljne tabele so bile sinhronizirane z izvornimi tabelami."

#: server_synchronize.php:1042
msgid "Target database has been synchronized with source database"
msgstr ""
"Ciljna zbirka podatkov je bila sinhronizirana z izvorno zbirko podatkov"

#: server_synchronize.php:1100
msgid "Executed queries"
msgstr "Izvedene poizvedbe"

#: server_synchronize.php:1282
msgid "Enter manually"
msgstr "Vnesite ročno"

#: server_synchronize.php:1290
msgid "Current connection"
msgstr "Trenutna povezava"

#: server_synchronize.php:1331
#, php-format
msgid "Configuration: %s"
msgstr "Konfiguracija: %s"

#: server_synchronize.php:1346
msgid "Socket"
msgstr "Vtičnica"

#: server_synchronize.php:1394
msgid ""
"Target database will be completely synchronized with source database. Source "
"database will remain unchanged."
msgstr ""
"Ciljna zbirka podatkov bo popolnoma sinhronizirana z izvorno zbirko "
"podatkov. Izvorna zbirka podatkov bo ostala nespremenjena."

#: server_variables.php:90
msgid "Setting variable failed"
msgstr "Nastavljanje spremenljivke je spodletelo"

#: server_variables.php:109
msgid "Server variables and settings"
msgstr "Spremenljivke in nastavitve strežnika"

#: server_variables.php:136 server_variables.php:163
msgid "Session value"
msgstr "Vrednost seje"

#: server_variables.php:136
msgid "Global value"
msgstr "Skupna vrednost"

#: setup/frames/config.inc.php:38 setup/frames/index.inc.php:241
msgid "Download"
msgstr "Prenesi"

#: setup/frames/form.inc.php:25
msgid "Incorrect formset, check $formsets array in setup/frames/form.inc.php"
msgstr ""
"Neveljaven formset; preverite polje $formsets v setup/frames/form.inc.php"

#: setup/frames/index.inc.php:51
msgid "Cannot load or save configuration"
msgstr "Ne morem naložiti ali shraniti konfiguracije"

#: setup/frames/index.inc.php:52
msgid ""
"Please create web server writable folder [em]config[/em] in phpMyAdmin top "
"level directory as described in [a@Documentation.html#setup_script]"
"documentation[/a]. Otherwise you will be only able to download or display it."
msgstr ""
"Prosimo, na spletnem strežniku ustvarite zapisljivo mapo [em]config[/em] v "
"najvišjem nivoju mape phpMyAdmina, kot opisuje [a@Documentation."
"html#setup_script]dokumentacija[/a]. V naprotnem primeru jo boste lahko samo "
"prenesli ali jo prikazali."

#: setup/frames/index.inc.php:60
msgid ""
"You are not using a secure connection; all data (including potentially "
"sensitive information, like passwords) is transferred unencrypted!"
msgstr ""
"Ne uporabljate varne povezave; vsi podatki (vključno z morebitnimi "
"občutljivimi informacijami, kot so gesla) se prenašajo nešifrirani!"

#: setup/frames/index.inc.php:64
#, php-format
msgid ""
"If your server is also configured to accept HTTPS requests follow [a@%s]this "
"link[/a] to use a secure connection."
msgstr ""
"Če je vaš strežnik nastavljen za sprejemanje zahtev HTTPS, sledite [a@%s]tej "
"povezavi[/a] za uporabo varne povezave."

#: setup/frames/index.inc.php:68
msgid "Insecure connection"
msgstr "Nezavarovana povezava"

#: setup/frames/index.inc.php:98
msgid "Configuration saved."
msgstr "Konfiguracija je shranjena."

#: setup/frames/index.inc.php:99
msgid ""
"Configuration saved to file config/config.inc.php in phpMyAdmin top level "
"directory, copy it to top level one and delete directory config to use it."
msgstr ""
"Konfiguracija je shranjena v datoteko config/config.inc.php v vrhnji mapi "
"phpMyAdmin; skopirajte jo v vrhnjo mapo in izbrišite mapo config, če jo "
"želite uporabiti."

#: setup/frames/index.inc.php:107 setup/frames/menu.inc.php:16
msgid "Overview"
msgstr "Pregled"

#: setup/frames/index.inc.php:115
msgid "Show hidden messages (#MSG_COUNT)"
msgstr "Prikaži skrita sporočila (#MSG_COUNT)"

#: setup/frames/index.inc.php:158
msgid "There are no configured servers"
msgstr "Ni konfiguriranih strežnikov"

#: setup/frames/index.inc.php:166
msgid "New server"
msgstr "Nov strežnik"

#: setup/frames/index.inc.php:196
msgid "Default language"
msgstr "Privzet jezik"

#: setup/frames/index.inc.php:207
msgid "let the user choose"
msgstr "naj uporabnik izbere"

#: setup/frames/index.inc.php:218
msgid "- none -"
msgstr "- noben -"

#: setup/frames/index.inc.php:222
msgid "Default server"
msgstr "Privzet strežnik"

#: setup/frames/index.inc.php:234
msgid "End of line"
msgstr "Konec vrstice"

#: setup/frames/index.inc.php:240
msgid "Display"
msgstr "Prikaži"

#: setup/frames/index.inc.php:244
msgid "Load"
msgstr "Naloži"

#: setup/frames/index.inc.php:255
msgid "phpMyAdmin homepage"
msgstr "Domača stran phpMyAdmin"

#: setup/frames/index.inc.php:256
msgid "Donate"
msgstr "Daruj"

#: setup/frames/servers.inc.php:29
msgid "Edit server"
msgstr "Uredi strežnik"

#: setup/frames/servers.inc.php:38
msgid "Add a new server"
msgstr "Dodaj nov strežnik"

#: setup/index.php:22
msgid "Wrong GET file attribute value"
msgstr "Napačna vrednost atributa datoteke GET"

#: setup/lib/form_processing.lib.php:43
msgid "Warning"
msgstr "Opozorilo"

#: setup/lib/form_processing.lib.php:44
msgid "Submitted form contains errors"
msgstr "Poslan obrazec vsebuje napake"

#: setup/lib/form_processing.lib.php:45
msgid "Try to revert erroneous fields to their default values"
msgstr "Poskusi povrniti zmotna polja na njihove privzete vrednosti"

#: setup/lib/form_processing.lib.php:48
msgid "Ignore errors"
msgstr "Prezri napake"

#: setup/lib/form_processing.lib.php:50
msgid "Show form"
msgstr "Pokaži obrazec"

#: setup/lib/index.lib.php:121
msgid ""
"Neither URL wrapper nor CURL is available. Version check is not possible."
msgstr "Na voljo ni ne vmesnik URL ne CURL. Preverjanje različice ni mogoče."

#: setup/lib/index.lib.php:132
msgid ""
"Reading of version failed. Maybe you're offline or the upgrade server does "
"not respond."
msgstr ""
"Branje različice je spodletelo. Morda niste povezani v internet ali pa se "
"posodobitveni strežnik ne odziva."

#: setup/lib/index.lib.php:153
msgid "Got invalid version string from server"
msgstr "Od strežnika sem dobil neveljavno besedilo različice"

#: setup/lib/index.lib.php:164
msgid "Unparsable version string"
msgstr "Nerazčlenljivo besedilo različice"

#: setup/lib/index.lib.php:184
#, php-format
msgid ""
"You are using Git version, run [kbd]git pull[/kbd] :-)[br]The latest stable "
"version is %s, released on %s."
msgstr ""
"Uporabljate nadležno različico, zaženite [kbd]tecnoba odstrani[/kbd] :-)[br]"
"Najnovejša stabilna različica je %s, izdana %s."

#: setup/lib/index.lib.php:191
msgid "No newer stable version is available"
msgstr "Na voljo ni novejše stabilne različice"

#: setup/lib/index.lib.php:281
#, php-format
msgid ""
"This %soption%s should be disabled as it allows attackers to bruteforce "
"login to any MySQL server. If you feel this is necessary, use %strusted "
"proxies list%s. However, IP-based protection may not be reliable if your IP "
"belongs to an ISP where thousands of users, including you, are connected to."
msgstr ""
"Ta %smožnost%s naj bo onemogočena, saj omogoča napadalcem, da se z načinom "
"bruteforce prijavijo v kateri koli strežnik MySQL. Če menite, da je to "
"potrebno, uporabite %sseznam zaupanih proxyjev%s. Kakor koli, zaščita, "
"temelječa na IP, ni zanesljiva, če vaš IP pripada ISP-ju, na katerega je "
"povezanih tisoče uporabnikov, vključno z vami."

#: setup/lib/index.lib.php:283
msgid ""
"You didn't have blowfish secret set and have enabled cookie authentication, "
"so a key was automatically generated for you. It is used to encrypt cookies; "
"you don't need to remember it."
msgstr ""
"Ker niste določili skrivnega gesla (blowfish) in imate omogočeno overovitev "
"s piškotki, je bil ključ za vas samodejno ustvarjen. Uporablja se pri "
"šifriranju piškotkov; ne rabite si ga zapomniti."

#: setup/lib/index.lib.php:284
#, php-format
msgid ""
"%sBzip2 compression and decompression%s requires functions (%s) which are "
"unavailable on this system."
msgstr ""
"%sStiskanje in razširjanje Bzip2%s potrebuje funkcije (%s), ki na tem "
"sistemu niso na voljo."

#: setup/lib/index.lib.php:286
msgid ""
"This value should be double checked to ensure that this directory is neither "
"world accessible nor readable or writable by other users on your server."
msgstr ""
"Vrednost ponovno preverite, da se prepričate, da mapa ni dostopna ne svetu "
"in ne na voljo za branje ali pisanje drugim uporabnikom na vašem strežniku."

#: setup/lib/index.lib.php:287
#, php-format
msgid "This %soption%s should be enabled if your web server supports it."
msgstr "Ta %smožnost%s naj bo omogočena, če jo vaš spletni strežnik podpira."

#: setup/lib/index.lib.php:289
#, php-format
msgid ""
"%sGZip compression and decompression%s requires functions (%s) which are "
"unavailable on this system."
msgstr ""
"%sStiskanje in razširjanje GZip%s zahteva funkcije (%s), ki na tem sistemu "
"niso na voljo."

#: setup/lib/index.lib.php:291
#, php-format
msgid ""
"%sLogin cookie validity%s greater than 1440 seconds may cause random session "
"invalidation if %ssession.gc_maxlifetime%s is lower than its value "
"(currently %d)."
msgstr ""
"%sVeljavnost prijavnega piškotka%s večja od 1440 sekund lahko povzroči "
"naključno razvrednotenje seje, če je %ssession.gc_maxlifetime%s nižji od "
"njegove vrednosti (trenutno %d)."

#: setup/lib/index.lib.php:293
#, php-format
msgid ""
"%sLogin cookie validity%s should be set to 1800 seconds (30 minutes) at "
"most. Values larger than 1800 may pose a security risk such as impersonation."
msgstr ""
"%sVeljavnost prijavnega piškotka%s naj bo nastavljena na največ 1800 sekund "
"(30 minut). Vrednosti večje od 1800 lahko predstavljajo varnostno tveganje, "
"kot je pretvarjanje za drugo osebo."

#: setup/lib/index.lib.php:295
#, php-format
msgid ""
"If using cookie authentication and %sLogin cookie store%s is not 0, %sLogin "
"cookie validity%s must be set to a value less or equal to it."
msgstr ""
"Če uporabljate overovitev piškotkov in %sShranjevanje prijavnih piškotkov%s "
"ni 0, mora biti %sVeljavnost prijavnega piškotka%s določena na manjšo ali "
"enako vrednost."

#: setup/lib/index.lib.php:297
#, php-format
msgid ""
"If you feel this is necessary, use additional protection settings - %shost "
"authentication%s settings and %strusted proxies list%s. However, IP-based "
"protection may not be reliable if your IP belongs to an ISP where thousands "
"of users, including you, are connected to."
msgstr ""
"Če menite, da je to potrebno, uporabite dodatne nastavitve zaščite – "
"nastavitve %soverovitve gostitelja%s in %sseznam zaupanih proxyjev%s. Kakor "
"koli, zaščita temelječa na IP ni zanesljiva, če vaš IP pripada ISP-ju, na "
"katerega je povezanih tisoče uporabnikov, vključno z vami."

#: setup/lib/index.lib.php:299
#, php-format
msgid ""
"You set the [kbd]config[/kbd] authentication type and included username and "
"password for auto-login, which is not a desirable option for live hosts. "
"Anyone who knows or guesses your phpMyAdmin URL can directly access your "
"phpMyAdmin panel. Set %sauthentication type%s to [kbd]cookie[/kbd] or [kbd]"
"http[/kbd]."
msgstr ""
"Nastavili ste vrsto overovitve [kbd]config[/kbd] in vključili uporabniško "
"ime in geslo za samodejno prijavo, kar ni zaželena možnost za gostitelje "
"aktivnih strani. Vsakdo, ki ve ali ugane vaš URL phpMyAdmina, lahko "
"neposredno dostopa do vaše plošče phpMyAdmin. Nastavite %svrsto overovitve%s "
"na [kbd]cookie[/kbd] ali [kbd]http[/kbd]."

#: setup/lib/index.lib.php:301
#, php-format
msgid ""
"%sZip compression%s requires functions (%s) which are unavailable on this "
"system."
msgstr ""
"%sStiskanje Zip%s zahteva funkcije (%s), ki na tem sistemu niso na voljo."

#: setup/lib/index.lib.php:303
#, php-format
msgid ""
"%sZip decompression%s requires functions (%s) which are unavailable on this "
"system."
msgstr ""
"%sRazširjanje Zip%s zahteva funkcije (%s), ki na tem sistemu niso na voljo."

#: setup/lib/index.lib.php:331
msgid "You should use SSL connections if your database server supports it."
msgstr "Uporabite povezave SSL, če jih vaš strežnik zbirke podatkov podpira."

#: setup/lib/index.lib.php:345
msgid "You should use mysqli for performance reasons."
msgstr "Zaradi zmogljivostnih razlogov uporabljajte mysqli."

#: setup/lib/index.lib.php:380
msgid "You allow for connecting to the server without a password."
msgstr "Dovoljujete povezavo s strežnikom brez gesla."

#: setup/lib/index.lib.php:404
msgid "Key is too short, it should have at least 8 characters."
msgstr "Ključ je prekratek, ima naj vsaj 8 znakov."

#: setup/lib/index.lib.php:411
msgid "Key should contain letters, numbers [em]and[/em] special characters."
msgstr "Ključ naj vsebuje črke, številke [em]in[/em] posebne znake."

#: setup/validate.php:22
msgid "Wrong data"
msgstr "Napačni podatki"

#: sql.php:138 tbl_change.php:264 tbl_select.php:27 tbl_zoom_select.php:98
#: tbl_zoom_select.php:134
msgid "Browse foreign values"
msgstr "Prebrskaj tuje vrednosti"

#: sql.php:247
#, php-format
msgid "Using bookmark \"%s\" as default browse query."
msgstr "Uporaba zaznamka \"%s\" kot privzeto poizvedbo med brskanjem."

#: sql.php:383
msgid "Do you really want to execute following query?"
msgstr "Ali res želite izvesti naslednjo poizvedbo?"

#: sql.php:762 tbl_replace.php:386
#, php-format
msgid "Inserted row id: %1$d"
msgstr "Id vstavljene vrstice: %1$d"

#: sql.php:779
msgid "Showing as PHP code"
msgstr "Prikazovanje kot koda PHP"

#: sql.php:782 tbl_replace.php:360
msgid "Showing SQL query"
msgstr "Prikazovanje poizvedbe SQL"

#: sql.php:784
msgid "Validated SQL"
msgstr "Preverjen SQL"

#: sql.php:1008
#, php-format
msgid "Problems with indexes of table `%s`"
msgstr "Težave z indeksi tabele `%s`"

#: sql.php:1040
msgid "Label"
msgstr "Oznaka"

#: tbl_addfield.php:190 tbl_alter.php:209 tbl_indexes.php:99
#, php-format
msgid "Table %1$s has been altered successfully"
msgstr "Tabela %1$s je bila uspešno spremenjena"

#: tbl_alter.php:130
#| msgid "The selected users have been deleted successfully."
msgid "The columns have been moved successfully."
msgstr "Stolpce sem uspešno premaknil."

#: tbl_change.php:748
msgid "Because of its length,<br /> this column might not be editable"
msgstr "Zaradi njegove dolžine<br />stolpca morda ne bo mogoče urejati"

#: tbl_change.php:863
msgid "Binary - do not edit"
msgstr "Dvojiško - ne urejaj"

#: tbl_change.php:1068
msgid "Insert as new row"
msgstr "Vstavi kot novo vrstico"

#: tbl_change.php:1069
msgid "Insert as new row and ignore errors"
msgstr "Vstavi kot novo vrstico in presliši napake"

#: tbl_change.php:1070
msgid "Show insert query"
msgstr "Prikaži poizvedbo insert"

#: tbl_change.php:1081
msgid "and then"
msgstr "in potem"

#: tbl_change.php:1085
msgid "Go back to previous page"
msgstr "Pojdi nazaj na prejšnjo stran"

#: tbl_change.php:1086
msgid "Insert another new row"
msgstr "Vstavi še eno novo vrstico"

#: tbl_change.php:1090
msgid "Go back to this page"
msgstr "Pojdi nazaj na stran"

#: tbl_change.php:1098
msgid "Edit next row"
msgstr "Uredi naslednjo vrstico"

#: tbl_change.php:1109
msgid ""
"Use TAB key to move from value to value, or CTRL+arrows to move anywhere"
msgstr ""
"Uporabite tipko TAB za premik od vrednosti do vrednosti ali CTRL+puščice za "
"premik kamor koli"

#: tbl_change.php:1147
#, php-format
msgid "Continue insertion with %s rows"
msgstr "Nadaljuj vstavljanje z %s vrsticami"

#: tbl_chart.php:81
msgctxt "Chart type"
msgid "Bar"
msgstr "Vrstica"

#: tbl_chart.php:83
msgctxt "Chart type"
msgid "Column"
msgstr "Stolpec"

#: tbl_chart.php:85
msgctxt "Chart type"
msgid "Line"
msgstr "Črta"

#: tbl_chart.php:87
msgctxt "Chart type"
msgid "Spline"
msgstr "Zlepek"

#: tbl_chart.php:89
msgctxt "Chart type"
msgid "Pie"
msgstr "Torta"

#: tbl_chart.php:92
msgid "Stacked"
msgstr "Zloženi"

#: tbl_chart.php:95
msgid "Chart title"
msgstr "Naslov grafikona"

#: tbl_chart.php:101
msgid "X-Axis:"
msgstr "Os x:"

#: tbl_chart.php:116
msgid "Series:"
msgstr "Serije:"

#: tbl_chart.php:118
msgid "The remaining columns"
msgstr "Preostali stolpci"

#: tbl_chart.php:131
msgid "X-Axis label:"
msgstr "Oznaka osi x:"

#: tbl_chart.php:133
msgid "X Values"
msgstr "Vrednosti x"

#: tbl_chart.php:134
msgid "Y-Axis label:"
msgstr "Oznaka osi y:"

#: tbl_chart.php:135
msgid "Y Values"
msgstr "Vrednosti y"

#: tbl_create.php:31
#, php-format
msgid "Table %s already exists!"
msgstr "Tabela %s že obstaja!"

#: tbl_create.php:229
#, php-format
msgid "Table %1$s has been created."
msgstr "Tabela %1$s je ustvarjena."

#: tbl_export.php:24
msgid "View dump (schema) of table"
msgstr "Preglej povzetek stanja tabele"

#: tbl_gis_visualization.php:105
msgid "Display GIS Visualization"
msgstr "Prikaži predstavitev GIS"

#: tbl_gis_visualization.php:121
msgid "Width"
msgstr "Širina"

#: tbl_gis_visualization.php:125
msgid "Height"
msgstr "Višina"

#: tbl_gis_visualization.php:129
msgid "Label column"
msgstr "Stolpec oznak"

#: tbl_gis_visualization.php:131
msgid "-- None --"
msgstr "-- Noben --"

#: tbl_gis_visualization.php:144
msgid "Spatial column"
msgstr "Prostorski stolpec"

#: tbl_gis_visualization.php:168
msgid "Redraw"
msgstr "Ponovno nariši"

#: tbl_gis_visualization.php:170
msgid "Save to file"
msgstr "Shrani kot datoteko"

#: tbl_gis_visualization.php:171
msgid "File name"
msgstr "Ime datoteke"

#: tbl_indexes.php:67
msgid "The name of the primary key must be \"PRIMARY\"!"
msgstr "Ime primarnega ključa mora biti \"PRIMARY\"!"

#: tbl_indexes.php:76
msgid "Can't rename index to PRIMARY!"
msgstr "Indeksa ni mogoče preimenovati v PRIMARY!"

#: tbl_indexes.php:92
msgid "No index parts defined!"
msgstr "Ni definiranega dela indeksa!"

#: tbl_indexes.php:174 tbl_structure.php:170 tbl_structure.php:171
msgid "Add index"
msgstr "Dodaj indeks"

#: tbl_indexes.php:176
msgid "Edit index"
msgstr "Uredi indeks"

#: tbl_indexes.php:188
msgid "Index name:"
msgstr "Ime indeksa:"

#: tbl_indexes.php:189
msgid ""
"(\"PRIMARY\" <b>must</b> be the name of and <b>only of</b> a primary key!)"
msgstr "(\"PRIMARY\" <b>mora</b> biti ime <b>samo</b> primarnega ključa!)"

#: tbl_indexes.php:200
msgid "Index type:"
msgstr "Vrsta indeksa:"

#: tbl_indexes.php:286
#, php-format
msgid "Add to index &nbsp;%s&nbsp;column(s)"
msgstr "Dodaj indeksu &nbsp;%s&nbsp;stolpec(ce)"

#: tbl_move_copy.php:44
msgid "Can't move table to same one!"
msgstr "Tabele ni mogoče premakniti same vase!"

#: tbl_move_copy.php:46
msgid "Can't copy table to same one!"
msgstr "Tabele ni mogoče kopirati same vase!"

#: tbl_move_copy.php:56
#, php-format
msgid "Table %s has been moved to %s."
msgstr "Tabela %s je bila premaknjena v %s."

#: tbl_move_copy.php:58
#, php-format
msgid "Table %s has been copied to %s."
msgstr "Tabela %s je skopirana v %s."

#: tbl_move_copy.php:83
msgid "The table name is empty!"
msgstr "Ime tabele je prazno!"

#: tbl_operations.php:276
msgid "Alter table order by"
msgstr "Spremeni vrstni red prikaza tabele za"

#: tbl_operations.php:285
msgid "(singly)"
msgstr "(posamezno)"

#: tbl_operations.php:305
msgid "Move table to (database<b>.</b>table):"
msgstr "Premakni tabelo v (podatkovna_zbirka<b>.</b>tabela):"

#: tbl_operations.php:363
msgid "Table options"
msgstr "Možnosti tabele"

#: tbl_operations.php:367
msgid "Rename table to"
msgstr "Preimenuj tabelo v"

#: tbl_operations.php:546
msgid "Copy table to (database<b>.</b>table):"
msgstr "Kopiraj tabelo v (podatkovna_zbirka<b>.</b>tabela):"

#: tbl_operations.php:594
msgid "Switch to copied table"
msgstr "Preklopi na kopirano tabelo"

#: tbl_operations.php:606
msgid "Table maintenance"
msgstr "Vzdrževanje tabele"

#: tbl_operations.php:634
msgid "Defragment table"
msgstr "Defragmentiraj tabelo"

#: tbl_operations.php:690
#, php-format
msgid "Table %s has been flushed"
msgstr "Tabela %s je osvežena"

#: tbl_operations.php:698
msgid "Flush the table (FLUSH)"
msgstr "Počisti tabelo (FLUSH)"

#: tbl_operations.php:707
msgid "Delete data or table"
msgstr "Izbriši podatke ali tabelo"

#: tbl_operations.php:724
msgid "Empty the table (TRUNCATE)"
msgstr "Izprazni tabelo (TRUNCATE)"

#: tbl_operations.php:746
msgid "Delete the table (DROP)"
msgstr "Izbriši tabelo (DROP)"

#: tbl_operations.php:768
msgid "Partition maintenance"
msgstr "Vzdrževanje particij"

#: tbl_operations.php:776
#, php-format
msgid "Partition %s"
msgstr "Particija %s"

#: tbl_operations.php:779
msgid "Analyze"
msgstr "Analiziraj"

#: tbl_operations.php:780
msgid "Check"
msgstr "Označi"

#: tbl_operations.php:781
msgid "Optimize"
msgstr "Optimiraj"

#: tbl_operations.php:782
msgid "Rebuild"
msgstr "Ponovno sestavi"

#: tbl_operations.php:783
msgid "Repair"
msgstr "Popravi"

#: tbl_operations.php:797
msgid "Remove partitioning"
msgstr "Odstrani particioniranje"

#: tbl_operations.php:823
msgid "Check referential integrity:"
msgstr "Preveri referenčno integriteto:"

#: tbl_printview.php:72
msgid "Showing tables"
msgstr "Prikazovanje tabel"

#: tbl_printview.php:270 tbl_structure.php:779
msgid "Space usage"
msgstr "Poraba prostora"

#: tbl_printview.php:274 tbl_structure.php:783
msgid "Usage"
msgstr "Uporaba"

#: tbl_printview.php:301 tbl_structure.php:810
msgid "Effective"
msgstr "Učinkovito"

#: tbl_printview.php:326 tbl_structure.php:845
msgid "Row Statistics"
msgstr "Statistika vrstic"

#: tbl_printview.php:340 tbl_structure.php:860
msgid "static"
msgstr "statično"

#: tbl_printview.php:342 tbl_structure.php:862
msgid "dynamic"
msgstr "dinamično"

#: tbl_printview.php:364 tbl_structure.php:905
msgid "Row length"
msgstr "Dolžina vrstice"

#: tbl_printview.php:374 tbl_structure.php:913
msgid "Row size"
msgstr "Velikost vrstice"

#: tbl_printview.php:384 tbl_structure.php:921
msgid "Next autoindex"
msgstr "Naslednji samodejni indeks"

#: tbl_relation.php:287
#, php-format
msgid "Error creating foreign key on %1$s (check data types)"
msgstr ""
"Napaka pri ustvarjanju tujega ključa na %1$s (preverite podatkovne vrste)"

#: tbl_relation.php:414
msgid "Internal relation"
msgstr "Notranja relacija"

#: tbl_relation.php:416
msgid ""
"An internal relation is not necessary when a corresponding FOREIGN KEY "
"relation exists."
msgstr "Notranja relacija ni nujna, ko obstaja ustrezna relacija FOREIGN KEY."

#: tbl_relation.php:422
msgid "Foreign key constraint"
msgstr "Omejitev tujih ključev"

#: tbl_select.php:108
msgid "Do a \"query by example\" (wildcard: \"%\")"
msgstr "Izvedi \"query by example\" (nadomestni znak: \"%\")"

#: tbl_select.php:180
msgid "Select columns (at least one):"
msgstr "Izberite stolpce (vsaj enega):"

#: tbl_select.php:198
msgid "Add search conditions (body of the \"where\" clause):"
msgstr "Dodaj iskalne pogoje (telo \"where\" stavka):"

#: tbl_select.php:205
msgid "Number of rows per page"
msgstr "Število vrstic na stran"

#: tbl_select.php:211
msgid "Display order:"
msgstr "Vrstni red prikaza:"

#: tbl_structure.php:156 tbl_structure.php:161 tbl_structure.php:572
msgid "Spatial"
msgstr "Prostorsko"

#: tbl_structure.php:163 tbl_structure.php:167
msgid "Distinct values"
msgstr "Različne vrednosti"

#: tbl_structure.php:168 tbl_structure.php:169
msgid "Add primary key"
msgstr "Dodaj primarni ključ"

#: tbl_structure.php:172 tbl_structure.php:173
msgid "Add unique index"
msgstr "Dodaj izvirno vrednost"

#: tbl_structure.php:174 tbl_structure.php:175
msgid "Add SPATIAL index"
msgstr "Dodaj indeks SPATIAL"

#: tbl_structure.php:176 tbl_structure.php:177
msgid "Add FULLTEXT index"
msgstr "Dodaj indeks FULLTEXT"

#: tbl_structure.php:343 tbl_tracking.php:316
msgctxt "None for default"
msgid "None"
msgstr "Brez"

#: tbl_structure.php:352
#, php-format
msgid "Column %s has been dropped"
msgstr "Stolpec %s je zavržen"

#: tbl_structure.php:365 tbl_structure.php:462
#, php-format
msgid "A primary key has been added on %s"
msgstr "Na %s je dodan primarni ključ"

#: tbl_structure.php:380 tbl_structure.php:395 tbl_structure.php:418
#: tbl_structure.php:434 tbl_structure.php:475 tbl_structure.php:488
#: tbl_structure.php:502 tbl_structure.php:515
#, php-format
msgid "An index has been added on %s"
msgstr "Na %s je dodan indeks"

#: tbl_structure.php:456
msgid "Show more actions"
msgstr "Prikaži več dejanj"

#: tbl_structure.php:582 tbl_structure.php:654
#| msgid "Remove column(s)"
msgid "Move columns"
msgstr "Premakni stolpce"

#: tbl_structure.php:583
msgid "Move the columns by dragging them up and down."
msgstr ""

#: tbl_structure.php:616
msgid "Edit view"
msgstr "Urejevalni pogled"

#: tbl_structure.php:633
msgid "Relation view"
msgstr "Pogled relacij"

#: tbl_structure.php:641
msgid "Propose table structure"
msgstr "Predlagaj strukturo tabele"

#: tbl_structure.php:663
msgid "Add column"
msgstr "Dodaj stolpec"

#: tbl_structure.php:677
msgid "At End of Table"
msgstr "Na koncu tabele"

#: tbl_structure.php:678
msgid "At Beginning of Table"
msgstr "Na začetku tabele"

#: tbl_structure.php:679
#, php-format
msgid "After %s"
msgstr "Po %s"

#: tbl_structure.php:717
#, php-format
msgid "Create an index on &nbsp;%s&nbsp;columns"
msgstr "Ustvari indeks na &nbsp;%s&nbsp;stolpcih"

#: tbl_structure.php:876
msgid "partitioned"
msgstr "po particijah"

#: tbl_tracking.php:112
#, php-format
msgid "Tracking report for table `%s`"
msgstr "Poročilo sledenja za tabelo `%s`"

#: tbl_tracking.php:178
#, php-format
msgid "Version %1$s was created, tracking for %2$s is active."
msgstr "Različica %1$s je ustvarjena, sledenje %2$s je aktivirano."

#: tbl_tracking.php:192
#, php-format
msgid "Tracking for %1$s was deactivated at version %2$s."
msgstr "Sledenje %1$s je bilo deaktivirano pri različici %2$s."

#: tbl_tracking.php:206
#, php-format
msgid "Tracking for %1$s was activated at version %2$s."
msgstr "Sledenje %1$s je bilo aktivirano pri različici %2$s."

#: tbl_tracking.php:220
msgid "SQL statements executed."
msgstr "Stavki SQL so izvedeni."

#: tbl_tracking.php:226
msgid ""
"You can execute the dump by creating and using a temporary database. Please "
"ensure that you have the privileges to do so."
msgstr ""
"Odložene podatke lahko izvedete z ustvarjanjem in uporabo začasne zbirke "
"podatkov. Prosimo, prepričajte se, da imate privilegije za ta dejanja."

#: tbl_tracking.php:227
msgid "Comment out these two lines if you do not need them."
msgstr "Če teh dveh vrstic ne potrebujete, ju dajte v komentar."

#: tbl_tracking.php:236
msgid "SQL statements exported. Please copy the dump or execute it."
msgstr ""
"Stavki SQL so bili izvoženi. Prosimo, skopirajte odložene podatke ali jih "
"izvršite."

#: tbl_tracking.php:267
#, php-format
msgid "Version %s snapshot (SQL code)"
msgstr "Različica posnetka %s (koda SQL)"

#: tbl_tracking.php:409
msgid "Tracking data definition successfully deleted"
msgstr "Opredelitev sledenja podatkom je uspešno izbrisana"

#: tbl_tracking.php:411 tbl_tracking.php:429
msgid "Query error"
msgstr "Napaka poizvedbe"

#: tbl_tracking.php:427
msgid "Tracking data manipulation successfully deleted"
msgstr "Stavek upravljanja s podatki je uspešno izbrisan"

#: tbl_tracking.php:440
msgid "Tracking statements"
msgstr "Sledenje stavkom"

#: tbl_tracking.php:456 tbl_tracking.php:588
#, php-format
msgid "Show %1$s with dates from %2$s to %3$s by user %4$s %5$s"
msgstr "Prikaži %1$s z datumi od %2$s do %3$s uporabnika %4$s %5$s"

#: tbl_tracking.php:461
msgid "Delete tracking data row from report"
msgstr "Izbriši vrstico podatkov sledenja iz poročila"

#: tbl_tracking.php:472
msgid "No data"
msgstr "Brez podatkov"

#: tbl_tracking.php:482 tbl_tracking.php:541
msgid "Date"
msgstr "Datum"

#: tbl_tracking.php:484
msgid "Data definition statement"
msgstr "Stavek opredeljevanja podatkov"

#: tbl_tracking.php:543
msgid "Data manipulation statement"
msgstr "Stavek upravljanja s podatki"

#: tbl_tracking.php:591
msgid "SQL dump (file download)"
msgstr "Odložen SQL (prenos datoteke)"

#: tbl_tracking.php:592
msgid "SQL dump"
msgstr "Odložen SQL"

#: tbl_tracking.php:593
msgid "This option will replace your table and contained data."
msgstr "Ta možnost bo zamenjala vašo tabelo in vsebovane podatke."

#: tbl_tracking.php:593
msgid "SQL execution"
msgstr "Izvršitev SQL"

#: tbl_tracking.php:605
#, php-format
msgid "Export as %s"
msgstr "Izvozi kot %s"

#: tbl_tracking.php:645
msgid "Show versions"
msgstr "Prikaži različice"

#: tbl_tracking.php:729
#, php-format
msgid "Deactivate tracking for %s"
msgstr "Dezaktiviraj sledenje za %s"

#: tbl_tracking.php:731
msgid "Deactivate now"
msgstr "Dezaktiviraj zdaj"

#: tbl_tracking.php:742
#, php-format
msgid "Activate tracking for %s"
msgstr "Aktiviraj sledenje %s"

#: tbl_tracking.php:744
msgid "Activate now"
msgstr "Aktiviraj zdaj"

#: tbl_tracking.php:757
#, php-format
msgid "Create version %1$s of %2$s"
msgstr "Ustvari različico %1$s tabele %2$s"

#: tbl_tracking.php:761
msgid "Track these data definition statements:"
msgstr "Sledi tem stavkom opredeljevanja podatkov:"

#: tbl_tracking.php:769
msgid "Track these data manipulation statements:"
msgstr "Sledi tem stavkom upravljanja s podatki:"

#: tbl_tracking.php:777
msgid "Create version"
msgstr "Ustvari različico"

#: tbl_zoom_select.php:212
msgid "Do a \"query by example\" (wildcard: \"%\") for two different columns"
msgstr ""
"Izvedi \"query by example\" (nadomestni znak: \"%\") za dva različna stolpca"

#: tbl_zoom_select.php:222
msgid "Additional search criteria"
msgstr "Dodatni iskalni pogoji"

#: tbl_zoom_select.php:270
msgid "Use this column to label each point"
msgstr "Uporabite ta stolpec za označevanje vsake točke"

#: tbl_zoom_select.php:290
msgid "Maximum rows to plot"
msgstr "Največje število vrstic za izris"

#: tbl_zoom_select.php:401
msgid "Browse/Edit the points"
msgstr "Prebrskaj/Uredi točke"

#: tbl_zoom_select.php:408
msgid "How to use"
msgstr "Kako uporabljati"

#: themes.php:28
msgid "Get more themes!"
msgstr "Dobi več preoblek!"

#: transformation_overview.php:24
msgid "Available MIME types"
msgstr "Razpoložljive vrste MIME"

#: transformation_overview.php:37
msgid ""
"MIME types printed in italics do not have a separate transformation function"
msgstr "Vrste MIME, ki so napisane ležeče, nimajo lastne pretvorbene funkcije"

#: transformation_overview.php:42
msgid "Available transformations"
msgstr "Razpoložljive pretvorbe"

#: transformation_overview.php:47
msgctxt "for MIME transformation"
msgid "Description"
msgstr "Opis"

#: user_password.php:26
msgid "You don't have sufficient privileges to be here right now!"
msgstr "Nimate dovolj pravic, da bi bili sedaj tukaj!"

#: user_password.php:98
msgid "The profile has been updated."
msgstr "Profil je posodobljen."

#: view_create.php:141
msgid "VIEW name"
msgstr "Ime VIEW"

#: view_operations.php:91
msgid "Rename view to"
msgstr "Preimenuj pogled v"

#~ msgid ""
#~ "Show affected rows of each statement on multiple-statement queries. See "
#~ "libraries/import.lib.php for defaults on how many queries a statement may "
#~ "contain."
#~ msgstr ""
#~ "Prikaže spremenjene vrstice vsakega stavka v večstavčni poizvedbi. "
#~ "Oglejte si libraries/import.lib.php za privzete podatke o tem, koliko "
#~ "poizvedb lahko stavek vsebuje."

#~ msgid "Verbose multiple statements"
#~ msgstr "Zgosti večkratne stavke"

#, fuzzy
#~| msgid "Data only"
#~ msgid "Dates only."
#~ msgstr "Samo podatki"

#~ msgid ""
#~ "Suggest a database name on the &quot;Create Database&quot; form (if "
#~ "possible) or keep the text field empty"
#~ msgstr ""
#~ "Predlagaj ime zbirke podatkov v obrazcu &quot;Ustvari zbirko "
#~ "podatkov&quot; (če je le mogoče) ali pusti besedilno polje prazno"

#~ msgid "Suggest new database name"
#~ msgstr "Predlagaj novo ime zbirke podatkov"

#~ msgid "Show icons for warning, error and information messages"
#~ msgstr ""
#~ "Prikaži ikone za opozorilna sporočila, sporočila o napakah in informacijah"

#~ msgid "Iconic errors"
#~ msgstr "Napake z ikonami"

#~ msgid "Use less graphically intense tabs"
#~ msgstr "Uporabi grafično manj zahtevne zavihke"

#~ msgid "Light tabs"
#~ msgstr "Lahki zavihki"

#~ msgid "Use icons on main page"
#~ msgstr "Uporabi ikone na glavni strani"

#~ msgid ""
#~ "Disable if you know that your pma_* tables are up to date. This prevents "
#~ "compatibility checks and thereby increases performance"
#~ msgstr ""
#~ "Onemogočite, če veste, da so vaše tabele pma_* ažurirane. To prepreči "
#~ "preverjanja združljivosti in tako poveča zmogljivost"

#~ msgid "Verbose check"
#~ msgstr "Preverjanje razširitve"

#~ msgid "Uptime below one day"
#~ msgstr "Neprekinjeno delovanje krajše od enega dneva"

#~ msgid "Uptime is less than 1 day, performance tuning may not be accurate."
#~ msgstr ""
#~ "Neprekinjeno delovanje je krajše od enega dneva; nastavitev zmogljivosti "
#~ "morda ni točna."

#~ msgid ""
#~ "To have more accurate averages it is recommended to let the server run "
#~ "for longer than a day before running this analyzer"
#~ msgstr ""
#~ "Za natančnejša povprečja je priporočljivo, da pred zagonom analitika "
#~ "pustite strežnik delovati dlje kot en dan"

#~ msgid "The uptime is only %s"
#~ msgstr "Neprekinjeno delovanje je samo %s"

#~ msgid "Questions below 1,000"
#~ msgstr "Vprašanja pod 1.000"

#~ msgid ""
#~ "Fewer than 1,000 questions have been run against this server. The "
#~ "recommendations may not be accurate."
#~ msgstr ""
#~ "Na tem strežniku je bilo zagnanih manj kot 1.000 vprašanj. Priporočila "
#~ "morda niso točna."

#~ msgid ""
#~ "Let the server run for a longer time until it has executed a greater "
#~ "amount of queries."
#~ msgstr ""
#~ "Pustite strežniku delovati daljši čas, dokler ne izvede večje število "
#~ "poizvedb."

#~ msgid "Current amount of Questions: %s"
#~ msgstr "Trenutno število vprašanj: %s"

#~ msgid "Percentage of slow queries"
#~ msgstr "Odstotek počasnih poizvedb"

#~ msgid ""
#~ "There is a lot of slow queries compared to the overall amount of Queries."
#~ msgstr ""
#~ "V primerjavi s skupnim številom poizvedb je počasnih poizvedb veliko."

#~ msgid ""
#~ "You might want to increase {long_query_time} or optimize the queries "
#~ "listed in the slow query log"
#~ msgstr ""
#~ "Morda boste želeli povečati {long_query_time} ali optimizirati poizvedbe, "
#~ "navedene v dnevniku počasnih poizvedb"

#~ msgid "The slow query rate should be below 5%%, your value is %s%%."
#~ msgstr ""
#~ "Delež počasnih poizvedb bi moral biti pod 5 %%; vaša vrednost je %s %%."

#~ msgid "Slow query rate"
#~ msgstr "Delež počasnih poizvedb"

#~ msgid ""
#~ "There is a high percentage of slow queries compared to the server uptime."
#~ msgstr ""
#~ "Odstotek počasnih poizvedb je v primerjavi z neprekinjemin delovanjem "
#~ "strežnika visok."

#~ msgid ""
#~ "You have a slow query rate of %s per hour, you should have less than 1%% "
#~ "per hour."
#~ msgstr ""
#~ "Vaš delež počasnih poizvedb je %s na uro; moral bi biti manj od 1 %% na "
#~ "uro."

#~ msgid "Long query time"
#~ msgstr "Čas dolgih poizvedb"

#~ msgid ""
#~ "long_query_time is set to 10 seconds or more, thus only slow queries that "
#~ "take above 10 seconds are logged."
#~ msgstr ""
#~ "long_query_time je nastavljen na 10 sekund ali več, zato so zabeležene "
#~ "samo počasne poizvedbe, ki trajajo več kot 10 sekund."

#~ msgid ""
#~ "It is suggested to set {long_query_time} to a lower value, depending on "
#~ "your environment. Usually a value of 1-5 seconds is suggested."
#~ msgstr ""
#~ "Predlagamo, da nastavite {long_query_time} na nižjo vrednost, odvisno od "
#~ "vašega okolja. Po navadi se priporoča vrednost 1–5 sekund."

#~ msgid "long_query_time is currently set to %ds."
#~ msgstr "long_query_time je trenutno nastavljen na %d s."

#~ msgid "Slow query logging"
#~ msgstr "Beleženje počasnih poizvedb"

#~ msgid "The slow query log is disabled."
#~ msgstr "Dnevnik počasnih poizvedb je onemogočen."

#~ msgid ""
#~ "Enable slow query logging by setting {log_slow_queries} to 'ON'. This "
#~ "will help troubleshooting badly performing queries."
#~ msgstr ""
#~ "Omogočite beleženje počasnih poizvedb tako, da nastavite "
#~ "{log_slow_queries} na 'ON'. To bo pomagalo pri odpravljanju težav s slabo "
#~ "delujočimi poizvedbami."

#~ msgid "log_slow_queries is set to 'OFF'"
#~ msgstr "log_slow_queries je nastavljen na 'OFF'"

#~ msgid "Release Series"
#~ msgstr "Serije izdaj"

#~ msgid "The MySQL server version less than 5.1."
#~ msgstr "Strežnik MySQL različice nižje od 5.1."

#~ msgid ""
#~ "You should upgrade, as MySQL 5.1 has improved performance, and MySQL 5.5 "
#~ "even more so."
#~ msgstr ""
#~ "Morali bi posodobiti, saj ima MySQL 5.1 izboljšano učinkovitost, MySQL "
#~ "5.5 pa še bolj."

#~ msgid "Current version: %s"
#~ msgstr "Trenutna različica: %s"

#~ msgid "Minor Version"
#~ msgstr "Manjša različica"

#~ msgid "Version less than 5.1.30 (the first GA release of 5.1)."
#~ msgstr "Različica nižja od 5.1.30 (prvi izid GA 5.1)."

#~ msgid ""
#~ "You should upgrade, as recent versions of MySQL 5.1 have improved "
#~ "performance and MySQL 5.5 even more so."
#~ msgstr ""
#~ "Morali bi posodobiti, saj imajo najnovejše različice MySQL 5.1 izboljšano "
#~ "učinkovitost, MySQL 5.5 pa še bolj."

#~ msgid "Version less than 5.5.8 (the first GA release of 5.5)."
#~ msgstr "Različica nižja od 5.5.8 (prvi izid GA 5.5)."

#~ msgid "You should upgrade, to a stable version of MySQL 5.5"
#~ msgstr "Morali bi nadgraditi, na ustaljeno različico MySQL 5.5"

#~ msgid "Distribution"
#~ msgstr "Distribucija"

#~ msgid "Version is compiled from source, not a MySQL official binary."
#~ msgstr "Različica je prevedena iz izvorne kode, in ni uradna izdaja MySQL."

#~ msgid ""
#~ "If you did not compile from source, you may be using a package modified "
#~ "by a distribution. The MySQL manual only is accurate for official MySQL "
#~ "binaries, not any package distributions (such as RedHat, Debian/Ubuntu "
#~ "etc)."
#~ msgstr ""
#~ "Če niste prevedli iz izvorne kode, morda uporabljate paket, spremenjen z "
#~ "distribucijo. Priročnik MySQL je točen samo za uradne izdaje MySQL, ne za "
#~ "katere koli paketne distribucije (kot so RedHat, Debian/Ubuntu itn.)."

#~ msgid "'source' found in version_comment"
#~ msgstr "našel sem 'source' v version_comment"

#~ msgid "The MySQL manual only is accurate for official MySQL binaries."
#~ msgstr "Priročnik MySQL je točen samo za uradne izdaje MySQL."

#~ msgid "Percona documentation is at http://www.percona.com/docs/wiki/"
#~ msgstr ""
#~ "Dokumentacija Percona se nahaja na http://www.percona.com/docs/wiki/"

#~ msgid "'percona' found in version_comment"
#~ msgstr "našel sem 'percona' v version_comment"

#~ msgid "Drizzle documentation is at http://docs.drizzle.org/"
#~ msgstr "Dokumentacija Drizzle se nahaja na http://docs.drizzle.org/"

#~ msgid "Version string (%s) matches Drizzle versioning scheme"
#~ msgstr "Niz različice (%s) se ujema s shemo različic Drizzle"

#~ msgid "MySQL Architecture"
#~ msgstr "Arhitektura MySQL"

#~ msgid "MySQL is not compiled as a 64-bit package."
#~ msgstr "MySQL ni preveden kot 64-bitni paket."

#~ msgid ""
#~ "Your memory capacity is above 3 GiB (assuming the Server is on "
#~ "localhost), so MySQL might not be able to access all of your memory. You "
#~ "might want to consider installing the 64-bit version of MySQL."
#~ msgstr ""
#~ "Zmogljivost vašega pomnilnika je nad 3 GiB (predpostavljeno, da strežnik "
#~ "teče na localhost), zato MySQL morda ne bo zmožen dostopati do celotnega "
#~ "vašega pomnilnika. Morda boste želeli razmisliti o namestitvi 64-bitne "
#~ "različice MySQL."

#~ msgid "Available memory on this host: %s"
#~ msgstr "Razpoložljiv pomnilnik na tem gostitelju: %s"

#~ msgid "Query cache disabled"
#~ msgstr "Predpomnjenje poizvedb je onemogočeno"

#~ msgid "The query cache is not enabled."
#~ msgstr "Predpomnjenje poizvedb ni omogočeno."

#~ msgid ""
#~ "The query cache is known to greatly improve performance if configured "
#~ "correctly. Enable it by setting {query_cache_size} to a 2 digit MiB value "
#~ "and setting {query_cache_type} to 'ON'. <b>Note:</b> If you are using "
#~ "memcached, ignore this recommendation."
#~ msgstr ""
#~ "Predpomnjenje poizvedb lahko izredno izboljša zmogljivost, če je "
#~ "konfigurirano pravilno. Omogočite ga tako, da nastavite "
#~ "{query_cache_size} na dvomestno vrednost MiB in nastavite "
#~ "{query_cache_type} na 'ON'. <b>Pomnite:</b> Če uporabljate memcached, to "
#~ "priporočilo prezrite."

#~ msgid "query_cache_size is set to 0 or query_cache_type is set to 'OFF'"
#~ msgstr ""
#~ "query_cache_size je nastavljen na 0 ali pa je query_cache_type nastavljen "
#~ "na 'OFF'"

#~ msgid "Query caching method"
#~ msgstr "Način predpomnjenja poizvedb"

#~ msgid "Suboptimal caching method."
#~ msgstr "Podoptimalni način predpomnjenja."

#~ msgid ""
#~ "You are using the MySQL Query cache with a fairly high traffic database. "
#~ "It might be worth considering to use <a href=\"http://dev.mysql.com/doc/"
#~ "refman/5.5/en/ha-memcached.html\">memcached</a> instead of the MySQL "
#~ "Query cache, especially if you have multiple slaves."
#~ msgstr ""
#~ "Uporabljate predpomnjenje poizvedb MySQL s precej prometno zbirko "
#~ "podatkov. Morda bi bilo koristno razmisliti o uporabi <a href=\"http://"
#~ "dev.mysql.com/doc/refman/5.5/en/ha-memcached.html\">memcached</a> namesto "
#~ "predpomnjenja poizvedb MySQL, še posebej, če imate več podrejencev."

#~ msgid ""
#~ "The query cache is enabled and the server receives %d queries per second. "
#~ "This rule fires if there is more than 100 queries per second."
#~ msgstr ""
#~ "Predpomnjenje poizvedb je omogočeno in strežnik prejema %d poizvedb na "
#~ "sekundo. To pravilo se sproži, če je več kot 100 poizvedb na sekundo."

#~ msgid "Query cache efficiency (%%)"
#~ msgstr "Učinkovitost predpomnjenja poizvedb (%%)"

#~ msgid "Query cache not running efficiently, it has a low hit rate."
#~ msgstr ""
#~ "Predpomnjenje poizvedb ne teče učinkovito, saj ima nizek delež zadetkov."

#~ msgid "Consider increasing {query_cache_limit}."
#~ msgstr "Razmislite o povečanju {query_cache_limit}."

#~ msgid "The current query cache hit rate of %s%% is below 20%%"
#~ msgstr "Trenutni delež zadetkov predpomnilnika poizvedb %s %% je pod 20 %%"

#~ msgid "Query Cache usage"
#~ msgstr "Uporaba predpomnilnika poizvedb"

#~ msgid "Less than 80%% of the query cache is being utilized."
#~ msgstr "Izkoriščanega je manj kot 80 %% predpomnilnika poizvedb."

#~ msgid ""
#~ "This might be caused by {query_cache_limit} being too low. Flushing the "
#~ "query cache might help as well."
#~ msgstr ""
#~ "To morda povzroča prenizek {query_cache_limit}. Izplaknitev "
#~ "predpomnilnika poizvedb bo morda prav tako pomagala."

#~ msgid ""
#~ "The current ratio of free query cache memory to total query cache size is "
#~ "%s%%. It should be above 80%%"
#~ msgstr ""
#~ "Trenutni delež prostega pomnilnika predpomnilnika poizvedb je v "
#~ "primerjavi s skupnim pomnilnikom predpomnilnima poizvedb %s %%. Moral bi "
#~ "biti nad 80 %%"

#~ msgid "Query cache fragmentation"
#~ msgstr "Razdrobljenost predpomnilnika poizvedb"

#~ msgid "The query cache is considerably fragmented."
#~ msgstr "Predpomnilnik poizvedb je precej razdrobljen."

#~ msgid ""
#~ "Severe fragmentation is likely to (further) increase "
#~ "Qcache_lowmem_prunes. This might be caused by many Query cache low memory "
#~ "prunes due to {query_cache_size} being too small. For a immediate but "
#~ "short lived fix you can flush the query cache (might lock the query cache "
#~ "for a long time). Carefully adjusting {query_cache_min_res_unit} to a "
#~ "lower value might help too, e.g. you can set it to the average size of "
#~ "your queries in the cache using this formula: (query_cache_size - "
#~ "qcache_free_memory) / qcache_queries_in_cache"
#~ msgstr ""
#~ "Močna razdrobljenost bo verjetno (nadalje) povečala Qcache_lowmem_prunes. "
#~ "To je lahko povzročilo mnogo oklestitev predpomnilnika poizvedb ob "
#~ "majhnem pomnilniku, zaradi premajhne {query_cache_size}. Za takojšnjo, "
#~ "ampak ne dolgo trajajočo rešitev, lahko odplaknete predpomnilnik poizvedb "
#~ "(kar lahko zaklene predpomnilnik poizvedb za dalj časa). Tudi pazljivo "
#~ "prilagajanje {query_cache_min_res_unit} na nižjo vrednost lahko pomaga; "
#~ "npr. nastavite jo lahko na povprečno velikost vaših poizvedb v pomnilniku "
#~ "z uporabo formule: (query_cache_size - qcache_free_memory) / "
#~ "qcache_queries_in_cache"

#~ msgid ""
#~ "The cache is currently fragmented by %s%% , with 100%% fragmentation "
#~ "meaning that the query cache is an alternating pattern of free and used "
#~ "blocks. This value should be below 20%%."
#~ msgstr ""
#~ "Predpomnilnik je trenutno %s-%% razdrobljen, pri čemer 100-%% "
#~ "razdrobljenost pomeni, da je predpomnilnik poizvedb izmeničen vzorec "
#~ "prostih in uporabljenih blokov. Vrednost bi morala biti pod 20 %%."

#~ msgid "Query cache low memory prunes"
#~ msgstr "Oklestitve predpomnilnika poizvedb ob majhnem pomnilniku"

#~ msgid ""
#~ "Cached queries are removed due to low query cache memory from the query "
#~ "cache."
#~ msgstr ""
#~ "Predpomnjene poizvedbe so odstranjene zaradi nizkega pomnilnika "
#~ "predpomnilnika poizvedb."

#~ msgid ""
#~ "You might want to increase {query_cache_size}, however keep in mind that "
#~ "the overhead of maintaining the cache is likely to increase with its "
#~ "size, so do this in small increments and monitor the results."
#~ msgstr ""
#~ "Morda boste želeli povečati {query_cache_size}, vendar pomnite, da se bo "
#~ "uporaba sredstev za vzdrževanje predpomnilnika verjetno povečala z "
#~ "njegovo velikostjo, zato to storite v majhnih korakih in spremljajte "
#~ "rezultate."

#~ msgid ""
#~ "The ratio of removed queries to inserted queries is %s%%. The lower this "
#~ "value is, the better (This rules firing limit: 0.1%%)"
#~ msgstr ""
#~ "Razmerje med odstranjenimi in vstavljenimi poizvedbami je %s %%. Nižja je "
#~ "vrednost, boljše je. (Meja sprožitve tega pravila: 0,1 %%.)"

#~ msgid "Query cache max size"
#~ msgstr "Največja velikost predpomnilnika poizvedb"

#~ msgid ""
#~ "The query cache size is above 128 MiB. Big query caches may cause "
#~ "significant overhead that is required to maintain the cache."
#~ msgstr ""
#~ "Velikost predpomnilnika poizvedb je nad 128 MiB. Veliki predpomnilniki "
#~ "poizvedb lahko povzročijo precejšnje povečanje sredstev, potrebnih za "
#~ "vzdrževanje pomnilnika."

#~ msgid ""
#~ "Depending on your environment, it might be performance increasing to "
#~ "reduce this value."
#~ msgstr ""
#~ "Odvisno od vašega sistema bo zmanjšanje te vrednost morda povečalo "
#~ "zmogljivost."

#~ msgid "Current query cache size: %s"
#~ msgstr "Trenutna velikost predpomnilnika poizvedb: %s"

#~ msgid "Query cache min result size"
#~ msgstr "Velikost najmanjšega rezultata predpomnilnika poizvedb"

#~ msgid ""
#~ "The max size of the result set in the query cache is the default of 1 MiB."
#~ msgstr ""
#~ "Privzeta največja velikost množice podatkov v predpomnilniku poizvedb je "
#~ "1 MiB."

#~ msgid ""
#~ "Changing {query_cache_limit} (usually by increasing) may increase "
#~ "efficiency. This variable determines the maximum size a query result may "
#~ "have to be inserted into the query cache. If there are many query results "
#~ "above 1 MiB that are well cacheable (many reads, little writes) then "
#~ "increasing {query_cache_limit} will increase efficiency. Whereas in the "
#~ "case of many query results being above 1 MiB that are not very well "
#~ "cacheable (often invalidated due to table updates) increasing "
#~ "{query_cache_limit} might reduce efficiency."
#~ msgstr ""
#~ "Spreminjanje {query_cache_limit} (po navadi povečanje) lahko poveča "
#~ "učinkovitost. Spremenljivka določa največjo velikost rezultata poizvedbe, "
#~ "ki je lahko vstavljen v predpomnilnik poizvedb. Če je mnogo rezultatov "
#~ "poizvedb, ki so dobro predpomnljive (veliko branja, malo pisanja), nad 1 "
#~ "MiB, bo povečanje {query_cache_limit} povečalo učinkovitost.Medtem ko pa "
#~ "bo v primeru mnogih rezultatov poizvedb nad 1 MiB, ki niso dobro "
#~ "predpomnljive (pogosto neveljavne zaradi posodobitev tabel), povečanje "
#~ "{query_cache_limit} lahko zmanjšalo učinkovitost."

#~ msgid "query_cache_limit is set to 1 MiB"
#~ msgstr "query_cache_limit je nastavljen na 1 MiB"

#~ msgid "Percentage of sorts that cause temporary tables"
#~ msgstr "Odstotek razvrščanj, ki so povzročila začasne tabele"

#~ msgid "Too many sorts are causing temporary tables."
#~ msgstr "Preveč razvrščanj povzroča začasne tabele."

#~ msgid ""
#~ "Consider increasing sort_buffer_size and/or read_rnd_buffer_size, "
#~ "depending on your system memory limits"
#~ msgstr ""
#~ "Razmislite o povečanju sort_buffer_size in/ali read_rnd_buffer_size, "
#~ "odvisno od omejitev vašega sistemskega pomnilnika"

#~ msgid ""
#~ "%s%% of all sorts cause temporary tables, this value should be lower than "
#~ "10%%."
#~ msgstr ""
#~ "%s %% vseh razvrščanj povzroča začasne tabele; vrednost bi morala biti "
#~ "nižja od 10 %%."

#~ msgid "Rate of sorts that cause temporary tables"
#~ msgstr "Delež razvrščanj, ki povzroča začasne tabele"

#~ msgid ""
#~ "Temporary tables average: %s, this value should be less than 1 per hour."
#~ msgstr ""
#~ "Povprečje začasnih tabel: %s; vrednost bi morala biti manj kot 1 na uro."

#~ msgid "Sort rows"
#~ msgstr "Razvrščanje vrstic"

#~ msgid "There are lots of rows being sorted."
#~ msgstr "Veliko vrstic je razvrščanih."

#~ msgid ""
#~ "While there is nothing wrong with a high amount of row sorting, you might "
#~ "want to make sure that the queries which require a lot of sorting use "
#~ "indexed columns in the ORDER BY clause, as this will result in much "
#~ "faster sorting"
#~ msgstr ""
#~ "Čeprav ni nič narobe z veliko količino razvrščanja vrstic, se boste morda "
#~ "želeli prepričati, da poizvedbe, ki zahtevajo veliko razvrščanja, "
#~ "uporabljajo v stavku ORDER BY indeksirana polja, saj bo to sledilo v "
#~ "veliko hitrejše razvrščanje"

#~ msgid "Sorted rows average: %s"
#~ msgstr "Povprečje razvrščenih vrstic: %s"

#~ msgid "Rate of joins without indexes"
#~ msgstr "Delež stikov brez indeksov"

#~ msgid "There are too many joins without indexes."
#~ msgstr "Obstaja preveč stikov brez indeksov."

#~ msgid ""
#~ "This means that joins are doing full table scans. Adding indexes for the "
#~ "columns being used in the join conditions will greatly speed up table "
#~ "joins"
#~ msgstr ""
#~ "To pomeni, da stiki izvajajo polne preglede tabel. Dodajanje indeksov za "
#~ "stolpce, ki se uporabljajo v pogojih stikov, bo zelo pohitrilo stike tabel"

#~ msgid "Table joins average: %s, this value should be less than 1 per hour"
#~ msgstr ""
#~ "Povprečje stikov tabel: %s; vrednost bi morala biti manj kot 1 na uro"

#~ msgid "Rate of reading first index entry"
#~ msgstr "Delež branja prvega vnosa indeksa"

#~ msgid "The rate of reading the first index entry is high."
#~ msgstr "Delež branja prvega vnosa indeksa je visok."

#~ msgid ""
#~ "This usually indicates frequent full index scans. Full index scans are "
#~ "faster than table scans but require lots of CPU cycles in big tables, if "
#~ "those tables that have or had high volumes of UPDATEs and DELETEs, "
#~ "running 'OPTIMIZE TABLE' might reduce the amount of and/or speed up full "
#~ "index scans. Other than that full index scans can only be reduced by "
#~ "rewriting queries."
#~ msgstr ""
#~ "To po navadi nakazuje na pogoste polne preglede indeksov. Polni pregledi "
#~ "indeksov so hitrejši od pregledov tabel, vendar v velikih tabelah "
#~ "zahtevajo veliko pomnilniških ciklov. Če imajo ali so imele te tabele "
#~ "velike količine poizvedb UPDATE in DELETE, bo zagon 'OPTIMIZE TABLE' "
#~ "morda zmanjšal količino in/ali pohitril polne preglede indeksov. Drugače "
#~ "pa je polne preglede indeksov mogoče zmanjšati samo s preoblikovanjem "
#~ "poizvedb."

#~ msgid "Index scans average: %s, this value should be less than 1 per hour"
#~ msgstr ""
#~ "Povprečje pregledovanja indeksov: %s; vrednost bi morala biti manj kot 1 "
#~ "na uro"

#~ msgid "Rate of reading fixed position"
#~ msgstr "Delež branja stalnega položaja"

#~ msgid "The rate of reading data from a fixed position is high."
#~ msgstr "Delež branja podatkov s stalnega položaja je visok."

#~ msgid ""
#~ "This indicates that many queries need to sort results and/or do a full "
#~ "table scan, including join queries that do not use indexes. Add indexes "
#~ "where applicable."
#~ msgstr ""
#~ "To kaže, da mora veliko poizvedb rezultate razvrstiti in/ali izvesti poln "
#~ "pregled tabele, vključno s poizvedbami stikov, ki ne uporabljajo "
#~ "indeksov. Dodajte indekse, kjer je to primerno."

#~ msgid ""
#~ "Rate of reading fixed position average: %s, this value should be less "
#~ "than 1 per hour"
#~ msgstr ""
#~ "Delež povprečja branja stalnega položaja: %s; vrednost bi morala biti "
#~ "manj kot 1 na uro"

#~ msgid "Rate of reading next table row"
#~ msgstr "Delež branja naslednje vrstice v tabeli"

#~ msgid "The rate of reading the next table row is high."
#~ msgstr "Delež branja naslednje vrstice v tabeli je visok."

#~ msgid ""
#~ "This indicates that many queries are doing full table scans. Add indexes "
#~ "where applicable."
#~ msgstr ""
#~ "To kaže, da mora veliko poizvedb izvesti polne preglede tabele. Dodajte "
#~ "indekse, kjer je to primerno."

#~ msgid ""
#~ "Rate of reading next table row: %s, this value should be less than 1 per "
#~ "hour"
#~ msgstr ""
#~ "Delež branja naslednje vrstice v tabeli: %s; vrednost bi morala biti manj "
#~ "kot 1 na uro"

#~ msgid "tmp_table_size vs. max_heap_table_size"
#~ msgstr "tmp_table_size proti max_heap_table_size"

#~ msgid "tmp_table_size and max_heap_table_size are not the same."
#~ msgstr "tmp_table_size in max_heap_table_size nista enaki."

#~ msgid ""
#~ "If you have deliberately changed one of either: The server uses the lower "
#~ "value of either to determine the maximum size of in-memory tables. So if "
#~ "you wish to increase the in-memory table limit you will have to increase "
#~ "the other value as well."
#~ msgstr ""
#~ "Če ste namenoma spremenili eno ali drugo: strežnik uporablja nižjo "
#~ "vrednost ene ali druge, da določi največjo velikost tabel v pomnilniku. "
#~ "Torej, če želite povečati omejitev tabel v pomnilniku, boste morali "
#~ "povečati tudi drugo vrednost."

#~ msgid "Current values are tmp_table_size: %s, max_heap_table_size: %s"
#~ msgstr "Trenutni vrednosti sta tmp_table_size: %s, max_heap_table_size: %s"

#~ msgid "Percentage of temp tables on disk"
#~ msgstr "Odstotek začasnih tabel na disku"

#~ msgid ""
#~ "Many temporary tables are being written to disk instead of being kept in "
#~ "memory."
#~ msgstr ""
#~ "Veliko začasnih tabel je zapisanih na disk, namesto shranjenih v "
#~ "pomnilniku."

#~ msgid ""
#~ "Increasing {max_heap_table_size} and {tmp_table_size} might help. However "
#~ "some temporary tables are always being written to disk, independent of "
#~ "the value of these variables. To eliminate these you will have to rewrite "
#~ "your queries to avoid those conditions (Within a temporary table: "
#~ "Presence of a BLOB or TEXT column or presence of a column bigger than 512 "
#~ "bytes) as mentioned in the beginning of an <a href=\"http://www.facebook."
#~ "com/note.php?note_id=10150111255065841&comments\">Article by the Pythian "
#~ "Group</a>"
#~ msgstr ""
#~ "Povečanje {max_heap_table_size} in {tmp_table_size} bo morda pomagalo. "
#~ "Kljub temu so nekatere začasne tabele vedno zapisane na disk, neodvisno "
#~ "od vrednosti teh spremenljivk. Da se tega znebite, boste morali "
#~ "preoblikovati vaše poizvedbe in se tako izogniti tem pogojem (znotraj "
#~ "začasne tabele: prisotnost stolpca BLOB ali TEXT ali prisotnost stolpca, "
#~ "večjega od 512 bajtov), kot je omenjeno na začetku <a href=\"http://www."
#~ "facebook.com/note.php?note_id=10150111255065841&comments\">članka skupine "
#~ "Pythian</a>"

#~ msgid ""
#~ "%s%% of all temporary tables are being written to disk, this value should "
#~ "be below 25%%"
#~ msgstr ""
#~ "%s %% vseh začasnih tabel je zapisanih na disk; vrednost bi morala biti "
#~ "pod 25 %%"

#~ msgid "Temp disk rate"
#~ msgstr "Delež začasnih tabel na disku"

#~ msgid ""
#~ "Increasing {max_heap_table_size} and {tmp_table_size} might help. However "
#~ "some temporary tables are always being written to disk, independent of "
#~ "the value of these variables. To eliminate these you will have to rewrite "
#~ "your queries to avoid those conditions (Within a temporary table: "
#~ "Presence of a BLOB or TEXT column or presence of a column bigger than 512 "
#~ "bytes) as mentioned in the <a href=\"http://dev.mysql.com/doc/refman/5.5/"
#~ "en/internal-temporary-tables.html\">MySQL Documentation</a>"
#~ msgstr ""
#~ "Povečanje {max_heap_table_size} in {tmp_table_size} bo morda pomagalo. "
#~ "Kljub temu so nekatere začasne tabele vedno zapisane na disk, neodvisno "
#~ "od vrednosti teh spremenljivk. Da se tega znebite, boste morali "
#~ "preoblikovati vaše poizvedbe in se tako izogniti tem pogojem (znotraj "
#~ "začasne tabele: prisotnost stolpca BLOB ali TEXT ali prisotnost stolpca, "
#~ "večjega od 512 bajtov), kot je omenjeno v <a href=\"http://dev.mysql.com/"
#~ "doc/refman/5.5/en/internal-temporary-tables.html\">dokumentaciji MySQL</a>"

#~ msgid ""
#~ "Rate of temporary tables being written to disk: %s, this value should be "
#~ "less than 1 per hour"
#~ msgstr ""
#~ "Delež začasnih tabel, pisanih na disk: %s; vrednost bi morala biti manj "
#~ "kot 1 na uro"

#~ msgid "MyISAM key buffer size"
#~ msgstr "Velikost medpomnilnika ključev MyISAM"

#~ msgid "Key buffer is not initialized. No MyISAM indexes will be cached."
#~ msgstr ""
#~ "Medpomnilnika ključev ni inicializiran. Indeksi MyISAM ne bodo "
#~ "predpomnjeni."

#~ msgid ""
#~ "Set {key_buffer_size} depending on the size of your MyISAM indexes. 64M "
#~ "is a good start."
#~ msgstr ""
#~ "Nastavite {key_buffer_size} glede na velikost vaših indeksov MyISAM. 64M "
#~ "je dober začetek."

#~ msgid "key_buffer_size is 0"
#~ msgstr "key_buffer_size je 0"

#~ msgid "Max %% MyISAM key buffer ever used"
#~ msgstr "Največji %% medpomnilnika ključev MyISAM kadar koli uporabljen"

#~ msgid "MyISAM key buffer (index cache) %% used is low."
#~ msgstr ""
#~ "%% uporabljenega medpomnilnika ključev MyISAM (predpomnilnika indeksov) "
#~ "je nizek."

#~ msgid ""
#~ "You may need to decrease the size of {key_buffer_size}, re-examine your "
#~ "tables to see if indexes have been removed, or examine queries and "
#~ "expectations about what indexes are being used."
#~ msgstr ""
#~ "Morda boste morali zmanjšati velikost {key_buffer_size}, ponovno "
#~ "preveriti vaše tabele in pogledati, ali so bili indeksi odstranjeni, ali "
#~ "preveriti poizvedbe in pričakovanja o tem, kateri indeksi se uporabljajo."

#~ msgid ""
#~ "max %% MyISAM key buffer ever used: %s%%, this value should be above 95%%"
#~ msgstr ""
#~ "največji %% kadar koli uporabljenega medpomnilnika ključev MyISAM: %s %%; "
#~ "vrednost bi morala biti nad 95 %%"

#~ msgid "Percentage of MyISAM key buffer used"
#~ msgstr "Odstotek uporabljenega medpomnilnika ključev MyISAM"

#~ msgid "%% MyISAM key buffer used: %s%%, this value should be above 95%%"
#~ msgstr ""
#~ "%% uporabljenega medpomnilnika ključev MyISAM: %s %%; vrednost bi morala "
#~ "biti nad 95 %%"

#~ msgid "Percentage of index reads from memory"
#~ msgstr "Odstotek branj indeksov iz pomnilnika"

#~ msgid "The %% of indexes that use the MyISAM key buffer is low."
#~ msgstr "%% indeksov, ki uporabljajo medpomnilnik ključev MyISAM, je nizek."

#~ msgid "You may need to increase {key_buffer_size}."
#~ msgstr "Morda boste morali povečati {key_buffer_size}."

#~ msgid "Index reads from memory: %s%%, this value should be above 95%%"
#~ msgstr ""
#~ "Branj indeksov iz pomnilnika: %s %%; vrednost bi morala biti nad 95 %%"

#~ msgid "Rate of table open"
#~ msgstr "Delež odpiranj tabel"

#~ msgid "The rate of opening tables is high."
#~ msgstr "Delež odpiranj tabel je visok."

#~ msgid ""
#~ "Opening tables requires disk I/O which is costly. Increasing "
#~ "{table_open_cache} might avoid this."
#~ msgstr ""
#~ "Odpiranje tabel zahteva branje/pisanje na disk, kar je potrošno. "
#~ "Povečanje {table_open_cache} se bo temu morda izognilo."

#~ msgid "Opened table rate: %s, this value should be less than 10 per hour"
#~ msgstr "Delež odprtih tabel: %s; vrednost bi morala biti manj kot 10 na uro"

#~ msgid "Percentage of used open files limit"
#~ msgstr "Odstotek omejitve uporabljenih odprtih datotek"

#~ msgid ""
#~ "The number of open files is approaching the max number of open files.  "
#~ "You may get a \"Too many open files\" error."
#~ msgstr ""
#~ "Število odprtih datotek se približuje največjemu številu odprtih "
#~ "datotek.  Morda boste prejeli napako \"Preveč odprtih datotek\"."

#~ msgid ""
#~ "Consider increasing {open_files_limit}, and check the error log when "
#~ "restarting after changing open_files_limit."
#~ msgstr ""
#~ "Razmislite o povečanju {open_files_limit} in preverite dnevnik napak po "
#~ "ponovnem zagonu, ko spremenite open_files_limit."

#~ msgid ""
#~ "The number of opened files is at %s%% of the limit. It should be below 85%"
#~ "%"
#~ msgstr ""
#~ "Število odprtih datotek je na %s %% omejitve. Moralo bi biti pod 85 %%"

#~ msgid "Rate of open files"
#~ msgstr "Delež odprtih datotek"

#~ msgid "The rate of opening files is high."
#~ msgstr "Delež odprtih datotek je visok."

#~ msgid "Opened files rate: %s, this value should be less than 5 per hour"
#~ msgstr "Delež odprtih datotek: %s; vrednost bi morala biti pod 5 na uro"

#~ msgid "Immediate table locks %%"
#~ msgstr "%% takojšnjih zaklepov tabel"

#~ msgid "Too many table locks were not granted immediately."
#~ msgstr "Preveč zaklepov tabel ni bilo dodeljenih nenudoma."

#~ msgid "Optimize queries and/or use InnoDB to reduce lock wait."
#~ msgstr ""
#~ "Optimizirajte poizvedbe ali uporabite InnoDB, da zmanjšate čakanje zaradi "
#~ "zaklepa."

#~ msgid "Immediate table locks: %s%%, this value should be above 95%%"
#~ msgstr "Takojšnji zaklepi tabel: %s %%; vrednost bi morala biti nad 95 %%"

#~ msgid "Table lock wait rate"
#~ msgstr "Delež čakanja na zaklep tabel"

#~ msgid "Table lock wait rate: %s, this value should be less than 1 per hour"
#~ msgstr ""
#~ "Delež čakanja na zaklep tabel: %s; vrednost bi morala biti manj kot 1 na "
#~ "uro"

#~ msgid "Thread cache"
#~ msgstr "Predpomnilnik niti"

#~ msgid ""
#~ "Thread cache is disabled, resulting in more overhead from new connections "
#~ "to MySQL."
#~ msgstr ""
#~ "Predpomnilnik niti je onemogočen, kar povzroča večjo porabo sredstev pri "
#~ "novih povezavah z MySQL."

#~ msgid "Enable the thread cache by setting {thread_cache_size} > 0."
#~ msgstr ""
#~ "Omogočite predpomnilnik niti tako, da nastavite {thread_cache_size} na "
#~ "večje od 0."

#~ msgid "The thread cache is set to 0"
#~ msgstr "Predpomnilnik niti je nastavljen na 0"

#~ msgid "Thread cache hit rate %%"
#~ msgstr "%% deleža zadetkov predpomnilnika niti"

#~ msgid "Thread cache is not efficient."
#~ msgstr "Predpomnjenje niti ni učinkovito."

#~ msgid "Increase {thread_cache_size}."
#~ msgstr "Povečajte {thread_cache_size}."

#~ msgid "Thread cache hitrate: %s%%, this value should be above 80%%"
#~ msgstr ""
#~ "Delež zadetkov predpomnilnika niti: %s %%; vrednost bi morala biti nad 80 "
#~ "%%"

#~ msgid "Threads that are slow to launch"
#~ msgstr "Niti, ki se zaganjajo počasi"

#~ msgid "There are too many threads that are slow to launch."
#~ msgstr "Obstaja preveč niti, ki se zaganjajo počasi."

#~ msgid ""
#~ "This generally happens in case of general system overload as it is pretty "
#~ "simple operations. You might want to monitor your system load carefully."
#~ msgstr ""
#~ "To se po navadi zgodi v primeru splošne preobremenjenosti sistema, saj "
#~ "gre za precej preproste operacije. Morda boste želeli pazljivo spremljati "
#~ "obremenitev vašega sistema."

#~ msgid "%s thread(s) took longer than %s seconds to start, it should be 0"
#~ msgstr ""
#~ "%s nit(i) je za zagon potrebovalo več kot %s sekund; moralo bi biti 0"

#~ msgid "Slow launch time"
#~ msgstr "Čas počasnega zagona"

#~ msgid "Slow_launch_threads is above 2s"
#~ msgstr "Slow_launch_threads je nad 2 s"

#~ msgid ""
#~ "Set slow_launch_time to 1s or 2s to correctly count threads that are slow "
#~ "to launch"
#~ msgstr ""
#~ "Nastavite slow_launch_time na 1 s ali 2 s za pravilno preštevanje niti, "
#~ "ki se zaganjajo počasi"

#~ msgid "slow_launch_time is set to %s"
#~ msgstr "slow_launch_time je nastavljen na %s"

#~ msgid "Percentage of used connections"
#~ msgstr "Odstotek uporabljenih povezav"

#~ msgid ""
#~ "The maximum amount of used connections is getting close to the value of "
#~ "max_connections."
#~ msgstr ""
#~ "Največje število uporabljenih povezav se bliža vrednosti max_connections."

#~ msgid ""
#~ "Increase max_connections, or decrease wait_timeout so that connections "
#~ "that do not close database handlers properly get killed sooner. Make sure "
#~ "the code closes database handlers properly."
#~ msgstr ""
#~ "Povečajte max_connections ali zmanjšajte wait_timeout, da bodo povezave, "
#~ "ki ne zaprejo upravljavca zbirk podatkov pravilno, hitreje prekinjene. "
#~ "Prepričajte se, da koda pravilno zapira upravljavce zbirk podatkov."

#~ msgid ""
#~ "Max_used_connections is at %s%% of max_connections, it should be below 80%"
#~ "%"
#~ msgstr ""
#~ "Max_used_connections je na %s %% max_connections; moralo bi biti pod 80 %%"

#~ msgid "Percentage of aborted connections"
#~ msgstr "Odstotek prekinjenih povezav"

#~ msgid "Too many connections are aborted."
#~ msgstr "Prekinjenih je preveč povezav."

#~ msgid ""
#~ "Connections are usually aborted when they cannot be authorized. <a href="
#~ "\"http://www.mysqlperformanceblog.com/2008/08/23/how-to-track-down-the-"
#~ "source-of-aborted_connects/\">This article</a> might help you track down "
#~ "the source."
#~ msgstr ""
#~ "Povezave so po navadi prekinjene, ko jih ni mogoče odobriti. <a href="
#~ "\"http://www.mysqlperformanceblog.com/2008/08/23/how-to-track-down-the-"
#~ "source-of-aborted_connects/\">Ta članek</a> vam bo morda pomagal "
#~ "izslediti vir."

#~ msgid "%s%% of all connections are aborted. This value should be below 1%%"
#~ msgstr "%s %% vseh povezav je prekinjenih. Vrednost bi morala biti pod 1 %%"

#~ msgid "Rate of aborted connections"
#~ msgstr "Delež prekinjenih povezav"

#~ msgid ""
#~ "Aborted connections rate is at %s, this value should be less than 1 per "
#~ "hour"
#~ msgstr ""
#~ "Delež prekinjenih povezav je %s; vrednost bi morala biti manj kot 1 na uro"

#~ msgid "Percentage of aborted clients"
#~ msgstr "Odstotek prekinjenih odjemalcev"

#~ msgid "Too many clients are aborted."
#~ msgstr "Preveč odjemalcev je prekinjenih."

#~ msgid ""
#~ "Clients are usually aborted when they did not close their connection to "
#~ "MySQL properly. This can be due to network issues or code not closing a "
#~ "database handler properly. Check your network and code."
#~ msgstr ""
#~ "Odjemalci so ponavadi prekinjeni, ker niso pravilno zaprli svoje povezave "
#~ "z MySQL. To je lahko zaradi omrežnih težav ali pa koda ne zapira pravilno "
#~ "upravljavca zbirk podatkov. Preverite svoje omrežje in kodo."

#~ msgid "%s%% of all clients are aborted. This value should be below 2%%"
#~ msgstr ""
#~ "%s %% vseh odjemalcev je prekinjenih. Vrednost bi morala biti pod 2 %%"

#~ msgid "Rate of aborted clients"
#~ msgstr "Delež prekinjenih objemalcev"

#~ msgid ""
#~ "Aborted client rate is at %s, this value should be less than 1 per hour"
#~ msgstr ""
#~ "Delež prekinjenih objemalcev je %s; vrednost bi morala biti manj kot 1 na "
#~ "uro"

#~ msgid "Is InnoDB disabled?"
#~ msgstr "Je InnoDB onemogočen?"

#~ msgid "You do not have InnoDB enabled."
#~ msgstr "Nimate omogočenega InnoDB."

#~ msgid "InnoDB is usually the better choice for table engines."
#~ msgstr "InnoDB je po navadi boljša izbira za pogone tabel."

#~ msgid "have_innodb is set to 'value'"
#~ msgstr "have_innodb je nastavljeno na 'value'"

#~ msgid "InnoDB log size"
#~ msgstr "Velikost dnevnika InnoDB"

#~ msgid ""
#~ "The InnoDB log file size is not an appropriate size, in relation to the "
#~ "InnoDB buffer pool."
#~ msgstr ""
#~ "Velikost dnevnika InnoDB v primerjavi z zalogo medpomnilnika InnoDB ni "
#~ "primerne velikosti."

#~ msgid ""
#~ "Especially on a system with a lot of writes to InnoDB tables you should "
#~ "set innodb_log_file_size to 25%% of {innodb_buffer_pool_size}. However "
#~ "the bigger this value, the longer the recovery time will be when database "
#~ "crashes, so this value should not be set much higher than 256 MiB. Please "
#~ "note however that you cannot simply change the value of this variable. "
#~ "You need to shutdown the server, remove the InnoDB log files, set the new "
#~ "value in my.cnf, start the server, then check the error logs if "
#~ "everything went fine. See also <a href=\"http://"
#~ "mysqldatabaseadministration.blogspot.com/2007/01/increase-"
#~ "innodblogfilesize-proper-way.html\">this blog entry</a>"
#~ msgstr ""
#~ "Še posebej na sistemu z veliko pisanji v tabele InnoDB bi morali "
#~ "nastaviti innodb_log_file_size na 25 %% {innodb_buffer_pool_size}. Kakor "
#~ "koli, večja je vrednost, daljši bo čas obnovitve po zrušitvi zbirke "
#~ "podatkov, zato vrednosti ne nastavite na več kot 256 MiB. Kljub temu "
#~ "pomnite, da vrednosti te spremenljivke ne morete preprosto spremeniti. "
#~ "Zaustaviti morate strežnik, odstraniti dnevniške datoteke InnoDB, "
#~ "nastaviti novo vrednost v my.cnf, zagnati strežnik in nato preveriti "
#~ "dnevnike napak, če je vse potekalo v redu. Oglejte si tudi <a href="
#~ "\"http://mysqldatabaseadministration.blogspot.com/2007/01/increase-"
#~ "innodblogfilesize-proper-way.html\">to objavo na blogu</a>"

#~ msgid ""
#~ "Your InnoDB log size is at %s%% in relation to the InnoDB buffer pool "
#~ "size, it should not be below 20%%"
#~ msgstr ""
#~ "Velikost vašega dnevnika InnoDB je v primerjavi z velikostjo zaloge "
#~ "medpomnilnika InnoDB %s-%%; ne bi smela biti pod 20 %%"

#~ msgid "Max InnoDB log size"
#~ msgstr "Največja velikost dnevnika InnoDB"

#~ msgid "The InnoDB log file size is inadequately large."
#~ msgstr "Velikost datoteke dnevnika InnoDB je nezadostne velikosti."

#~ msgid ""
#~ "It is usually sufficient to set innodb_log_file_size to 25%% of the size "
#~ "of {innodb_buffer_pool_size}. A very big innodb_log_file_size slows down "
#~ "the recovery time after a database crash considerably. See also <a href="
#~ "\"http://www.mysqlperformanceblog.com/2006/07/03/choosing-proper-"
#~ "innodb_log_file_size/\">this Article</a>. You need to shutdown the "
#~ "server, remove the InnoDB log files, set the new value in my.cnf, start "
#~ "the server, then check the error logs if everything went fine. See also "
#~ "<a href=\"http://mysqldatabaseadministration.blogspot.com/2007/01/"
#~ "increase-innodblogfilesize-proper-way.html\">this blog entry</a>"
#~ msgstr ""
#~ "Po navadi zadostuje, da nastavite innodb_log_file_size na 25 %% velikosti "
#~ "{innodb_buffer_pool_size}. Zelo velika innodb_log_file_size občutno "
#~ "poveča obnovitveni čas po zrušitvi zbirke podatkov. Oglejte si tudi <a "
#~ "href=\"http://www.mysqlperformanceblog.com/2006/07/03/choosing-proper-"
#~ "innodb_log_file_size/\">ta članek</a>. Zaustaviti morate strežnik, "
#~ "odstraniti dnevniške datoteke InnoDB, nastaviti novo vrednost v my.cnf, "
#~ "zagnati strežnik in nato preveriti dnevnike napak, če je vse potekalo v "
#~ "redu. Oglejte si tudi <a href=\"http://mysqldatabaseadministration."
#~ "blogspot.com/2007/01/increase-innodblogfilesize-proper-way.html\">to "
#~ "objavo na blogu</a>"

#~ msgid "Your absolute InnoDB log size is %s MiB"
#~ msgstr "Absolutna velikost vašega dnevnika InnoDB je %s MiB"

#~ msgid "InnoDB buffer pool size"
#~ msgstr "Velikost zaloge medpomnilnika InnoDB"

#~ msgid "Your InnoDB buffer pool is fairly small."
#~ msgstr "Zaloga vašega medpomnilnika InnoDB je precej majhna."

#~ msgid ""
#~ "The InnoDB buffer pool has a profound impact on performance for InnoDB "
#~ "tables. Assign all your remaining memory to this buffer. For database "
#~ "servers that use solely InnoDB as storage engine and have no other "
#~ "services (e.g. a web server) running, you may set this as high as 80%% of "
#~ "your available memory. If that is not the case, you need to carefully "
#~ "assess the memory consumption of your other services and non-InnoDB-"
#~ "Tables and set this variable accordingly. If it is set too high, your "
#~ "system will start swapping, which decreases performance significantly. "
#~ "See also <a href=\"http://www.mysqlperformanceblog.com/2007/11/03/"
#~ "choosing-innodb_buffer_pool_size/\">this article</a>"
#~ msgstr ""
#~ "Zaloga medpomnilnika InnoDB ima močan vpliv na učinkovitost tabel InnoDB. "
#~ "Dodelite ves vaš preostali pomnilnik temu medpomnilniku. Za vse strežnike "
#~ "zbirk podatkov, ki kot skladiščni pogon uporabljajo samo InnoDB in ne "
#~ "poganjajo drugih storitev (npr. spletnega strežnika), lahko nastavite to "
#~ "na do 80 %% vašega pomnilnika, ki je na voljo. Če ni težava v tem, boste "
#~ "morali pazljivo določiti porabo pomnilnika drugim storitvam in tabelam ne-"
#~ "InnoDB ter ustrezno nastaviti to spremenljivko. Če je nastavljena "
#~ "previsoko, bo vaš sistem začel z izmenjevanjem, kar bo občutno zmanjšalo "
#~ "učinkovitost. Oglejte si tudi <a href=\"http://www.mysqlperformanceblog."
#~ "com/2007/11/03/choosing-innodb_buffer_pool_size/\">ta članek</a>"

#~ msgid ""
#~ "You are currently using %s%% of your memory for the InnoDB buffer pool. "
#~ "This rule fires if you are assigning less than 60%%, however this might "
#~ "be perfectly adequate for your system if you don't have much InnoDB "
#~ "tables or other services running on the same machine."
#~ msgstr ""
#~ "Trenutno uporabljate %s %% vašega pomnilnika za zalogo medpomnilnika "
#~ "InnoDB. To pravilo se sproži, ko določite manj kot 60 %%; kljub temu je "
#~ "morda to popolnoma primerno za vaš sistem, če nimate veliko tabel InnoDB "
#~ "ali na isti napravi tečejo druge storitve."

#~ msgid "MyISAM concurrent inserts"
#~ msgstr "Sočasna vstavljanja MyISAM"

#~ msgid "Enable concurrent_insert by setting it to 1"
#~ msgstr "Omogočite concurrent_insert z nastavitvijo na 1"

#~ msgid ""
#~ "Setting {concurrent_insert} to 1 reduces contention between readers and "
#~ "writers for a given table. See also <a href=\"http://dev.mysql.com/doc/"
#~ "refman/5.5/en/concurrent-inserts.html\">MySQL Documentation</a>"
#~ msgstr ""
#~ "Nastavljanje {concurrent_insert} na 1 zmanjša spore med bralci in "
#~ "zapisovalci za dano tabelo. Oglejte si tudi <a href=\"http://dev.mysql."
#~ "com/doc/refman/5.5/en/concurrent-inserts.html\">dokumentacijo MySQL</a>"

#~ msgid "concurrent_insert is set to 0"
#~ msgstr "concurrent_insert je nastavljeno na 0"

#~ msgid "of"
#~ msgstr "od"

#~ msgid ""
#~ "Javascript support is missing or disabled in your browser, some "
#~ "phpMyAdmin functionality will be missing. For example navigation frame "
#~ "will not refresh automatically."
#~ msgstr ""
#~ "Podpora JavaScriptu manjka ali je onemogočena v vašem brskalniku, zato "
#~ "bodo nekatere funkcije phpMyAdmina manjkale. Na primer navigacijski okvir "
#~ "se ne bo osveževal samodejno."

#~ msgid "Add a value"
#~ msgstr "Dodaj vrednost"

#~ msgid "Copy and paste the joined values into the \"Length/Values\" field"
#~ msgstr "Kopiraj in prilepi združene vrednosti v polje \"Dolžina/Vrednosti\""

#, fuzzy
#~ msgid "Tracking for %1$s, version %2$s is deactivated."
#~ msgstr "Sledenje %s.%s, različice %s je dezaktivirano."

#, fuzzy
#~ msgid "Tracking for %1$s, version %2$s is activated."
#~ msgstr "Sledenje %s.%s, različice %s je aktivirano."

#, fuzzy
#~ msgctxt "Correctly setup"
#~ msgid "OK"
#~ msgstr "V redu"

#, fuzzy
#~ msgid "All users"
#~ msgstr "Dodaj uporabnika"

#, fuzzy
#~ msgid "All hosts"
#~ msgstr "Kateri koli gostitelj"

#~ msgid "No blob streaming server configured!"
#~ msgstr "Strežnik za pretakanje blob ni konfiguriran!"

#~ msgid "Failed to fetch headers"
#~ msgstr "Pridobivanje glav je spodletelo"

#~ msgid "Failed to open remote URL"
#~ msgstr "Oddaljenega URL ni bilo mogoče doseči"

#~ msgid "You are about to DISABLE a BLOB Repository!"
#~ msgstr "ONEMOGOČILI boste shrambo BLOB!"

#~ msgid ""
#~ "Are you sure you want to disable all BLOB references for database %s?"
#~ msgstr ""
#~ "Ali ste prepričani, da želite onemogočiti vse sklice BLOB za zbirko "
#~ "podatkov %s?"

#~ msgid "Unknown error while uploading."
#~ msgstr "Neznana napaka pri nalaganju."

#~ msgid "PBMS error"
#~ msgstr "Napaka PBMS"

#~ msgid "PBMS connection failed:"
#~ msgstr "Povezava s PBMS je spodletela:"

#~ msgid "PBMS get BLOB info failed:"
#~ msgstr "Pridobivanje informacij BLOB PBMS je spodletelo:"

#~ msgid "PBMS get BLOB Content-Type failed"
#~ msgstr "Pridobivanje Content-Type BLOB PBMS je spodletelo"

#~ msgid "View image"
#~ msgstr "Ogled slike"

#~ msgid "Play audio"
#~ msgstr "Predvajaj avdio"

#~ msgid "View video"
#~ msgstr "Ogled videa"

#~ msgid "Download file"
#~ msgstr "Prenesi datoteko"

#~ msgid "Could not open file: %s"
#~ msgstr "Ne morem odpreti datoteke: %s"

#~ msgid "Garbage Threshold"
#~ msgstr "Prag smeti"

#~ msgid ""
#~ "The percentage of garbage in a repository file before it is compacted."
#~ msgstr "Odstotek smeti v shrambni datoteki, preden je ta stisnjena."

#~ msgid ""
#~ "The port for the PBMS stream-based communications. Setting this value to "
#~ "0 will disable HTTP communication with the daemon."
#~ msgstr ""
#~ "Vrata za pretočna sporazumevanja s PBMS. Nastavitev te vrednosti na 0 bo "
#~ "onemogočilo sporazumevanje HTTP s procesom."

#~ msgid "Repository Threshold"
#~ msgstr "Prag shrambe"

#~ msgid ""
#~ "The maximum size of a BLOB repository file. You may use Kb, MB or GB to "
#~ "indicate the unit of the value. A value in bytes is assumed when no unit "
#~ "is specified."
#~ msgstr ""
#~ "Največja velikost shrambne datoteke BLOB. Lahko uporabite Kb, MB ali GB "
#~ "za določitev enote vrednosti. Ko enota ni navedena, se predpostavi "
#~ "vrednost v bajtih."

#~ msgid "Temp Blob Timeout"
#~ msgstr "Časovna omejitev začasnega Blob"

#~ msgid ""
#~ "The timeout, in seconds, for temporary BLOBs. Uploaded BLOB data is "
#~ "removed after this time, unless they are referenced by a record in the "
#~ "database."
#~ msgstr ""
#~ "Časovna omejitev, v sekundah, za začasne BLOB-e. Naloženi podatki BLOB so "
#~ "odstranjeni po tem času, razen če se na njih sklicuje zapis v zbirki "
#~ "podatkov."

#~ msgid "Temp Log Threshold"
#~ msgstr "Prag začasnega dnevnika"

#~ msgid ""
#~ "The maximum size of a temporary BLOB log file. You may use Kb, MB or GB "
#~ "to indicate the unit of the value. A value in bytes is assumed when no "
#~ "unit is specified."
#~ msgstr ""
#~ "Največja velikost dnevniške datoteke začasnega BLOB. Lahko uporabite Kb, "
#~ "MB ali GB za določitev enote vrednosti. Ko enota ni navedena, se "
#~ "predpostavi vrednost v bajtih."

#~ msgid "Max Keep Alive"
#~ msgstr "Najdaljše vzdrževanje povezave"

#~ msgid ""
#~ "The timeout for inactive connection with the keep-alive flag set. After "
#~ "this time the connection will be closed. The time-out is in milliseconds "
#~ "(1/1000)."
#~ msgstr ""
#~ "Časovna omejitev za nedejavne povezave z določeno zastavico keep-alive. "
#~ "Po tem času bo povezava prekinjena. Časovna omejitev je v milisekundah "
#~ "(1/1000)."

#~ msgid "Metadata Headers"
#~ msgstr "Glave metapodatkov"

#~ msgid ""
#~ "A \":\" delimited list of metadata headers to be used to initialize the "
#~ "pbms_metadata_header table when a database is created."
#~ msgstr ""
#~ "Seznam glav metapodatkov, ločenih z \":\", ki bo uporabljen za pripravo "
#~ "tabele pbms_metadata_header, ko je ustvarjena zbirka podatkov."

#~ msgid ""
#~ "Documentation and further information about PBMS can be found on %sThe "
#~ "PrimeBase Media Streaming home page%s."
#~ msgstr ""
#~ "Dokumentacijo in nadaljnje informacije o PBMS lahko najdete na %sDomači "
#~ "strani PrimeBase Media Streaming%s."

#~ msgid "The PrimeBase Media Streaming Blog by Barry Leslie"
#~ msgstr "Blog PrimeBase Media Streaming avtorja Barryja Leslieja"

#~ msgid "PrimeBase XT Home Page"
#~ msgstr "Domača stran PrimeBase XT"

#~ msgid "The PrimeBase Media Streaming (PBMS) home page"
#~ msgstr "Domača stran PrimeBase Media Streaming (PBMS)"

#~ msgctxt "Create none database for user"
#~ msgid "None"
#~ msgstr "Nobena"

#~ msgid "Remove BLOB Repository Reference"
#~ msgstr "Odstrani sklic shrambe BLOB"

#~ msgid "Upload to BLOB repository"
#~ msgstr "Naloži v shrambo BLOB"

#~ msgid ""
#~ "This configuration make sure that we only keep N (N = MaxTableUiprefs) "
#~ "newest record in \"table_uiprefs\" and automatically delete older records"
#~ msgstr ""
#~ "Ta konfiguracija zagotavlja, da v \"table_uiprefs\" hranimo samo N (N = "
#~ "MaxTableUiprefs) najnovejših zapisov in da samodejno brišemo starejše "
#~ "zapise"

#~ msgid "Maximum number of records saved in \"table_uiprefs\" table"
#~ msgstr "Največje število zapisov, shranjenih v tabeli \"table_uiprefs\""

#~ msgid "Click to unselect"
#~ msgstr "Kliknite za odznačitev"

#~ msgid "Create an index"
#~ msgstr "Ustvari indeks"

#~ msgid "Modify an index"
#~ msgstr "Spremeni indeks"

#~ msgid "Column count has to be larger than zero."
#~ msgstr "Število stolpcev mora biti večje od nič."

#~ msgid "Too many connections are aborted"
#~ msgstr "Preveč povezav je prekinjenih"

#~ msgid "+ Restart insertion and add a new value"
#~ msgstr "+ Ponovno začni vstavljanje in dodaj novo vrednost"

#~ msgid "Create Table"
#~ msgstr "Ustvari tabelo"

#~ msgid "(or the local Drizzle server's socket is not correctly configured)"
#~ msgstr ""
#~ "(ali pa lokalna vtičnica strežnika Drizzle ni pravilno konfigurirana)"

#~ msgid ""
#~ "[kbd]horizontal[/kbd], [kbd]vertical[/kbd] or a number that indicates "
#~ "maximum number for which vertical model is used"
#~ msgstr ""
#~ "[kbd]vodoravno[/kbd], [kbd]navpično[/kbd] ali število, ki določa največje "
#~ "število za katero bo uporabljena navpična postavitev"

#~ msgid "Display direction for altering/creating columns"
#~ msgstr "Smer prikaza za spreminjanje/ustvarjanje stolpcev"

#~ msgid "Create table on database %s"
#~ msgstr "Ustvari novo tabelo v podatkovni zbirki %s"

#~ msgid "Data Label"
#~ msgstr "Podatkovna oznaka"

#~ msgid "Location of the text file"
#~ msgstr "Mesto datoteke z besedilom"

#~ msgid "MySQL charset"
#~ msgstr "Kodna tabela MySQL"

#~ msgid "MySQL client version"
#~ msgstr "Različica odjemalca MySQL"

#~ msgid "Outer Ring:"
#~ msgstr "Zunanji obroč:"

#~ msgid "Drag and select an area in the plot to zoom into it."
#~ msgstr "Povlecite in izberite območje na izrisu, ki ga želite povečati."

#~ msgid ""
#~ "The display column is shown in pink. To set/unset a column as the display "
#~ "column, click the \"Choose column to display\" icon, then click on the "
#~ "appropriate column name."
#~ msgstr ""
#~ "Prikazni stolpec je obarvan pink. Da določite/odstranite stolpec kot "
#~ "prikazni stolpec, kliknite ikono \"Izberite stolpec za prikaz\", nato pa "
#~ "kliknite na ustrezno ime stolpca."

#~ msgid "memcached usage"
#~ msgstr "Poraba prostora"

#~ msgid "% open files"
#~ msgstr "Pokaži odprte tabele"

#~ msgid "% connections used"
#~ msgstr "Povezave"

#~ msgid "% aborted connections"
#~ msgstr "Stisni povezavo"

#~ msgid "CPU Usage"
#~ msgstr "Uporaba CPU"

#~ msgid "Memory Usage"
#~ msgstr "Uporaba pomnilnika"

#~ msgid "Swap Usage"
#~ msgstr "Uporaba izmenjevanja"

#~ msgid "Excel 97-2003 XLS Workbook"
#~ msgstr "Excelov delovni zvezek 97-2003 XLS"

#~ msgid "Excel 2007 XLSX Workbook"
#~ msgstr "Excelov delovni zvezek 2007 XLSX"

#~ msgctxt "PDF"
#~ msgid "page"
#~ msgstr "strani"

#~ msgid "Inline Edit"
#~ msgstr "Urejanje v vrstici"

#~ msgid "Previous"
#~ msgstr "Prejšnji"

#~ msgid "Next"
#~ msgstr "Naslednji"

#~ msgid "Create event"
#~ msgstr "Ustvari dogodek"

#~ msgid "Create routine"
#~ msgstr "Ustvari rutino"

#~ msgid "Create trigger"
#~ msgstr "Ustvari sprožilec"

#~ msgid ""
#~ "No themes support; please check your configuration and/or your themes in "
#~ "directory %s."
#~ msgstr ""
#~ "Podprta ni nobena tema; prosimo, preverite vašo konfiguracijo in/ali "
#~ "dodajte teme v mapo %s."

#~ msgid "The following queries have been executed:"
#~ msgstr "Izvedene so bile naslednje poizvedbe:"

#~ msgid "Switch to"
#~ msgstr "Preklopi na"

#~ msgid "settings"
#~ msgstr "nastavitve"

#~ msgid "Refresh rate:"
#~ msgstr "Hitrost osveževanja:"

#~ msgid "Clear monitor config"
#~ msgstr "Počisti konfiguracijo nadziranja"

#~ msgid "Group together INSERTs into same table"
#~ msgstr "Združi INSERT-e skupaj v eno tabelo"

#~ msgid "Server traffic"
#~ msgstr "Promet strežnika"

#~ msgid "Issued queries since last refresh"
#~ msgstr "Izdane poizvedbe od zadnje osvežitve"

#~ msgid "Value too long in the form!"
#~ msgstr "Vrednost je predolga v obrazcu!"

#~ msgid "Export of event \"%s\""
#~ msgstr "Izvoz dogodka \"%s\""

#~ msgid "The event scheduler is disabled"
#~ msgstr "Razporejevalnik dogodkov je onemogočen"

#~ msgid "Turn it on"
#~ msgstr "Vklopi ga"

#~ msgid "Turn it off"
#~ msgstr "Izklopi ga"

#~ msgid "Export of trigger \"%s\""
#~ msgstr "Izvoz sprožilca \"%s\""

#~ msgid "No trigger with name %s found"
#~ msgstr "Najti ni mogoče nobenega sprožilca z imenom %s"

#~ msgid "rows"
#~ msgstr "vrstic"

#~ msgid "row(s) starting from row #"
#~ msgstr "vrstic naprej od vrstice #"

#~ msgid "in %s mode and repeat headers after %s cells"
#~ msgstr "v %s načinu in ponovi glavo po %s celicah"

#~ msgid ""
#~ "phpMyAdmin was unable to read your configuration file!<br />This might "
#~ "happen if PHP finds a parse error in it or PHP cannot find the file.<br /"
#~ ">Please call the configuration file directly using the link below and "
#~ "read the PHP error message(s) that you receive. In most cases a quote or "
#~ "a semicolon is missing somewhere.<br />If you receive a blank page, "
#~ "everything is fine."
#~ msgstr ""
#~ "phpMyAdmin ni mogel prebrati konfiguracijske datoteke!<br />To se lahko "
#~ "zgodi, če PHP pri prevajanju konfiguracijske datoteke najde napako ali pa "
#~ "ne najde datoteke.<br />Prosimo, odprite konfiguracijsko datoteko s "
#~ "povezavo, ki je navedena spodaj in preberite dobljeno sporočilo PHP-ja o "
#~ "napaki. V večini primerov gre za manjkajoči narekovaj ali podpičje.<br /"
#~ ">Če dobite prazno stran, je vse v redu."

#~ msgid "Dropping Event"
#~ msgstr "Brisanje dogodka"

#~ msgid "Dropping Procedure"
#~ msgstr "Brisanje procedure"

#~ msgid "Theme / Style"
#~ msgstr "Tema / Slog"

#~ msgid "seconds"
#~ msgstr "sekund"

#~ msgid "Query execution time comparison (in microseconds)"
#~ msgstr "Primerjava trajanj izvajanja poizvedb (v mikrosekundah)"

#~ msgid "GD extension is needed for charts."
#~ msgstr "Za grafikone je potrebna razširitev GD."

#~ msgid "JSON encoder is needed for chart tooltips."
#~ msgstr "Za zaslonske namige grafikonov je potreben kodirnik JSON."

#~ msgid "The number of free memory blocks in query cache."
#~ msgstr "Število prostih spominskih blokov v predpomnilniku poizvedb."

#~ msgctxt "$strShowStatusReset"
#~ msgid "Reset"
#~ msgstr "Ponastavi"

#~ msgid "Show processes"
#~ msgstr "Pokaži procese"

#~ msgctxt "for Show status"
#~ msgid "Reset"
#~ msgstr "Ponastavi"

#~ msgid ""
#~ "<b>Server traffic</b>: These tables show the network traffic statistics "
#~ "of this MySQL server since its startup."
#~ msgstr ""
#~ "<b>Promet na strežniku</b>: V teh tabelah je prikazana statistika "
#~ "obremenitve omrežja za ta strežnik MySQL, odkar je bil zagnan."

#~ msgid ""
#~ "<b>Query statistics</b>: Since its startup, %s queries have been sent to "
#~ "the server."
#~ msgstr ""
#~ "<b>Statistika poizvedbe</b>: Od zagona je bilo strežniku poslanih %s "
#~ "poizvedb."

#~ msgid "Note: Generating the query chart can take a long time."
#~ msgstr "Opomba: Ustvarjanje grafa poizvedbe lahko traja dolgo časa."

#~ msgid "Chart generated successfully."
#~ msgstr "Grafikon je uspešno ustvarjen."

#~ msgid ""
#~ "The result of this query can't be used for a chart. See [a@./"
#~ "Documentation.html#faq6_29@Documentation]FAQ 6.29[/a]"
#~ msgstr ""
#~ "Rezultata te poizvedbe ni mogoče uporabiti za grafikon. Oglejte si [a@./"
#~ "Documentation.html#faq6_29@Documentation]FAQ 6.29[/a]"

#~ msgid "Title"
#~ msgstr "Naslov"

#~ msgid "Area margins"
#~ msgstr "Robovi področja"

#~ msgid "Legend margins"
#~ msgstr "Robovi legende"

#~ msgid "Radar"
#~ msgstr "Polarni"

#~ msgid "Multi"
#~ msgstr "Več skupaj"

#~ msgid "Continuous image"
#~ msgstr "Neprekinjena slika"

#~ msgid ""
#~ "For compatibility reasons the chart image is segmented by default, select "
#~ "this to draw the whole chart in one image."
#~ msgstr ""
#~ "Zaradi združljivostnih razlogov so slike grafikonov po privzetem "
#~ "razčlenjene; izberite to, če želite celotni grafikon narisati kot eno "
#~ "sliko."

#~ msgid ""
#~ "When drawing a radar chart all values are normalized to a range [0..10]."
#~ msgstr ""
#~ "Pri risanju polarnega grafikona so vse vrednosti normalizirane v območju "
#~ "[0..10]."

#~ msgid ""
#~ "Note that not every result table can be put to the chart. See <a href=\"./"
#~ "Documentation.html#faq6_29\" target=\"Documentation\">FAQ 6.29</a>"
#~ msgstr ""
#~ "Pomnite, da vseh tabel rezultatov ni mogoče uporabiti v grafikonu. "
#~ "Oglejte si <a href=\"./Documentation.html#faq6_29\" target=\"Documentation"
#~ "\">FAQ 6.29</a>"

#~ msgid "Add a New User"
#~ msgstr "Dodaj novega uporabnika"

#~ msgid "Create User"
#~ msgstr "Ustvari uporabnika"

#~ msgid "Show table row links on left side"
#~ msgstr "Prikaži povezave do vrstic tabele na levi strani"

#~ msgid "Show table row links on right side"
#~ msgstr "Prikaži povezave do vrstic tabele na desni strani"

#~ msgid "Background color"
#~ msgstr "Barva ozadja"

#~ msgid "Choose..."
#~ msgstr "Izberite ..."<|MERGE_RESOLUTION|>--- conflicted
+++ resolved
@@ -3,28 +3,17 @@
 msgstr ""
 "Project-Id-Version: phpMyAdmin 4.0.0-dev\n"
 "Report-Msgid-Bugs-To: phpmyadmin-devel@lists.sourceforge.net\n"
-<<<<<<< HEAD
 "POT-Creation-Date: 2012-04-26 12:37-0400\n"
-"PO-Revision-Date: 2012-04-19 17:03+0200\n"
-=======
-"POT-Creation-Date: 2012-04-26 10:44+0200\n"
 "PO-Revision-Date: 2012-04-26 17:50+0200\n"
->>>>>>> 597593c8
 "Last-Translator: Domen <dbc334@gmail.com>\n"
 "Language-Team: slovenian <sl@li.org>\n"
 "MIME-Version: 1.0\n"
 "Content-Type: text/plain; charset=UTF-8\n"
 "Content-Transfer-Encoding: 8bit\n"
-<<<<<<< HEAD
 "Language: sl\n"
 "Plural-Forms: nplurals=4; plural=(n%100==1 ? 0 : n%100==2 ? 1 : n%100==3 || n"
 "%100==4 ? 2 : 3);\n"
-"X-Generator: Weblate 0.9\n"
-=======
-"Plural-Forms: nplurals=4; plural=(n%100==1 ? 0 : n%100==2 ? 1 : n%100==3 || "
-"n%100==4 ? 2 : 3);\n"
 "X-Generator: Weblate 0.10\n"
->>>>>>> 597593c8
 
 #: browse_foreigners.php:35 browse_foreigners.php:53 js/messages.php:357
 #: libraries/display_tbl.lib.php:362 server_privileges.php:1825
@@ -2847,12 +2836,7 @@
 msgid "A curve with linear interpolation between points"
 msgstr ""
 
-<<<<<<< HEAD
 #: libraries/Types.class.php:352
-#, fuzzy
-=======
-#: libraries/Types.class.php:256
->>>>>>> 597593c8
 #| msgid "Add a polygon"
 msgid "A polygon"
 msgstr "Večkotnik"
@@ -8439,12 +8423,7 @@
 msgid "Index"
 msgstr "Indeks"
 
-<<<<<<< HEAD
 #: libraries/tbl_properties.inc.php:124
-#, fuzzy
-=======
-#: libraries/tbl_properties.inc.php:131
->>>>>>> 597593c8
 #| msgid "Remove column(s)"
 msgid "Move column"
 msgstr "Premakni stolpec"
@@ -8505,13 +8484,8 @@
 msgid "first"
 msgstr ""
 
-<<<<<<< HEAD
 #: libraries/tbl_properties.inc.php:543
-#, fuzzy, php-format
-=======
-#: libraries/tbl_properties.inc.php:549
-#, php-format
->>>>>>> 597593c8
+#, php-format
 #| msgid "After %s"
 msgid "after %s"
 msgstr "po %s"
