--- conflicted
+++ resolved
@@ -70,124 +70,6 @@
     // check also foreigners even if relwork is FALSE (to get
     // foreign keys from innodb)
     $foreigners = PMA_getForeigners($db, $table);
-<<<<<<< HEAD
-=======
-    ?>
-
-<fieldset id="fieldset_subtab">
-<?php
-$url_params = array();
-$url_params['db']    = $db;
-$url_params['table'] = $table;
-
-echo PMA_generateHtmlTabs(PMA_tbl_getSubTabs(), $url_params, 'topmenu2');
-
-?>
-
-        <form method="post" action="tbl_select.php" name="insertForm" id="tbl_search_form" <?php echo ($GLOBALS['cfg']['AjaxEnable'] ? ' class="ajax"' : ''); ?>>
-<?php echo PMA_generate_common_hidden_inputs($db, $table); ?>
-<input type="hidden" name="goto" value="<?php echo $goto; ?>" />
-<input type="hidden" name="back" value="tbl_select.php" />
-
-<fieldset id="fieldset_table_search">
-
-<fieldset id="fieldset_table_qbe">
-    <legend><?php echo __('Do a "query by example" (wildcard: "%")') ?></legend>
-    <table class="data">
-    <?php echo PMA_tbl_setTableHeader($geom_column_present); ?>
-    <tbody>
-    <?php
-    $odd_row = true;
-
-    for ($i = 0; $i < $fields_cnt; $i++) {
-        ?>
-        <tr class="noclick <?php echo $odd_row ? 'odd' : 'even'; $odd_row = ! $odd_row; ?>">
-            <?php
-            // if 'Function' column is present
-            if ($geom_column_present) {
-                echo('<td>');
-                // if a geometry column
-                if (in_array($fields_type[$i], $geom_types)) {
-                    echo('<select class="geom_func" name="geom_func['. $i .']">');
-                        // get the relevant list of functions
-                        $funcs = PMA_getGISFunctions($fields_type[$i], true, true);
-                        foreach ($funcs as $func_name => $func) {
-                            $name =  isset($func['display']) ? $func['display'] : $func_name;
-                            echo('<option value="' . htmlspecialchars($name) . '">'
-                                . htmlspecialchars($name) . '</option>');
-                        }
-                    echo('</select>');
-                } else {
-                    echo('&nbsp;');
-                }
-                echo('</td>');
-            }
-            ?>
-            <th><?php echo htmlspecialchars($fields_list[$i]); ?></th>
-            <td><?php echo htmlspecialchars($fields_type[$i]); ?></td>
-            <td><?php echo $fields_collation[$i]; ?></td>
-            <td><select name="func[]">
-        <?php
-        echo $GLOBALS['PMA_Types']->getTypeOperatorsHtml(
-            preg_replace('@\(.*@s', '', $fields_type[$i]),
-            $fields_null[$i]
-        );
-        ?>
-
-                </select>
-            </td>
-            <td>
-        <?php
-        $field = $fields_list[$i];
-
-        $foreignData = PMA_getForeignData($foreigners, $field, false, '', '');
-
-        echo PMA_getForeignFields_Values(
-            $foreigners, $foreignData, $field, $fields_type, $i, $db, $table,
-            $titles, $GLOBALS['cfg']['ForeignKeyMaxLimit'], '', true
-        );
-
-        ?>
-            <input type="hidden" name="names[<?php echo $i; ?>]"
-                value="<?php echo htmlspecialchars($fields_list[$i]); ?>" />
-            <input type="hidden" name="types[<?php echo $i; ?>]"
-                value="<?php echo $fields_type[$i]; ?>" />
-            <input type="hidden" name="collations[<?php echo $i; ?>]"
-                value="<?php echo $fields_collation[$i]; ?>" />
-        </td>
-    </tr>
-        <?php
-    } // end for
-    ?>
-    </tbody>
-    </table>
-<div id="gis_editor"></div><div id="popup_background"></div>
-</fieldset>
-<?php
-    echo PMA_getDivForSliderEffect('searchoptions', __('Options'));
-?>
-<fieldset id="fieldset_select_fields">
-    <legend><?php echo __('Select columns (at least one):'); ?></legend>
-    <select name="param[]" size="<?php echo min($fields_cnt, 10); ?>"
-        multiple="multiple">
-    <?php
-    // Displays the list of the fields
-    foreach ($fields_list as $each_field) {
-        echo '        '
-            .'<option value="' . htmlspecialchars($each_field) . '"'
-            .' selected="selected">' . htmlspecialchars($each_field)
-            .'</option>' . "\n";
-    }
-    ?>
-    </select>
-    <input type="checkbox" name="distinct" value="DISTINCT" id="oDistinct" />
-    <label for="oDistinct">DISTINCT</label>
-</fieldset>
-
-<fieldset id="fieldset_search_conditions">
-    <legend><?php echo '<em>' . __('Or') . '</em> ' . __('Add search conditions (body of the "where" clause):'); ?></legend>
-<?php echo PMA_showMySQLDocu('SQL-Syntax', 'Functions'); ?>
->>>>>>> 2a636816
 
     // Displays the table search form
     echo PMA_tblSearchGetSelectionForm(
