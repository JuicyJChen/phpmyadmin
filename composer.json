{
    "name": "phpmyadmin/phpmyadmin",
    "type": "project",
    "description": "MySQL web administration tool",
    "keywords": ["phpmyadmin","mysql","web"],
    "homepage": "https://www.phpmyadmin.net/",
    "support": {
        "forum": "https://www.phpmyadmin.net/support/",
        "issues": "https://github.com/phpmyadmin/phpmyadmin/issues",
        "wiki": "https://wiki.phpmyadmin.net/",
        "docs": "https://docs.phpmyadmin.net/",
        "source": "https://github.com/phpmyadmin/phpmyadmin"
    },
    "license": "GPL-2.0",
    "authors": [
        {
            "name": "The phpMyAdmin Team",
            "email": "developers@phpmyadmin.net",
            "homepage": "https://www.phpmyadmin.net/team/"
        }
    ],
    "non-feature-branches": ["RELEASE_.*"],
    "autoload": {
        "psr-4": {
            "PhpMyAdmin\\": "libraries/classes",
            "PhpMyAdmin\\Setup\\": "setup/lib"
        }
    },
    "autoload-dev": {
        "psr-4": {
            "PhpMyAdmin\\Tests\\": "test/classes"
        }
    },
    "repositories": [
        {
            "type": "composer",
            "url": "https://www.phpmyadmin.net"
        }
    ],
    "require": {
        "php": ">=5.5.0",
        "ext-mysqli": "*",
        "ext-xml": "*",
        "ext-pcre": "*",
        "ext-json": "*",
        "ext-ctype": "*",
        "ext-hash": "*",
        "phpmyadmin/sql-parser": "^4.2.3",
        "phpmyadmin/motranslator": "^3.0",
        "phpmyadmin/shapefile": "^2.0",
<<<<<<< HEAD
        "phpseclib/phpseclib": "^2.0.8",
        "google/recaptcha": "^1.1",
        "psr/container": "^1.0",
        "twig/twig": "^1.32",
        "twig/extensions": "~1.4.1",
        "symfony/expression-language": "^3.2 || ^2.8",
        "symfony/polyfill-mbstring": "^1.3"
    },
    "conflict": {
        "tecnickcom/tcpdf": "<6.2",
        "pragmarx/google2fa": "<2.0",
        "bacon/bacon-qr-code": "<1.0",
        "samyoul/u2f-php-server": "<1.1"
=======
        "tecnickcom/tcpdf": "^6.2",
        "phpseclib/phpseclib": "^2.0,<2.0.8",
        "google/recaptcha": "^1.1"
>>>>>>> f8ccc4db
    },
    "suggest": {
        "ext-openssl": "Cookie encryption",
        "ext-curl": "Updates checking",
        "ext-opcache": "Better performance",
        "ext-zlib": "For gz import and export",
        "ext-bz2": "For bzip2 import and export",
        "ext-zip": "For zip import and export",
        "ext-gd2": "For image transformations",
        "ext-mbstring": "For best performance",
        "tecnickcom/tcpdf": "For PDF support",
        "pragmarx/google2fa": "For 2FA authentication",
        "bacon/bacon-qr-code": "For 2FA authentication",
        "samyoul/u2f-php-server": "For FIDO U2F authentication"
    },
    "require-dev": {
        "phpunit/phpunit": "~4.1",
        "codacy/coverage": "^1.3.0",
        "phpunit/phpunit-selenium": "~1.2",
        "squizlabs/php_codesniffer": "^3.0",
        "tecnickcom/tcpdf": "^6.2",
        "pragmarx/google2fa": "^2.0",
        "bacon/bacon-qr-code": "^1.0",
        "samyoul/u2f-php-server": "^1.1",
        "phpmyadmin/coding-standard": "^0.3"
    },
    "extra": {
        "branch-alias": {
            "dev-master": "4.8.x-dev"
        }
    }
}<|MERGE_RESOLUTION|>--- conflicted
+++ resolved
@@ -48,8 +48,7 @@
         "phpmyadmin/sql-parser": "^4.2.3",
         "phpmyadmin/motranslator": "^3.0",
         "phpmyadmin/shapefile": "^2.0",
-<<<<<<< HEAD
-        "phpseclib/phpseclib": "^2.0.8",
+        "phpseclib/phpseclib": "^2.0,<2.0.8",
         "google/recaptcha": "^1.1",
         "psr/container": "^1.0",
         "twig/twig": "^1.32",
@@ -62,11 +61,6 @@
         "pragmarx/google2fa": "<2.0",
         "bacon/bacon-qr-code": "<1.0",
         "samyoul/u2f-php-server": "<1.1"
-=======
-        "tecnickcom/tcpdf": "^6.2",
-        "phpseclib/phpseclib": "^2.0,<2.0.8",
-        "google/recaptcha": "^1.1"
->>>>>>> f8ccc4db
     },
     "suggest": {
         "ext-openssl": "Cookie encryption",
