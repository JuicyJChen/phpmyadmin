{
    "name": "phpmyadmin/phpmyadmin",
    "type": "application",
    "description": "MySQL web administration tool",
    "keywords": ["phpmyadmin","mysql","web"],
    "homepage": "https://www.phpmyadmin.net/",
    "license": "GPL-2.0+",
    "authors": [
        {
            "name": "The phpMyAdmin Team",
            "email": "developers@phpmyadmin.net",
            "homepage": "https://www.phpmyadmin.net/team/"
        }
    ],
    "support": {
        "forum": "https://www.phpmyadmin.net/support/",
        "issues": "https://github.com/phpmyadmin/phpmyadmin/issues",
        "wiki": "https://wiki.phpmyadmin.net/",
        "docs": "https://docs.phpmyadmin.net/",
        "source": "https://github.com/phpmyadmin/phpmyadmin"
    },
    "non-feature-branches": ["RELEASE_.*"],
    "autoload": {
        "psr-4": {
            "PMA\\": "./"
        }
    },
    "require": {
        "php": ">=5.5.0",
        "ext-mbstring": "*",
        "ext-mysqli": "*",
        "ext-xml": "*",
<<<<<<< HEAD
        "ext-json": "*",
        "phpmyadmin/sql-parser": "^3.4",
        "phpmyadmin/motranslator": "^2.0",
        "phpmyadmin/shapefile": "^1.0",
        "tecnickcom/tcpdf": "^6.2",
        "phpseclib/phpseclib": "^2.0",
        "google/recaptcha": "^1.1"
=======
        "ext-pcre": "*",
        "ext-json": "*"
>>>>>>> d7e7a065
    },
    "suggest": {
        "ext-curl": "Updates checking",
        "ext-opcache": "Better performance",
        "ext-zlib": "For gz import and export",
        "ext-bz2": "For bzip2 import and export",
        "ext-zip": "For zip import and export",
        "ext-gd2": "For image transformations",
        "tecnickcom/tcpdf": "For PDF support"
    },
    "require-dev": {
        "satooshi/php-coveralls": "^1.0",
        "phpunit/phpunit": "~4.1",
        "codacy/coverage": "dev-master",
        "phpunit/phpunit-selenium": "~1.2",
        "squizlabs/php_codesniffer": "2.*",
        "phpmyadmin/coding-standard": ">=0.1.0"
    },
    "repositories": [
        {
            "type": "composer",
            "url": "https://www.phpmyadmin.net"
        }
    ]
}<|MERGE_RESOLUTION|>--- conflicted
+++ resolved
@@ -30,7 +30,7 @@
         "ext-mbstring": "*",
         "ext-mysqli": "*",
         "ext-xml": "*",
-<<<<<<< HEAD
+        "ext-pcre": "*",
         "ext-json": "*",
         "phpmyadmin/sql-parser": "^3.4",
         "phpmyadmin/motranslator": "^2.0",
@@ -38,10 +38,6 @@
         "tecnickcom/tcpdf": "^6.2",
         "phpseclib/phpseclib": "^2.0",
         "google/recaptcha": "^1.1"
-=======
-        "ext-pcre": "*",
-        "ext-json": "*"
->>>>>>> d7e7a065
     },
     "suggest": {
         "ext-curl": "Updates checking",
