{
    "name": "phpmyadmin/phpmyadmin",
    "type": "project",
    "description": "A web interface for MySQL and MariaDB",
    "keywords": ["phpmyadmin","mysql","web"],
    "homepage": "https://www.phpmyadmin.net/",
    "support": {
        "forum": "https://www.phpmyadmin.net/support/",
        "issues": "https://github.com/phpmyadmin/phpmyadmin/issues",
        "wiki": "https://wiki.phpmyadmin.net/",
        "docs": "https://docs.phpmyadmin.net/",
        "source": "https://github.com/phpmyadmin/phpmyadmin"
    },
    "license": "GPL-2.0-only",
    "authors": [
        {
            "name": "The phpMyAdmin Team",
            "email": "developers@phpmyadmin.net",
            "homepage": "https://www.phpmyadmin.net/team/"
        }
    ],
    "non-feature-branches": ["RELEASE_.*"],
    "autoload": {
        "psr-4": {
            "PhpMyAdmin\\": "libraries/classes"
        },
        "files": ["vendor/phpmyadmin/motranslator/src/functions.php"],
        "exclude-from-classmap": [
            "/test/",
            "/vendor/tecnickcom/tcpdf/tcpdf_barcodes_*.php",
            "/vendor/tecnickcom/tcpdf/tcpdf_import.php",
            "/vendor/tecnickcom/tcpdf/tcpdf_parser.php",
            "/vendor/tecnickcom/tcpdf/include/tcpdf_filters.php",
            "/vendor/tecnickcom/tcpdf/include/barcodes"
        ]
    },
    "autoload-dev": {
        "psr-4": {
            "PhpMyAdmin\\Tests\\": "test/classes",
            "PhpMyAdmin\\Tests\\Selenium\\": "test/selenium/"
        }
    },
    "repositories": [
        {
            "type": "composer",
            "url": "https://www.phpmyadmin.net"
        }
    ],
    "require": {
        "php": "^7.2.5 || ^8.0",
        "ext-hash": "*",
        "ext-iconv": "*",
        "ext-json": "*",
        "ext-mysqli": "*",
        "ext-openssl": "*",
        "ext-pcre": "*",
        "ext-sodium": "*",
        "ext-xml": "*",
        "composer/ca-bundle": "^1.2",
        "google/recaptcha": "^1.1",
        "nikic/fast-route": "^1.3",
        "phpmyadmin/motranslator": "^5.0",
        "phpmyadmin/shapefile": "^3.0.1",
        "phpmyadmin/sql-parser": "^5.6.0",
        "phpmyadmin/twig-i18n-extension": "^4.0",
        "psr/http-factory": "^1.0",
        "psr/http-message": "^1.0",
        "slim/psr7": "^1.4",
        "symfony/config": "^5.2.3",
        "symfony/dependency-injection": "^5.2.3",
        "symfony/expression-language": "^5.2.3",
        "symfony/polyfill-ctype": "^1.17.0",
        "symfony/polyfill-mbstring": "^1.17.0",
        "symfony/polyfill-php80": "^1.16",
        "twig/twig": "^3.3.5",
        "webmozart/assert": "^1.10",
        "williamdes/mariadb-mysql-kbs": "^1.2"
    },
    "conflict": {
        "bacon/bacon-qr-code": "<2.0",
        "pragmarx/google2fa-qrcode": "<2.1",
        "tecnickcom/tcpdf": "<6.4.4"
    },
    "suggest": {
        "ext-curl": "Updates checking",
        "ext-opcache": "Better performance",
        "ext-zlib": "For gz import and export",
        "ext-bz2": "For bzip2 import and export",
        "ext-zip": "For zip import and export",
        "ext-gd2": "For image transformations",
        "ext-mbstring": "For best performance",
        "tecnickcom/tcpdf": "For PDF support",
        "pragmarx/google2fa-qrcode": "^2.1 - For 2FA authentication",
        "bacon/bacon-qr-code": "^2.0 - For 2FA authentication",
        "code-lts/u2f-php-server": "For FIDO U2F authentication",
        "web-auth/webauthn-lib": "For better WebAuthn/FIDO2 authentication support"
    },
    "require-dev": {
        "bacon/bacon-qr-code": "^2.0",
        "code-lts/u2f-php-server": "^1.2",
        "php-webdriver/webdriver": "^1.13",
        "phpmyadmin/coding-standard": "^3.0.0",
        "phpstan/extension-installer": "^1.1",
        "phpstan/phpstan": "^1.8",
        "phpstan/phpstan-phpunit": "^1.0",
        "phpstan/phpstan-strict-rules": "^1.4",
        "phpstan/phpstan-webmozart-assert": "^1.0",
        "phpunit/phpunit": "^8.5 || ^9.5",
        "pragmarx/google2fa-qrcode": "^2.1",
        "psalm/plugin-phpunit": "^0.16.1",
        "roave/security-advisories": "dev-latest",
        "squizlabs/php_codesniffer": "~3.6.0",
        "symfony/console": "^5.2.3",
<<<<<<< HEAD
        "tecnickcom/tcpdf": "6.5.0",
        "vimeo/psalm": "^4.22"
=======
        "tecnickcom/tcpdf": "^6.4.4",
        "vimeo/psalm": "^4.22",
        "web-auth/webauthn-lib": "^3.3"
>>>>>>> 1b2db66a
    },
    "extra": {
        "branch-alias": {
            "dev-master": "5.2.x-dev"
        }
    },
    "scripts": {
        "phpcbf": "@php phpcbf",
        "phpcs": "@php phpcs",
        "phpstan": "@php phpstan analyse",
        "psalm": "@php psalm --no-diff",
        "phpunit": "@php phpunit --color=always",
        "test": [
            "@phpcs",
            "@phpstan",
            "@psalm",
            "@phpunit"
        ],
        "update:baselines": [
            "@php phpstan analyse --generate-baseline",
            "@php psalm --set-baseline=psalm-baseline.xml"
        ],
        "twig-lint": "@php scripts/console lint:twig --ansi --show-deprecations"
    },
    "config":{
        "sort-packages": true,
        "discard-changes": true,
        "allow-plugins": {
            "dealerdirect/phpcodesniffer-composer-installer": true,
            "phpstan/extension-installer": true,
            "composer/package-versions-deprecated": true
        }
    }
}<|MERGE_RESOLUTION|>--- conflicted
+++ resolved
@@ -111,14 +111,9 @@
         "roave/security-advisories": "dev-latest",
         "squizlabs/php_codesniffer": "~3.6.0",
         "symfony/console": "^5.2.3",
-<<<<<<< HEAD
         "tecnickcom/tcpdf": "6.5.0",
-        "vimeo/psalm": "^4.22"
-=======
-        "tecnickcom/tcpdf": "^6.4.4",
         "vimeo/psalm": "^4.22",
         "web-auth/webauthn-lib": "^3.3"
->>>>>>> 1b2db66a
     },
     "extra": {
         "branch-alias": {
