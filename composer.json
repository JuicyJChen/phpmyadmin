--- conflicted
+++ resolved
@@ -47,13 +47,8 @@
         "ext-xml": "*",
         "google/recaptcha": "^1.1",
         "nikic/fast-route": "^1.3",
-<<<<<<< HEAD
-        "phpmyadmin/motranslator": "~5.0.0",
+        "phpmyadmin/motranslator": "^5.0",
         "phpmyadmin/shapefile": "^3.0.1",
-=======
-        "phpmyadmin/motranslator": "^5.0",
-        "phpmyadmin/shapefile": "^2.0",
->>>>>>> 4b1fe4e3
         "phpmyadmin/sql-parser": "^5.0",
         "phpmyadmin/twig-i18n-extension": "^3.0",
         "phpseclib/phpseclib": "^2.0",
