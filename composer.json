--- conflicted
+++ resolved
@@ -59,34 +59,19 @@
         "composer/ca-bundle": "^1.2",
         "google/recaptcha": "^1.1",
         "nikic/fast-route": "^1.3",
-<<<<<<< HEAD
-=======
         "nyholm/psr7": "^1.8",
-        "paragonie/sodium_compat": "^1.17",
->>>>>>> 75a83d09
         "phpmyadmin/motranslator": "^5.0",
         "phpmyadmin/shapefile": "^3.0.1",
         "phpmyadmin/sql-parser": "^5.8.x-dev",
         "phpmyadmin/twig-i18n-extension": "^4.0",
         "psr/http-factory": "^1.0",
         "psr/http-message": "^1.0",
-<<<<<<< HEAD
-        "slim/psr7": "^1.4",
         "symfony/config": "^6.2",
         "symfony/dependency-injection": "^6.2",
         "symfony/expression-language": "^6.2",
         "symfony/polyfill-ctype": "^1.24",
         "symfony/polyfill-mbstring": "^1.24",
         "twig/twig": "^3.5",
-=======
-        "symfony/config": "^5.2.3",
-        "symfony/dependency-injection": "^5.2.3",
-        "symfony/expression-language": "^5.2.3",
-        "symfony/polyfill-ctype": "^1.17.0",
-        "symfony/polyfill-mbstring": "^1.17.0",
-        "symfony/polyfill-php80": "^1.16",
-        "twig/twig": "^3.3.5",
->>>>>>> 75a83d09
         "webmozart/assert": "^1.10",
         "williamdes/mariadb-mysql-kbs": "^1.2"
     },
