--- conflicted
+++ resolved
@@ -63,19 +63,6 @@
 if ($num_tables == 0) {
 	echo '<p>' . __('No tables found in database') . '</p>' . "\n";
 
-<<<<<<< HEAD
-    if (!PMA_DRIZZLE) {
-        // Routines
-        require './libraries/db_routines.inc.php';
-
-        // Events
-        if (PMA_MYSQL_INT_VERSION > 50100) {
-            require './libraries/db_events.inc.php';
-        }
-    }
-
-=======
->>>>>>> 5661c3e1
 	if (empty($db_is_information_schema)) {
 		require './libraries/display_create_table.lib.php';
 	} // end if (Create Table dialog)
@@ -562,18 +549,6 @@
 <hr />
 
 <?php
-<<<<<<< HEAD
-if (!PMA_DRIZZLE) {
-    // Routines
-    require './libraries/db_routines.inc.php';
-
-    // Events
-    if (PMA_MYSQL_INT_VERSION > 50100) {
-        require './libraries/db_events.inc.php';
-    }
-}
-=======
->>>>>>> 5661c3e1
 
 /**
  * Work on the database
