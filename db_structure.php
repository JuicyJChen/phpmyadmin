<?php
/* vim: set expandtab sw=4 ts=4 sts=4: */
/**
 *
 * @package phpMyAdmin
 */

/**
 *
 */
require_once './libraries/common.inc.php';

$GLOBALS['js_include'][] = 'jquery/jquery-ui-1.8.custom.js';
$GLOBALS['js_include'][] = 'db_structure.js';
$GLOBALS['js_include'][] = 'tbl_change.js';
$GLOBALS['js_include'][] = 'jquery/timepicker.js';

/**
 * Prepares the tables list if the user where not redirected to this script
 * because there is no table in the database ($is_info is true)
 */
if (empty($is_info)) {
    // Drops/deletes/etc. multiple tables if required
    if ((!empty($submit_mult) && isset($selected_tbl))
      || isset($mult_btn)) {
        $action = 'db_structure.php';
        $err_url = 'db_structure.php?'. PMA_generate_common_url($db);

        // see bug #2794840; in this case, code path is:
        // db_structure.php -> libraries/mult_submits.inc.php -> sql.php
        // -> db_structure.php and if we got an error on the multi submit,
        // we must display it here and not call again mult_submits.inc.php
        if (! isset($error) || false === $error) {
            require './libraries/mult_submits.inc.php';
        }
        if (empty($message)) {
            $message = PMA_Message::success();
        }
    }
    require './libraries/db_common.inc.php';
    $url_query .= '&amp;goto=db_structure.php';

    // Gets the database structure
    $sub_part = '_structure';
    require './libraries/db_info.inc.php';

    if (!PMA_DRIZZLE) {
        require './libraries/replication.inc.php';
    } else {
        $server_slave_status = false;
    }
}

require_once './libraries/bookmark.lib.php';

require_once './libraries/mysql_charsets.lib.php';
$db_collation = PMA_getDbCollation($db);

// in a separate file to avoid redeclaration of functions in some code paths
require_once './libraries/db_structure.lib.php';
$titles = PMA_buildActionTitles();

// 1. No tables
if ($num_tables == 0) {
    echo '<p>' . __('No tables found in database') . '</p>' . "\n";

    if (empty($db_is_information_schema)) {
        require './libraries/display_create_table.lib.php';
    } // end if (Create Table dialog)

    /**
     * Displays the footer
     */
    require_once './libraries/footer.inc.php';
    exit;
}

// else
// 2. Shows table informations

/**
 * Displays the tables list
 */
echo '<div id="tableslistcontainer">';
$_url_params = array(
    'pos' => $pos,
    'db'  => $db);

// Add the sort options if they exists
if (isset($_REQUEST['sort'])) {
    $_url_params['sort'] = $_REQUEST['sort'];
}

if (isset($_REQUEST['sort_order'])) {
    $_url_params['sort_order'] = $_REQUEST['sort_order'];
}

PMA_listNavigator($total_num_tables, $pos, $_url_params, 'db_structure.php', 'frame_content', $GLOBALS['cfg']['MaxTableList']);

?>
<form method="post" action="db_structure.php" name="tablesForm" id="tablesForm">
<?php
echo PMA_generate_common_hidden_inputs($db);

PMA_TableHeader($db_is_information_schema, $server_slave_status);

$i = $sum_entries = 0;
$sum_size       = (double) 0;
$overhead_size  = (double) 0;
$overhead_check = '';
$checked        = !empty($checkall) ? ' checked="checked"' : '';
$num_columns    = $cfg['PropertiesNumColumns'] > 1 ? ceil($num_tables / $cfg['PropertiesNumColumns']) + 1 : 0;
$row_count      = 0;


$hidden_fields = array();
$odd_row       = true;
$sum_row_count_pre = '';

$tableReductionCount = 0;   // the amount to reduce the table count by

foreach ($tables as $keyname => $each_table) {
    if (PMA_BS_IsHiddenTable($keyname)) {
        $tableReductionCount++;
        continue;
    }

    // Get valid statistics whatever is the table type

    $table_is_view = false;
    $table_encoded = urlencode($each_table['TABLE_NAME']);
    // Sets parameters for links
    $tbl_url_query = $url_query . '&amp;table=' . $table_encoded;
    // do not list the previous table's size info for a view
    $formatted_size = '-';
    $unit = '';

    switch ( $each_table['ENGINE']) {
        // MyISAM, ISAM or Heap table: Row count, data size and index size
        // are accurate; data size is accurate for ARCHIVE
        case 'MyISAM' :
        case 'ISAM' :
        case 'HEAP' :
        case 'MEMORY' :
        case 'ARCHIVE' :
        case 'Aria' :
        case 'Maria' :
            if ($db_is_information_schema) {
                $each_table['Rows'] = PMA_Table::countRecords($db,
                    $each_table['Name']);
            }

            if ($is_show_stats) {
                $tblsize                    =  doubleval($each_table['Data_length']) + doubleval($each_table['Index_length']);
                $sum_size                   += $tblsize;
                list($formatted_size, $unit) =  PMA_formatByteDown($tblsize, 3, ($tblsize > 0) ? 1 : 0);
                if (isset($each_table['Data_free']) && $each_table['Data_free'] > 0) {
                    list($formatted_overhead, $overhead_unit)     = PMA_formatByteDown($each_table['Data_free'], 3, ($each_table['Data_free'] > 0) ? 1 : 0);
                    $overhead_size           += $each_table['Data_free'];
                }
            }
            break;
        case 'InnoDB' :
        case 'PBMS' :
            // InnoDB table: Row count is not accurate but data and index sizes are.
            // PBMS table in Drizzle: TABLE_ROWS is taken from table cache, so it may be unavailable

            if (($each_table['ENGINE'] == 'InnoDB' && $each_table['TABLE_ROWS'] < $GLOBALS['cfg']['MaxExactCount'])
                    || !isset($each_table['TABLE_ROWS'])) {
                $each_table['COUNTED'] = true;
                $each_table['TABLE_ROWS'] = PMA_Table::countRecords($db,
                    $each_table['TABLE_NAME'], $force_exact = true,
                    $is_view = false);
            } else {
                $each_table['COUNTED'] = false;
            }

            // Drizzle doesn't provide data and index length, check for null
            if ($is_show_stats && $each_table['Data_length'] !== null) {
                $tblsize                    =  $each_table['Data_length'] + $each_table['Index_length'];
                $sum_size                   += $tblsize;
                list($formatted_size, $unit) =  PMA_formatByteDown($tblsize, 3, ($tblsize > 0) ? 1 : 0);
            }
            //$display_rows                   =  ' - ';
            break;
        // Mysql 5.0.x (and lower) uses MRG_MyISAM and MySQL 5.1.x (and higher) uses MRG_MYISAM
        // Both are aliases for MERGE
        case 'MRG_MyISAM' :
        case 'MRG_MYISAM' :
        case 'MERGE' :
        case 'BerkeleyDB' :
            // Merge or BerkleyDB table: Only row count is accurate.
            if ($is_show_stats) {
                $formatted_size =  ' - ';
                $unit          =  '';
            }
            break;
            // for a view, the ENGINE is sometimes reported as null,
            // or on some servers it's reported as "SYSTEM VIEW"
        case null :
        case 'SYSTEM VIEW' :
        case 'FunctionEngine' :
            // if table is broken, Engine is reported as null, so one more test
            if ($each_table['TABLE_TYPE'] == 'VIEW') {
                // countRecords() takes care of $cfg['MaxExactCountViews']
                $each_table['TABLE_ROWS'] = PMA_Table::countRecords($db,
                    $each_table['TABLE_NAME'], $force_exact = true,
                    $is_view = true);
                $table_is_view = true;
            }
            break;
        default :
            // Unknown table type.
            if ($is_show_stats) {
                $formatted_size =  'unknown';
                $unit          =  '';
            }
    } // end switch

    if (! PMA_Table::isMerge($db, $each_table['TABLE_NAME'])) {
        $sum_entries += $each_table['TABLE_ROWS'];
    }

    if (isset($each_table['Collation'])) {
        $collation = '<dfn title="'
            . PMA_getCollationDescr($each_table['Collation']) . '">'
            . $each_table['Collation'] . '</dfn>';
    } else {
        $collation = '---';
    }

    if ($is_show_stats) {
        if (isset($formatted_overhead)) {
            $overhead = '<a href="tbl_structure.php?'
                . $tbl_url_query . '#showusage">' . $formatted_overhead
                . ' ' . $overhead_unit . '</a>' . "\n";
            unset($formatted_overhead);
            $overhead_check .=
                "document.getElementById('checkbox_tbl_" . ($i + 1) . "').checked = true;";
        } else {
            $overhead = '-';
        }
    } // end if

    $alias = (!empty($tooltip_aliasname) && isset($tooltip_aliasname[$each_table['TABLE_NAME']]))
               ? str_replace(' ', '&nbsp;', htmlspecialchars($tooltip_truename[$each_table['TABLE_NAME']]))
               : str_replace(' ', '&nbsp;', htmlspecialchars($each_table['TABLE_NAME']));
    $truename = (!empty($tooltip_truename) && isset($tooltip_truename[$each_table['TABLE_NAME']]))
               ? str_replace(' ', '&nbsp;', htmlspecialchars($tooltip_truename[$each_table['TABLE_NAME']]))
               : str_replace(' ', '&nbsp;', htmlspecialchars($each_table['TABLE_NAME']));

    $i++;

    $row_count++;
    if ($table_is_view) {
        $hidden_fields[] = '<input type="hidden" name="views[]" value="' .  htmlspecialchars($each_table['TABLE_NAME']) . '" />';
    }

    if ($each_table['TABLE_ROWS'] > 0 || $table_is_view) {
        $browse_table = '<a href="sql.php?' . $tbl_url_query . '&amp;pos=0">' . $titles['Browse'] . '</a>';
        $search_table = '<a href="tbl_select.php?' . $tbl_url_query . '">' . $titles['Search'] . '</a>';
        $browse_table_label = '<a href="sql.php?' . $tbl_url_query . '&amp;pos=0">' . $truename . '</a>';
    } else {
        $browse_table = $titles['NoBrowse'];
        $search_table = $titles['NoSearch'];
        $browse_table_label = '<a href="tbl_structure.php?' . $tbl_url_query . '">' . $truename . '</a>';
    }

    if (! $db_is_information_schema) {
        if (! empty($each_table['TABLE_ROWS'])) {
            $empty_table = '<a ';
            if ($GLOBALS['cfg']['AjaxEnable']) {
                $empty_table .= 'class="truncate_table_anchor"';
            }
            $empty_table .= ' href="sql.php?' . $tbl_url_query
                 . '&amp;sql_query=';
            $empty_table .= urlencode('TRUNCATE ' . PMA_backquote($each_table['TABLE_NAME']))
                 . '&amp;message_to_show='
                 . urlencode(sprintf(__('Table %s has been emptied'), htmlspecialchars($each_table['TABLE_NAME'])))
                 .'">' . $titles['Empty'] . '</a>';
        } else {
            $empty_table = $titles['NoEmpty'];
        }
        $drop_query = 'DROP '
            . ($table_is_view ? 'VIEW' : 'TABLE')
            . ' ' . PMA_backquote($each_table['TABLE_NAME']);
        $drop_message = sprintf(
            $table_is_view ? __('View %s has been dropped') : __('Table %s has been dropped'),
            str_replace(' ', '&nbsp;', htmlspecialchars($each_table['TABLE_NAME'])));
    }

    $tracking_icon = '';
    if (PMA_Tracker::isActive()) {
        if (PMA_Tracker::isTracked($GLOBALS["db"], $truename)) {
            $tracking_icon = '<a href="tbl_tracking.php?' . $url_query.'&amp;table=' . $truename . '"><img class="icon ic_eye" src="themes/dot.gif" alt="' . __('Tracking is active.') . '" title="' . __('Tracking is active.') . '" /></a>';
        } elseif (PMA_Tracker::getVersion($GLOBALS["db"], $truename) > 0) {
            $tracking_icon = '<a href="tbl_tracking.php?' . $url_query . '&amp;table=' . $truename . '"><img class="icon ic_eye" src="themes/dot.gif" alt="' . __('Tracking is not active.') . '" title="' . __('Tracking is not active.') . '" /></a>';
        }
    }

    if ($num_columns > 0 && $num_tables > $num_columns
      && (($row_count % $num_columns) == 0)) {
        $row_count = 1;
        $odd_row = true;
        ?>
    </tr>
</tbody>
</table>
        <?php
        PMA_TableHeader(false, $server_slave_status);
    }

    $ignored = false;
    $do = false;

    if ($server_slave_status) {
        ////////////////////////////////////////////////////////////////

        if ((strlen(array_search($truename, $server_slave_Do_Table)) > 0)
            || (strlen(array_search($db, $server_slave_Do_DB)) > 0)
            || (count($server_slave_Do_DB) == 1 && count($server_slave_Ignore_DB) == 1)
        ) {
            $do = true;
        }
        foreach ($server_slave_Wild_Do_Table as $db_table) {
            $table_part = PMA_extract_db_or_table($db_table, 'table');
            if (($db == PMA_extract_db_or_table($db_table, 'db')) && (preg_match("@^" . substr($table_part, 0, strlen($table_part) - 1) . "@", $truename))) {
                $do = true;
            }
        }
        ////////////////////////////////////////////////////////////////////
        if ((strlen(array_search($truename, $server_slave_Ignore_Table)) > 0)  || (strlen(array_search($db, $server_slave_Ignore_DB)) > 0)) {
            $ignored = true;
        }
        foreach ($server_slave_Wild_Ignore_Table as $db_table) {
            $table_part = PMA_extract_db_or_table($db_table, 'table');
            if (($db == PMA_extract_db_or_table($db_table)) && (preg_match("@^" . substr($table_part, 0, strlen($table_part) - 1) . "@", $truename))) {
                $ignored = true;
            }
        }
        unset($table_part);
    }
    ?>
<tr class="<?php echo $odd_row ? 'odd' : 'even'; $odd_row = ! $odd_row; ?>">
    <td align="center">
        <input type="checkbox" name="selected_tbl[]"
            value="<?php echo htmlspecialchars($each_table['TABLE_NAME']); ?>"
            id="checkbox_tbl_<?php echo $i; ?>"<?php echo $checked; ?> /></td>
    <th><?php echo $browse_table_label; ?>
        <?php echo (! empty($tracking_icon) ? $tracking_icon : ''); ?>
    </th>
   <?php if ($server_slave_status) { ?><td align="center"><?php echo $ignored ? ' <img class="icon ic_s_cancel" src="themes/dot.gif" alt="NOT REPLICATED" />' : ''. $do ? ' <img class="icon ic_s_success" src="themes/dot.gif" alt="REPLICATED" />' : ''; ?></td><?php } ?>
    <td align="center"><?php echo $browse_table; ?></td>
    <td align="center">
        <a href="tbl_structure.php?<?php echo $tbl_url_query; ?>">
            <?php echo $titles['Structure']; ?></a></td>
    <td align="center"><?php echo $search_table; ?></td>
    <?php if (! $db_is_information_schema) { ?>
    <td align="center" class="insert_table">
        <a <?php echo ($GLOBALS['cfg']['AjaxEnable'] ? 'class="ajax"' : ''); ?> href="tbl_change.php?<?php echo $tbl_url_query; ?>">
            <?php echo $titles['Insert']; ?></a></td>
    <td align="center"><?php echo $empty_table; ?></td>
    <td align="center">
    <a <?php echo ($GLOBALS['cfg']['AjaxEnable'] ? 'class="drop_table_anchor"' : ''); ?> href="sql.php?<?php echo $tbl_url_query;
            ?>&amp;reload=1&amp;purge=1&amp;sql_query=<?php
            echo urlencode($drop_query); ?>&amp;message_to_show=<?php
            echo urlencode($drop_message); ?>" >
            <?php echo $titles['Drop']; ?></a></td>
    <?php } // end if (! $db_is_information_schema)

    // there is a null value in the ENGINE
    // - when the table needs to be repaired, or
    // - when it's a view
    //  so ensure that we'll display "in use" below for a table
    //  that needs to be repaired
    if (isset($each_table['TABLE_ROWS']) && ($each_table['ENGINE'] != null || $table_is_view)) {
        $row_count_pre = '';
        $show_superscript = '';
        if ($table_is_view) {
<<<<<<< HEAD
            // Drizzle views use FunctionEngine, and the only place where they are available are I_S and D_D
            // schemas, where we do exact counting
            if ($each_table['TABLE_ROWS'] >= $GLOBALS['cfg']['MaxExactCountViews'] && $each_table['ENGINE'] != 'FunctionEngine') {
=======
            if ($each_table['TABLE_ROWS'] >= $GLOBALS['cfg']['MaxExactCountViews']) {
>>>>>>> d8f6e7da
                $row_count_pre = '~';
                $sum_row_count_pre = '~';
                $show_superscript = PMA_showHint(PMA_sanitize(sprintf(__('This view has at least this number of rows. Please refer to %sdocumentation%s.'), '[a@./Documentation.html#cfg_MaxExactCountViews@_blank]', '[/a]')));
            }
        } elseif ($each_table['ENGINE'] == 'InnoDB' && (! $each_table['COUNTED'])) {
            // InnoDB table: we did not get an accurate row count
            $row_count_pre = '~';
            $sum_row_count_pre = '~';
            $show_superscript = '';
        }
    ?>
    <td class="value tbl_rows"><?php echo $row_count_pre . PMA_formatNumber($each_table['TABLE_ROWS'], 0) . $show_superscript; ?></td>
        <?php if (!($cfg['PropertiesNumColumns'] > 1)) { ?>
    <td nowrap="nowrap"><?php echo ($table_is_view ? __('View') : $each_table['ENGINE']); ?></td>
            <?php if (isset($collation)) { ?>
    <td nowrap="nowrap"><?php echo $collation ?></td>
            <?php } ?>
        <?php } ?>

        <?php if ($is_show_stats) { ?>
    <td class="value tbl_size"><a
        href="tbl_structure.php?<?php echo $tbl_url_query; ?>#showusage"
        ><?php echo $formatted_size . ' ' . $unit; ?></a></td>
    <td class="value"><?php echo $overhead; ?></td>
        <?php } // end if ?>
    <?php } elseif ($table_is_view) { ?>
    <td class="value">-</td>
    <td><?php echo __('View'); ?></td>
    <td>---</td>
        <?php if ($is_show_stats) { ?>
    <td class="value">-</td>
    <td class="value">-</td>
        <?php } ?>
    <?php } else { ?>
    <td colspan="<?php echo ($colspan_for_structure - ($db_is_information_schema ? 5 : 8)) ?>"
        align="center">
        <?php echo __('in use'); ?></td>
    <?php } // end if (isset($each_table['TABLE_ROWS'])) else ?>
</tr>
    <?php
} // end foreach

// Show Summary
if ($is_show_stats) {
    list($sum_formatted, $unit) = PMA_formatByteDown($sum_size, 3, 1);
    list($overhead_formatted, $overhead_unit) =
        PMA_formatByteDown($overhead_size, 3, 1);
}
?>
</tbody>
<tbody id="tbl_summary_row">
<tr><th></th>
    <th align="center" nowrap="nowrap">
        <?php
            // for blobstreaming - if the number of tables is 0, set tableReductionCount to 0
            // (we don't want negative numbers here)
            if ($num_tables == 0)
                $tableReductionCount = 0;

            echo sprintf(_ngettext('%s table', '%s tables', $num_tables - $tableReductionCount), PMA_formatNumber($num_tables - $tableReductionCount, 0));
        ?>
    </th>
    <?php
        if ($server_slave_status) {
            echo '    <th>' . __('Replication') . '</th>' . "\n";
        }
    ?>
    <th colspan="<?php echo ($db_is_information_schema ? 3 : 6) ?>" align="center">
        <?php echo __('Sum'); ?></th>
    <th class="value tbl_rows"><?php echo $sum_row_count_pre . PMA_formatNumber($sum_entries, 0); ?></th>
<?php
if (!($cfg['PropertiesNumColumns'] > 1)) {
    $default_engine = PMA_DBI_get_default_engine();
    echo '    <th align="center">' . "\n"
       . '        <dfn title="'
       . sprintf(__('%s is the default storage engine on this MySQL server.'), $default_engine) . '">' .$default_engine . '</dfn></th>' . "\n";
    // we got a case where $db_collation was empty
    echo '    <th align="center">' . "\n";
    if (! empty($db_collation)) {
        echo '        <dfn title="'
            . PMA_getCollationDescr($db_collation) . ' (' . __('Default') . ')">' . $db_collation
            . '</dfn>';
    }
    echo '</th>';
}

if ($is_show_stats) {
    ?>
    <th class="value tbl_size"><?php echo $sum_formatted . ' ' . $unit; ?></th>
    <th class="value"><?php echo $overhead_formatted . ' ' . $overhead_unit; ?></th>
    <?php
}
?>
</tr>
</tbody>
</table>

<div class="clearfloat">
<?php
// Check all tables url
$checkall_url = 'db_structure.php?' . PMA_generate_common_url($db);
?>
<img class="selectallarrow" src="<?php echo $pmaThemeImage .'arrow_'.$text_dir.'.png'; ?>"
    width="38" height="22" alt="<?php echo __('With selected:'); ?>" />
<a href="<?php echo $checkall_url; ?>&amp;checkall=1"
    onclick="if (markAllRows('tablesForm')) return false;">
    <?php echo __('Check All'); ?></a>
/
<a href="<?php echo $checkall_url; ?>"
    onclick="if (unMarkAllRows('tablesForm')) return false;">
    <?php echo __('Uncheck All'); ?></a>
<?php if ($overhead_check != '') { ?>
/
<a href="#" onclick="unMarkAllRows('tablesForm');
    <?php echo $overhead_check; ?> return false;">
    <?php echo __('Check tables having overhead'); ?></a>
<?php } ?>

<select name="submit_mult" onchange="this.form.submit();" style="margin: 0 3em 0 3em;">
<?php
echo '    <option value="' . __('With selected:') . '" selected="selected">'
     . __('With selected:') . '</option>' . "\n";
echo '    <option value="export" >'
     . __('Export') . '</option>' . "\n";
echo '    <option value="print" >'
    . __('Print view') . '</option>' . "\n";

if (!$db_is_information_schema && !$cfg['DisableMultiTableMaintenance']) {
    echo '    <option value="empty_tbl" >'
         . __('Empty') . '</option>' . "\n";
    echo '    <option value="drop_tbl" >'
         . __('Drop') . '</option>' . "\n";
    echo '    <option value="check_tbl" >'
         . __('Check table') . '</option>' . "\n";
    if (!PMA_DRIZZLE) {
        echo '    <option value="optimize_tbl" >'
             . __('Optimize table') . '</option>' . "\n";
        echo '    <option value="repair_tbl" >'
             . __('Repair table') . '</option>' . "\n";
    }
    echo '    <option value="analyze_tbl" >'
         . __('Analyze table') . '</option>' . "\n";
    echo '    <option value="add_prefix_tbl" >'
         . __('Add prefix to table') . '</option>' . "\n";
    echo '    <option value="replace_prefix_tbl" >'
         . __('Replace table prefix') . '</option>' . "\n";
    echo '    <option value="copy_tbl_change_prefix" >'
         . __('Copy table with prefix') . '</option>' . "\n";
}
?>
</select>
<script type="text/javascript">
<!--
// Fake js to allow the use of the <noscript> tag
//-->
</script>
<noscript>
    <input type="submit" value="<?php echo __('Go'); ?>" />
</noscript>
<?php echo implode("\n", $hidden_fields) . "\n"; ?>
</div>
</form>
<?php
// display again the table list navigator
PMA_listNavigator($total_num_tables, $pos, $_url_params, 'db_structure.php', 'frame_content', $GLOBALS['cfg']['MaxTableList']);
?>
</div>
<hr />

<?php

/**
 * Work on the database
 */
/* DATABASE WORK */
/* Printable view of a table */
echo '<p>';
echo '<a href="db_printview.php?' . $url_query . '">';
if ($cfg['PropertiesIconic']) {
     echo '<img class="icon ic_b_print" src="themes/dot.gif" alt="" />';
}
echo __('Print view') . '</a> ';

echo '<a href="./db_datadict.php?' . $url_query . '">';
if ($cfg['PropertiesIconic']) {
    echo '<img class="icon ic_b_tblanalyse" src="themes/dot.gif" alt="" />';
}
echo __('Data Dictionary') . '</a>';
echo '</p>';

if (empty($db_is_information_schema)) {
    require './libraries/display_create_table.lib.php';
} // end if (Create Table dialog)

/**
 * Displays the footer
 */
require './libraries/footer.inc.php';
?><|MERGE_RESOLUTION|>--- conflicted
+++ resolved
@@ -377,13 +377,9 @@
         $row_count_pre = '';
         $show_superscript = '';
         if ($table_is_view) {
-<<<<<<< HEAD
             // Drizzle views use FunctionEngine, and the only place where they are available are I_S and D_D
             // schemas, where we do exact counting
             if ($each_table['TABLE_ROWS'] >= $GLOBALS['cfg']['MaxExactCountViews'] && $each_table['ENGINE'] != 'FunctionEngine') {
-=======
-            if ($each_table['TABLE_ROWS'] >= $GLOBALS['cfg']['MaxExactCountViews']) {
->>>>>>> d8f6e7da
                 $row_count_pre = '~';
                 $sum_row_count_pre = '~';
                 $show_superscript = PMA_showHint(PMA_sanitize(sprintf(__('This view has at least this number of rows. Please refer to %sdocumentation%s.'), '[a@./Documentation.html#cfg_MaxExactCountViews@_blank]', '[/a]')));
