--- conflicted
+++ resolved
@@ -40,12 +40,8 @@
         $html = $databaseDesigner->getHtmlForPageSaveAs($GLOBALS['db']);
     } elseif ($_POST['dialog'] == 'export') {
         $html = $databaseDesigner->getHtmlForSchemaExport(
-<<<<<<< HEAD
             $GLOBALS['db'],
-            $_GET['selected_page']
-=======
-            $GLOBALS['db'], $_POST['selected_page']
->>>>>>> 450fdab3
+            $_POST['selected_page']
         );
     } elseif ($_POST['dialog'] == 'add_table') {
         $script_display_field = $designerCommon->getTablesInfo();
