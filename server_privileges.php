<?php
/* vim: set expandtab sw=4 ts=4 sts=4: */
/**
 *
 * @package phpMyAdmin
 */

/**
 *
 */
require_once './libraries/common.inc.php';

/**
 * Does the common work
 */
$GLOBALS['js_include'][] = 'server_privileges.js';
$GLOBALS['js_include'][] = 'functions.js';
$GLOBALS['js_include'][] = 'jquery/jquery-ui-1.8.custom.js';
$_add_user_error = false;

require './libraries/server_common.inc.php';

if ($GLOBALS['cfg']['AjaxEnable']) {
    $conditional_class = 'ajax';
} else {
    $conditional_class = '';
}

/**
 * Messages are built using the message name
 */
$strPrivDescAllPrivileges = __('Includes all privileges except GRANT.');
$strPrivDescAlter = __('Allows altering the structure of existing tables.');
$strPrivDescAlterRoutine = __('Allows altering and dropping stored routines.');
$strPrivDescCreateDb = __('Allows creating new databases and tables.');
$strPrivDescCreateRoutine = __('Allows creating stored routines.');
$strPrivDescCreateTbl = __('Allows creating new tables.');
$strPrivDescCreateTmpTable = __('Allows creating temporary tables.');
$strPrivDescCreateUser = __('Allows creating, dropping and renaming user accounts.');
$strPrivDescCreateView = __('Allows creating new views.');
$strPrivDescDelete = __('Allows deleting data.');
$strPrivDescDropDb = __('Allows dropping databases and tables.');
$strPrivDescDropTbl = __('Allows dropping tables.');
$strPrivDescEvent = __('Allows to set up events for the event scheduler');
$strPrivDescExecute = __('Allows executing stored routines.');
$strPrivDescFile = __('Allows importing data from and exporting data into files.');
$strPrivDescGrant = __('Allows adding users and privileges without reloading the privilege tables.');
$strPrivDescIndex = __('Allows creating and dropping indexes.');
$strPrivDescInsert = __('Allows inserting and replacing data.');
$strPrivDescLockTables = __('Allows locking tables for the current thread.');
$strPrivDescMaxConnections = __('Limits the number of new connections the user may open per hour.');
$strPrivDescMaxQuestions = __('Limits the number of queries the user may send to the server per hour.');
$strPrivDescMaxUpdates = __('Limits the number of commands that change any table or database the user may execute per hour.');
$strPrivDescMaxUserConnections = __('Limits the number of simultaneous connections the user may have.');
$strPrivDescProcess = __('Allows viewing processes of all users');
$strPrivDescReferences = __('Has no effect in this MySQL version.');
$strPrivDescReload = __('Allows reloading server settings and flushing the server\'s caches.');
$strPrivDescReplClient = __('Allows the user to ask where the slaves / masters are.');
$strPrivDescReplSlave = __('Needed for the replication slaves.');
$strPrivDescSelect = __('Allows reading data.');
$strPrivDescShowDb = __('Gives access to the complete list of databases.');
$strPrivDescShowView = __('Allows performing SHOW CREATE VIEW queries.');
$strPrivDescShutdown = __('Allows shutting down the server.');
$strPrivDescSuper = __('Allows connecting, even if maximum number of connections is reached; required for most administrative operations like setting global variables or killing threads of other users.');
$strPrivDescTrigger = __('Allows creating and dropping triggers');
$strPrivDescUpdate = __('Allows changing data.');
$strPrivDescUsage = __('No privileges.');

/**
 * Checks if a dropdown box has been used for selecting a database / table
 */
if (PMA_isValid($_REQUEST['pred_tablename'])) {
    $tablename = $_REQUEST['pred_tablename'];
    unset($pred_tablename);
} elseif (PMA_isValid($_REQUEST['tablename'])) {
    $tablename = $_REQUEST['tablename'];
} else {
    unset($tablename);
}

if (PMA_isValid($_REQUEST['pred_dbname'])) {
    $dbname = $_REQUEST['pred_dbname'];
    unset($pred_dbname);
} elseif (PMA_isValid($_REQUEST['dbname'])) {
    $dbname = $_REQUEST['dbname'];
} else {
    unset($dbname);
    unset($tablename);
}

if (isset($dbname)) {
    $db_and_table = PMA_backquote(PMA_unescape_mysql_wildcards($dbname)) . '.';
    if (isset($tablename)) {
        $db_and_table .= PMA_backquote($tablename);
    } else {
        $db_and_table .= '*';
    }
} else {
    $db_and_table = '*.*';
}

// check if given $dbname is a wildcard or not
if (isset($dbname)) {
    //if (preg_match('/\\\\(?:_|%)/i', $dbname)) {
    if (preg_match('/(?<!\\\\)(?:_|%)/i', $dbname)) {
        $dbname_is_wildcard = true;
    } else {
        $dbname_is_wildcard = false;
    }
}

/**
 * Checks if the user is allowed to do what he tries to...
 */
if (!$is_superuser) {
    require './libraries/server_links.inc.php';
    echo '<h2>' . "\n"
       . PMA_getIcon('b_usrlist.png')
       . __('Privileges') . "\n"
       . '</h2>' . "\n";
    PMA_Message::error(__('No Privileges'))->display();
    require './libraries/footer.inc.php';
}

$random_n = mt_rand(0,1000000); // a random number that will be appended to the id of the user forms

/**
 * Escapes wildcard in a database+table specification
 * before using it in a GRANT statement.
 *
 * Escaping a wildcard character in a GRANT is only accepted at the global
 * or database level, not at table level; this is why I remove
 * the escaping character. Internally, in mysql.tables_priv.Db there are
 * no escaping (for example test_db) but in mysql.db you'll see test\_db
 * for a db-specific privilege.
 *
 * @param string $dbname       Database name
 * @param string $tablename    Table name
 * @return string the escaped (if necessary) database.table
 */
<<<<<<< HEAD
function PMA_wildcardEscapeForGrant($dbname, $tablename) {
=======
function PMA_wildcardEscapeForGrant($dbname, $tablename)
{
>>>>>>> a5394bdc

    if (! strlen($dbname)) {
        $db_and_table = '*.*';
    } else {
        if (strlen($tablename)) {
            $db_and_table = PMA_backquote(PMA_unescape_mysql_wildcards($dbname)) . '.';
            $db_and_table .= PMA_backquote($tablename);
        } else {
            $db_and_table = PMA_backquote($dbname) . '.';
            $db_and_table .= '*';
        }
    }
    return $db_and_table;
}

/**
 * Generates a condition on the user name
 *
 * @param string   the user's initial
 * @return  string   the generated condition
 */
function PMA_rangeOfUsers($initial = '')
{
    // strtolower() is used because the User field
    // might be BINARY, so LIKE would be case sensitive
    if (!empty($initial)) {
        $ret = " WHERE `User` LIKE '" . PMA_sqlAddSlashes($initial, true) . "%'"
            . " OR `User` LIKE '" . PMA_sqlAddSlashes(strtolower($initial), true) . "%'";
    } else {
        $ret = '';
    }
    return $ret;
} // end function

/**
 * Extracts the privilege information of a priv table row
 *
 * @param array   $row        the row
 * @param boolean $enableHTML add <dfn> tag with tooltips
 *
 * @global  resource $user_link the database connection
 *
 * @return  array
 */
function PMA_extractPrivInfo($row = '', $enableHTML = false)
{
    $grants = array(
        array(
            'Select_priv',
            'SELECT',
            __('Allows reading data.')),
        array(
            'Insert_priv',
            'INSERT',
            __('Allows inserting and replacing data.')),
        array(
            'Update_priv',
            'UPDATE',
            __('Allows changing data.')),
        array(
            'Delete_priv',
            'DELETE',
            __('Allows deleting data.')),
        array(
            'Create_priv',
            'CREATE',
            __('Allows creating new databases and tables.')),
        array(
            'Drop_priv',
            'DROP',
            __('Allows dropping databases and tables.')),
        array(
            'Reload_priv',
            'RELOAD',
            __('Allows reloading server settings and flushing the server\'s caches.')),
        array(
            'Shutdown_priv',
            'SHUTDOWN',
            __('Allows shutting down the server.')),
        array(
            'Process_priv',
            'PROCESS',
            __('Allows viewing processes of all users')),
        array(
            'File_priv',
            'FILE',
            __('Allows importing data from and exporting data into files.')),
        array(
            'References_priv',
            'REFERENCES',
            __('Has no effect in this MySQL version.')),
        array(
            'Index_priv',
            'INDEX',
            __('Allows creating and dropping indexes.')),
        array(
            'Alter_priv',
            'ALTER',
            __('Allows altering the structure of existing tables.')),
        array(
            'Show_db_priv',
            'SHOW DATABASES',
            __('Gives access to the complete list of databases.')),
        array(
            'Super_priv',
            'SUPER',
            __('Allows connecting, even if maximum number of connections is reached; required for most administrative operations like setting global variables or killing threads of other users.')),
        array(
            'Create_tmp_table_priv',
            'CREATE TEMPORARY TABLES',
            __('Allows creating temporary tables.')),
        array(
            'Lock_tables_priv',
            'LOCK TABLES',
            __('Allows locking tables for the current thread.')),
        array(
            'Repl_slave_priv',
            'REPLICATION SLAVE',
            __('Needed for the replication slaves.')),
        array(
            'Repl_client_priv',
            'REPLICATION CLIENT',
            __('Allows the user to ask where the slaves / masters are.')),
        array(
            'Create_view_priv',
            'CREATE VIEW',
            __('Allows creating new views.')),
        array(
            'Event_priv',
            'EVENT',
            __('Allows to set up events for the event scheduler')),
        array(
            'Trigger_priv',
            'TRIGGER',
            __('Allows creating and dropping triggers')),
        // for table privs:
        array(
            'Create View_priv',
            'CREATE VIEW',
            __('Allows creating new views.')),
        array(
            'Show_view_priv',
            'SHOW VIEW',
            __('Allows performing SHOW CREATE VIEW queries.')),
        // for table privs:
        array(
            'Show view_priv',
            'SHOW VIEW',
            __('Allows performing SHOW CREATE VIEW queries.')),
        array(
            'Create_routine_priv',
            'CREATE ROUTINE',
            __('Allows creating stored routines.')),
        array(
            'Alter_routine_priv',
            'ALTER ROUTINE',
            __('Allows altering and dropping stored routines.')),
        array(
            'Create_user_priv',
            'CREATE USER',
            __('Allows creating, dropping and renaming user accounts.')),
        array(
            'Execute_priv',
            'EXECUTE',
            __('Allows executing stored routines.')),
    );

    if (!empty($row) && isset($row['Table_priv'])) {
        $row1 = PMA_DBI_fetch_single_row(
            'SHOW COLUMNS FROM `mysql`.`tables_priv` LIKE \'Table_priv\';',
            'ASSOC', $GLOBALS['userlink']);
        $av_grants = explode('\',\'', substr($row1['Type'], 5, strlen($row1['Type']) - 7));
        unset($row1);
        $users_grants = explode(',', $row['Table_priv']);
        foreach ($av_grants as $current_grant) {
            $row[$current_grant . '_priv'] = in_array($current_grant, $users_grants) ? 'Y' : 'N';
        }
        unset($current_grant);
        unset($av_grants);
        unset($users_grants);
    }
    $privs = array();
    $allPrivileges = true;
    foreach ($grants as $current_grant) {
        if ((!empty($row) && isset($row[$current_grant[0]]))
         || (empty($row) && isset($GLOBALS[$current_grant[0]]))) {
            if ((!empty($row) && $row[$current_grant[0]] == 'Y')
             || (empty($row)
              && ($GLOBALS[$current_grant[0]] == 'Y'
               || (is_array($GLOBALS[$current_grant[0]])
                && count($GLOBALS[$current_grant[0]]) == $GLOBALS['column_count']
                && empty($GLOBALS[$current_grant[0] . '_none'])))))
            {
                if ($enableHTML) {
                    $privs[] = '<dfn title="' . $current_grant[2] . '">' . $current_grant[1] . '</dfn>';
                } else {
                    $privs[] = $current_grant[1];
                }
            } elseif (!empty($GLOBALS[$current_grant[0]])
             && is_array($GLOBALS[$current_grant[0]])
             && empty($GLOBALS[$current_grant[0] . '_none'])) {
                if ($enableHTML) {
                    $priv_string = '<dfn title="' . $current_grant[2] . '">' . $current_grant[1] . '</dfn>';
                } else {
                    $priv_string = $current_grant[1];
                }
                $privs[] = $priv_string . ' (`' . join('`, `', $GLOBALS[$current_grant[0]]) . '`)';
            } else {
                $allPrivileges = false;
            }
        }
    }
    if (empty($privs)) {
        if ($enableHTML) {
            $privs[] = '<dfn title="' . __('No privileges.') . '">USAGE</dfn>';
        } else {
            $privs[] = 'USAGE';
        }
    } elseif ($allPrivileges && (! isset($GLOBALS['grant_count']) || count($privs) == $GLOBALS['grant_count'])) {
        if ($enableHTML) {
            $privs = array('<dfn title="' . __('Includes all privileges except GRANT.') . '">ALL PRIVILEGES</dfn>');
        } else {
            $privs = array('ALL PRIVILEGES');
        }
    }
    return $privs;
} // end of the 'PMA_extractPrivInfo()' function

/**
 * Displays on which column(s) a table-specific privilege is granted
 */
function PMA_display_column_privs($columns, $row, $name_for_select,
    $priv_for_header, $name, $name_for_dfn, $name_for_current)
{
        echo '    <div class="item" id="div_item_' . $name . '">' . "\n"
           . '        <label for="select_' . $name . '_priv">' . "\n"
           . '            <tt><dfn title="' . $name_for_dfn . '">'
            . $priv_for_header . '</dfn></tt>' . "\n"
           . '        </label><br />' . "\n"
           . '        <select id="select_' . $name . '_priv" name="'
            . $name_for_select . '[]" multiple="multiple" size="8">' . "\n";

        foreach ($columns as $current_column => $current_column_privileges) {
            echo '            <option value="' . htmlspecialchars($current_column) . '"';
            if ($row[$name_for_select] == 'Y' || $current_column_privileges[$name_for_current]) {
                echo ' selected="selected"';
            }
            echo '>' . htmlspecialchars($current_column) . '</option>' . "\n";
        }

        echo '        </select>' . "\n"
           . '        <i>' . __('Or') . '</i>' . "\n"
           . '        <label for="checkbox_' . $name_for_select
            . '_none"><input type="checkbox"'
            . (empty($GLOBALS['checkall']) ?  '' : ' checked="checked"')
            . ' name="' . $name_for_select . '_none" id="checkbox_'
            . $name_for_select . '_none" title="' . _pgettext('None privileges', 'None') . '" />'
            . _pgettext('None privileges', 'None') . '</label>' . "\n"
           . '    </div>' . "\n";
} // end function


/**
 * Displays the privileges form table
 *
 * @param string  $db     the database
 * @param string  $table  the table
 * @param boolean $submit wheather to display the submit button or not
 * @global  array      $cfg         the phpMyAdmin configuration
 * @global  ressource  $user_link   the database connection
 *
 * @return  void
 */
function PMA_displayPrivTable($db = '*', $table = '*', $submit = true)
{
    global $random_n;

    if ($db == '*') {
        $table = '*';
    }

    if (isset($GLOBALS['username'])) {
        $username = $GLOBALS['username'];
        $hostname = $GLOBALS['hostname'];
        if ($db == '*') {
            $sql_query =
                 "SELECT * FROM `mysql`.`user`"
                ." WHERE `User` = '" . PMA_sqlAddSlashes($username) . "'"
                ." AND `Host` = '" . PMA_sqlAddSlashes($hostname) . "';";
        } elseif ($table == '*') {
            $sql_query =
                "SELECT * FROM `mysql`.`db`"
                ." WHERE `User` = '" . PMA_sqlAddSlashes($username) . "'"
                ." AND `Host` = '" . PMA_sqlAddSlashes($hostname) . "'"
                ." AND '" . PMA_unescape_mysql_wildcards($db) . "'"
                ." LIKE `Db`;";
        } else {
            $sql_query =
                "SELECT `Table_priv`"
                ." FROM `mysql`.`tables_priv`"
                ." WHERE `User` = '" . PMA_sqlAddSlashes($username) . "'"
                ." AND `Host` = '" . PMA_sqlAddSlashes($hostname) . "'"
                ." AND `Db` = '" . PMA_unescape_mysql_wildcards($db) . "'"
                ." AND `Table_name` = '" . PMA_sqlAddSlashes($table) . "';";
        }
        $row = PMA_DBI_fetch_single_row($sql_query);
    }
    if (empty($row)) {
        if ($table == '*') {
            if ($db == '*') {
                $sql_query = 'SHOW COLUMNS FROM `mysql`.`user`;';
            } elseif ($table == '*') {
                $sql_query = 'SHOW COLUMNS FROM `mysql`.`db`;';
            }
            $res = PMA_DBI_query($sql_query);
            while ($row1 = PMA_DBI_fetch_row($res)) {
                if (substr($row1[0], 0, 4) == 'max_') {
                    $row[$row1[0]] = 0;
                } else {
                    $row[$row1[0]] = 'N';
                }
            }
            PMA_DBI_free_result($res);
        } else {
            $row = array('Table_priv' => '');
        }
    }
    if (isset($row['Table_priv'])) {
        $row1 = PMA_DBI_fetch_single_row(
            'SHOW COLUMNS FROM `mysql`.`tables_priv` LIKE \'Table_priv\';',
            'ASSOC', $GLOBALS['userlink']);
        // note: in MySQL 5.0.3 we get "Create View', 'Show view';
        // the View for Create is spelled with uppercase V
        // the view for Show is spelled with lowercase v
        // and there is a space between the words

        $av_grants = explode('\',\'', substr($row1['Type'], strpos($row1['Type'], '(') + 2, strpos($row1['Type'], ')') - strpos($row1['Type'], '(') - 3));
        unset($row1);
        $users_grants = explode(',', $row['Table_priv']);

        foreach ($av_grants as $current_grant) {
            $row[$current_grant . '_priv'] = in_array($current_grant, $users_grants) ? 'Y' : 'N';
        }
        unset($row['Table_priv'], $current_grant, $av_grants, $users_grants);

        // get collumns
        $res = PMA_DBI_try_query('SHOW COLUMNS FROM ' . PMA_backquote(PMA_unescape_mysql_wildcards($db)) . '.' . PMA_backquote($table) . ';');
        $columns = array();
        if ($res) {
            while ($row1 = PMA_DBI_fetch_row($res)) {
                $columns[$row1[0]] = array(
                    'Select' => false,
                    'Insert' => false,
                    'Update' => false,
                    'References' => false
                );
            }
            PMA_DBI_free_result($res);
        }
        unset($res, $row1);
    }
    // t a b l e - s p e c i f i c    p r i v i l e g e s
    if (! empty($columns)) {
        $res = PMA_DBI_query(
            'SELECT `Column_name`, `Column_priv`'
            .' FROM `mysql`.`columns_priv`'
            .' WHERE `User`'
            .' = \'' . PMA_sqlAddSlashes($username) . "'"
            .' AND `Host`'
            .' = \'' . PMA_sqlAddSlashes($hostname) . "'"
            .' AND `Db`'
            .' = \'' . PMA_sqlAddSlashes(PMA_unescape_mysql_wildcards($db)) . "'"
            .' AND `Table_name`'
            .' = \'' . PMA_sqlAddSlashes($table) . '\';');

        while ($row1 = PMA_DBI_fetch_row($res)) {
            $row1[1] = explode(',', $row1[1]);
            foreach ($row1[1] as $current) {
                $columns[$row1[0]][$current] = true;
            }
        }
        PMA_DBI_free_result($res);
        unset($res, $row1, $current);

        echo '<input type="hidden" name="grant_count" value="' . count($row) . '" />' . "\n"
           . '<input type="hidden" name="column_count" value="' . count($columns) . '" />' . "\n"
           . '<fieldset id="fieldset_user_priv">' . "\n"
           . '    <legend>' . __('Table-specific privileges')
           . PMA_showHint(__(' Note: MySQL privilege names are expressed in English '))
           . '</legend>' . "\n";



        // privs that are attached to a specific column
        PMA_display_column_privs($columns, $row, 'Select_priv',
            'SELECT', 'select', __('Allows reading data.'), 'Select');

        PMA_display_column_privs($columns, $row, 'Insert_priv',
            'INSERT', 'insert', __('Allows inserting and replacing data.'), 'Insert');

        PMA_display_column_privs($columns, $row, 'Update_priv',
            'UPDATE', 'update', __('Allows changing data.'), 'Update');

        PMA_display_column_privs($columns, $row, 'References_priv',
            'REFERENCES', 'references', __('Has no effect in this MySQL version.'), 'References');

        // privs that are not attached to a specific column

        echo '    <div class="item">' . "\n";
        foreach ($row as $current_grant => $current_grant_value) {
            if (in_array(substr($current_grant, 0, (strlen($current_grant) - 5)),
                    array('Select', 'Insert', 'Update', 'References'))) {
                continue;
            }
            // make a substitution to match the messages variables;
            // also we must substitute the grant we get, because we can't generate
            // a form variable containing blanks (those would get changed to
            // an underscore when receiving the POST)
            if ($current_grant == 'Create View_priv') {
                $tmp_current_grant = 'CreateView_priv';
                $current_grant = 'Create_view_priv';
            } elseif ($current_grant == 'Show view_priv') {
                $tmp_current_grant = 'ShowView_priv';
                $current_grant = 'Show_view_priv';
            } else {
                $tmp_current_grant = $current_grant;
            }

            echo '        <div class="item">' . "\n"
               . '            <input type="checkbox"'
               . (empty($GLOBALS['checkall']) ?  '' : ' checked="checked"')
               . ' name="' . $current_grant . '" id="checkbox_' . $current_grant
               . '" value="Y" '
               . ($current_grant_value == 'Y' ? 'checked="checked" ' : '')
               . 'title="';

            echo (isset($GLOBALS['strPrivDesc' . substr($tmp_current_grant, 0, (strlen($tmp_current_grant) - 5))])
                ? $GLOBALS['strPrivDesc' . substr($tmp_current_grant, 0, (strlen($tmp_current_grant) - 5))]
                : $GLOBALS['strPrivDesc' . substr($tmp_current_grant, 0, (strlen($tmp_current_grant) - 5)) . 'Tbl']) . '"/>' . "\n";

            echo '            <label for="checkbox_' . $current_grant
                . '"><tt><dfn title="'
                . (isset($GLOBALS['strPrivDesc' . substr($tmp_current_grant, 0, (strlen($tmp_current_grant) - 5))])
                    ? $GLOBALS['strPrivDesc' . substr($tmp_current_grant, 0, (strlen($tmp_current_grant) - 5))]
                    : $GLOBALS['strPrivDesc' . substr($tmp_current_grant, 0, (strlen($tmp_current_grant) - 5)) . 'Tbl'])
               . '">' . strtoupper(substr($current_grant, 0, strlen($current_grant) - 5)) . '</dfn></tt></label>' . "\n"
               . '        </div>' . "\n";
        } // end foreach ()

        echo '    </div>' . "\n";
        // for Safari 2.0.2
        echo '    <div class="clearfloat"></div>' . "\n";

    } else {

        // g l o b a l    o r    d b - s p e c i f i c
        //
        $privTable_names = array(0 => __('Data'), 1 => __('Structure'), 2 => __('Administration'));

        // d a t a
        $privTable[0] = array(
            array('Select', 'SELECT', __('Allows reading data.')),
            array('Insert', 'INSERT', __('Allows inserting and replacing data.')),
            array('Update', 'UPDATE', __('Allows changing data.')),
            array('Delete', 'DELETE', __('Allows deleting data.'))
        );
        if ($db == '*') {
            $privTable[0][] = array('File', 'FILE', __('Allows importing data from and exporting data into files.'));
        }

        // s t r u c t u r e
        $privTable[1] = array(
            array('Create', 'CREATE', ($table == '*' ? __('Allows creating new databases and tables.') : __('Allows creating new tables.'))),
            array('Alter', 'ALTER', __('Allows altering the structure of existing tables.')),
            array('Index', 'INDEX', __('Allows creating and dropping indexes.')),
            array('Drop', 'DROP', ($table == '*' ? __('Allows dropping databases and tables.') : __('Allows dropping tables.'))),
            array('Create_tmp_table', 'CREATE TEMPORARY TABLES', __('Allows creating temporary tables.')),
            array('Show_view', 'SHOW VIEW', __('Allows performing SHOW CREATE VIEW queries.')),
            array('Create_routine', 'CREATE ROUTINE', __('Allows creating stored routines.')),
            array('Alter_routine', 'ALTER ROUTINE', __('Allows altering and dropping stored routines.')),
            array('Execute', 'EXECUTE', __('Allows executing stored routines.')),
        );
        // this one is for a db-specific priv: Create_view_priv
        if (isset($row['Create_view_priv'])) {
            $privTable[1][] = array('Create_view', 'CREATE VIEW', __('Allows creating new views.'));
        }
        // this one is for a table-specific priv: Create View_priv
        if (isset($row['Create View_priv'])) {
            $privTable[1][] = array('Create View', 'CREATE VIEW', __('Allows creating new views.'));
        }
        if (isset($row['Event_priv'])) {
            // MySQL 5.1.6
            $privTable[1][] = array('Event', 'EVENT', __('Allows to set up events for the event scheduler'));
            $privTable[1][] = array('Trigger', 'TRIGGER', __('Allows creating and dropping triggers'));
        }

        // a d m i n i s t r a t i o n
        $privTable[2] = array(
            array('Grant', 'GRANT', __('Allows adding users and privileges without reloading the privilege tables.')),
        );
        if ($db == '*') {
            $privTable[2][] = array('Super', 'SUPER', __('Allows connecting, even if maximum number of connections is reached; required for most administrative operations like setting global variables or killing threads of other users.'));
            $privTable[2][] = array('Process', 'PROCESS', __('Allows viewing processes of all users'));
            $privTable[2][] = array('Reload', 'RELOAD', __('Allows reloading server settings and flushing the server\'s caches.'));
            $privTable[2][] = array('Shutdown', 'SHUTDOWN', __('Allows shutting down the server.'));
            $privTable[2][] = array('Show_db', 'SHOW DATABASES', __('Gives access to the complete list of databases.'));
        }
        $privTable[2][] = array('Lock_tables', 'LOCK TABLES', __('Allows locking tables for the current thread.'));
        $privTable[2][] = array('References', 'REFERENCES', __('Has no effect in this MySQL version.'));
        if ($db == '*') {
            $privTable[2][] = array('Repl_client', 'REPLICATION CLIENT', __('Allows the user to ask where the slaves / masters are.'));
            $privTable[2][] = array('Repl_slave', 'REPLICATION SLAVE', __('Needed for the replication slaves.'));
            $privTable[2][] = array('Create_user', 'CREATE USER', __('Allows creating, dropping and renaming user accounts.'));
        }
        echo '<input type="hidden" name="grant_count" value="'
            . (count($privTable[0]) + count($privTable[1]) + count($privTable[2]) - (isset($row['Grant_priv']) ? 1 : 0))
            . '" />' . "\n"
           . '<fieldset id="fieldset_user_global_rights">' . "\n"
           . '    <legend>' . "\n"
           . '        '
            . ($db == '*'
                ? __('Global privileges')
                : ($table == '*'
                    ? __('Database-specific privileges')
                    : __('Table-specific privileges'))) . "\n"
           . '        (<a href="server_privileges.php?'
            . $GLOBALS['url_query'] . '&amp;checkall=1" onclick="setCheckboxes(\'addUsersForm_' . $random_n . '\', true); return false;">'
            . __('Check All') . '</a> /' . "\n"
           . '        <a href="server_privileges.php?'
            . $GLOBALS['url_query'] . '" onclick="setCheckboxes(\'addUsersForm_' . $random_n . '\', false); return false;">'
            . __('Uncheck All') . '</a>)' . "\n"
           . '    </legend>' . "\n"
           . '    <p><small><i>' . __(' Note: MySQL privilege names are expressed in English ') . '</i></small></p>' . "\n";

        // Output the Global privilege tables with checkboxes
        foreach ($privTable as $i => $table) {
            echo '    <fieldset>' . "\n"
                . '        <legend>' . __($privTable_names[$i]) . '</legend>' . "\n";
            foreach ($table as $priv)
            {
                echo '        <div class="item">' . "\n"
                    . '            <input type="checkbox"'
                    .                   ' name="' . $priv[0] . '_priv" id="checkbox_' . $priv[0] . '_priv"'
                    .                   ' value="Y" title="' . $priv[2] . '"'
                    .                   ((!empty($GLOBALS['checkall']) || $row[$priv[0] . '_priv'] == 'Y') ?  ' checked="checked"' : '')
                    .               '/>' . "\n"
                    . '            <label for="checkbox_' . $priv[0] . '_priv"><tt><dfn title="' . $priv[2] . '">'
                    .                    $priv[1] . '</dfn></tt></label>' . "\n"
                    . '        </div>' . "\n";
            }
            echo '    </fieldset>' . "\n";
        }

        // The "Resource limits" box is not displayed for db-specific privs
        if ($db == '*') {
            echo '    <fieldset>' . "\n"
               . '        <legend>' . __('Resource limits') . '</legend>' . "\n"
               . '        <p><small><i>' . __('Note: Setting these options to 0 (zero) removes the limit.') . '</i></small></p>' . "\n"
               . '        <div class="item">' . "\n"
               . '            <label for="text_max_questions"><tt><dfn title="'
                . __('Limits the number of queries the user may send to the server per hour.') . '">MAX QUERIES PER HOUR</dfn></tt></label>' . "\n"
               . '            <input type="text" name="max_questions" id="text_max_questions" value="'
                . $row['max_questions'] . '" size="11" maxlength="11" title="' . __('Limits the number of queries the user may send to the server per hour.') . '" />' . "\n"
               . '        </div>' . "\n"
               . '        <div class="item">' . "\n"
               . '            <label for="text_max_updates"><tt><dfn title="'
                . __('Limits the number of commands that change any table or database the user may execute per hour.') . '">MAX UPDATES PER HOUR</dfn></tt></label>' . "\n"
               . '            <input type="text" name="max_updates" id="text_max_updates" value="'
                . $row['max_updates'] . '" size="11" maxlength="11" title="' . __('Limits the number of commands that change any table or database the user may execute per hour.') . '" />' . "\n"
               . '        </div>' . "\n"
               . '        <div class="item">' . "\n"
               . '            <label for="text_max_connections"><tt><dfn title="'
                . __('Limits the number of new connections the user may open per hour.') . '">MAX CONNECTIONS PER HOUR</dfn></tt></label>' . "\n"
               . '            <input type="text" name="max_connections" id="text_max_connections" value="'
                . $row['max_connections'] . '" size="11" maxlength="11" title="' . __('Limits the number of new connections the user may open per hour.') . '" />' . "\n"
               . '        </div>' . "\n"
               . '        <div class="item">' . "\n"
               . '            <label for="text_max_user_connections"><tt><dfn title="'
                . __('Limits the number of simultaneous connections the user may have.') . '">MAX USER_CONNECTIONS</dfn></tt></label>' . "\n"
               . '            <input type="text" name="max_user_connections" id="text_max_user_connections" value="'
                . $row['max_user_connections'] . '" size="11" maxlength="11" title="' . __('Limits the number of simultaneous connections the user may have.') . '" />' . "\n"
               . '        </div>' . "\n"
               . '    </fieldset>' . "\n";
           }
        // for Safari 2.0.2
        echo '    <div class="clearfloat"></div>' . "\n";
    }
    echo '</fieldset>' . "\n";
    if ($submit) {
        echo '<fieldset id="fieldset_user_privtable_footer" class="tblFooters">' . "\n"
           . '    <input type="submit" name="update_privs" value="' . __('Go') . '" />' . "\n"
           . '</fieldset>' . "\n";
    }
} // end of the 'PMA_displayPrivTable()' function


/**
 * Displays the fields used by the "new user" form as well as the
 * "change login information / copy user" form.
 *
 * @param string     $mode    are we creating a new user or are we just
 *                              changing  one? (allowed values: 'new', 'change')
 * @global  array      $cfg     the phpMyAdmin configuration
 * @global  ressource  $user_link the database connection
 *
 * @return  void
 */
function PMA_displayLoginInformationFields($mode = 'new')
{
    // Get user/host name lengths
    $fields_info = PMA_DBI_get_columns('mysql', 'user', true);
    $username_length = 16;
    $hostname_length = 41;
    foreach ($fields_info as $val) {
        if ($val['Field'] == 'User') {
            strtok($val['Type'], '()');
            $v = strtok('()');
            if (is_int($v)) {
                $username_length = $v;
            }
        } elseif ($val['Field'] == 'Host') {
            strtok($val['Type'], '()');
            $v = strtok('()');
            if (is_int($v)) {
                $hostname_length = $v;
            }
        }
    }
    unset($fields_info);

    if (isset($GLOBALS['username']) && strlen($GLOBALS['username']) === 0) {
        $GLOBALS['pred_username'] = 'any';
    }
    echo '<fieldset id="fieldset_add_user_login">' . "\n"
       . '<legend>' . __('Login Information') . '</legend>' . "\n"
       . '<div class="item">' . "\n"
       . '<label for="select_pred_username">' . "\n"
       . '    ' . __('User name') . ':' . "\n"
       . '</label>' . "\n"
       . '<span class="options">' . "\n"
       . '    <select name="pred_username" id="select_pred_username" title="' . __('User name') . '"' . "\n"
       . '        onchange="if (this.value == \'any\') { username.value = \'\'; } else if (this.value == \'userdefined\') { username.focus(); username.select(); }">' . "\n"
       . '        <option value="any"' . ((isset($GLOBALS['pred_username']) && $GLOBALS['pred_username'] == 'any') ? ' selected="selected"' : '') . '>' . __('Any user') . '</option>' . "\n"
       . '        <option value="userdefined"' . ((! isset($GLOBALS['pred_username']) || $GLOBALS['pred_username'] == 'userdefined') ? ' selected="selected"' : '') . '>' . __('Use text field') . ':</option>' . "\n"
       . '    </select>' . "\n"
       . '</span>' . "\n"
       . '<input type="text" name="username" maxlength="'
        . $username_length . '" title="' . __('User name') . '"'
        . (empty($GLOBALS['username'])
            ? ''
            : ' value="' . htmlspecialchars(isset($GLOBALS['new_username'])
                ? $GLOBALS['new_username']
                : $GLOBALS['username']) . '"')
        . ' onchange="pred_username.value = \'userdefined\';" />' . "\n"
       . '</div>' . "\n"
       . '<div class="item">' . "\n"
       . '<label for="select_pred_hostname">' . "\n"
       . '    ' . __('Host') . ':' . "\n"
       . '</label>' . "\n"
       . '<span class="options">' . "\n"
       . '    <select name="pred_hostname" id="select_pred_hostname" title="' . __('Host') . '"' . "\n";
    $_current_user = PMA_DBI_fetch_value('SELECT USER();');
    if (! empty($_current_user)) {
        $thishost = str_replace("'", '', substr($_current_user, (strrpos($_current_user, '@') + 1)));
        if ($thishost == 'localhost' || $thishost == '127.0.0.1') {
            unset($thishost);
        }
    }
    echo '    onchange="if (this.value == \'any\') { hostname.value = \'%\'; } else if (this.value == \'localhost\') { hostname.value = \'localhost\'; } '
       . (empty($thishost) ? '' : 'else if (this.value == \'thishost\') { hostname.value = \'' . addslashes(htmlspecialchars($thishost)) . '\'; } ')
       . 'else if (this.value == \'hosttable\') { hostname.value = \'\'; } else if (this.value == \'userdefined\') { hostname.focus(); hostname.select(); }">' . "\n";
    unset($_current_user);

    // when we start editing a user, $GLOBALS['pred_hostname'] is not defined
    if (! isset($GLOBALS['pred_hostname']) && isset($GLOBALS['hostname'])) {
        switch (strtolower($GLOBALS['hostname'])) {
            case 'localhost':
            case '127.0.0.1':
                $GLOBALS['pred_hostname'] = 'localhost';
                break;
            case '%':
                $GLOBALS['pred_hostname'] = 'any';
                break;
            default:
                $GLOBALS['pred_hostname'] = 'userdefined';
                break;
        }
    }
    echo '        <option value="any"'
        . ((isset($GLOBALS['pred_hostname']) && $GLOBALS['pred_hostname'] == 'any')
            ? ' selected="selected"' : '') . '>' . __('Any host')
        . '</option>' . "\n"
       . '        <option value="localhost"'
        . ((isset($GLOBALS['pred_hostname']) && $GLOBALS['pred_hostname'] == 'localhost')
            ? ' selected="selected"' : '') . '>' . __('Local')
        . '</option>' . "\n";
    if (!empty($thishost)) {
        echo '        <option value="thishost"'
            . ((isset($GLOBALS['pred_hostname']) && $GLOBALS['pred_hostname'] == 'thishost')
                ? ' selected="selected"' : '') . '>' . __('This Host')
            . '</option>' . "\n";
    }
    unset($thishost);
    echo '        <option value="hosttable"'
        . ((isset($GLOBALS['pred_hostname']) && $GLOBALS['pred_hostname'] == 'hosttable')
            ? ' selected="selected"' : '') . '>' . __('Use Host Table')
        . '</option>' . "\n"
       . '        <option value="userdefined"'
        . ((isset($GLOBALS['pred_hostname']) && $GLOBALS['pred_hostname'] == 'userdefined')
            ? ' selected="selected"' : '')
        . '>' . __('Use text field') . ':</option>' . "\n"
       . '    </select>' . "\n"
       . '</span>' . "\n"
       . '<input type="text" name="hostname" maxlength="'
        . $hostname_length . '" value="'
        . htmlspecialchars(isset($GLOBALS['hostname']) ? $GLOBALS['hostname'] : '')
        . '" title="' . __('Host')
        . '" onchange="pred_hostname.value = \'userdefined\';" />' . "\n"
       . PMA_showHint(__('When Host table is used, this field is ignored and values stored in Host table are used instead.'))
       . '</div>' . "\n"
       . '<div class="item">' . "\n"
       . '<label for="select_pred_password">' . "\n"
       . '    ' . __('Password') . ':' . "\n"
       . '</label>' . "\n"
       . '<span class="options">' . "\n"
       . '    <select name="pred_password" id="select_pred_password" title="'
        . __('Password') . '"' . "\n"
       . '            onchange="if (this.value == \'none\') { pma_pw.value = \'\'; pma_pw2.value = \'\'; } else if (this.value == \'userdefined\') { pma_pw.focus(); pma_pw.select(); }">' . "\n"
       . ($mode == 'change' ? '            <option value="keep" selected="selected">' . __('Do not change the password') . '</option>' . "\n" : '')
       . '        <option value="none"';
    if (isset($GLOBALS['username']) && $mode != 'change') {
        echo '  selected="selected"';
    }
    echo '>' . __('No Password') . '</option>' . "\n"
       . '        <option value="userdefined"' . (isset($GLOBALS['username']) ? '' : ' selected="selected"') . '>' . __('Use text field') . ':</option>' . "\n"
       . '    </select>' . "\n"
       . '</span>' . "\n"
       . '<input type="password" id="text_pma_pw" name="pma_pw" title="' . __('Password') . '" onchange="pred_password.value = \'userdefined\';" />' . "\n"
       . '</div>' . "\n"
       . '<div class="item" id="div_element_before_generate_password">' . "\n"
       . '<label for="text_pma_pw2">' . "\n"
       . '    ' . __('Re-type') . ':' . "\n"
       . '</label>' . "\n"
       . '<span class="options">&nbsp;</span>' . "\n"
       . '<input type="password" name="pma_pw2" id="text_pma_pw2" title="' . __('Re-type') . '" onchange="pred_password.value = \'userdefined\';" />' . "\n"
       . '</div>' . "\n"
       // Generate password added here via jQuery
       . '</fieldset>' . "\n";
} // end of the 'PMA_displayUserAndHostFields()' function

/**
 * Changes / copies a user, part I
 */
if (isset($_REQUEST['change_copy'])) {
    $user_host_condition =
        ' WHERE `User`'
        .' = \'' . PMA_sqlAddSlashes($old_username) . "'"
        .' AND `Host`'
        .' = \'' . PMA_sqlAddSlashes($old_hostname) . '\';';
    $row = PMA_DBI_fetch_single_row('SELECT * FROM `mysql`.`user` ' . $user_host_condition);
    if (! $row) {
        PMA_Message::notice(__('No user found.'))->display();
        unset($_REQUEST['change_copy']);
    } else {
        extract($row, EXTR_OVERWRITE);
        // Recent MySQL versions have the field "Password" in mysql.user,
        // so the previous extract creates $Password but this script
        // uses $password
        if (! isset($password) && isset($Password)) {
            $password = $Password;
        }
        $queries = array();
    }
}


/**
 * Adds a user
 *   (Changes / copies a user, part II)
 */
if (isset($_REQUEST['adduser_submit']) || isset($_REQUEST['change_copy'])) {
    $sql_query = '';
    if ($pred_username == 'any') {
        $username = '';
    }
    switch ($pred_hostname) {
        case 'any':
            $hostname = '%';
            break;
        case 'localhost':
            $hostname = 'localhost';
            break;
        case 'hosttable':
            $hostname = '';
            break;
        case 'thishost':
            $_user_name = PMA_DBI_fetch_value('SELECT USER()');
            $hostname = substr($_user_name, (strrpos($_user_name, '@') + 1));
            unset($_user_name);
            break;
    }
    $sql = "SELECT '1' FROM `mysql`.`user`"
        . " WHERE `User` = '" . PMA_sqlAddSlashes($username) . "'"
        . " AND `Host` = '" . PMA_sqlAddSlashes($hostname) . "';";
    if (PMA_DBI_fetch_value($sql) == 1) {
        $message = PMA_Message::error(__('The user %s already exists!'));
        $message->addParam('[i]\'' . $username . '\'@\'' . $hostname . '\'[/i]');
        $_REQUEST['adduser'] = true;
        $_add_user_error = true;
    } else {

        $create_user_real = 'CREATE USER \'' . PMA_sqlAddSlashes($username) . '\'@\'' . PMA_sqlAddSlashes($hostname) . '\'';

        $real_sql_query =
            'GRANT ' . join(', ', PMA_extractPrivInfo()) . ' ON *.* TO \''
            . PMA_sqlAddSlashes($username) . '\'@\'' . PMA_sqlAddSlashes($hostname) . '\'';
        if ($pred_password != 'none' && $pred_password != 'keep') {
            $sql_query = $real_sql_query . ' IDENTIFIED BY \'***\'';
            $real_sql_query .= ' IDENTIFIED BY \'' . PMA_sqlAddSlashes($pma_pw) . '\'';
            if (isset($create_user_real)) {
                $create_user_show = $create_user_real . ' IDENTIFIED BY \'***\'';
                $create_user_real .= ' IDENTIFIED BY \'' . PMA_sqlAddSlashes($pma_pw) . '\'';
            }
        } else {
            if ($pred_password == 'keep' && !empty($password)) {
                $real_sql_query .= ' IDENTIFIED BY PASSWORD \'' . $password . '\'';
                if (isset($create_user_real)) {
                    $create_user_real .= ' IDENTIFIED BY PASSWORD \'' . $password . '\'';
                }
            }
            $sql_query = $real_sql_query;
            if (isset($create_user_real)) {
                $create_user_show = $create_user_real;
            }
        }
        /**
         * @todo similar code appears twice in this script
         */
        if ((isset($Grant_priv) && $Grant_priv == 'Y')
         || (isset($max_questions) || isset($max_connections)
          || isset($max_updates) || isset($max_user_connections))) {
            $real_sql_query .= ' WITH';
            $sql_query .= ' WITH';
            if (isset($Grant_priv) && $Grant_priv == 'Y') {
                $real_sql_query .= ' GRANT OPTION';
                $sql_query .= ' GRANT OPTION';
            }
            if (isset($max_questions)) {
                // avoid negative values
                $max_questions = max(0, (int)$max_questions);
                $real_sql_query .= ' MAX_QUERIES_PER_HOUR ' . $max_questions;
                $sql_query .= ' MAX_QUERIES_PER_HOUR ' . $max_questions;
            }
            if (isset($max_connections)) {
                $max_connections = max(0, (int)$max_connections);
                $real_sql_query .= ' MAX_CONNECTIONS_PER_HOUR ' . $max_connections;
                $sql_query .= ' MAX_CONNECTIONS_PER_HOUR ' . $max_connections;
            }
            if (isset($max_updates)) {
                $max_updates = max(0, (int)$max_updates);
                $real_sql_query .= ' MAX_UPDATES_PER_HOUR ' . $max_updates;
                $sql_query .= ' MAX_UPDATES_PER_HOUR ' . $max_updates;
            }
            if (isset($max_user_connections)) {
                $max_user_connections = max(0, (int)$max_user_connections);
                $real_sql_query .= ' MAX_USER_CONNECTIONS ' . $max_user_connections;
                $sql_query .= ' MAX_USER_CONNECTIONS ' . $max_user_connections;
            }
        }
        if (isset($create_user_real)) {
            $create_user_real .= ';';
            $create_user_show .= ';';
        }
        $real_sql_query .= ';';
        $sql_query .= ';';
        if (empty($_REQUEST['change_copy'])) {
            $_error = false;

            if (isset($create_user_real)) {
                if (! PMA_DBI_try_query($create_user_real)) {
                    $_error = true;
                }
                $sql_query = $create_user_show . $sql_query;
            }

            if ($_error || ! PMA_DBI_try_query($real_sql_query)) {
                $_REQUEST['createdb'] = false;
                $message = PMA_Message::rawError(PMA_DBI_getError());
            } else {
                $message = PMA_Message::success(__('You have added a new user.'));
            }

            switch (PMA_ifSetOr($_REQUEST['createdb'], '0')) {
                case '1' :
                    // Create database with same name and grant all privileges
                    $q = 'CREATE DATABASE IF NOT EXISTS '
                        . PMA_backquote(PMA_sqlAddSlashes($username)) . ';';
                    $sql_query .= $q;
                    if (! PMA_DBI_try_query($q)) {
                        $message = PMA_Message::rawError(PMA_DBI_getError());
                        break;
                    }


                    /**
                     * If we are not in an Ajax request, we can't reload navigation now
                     */
                    if ($GLOBALS['is_ajax_request'] != true) {
                        // this is needed in case tracking is on:
                        $GLOBALS['db'] = $username;
                        $GLOBALS['reload'] = true;
                        PMA_reloadNavigation();
                    }

                    $q = 'GRANT ALL PRIVILEGES ON '
                        . PMA_backquote(PMA_sqlAddSlashes($username)) . '.* TO \''
                        . PMA_sqlAddSlashes($username) . '\'@\'' . PMA_sqlAddSlashes($hostname) . '\';';
                    $sql_query .= $q;
                    if (! PMA_DBI_try_query($q)) {
                        $message = PMA_Message::rawError(PMA_DBI_getError());
                    }
                    break;
                case '2' :
                    // Grant all privileges on wildcard name (username\_%)
                    $q = 'GRANT ALL PRIVILEGES ON '
                        . PMA_backquote(PMA_sqlAddSlashes($username) . '\_%') . '.* TO \''
                        . PMA_sqlAddSlashes($username) . '\'@\'' . PMA_sqlAddSlashes($hostname) . '\';';
                    $sql_query .= $q;
                    if (! PMA_DBI_try_query($q)) {
                        $message = PMA_Message::rawError(PMA_DBI_getError());
                    }
                    break;
                case '3' :
                    // Grant all privileges on the specified database to the new user
                    $q = 'GRANT ALL PRIVILEGES ON '
                    . PMA_backquote(PMA_sqlAddSlashes($dbname)) . '.* TO \''
                    . PMA_sqlAddSlashes($username) . '\'@\'' . PMA_sqlAddSlashes($hostname) . '\';';
                    $sql_query .= $q;
                    if (! PMA_DBI_try_query($q)) {
                    $message = PMA_Message::rawError(PMA_DBI_getError());
                    }
                    break;
                case '0' :
                default :
                    break;
            }
        } else {
            if (isset($create_user_real)) {
                $queries[]             = $create_user_real;
            }
            $queries[]             = $real_sql_query;
            // we put the query containing the hidden password in
            // $queries_for_display, at the same position occupied
            // by the real query in $queries
            $tmp_count = count($queries);
            if (isset($create_user_real)) {
                $queries_for_display[$tmp_count - 2] = $create_user_show;
            }
            $queries_for_display[$tmp_count - 1] = $sql_query;
        }
        unset($res, $real_sql_query);
    }
}


/**
 * Changes / copies a user, part III
 */
if (isset($_REQUEST['change_copy'])) {
    $user_host_condition =
        ' WHERE `User`'
        .' = \'' . PMA_sqlAddSlashes($old_username) . "'"
        .' AND `Host`'
        .' = \'' . PMA_sqlAddSlashes($old_hostname) . '\';';
    $res = PMA_DBI_query('SELECT * FROM `mysql`.`db`' . $user_host_condition);
    while ($row = PMA_DBI_fetch_assoc($res)) {
        $queries[] =
            'GRANT ' . join(', ', PMA_extractPrivInfo($row))
            .' ON ' . PMA_backquote($row['Db']) . '.*'
            .' TO \'' . PMA_sqlAddSlashes($username) . '\'@\'' . PMA_sqlAddSlashes($hostname) . '\''
            . ($row['Grant_priv'] == 'Y' ? ' WITH GRANT OPTION;' : ';');
    }
    PMA_DBI_free_result($res);
    $res = PMA_DBI_query(
        'SELECT `Db`, `Table_name`, `Table_priv`'
        .' FROM `mysql`.`tables_priv`' . $user_host_condition,
        $GLOBALS['userlink'], PMA_DBI_QUERY_STORE);
    while ($row = PMA_DBI_fetch_assoc($res)) {

        $res2 = PMA_DBI_QUERY(
            'SELECT `Column_name`, `Column_priv`'
            .' FROM `mysql`.`columns_priv`'
            .' WHERE `User`'
            .' = \'' . PMA_sqlAddSlashes($old_username) . "'"
            .' AND `Host`'
            .' = \'' . PMA_sqlAddSlashes($old_hostname) . '\''
            .' AND `Db`'
            .' = \'' . PMA_sqlAddSlashes($row['Db']) . "'"
            .' AND `Table_name`'
            .' = \'' . PMA_sqlAddSlashes($row['Table_name']) . "'"
            .';',
            null, PMA_DBI_QUERY_STORE);

        $tmp_privs1 = PMA_extractPrivInfo($row);
        $tmp_privs2 = array(
            'Select' => array(),
            'Insert' => array(),
            'Update' => array(),
            'References' => array()
        );

        while ($row2 = PMA_DBI_fetch_assoc($res2)) {
            $tmp_array = explode(',', $row2['Column_priv']);
            if (in_array('Select', $tmp_array)) {
                $tmp_privs2['Select'][] = $row2['Column_name'];
            }
            if (in_array('Insert', $tmp_array)) {
                $tmp_privs2['Insert'][] = $row2['Column_name'];
            }
            if (in_array('Update', $tmp_array)) {
                $tmp_privs2['Update'][] = $row2['Column_name'];
            }
            if (in_array('References', $tmp_array)) {
                $tmp_privs2['References'][] = $row2['Column_name'];
            }
            unset($tmp_array);
        }
        if (count($tmp_privs2['Select']) > 0 && !in_array('SELECT', $tmp_privs1)) {
            $tmp_privs1[] = 'SELECT (`' . join('`, `', $tmp_privs2['Select']) . '`)';
        }
        if (count($tmp_privs2['Insert']) > 0 && !in_array('INSERT', $tmp_privs1)) {
            $tmp_privs1[] = 'INSERT (`' . join('`, `', $tmp_privs2['Insert']) . '`)';
        }
        if (count($tmp_privs2['Update']) > 0 && !in_array('UPDATE', $tmp_privs1)) {
            $tmp_privs1[] = 'UPDATE (`' . join('`, `', $tmp_privs2['Update']) . '`)';
        }
        if (count($tmp_privs2['References']) > 0 && !in_array('REFERENCES', $tmp_privs1)) {
            $tmp_privs1[] = 'REFERENCES (`' . join('`, `', $tmp_privs2['References']) . '`)';
        }
        unset($tmp_privs2);
        $queries[] =
            'GRANT ' . join(', ', $tmp_privs1)
            . ' ON ' . PMA_backquote($row['Db']) . '.' . PMA_backquote($row['Table_name'])
            . ' TO \'' . PMA_sqlAddSlashes($username) . '\'@\'' . PMA_sqlAddSlashes($hostname) . '\''
            . (in_array('Grant', explode(',', $row['Table_priv'])) ? ' WITH GRANT OPTION;' : ';');
    }
}


/**
 * Updates privileges
 */
if (!empty($update_privs)) {
    $db_and_table = PMA_wildcardEscapeForGrant($dbname, (isset($tablename) ? $tablename : ''));

    $sql_query0 =
        'REVOKE ALL PRIVILEGES ON ' . $db_and_table
        . ' FROM \'' . PMA_sqlAddSlashes($username) . '\'@\'' . PMA_sqlAddSlashes($hostname) . '\';';
    if (! isset($Grant_priv) || $Grant_priv != 'Y') {
        $sql_query1 =
            'REVOKE GRANT OPTION ON ' . $db_and_table
            . ' FROM \'' . PMA_sqlAddSlashes($username) . '\'@\'' . PMA_sqlAddSlashes($hostname) . '\';';
    } else {
        $sql_query1 = '';
    }

    // Should not do a GRANT USAGE for a table-specific privilege, it
    // causes problems later (cannot revoke it)
    if (! (isset($tablename) && 'USAGE' == implode('', PMA_extractPrivInfo()))) {
        $sql_query2 =
            'GRANT ' . join(', ', PMA_extractPrivInfo())
            . ' ON ' . $db_and_table
            . ' TO \'' . PMA_sqlAddSlashes($username) . '\'@\'' . PMA_sqlAddSlashes($hostname) . '\'';

        /**
         * @todo similar code appears twice in this script
         */
        if ((isset($Grant_priv) && $Grant_priv == 'Y')
         || (! isset($dbname)
          && (isset($max_questions) || isset($max_connections)
           || isset($max_updates) || isset($max_user_connections))))
        {
            $sql_query2 .= 'WITH';
            if (isset($Grant_priv) && $Grant_priv == 'Y') {
                $sql_query2 .= ' GRANT OPTION';
            }
            if (isset($max_questions)) {
                $max_questions = max(0, (int)$max_questions);
                $sql_query2 .= ' MAX_QUERIES_PER_HOUR ' . $max_questions;
            }
            if (isset($max_connections)) {
                $max_connections = max(0, (int)$max_connections);
                $sql_query2 .= ' MAX_CONNECTIONS_PER_HOUR ' . $max_connections;
            }
            if (isset($max_updates)) {
                $max_updates = max(0, (int)$max_updates);
                $sql_query2 .= ' MAX_UPDATES_PER_HOUR ' . $max_updates;
            }
            if (isset($max_user_connections)) {
                $max_user_connections = max(0, (int)$max_user_connections);
                $sql_query2 .= ' MAX_USER_CONNECTIONS ' . $max_user_connections;
            }
        }
        $sql_query2 .= ';';
    }
    if (! PMA_DBI_try_query($sql_query0)) {
        // This might fail when the executing user does not have ALL PRIVILEGES himself.
        // See https://sourceforge.net/tracker/index.php?func=detail&aid=3285929&group_id=23067&atid=377408
        $sql_query0 = '';
    }
    if (isset($sql_query1) && !PMA_DBI_try_query($sql_query1)) {
        // this one may fail, too...
        $sql_query1 = '';
    }
    if (isset($sql_query2)) {
        PMA_DBI_query($sql_query2);
    } else {
        $sql_query2 = '';
    }
    $sql_query = $sql_query0 . ' ' . $sql_query1 . ' ' . $sql_query2;
    $message = PMA_Message::success(__('You have updated the privileges for %s.'));
    $message->addParam('\'' . htmlspecialchars($username) . '\'@\'' . htmlspecialchars($hostname) . '\'');
}


/**
 * Revokes Privileges
 */
if (isset($_REQUEST['revokeall'])) {
    $db_and_table = PMA_wildcardEscapeForGrant($dbname, isset($tablename) ? $tablename : '');

    $sql_query0 =
        'REVOKE ALL PRIVILEGES ON ' . $db_and_table
        . ' FROM \'' . PMA_sqlAddSlashes($username) . '\'@\'' . PMA_sqlAddSlashes($hostname) . '\';';
    $sql_query1 =
        'REVOKE GRANT OPTION ON ' . $db_and_table
        . ' FROM \'' . PMA_sqlAddSlashes($username) . '\'@\'' . PMA_sqlAddSlashes($hostname) . '\';';

    PMA_DBI_query($sql_query0);
    if (! PMA_DBI_try_query($sql_query1)) {
        // this one may fail, too...
        $sql_query1 = '';
    }
    $sql_query = $sql_query0 . ' ' . $sql_query1;
    $message = PMA_Message::success(__('You have revoked the privileges for %s'));
    $message->addParam('\'' . htmlspecialchars($username) . '\'@\'' . htmlspecialchars($hostname) . '\'');
    if (! isset($tablename)) {
        unset($dbname);
    } else {
        unset($tablename);
    }
}


/**
 * Updates the password
 */
if (isset($_REQUEST['change_pw'])) {
    // similar logic in user_password.php
    $message = '';

    if ($nopass == 0 && isset($pma_pw) && isset($pma_pw2)) {
        if ($pma_pw != $pma_pw2) {
            $message = PMA_Message::error(__('The passwords aren\'t the same!'));
        } elseif (empty($pma_pw) || empty($pma_pw2)) {
            $message = PMA_Message::error(__('The password is empty!'));
        }
    } // end if

    // here $nopass could be == 1
    if (empty($message)) {

        $hashing_function = (!empty($pw_hash) && $pw_hash == 'old' ? 'OLD_' : '')
                      . 'PASSWORD';

        // in $sql_query which will be displayed, hide the password
        $sql_query        = 'SET PASSWORD FOR \'' . PMA_sqlAddSlashes($username) . '\'@\'' . PMA_sqlAddSlashes($hostname) . '\' = ' . (($pma_pw == '') ? '\'\'' : $hashing_function . '(\'' . preg_replace('@.@s', '*', $pma_pw) . '\')');
        $local_query      = 'SET PASSWORD FOR \'' . PMA_sqlAddSlashes($username) . '\'@\'' . PMA_sqlAddSlashes($hostname) . '\' = ' . (($pma_pw == '') ? '\'\'' : $hashing_function . '(\'' . PMA_sqlAddSlashes($pma_pw) . '\')');
        PMA_DBI_try_query($local_query)
            or PMA_mysqlDie(PMA_DBI_getError(), $sql_query, false, $err_url);
        $message = PMA_Message::success(__('The password for %s was changed successfully.'));
        $message->addParam('\'' . htmlspecialchars($username) . '\'@\'' . htmlspecialchars($hostname) . '\'');
    }
}


/**
 * Deletes users
 *   (Changes / copies a user, part IV)
 */

if (isset($_REQUEST['delete']) || (isset($_REQUEST['change_copy']) && $_REQUEST['mode'] < 4)) {
    if (isset($_REQUEST['change_copy'])) {
        $selected_usr = array($old_username . '&amp;#27;' . $old_hostname);
    } else {
        $selected_usr = $_REQUEST['selected_usr'];
        $queries = array();
    }
    foreach ($selected_usr as $each_user) {
        list($this_user, $this_host) = explode('&amp;#27;', $each_user);
        $queries[] = '# ' . sprintf(__('Deleting %s'), '\'' . $this_user . '\'@\'' . $this_host . '\'') . ' ...';
        $queries[] = 'DROP USER \'' . PMA_sqlAddSlashes($this_user) . '\'@\'' . PMA_sqlAddSlashes($this_host) . '\';';

        if (isset($_REQUEST['drop_users_db'])) {
            $queries[] = 'DROP DATABASE IF EXISTS ' . PMA_backquote($this_user) . ';';
            $GLOBALS['reload'] = true;

            if ($GLOBALS['is_ajax_request'] != true) {
                PMA_reloadNavigation();
            }
        }
    }
    if (empty($_REQUEST['change_copy'])) {
        if (empty($queries)) {
            $message = PMA_Message::error(__('No users selected for deleting!'));
        } else {
            if ($_REQUEST['mode'] == 3) {
                $queries[] = '# ' . __('Reloading the privileges') . ' ...';
                $queries[] = 'FLUSH PRIVILEGES;';
            }
            $drop_user_error = '';
            foreach ($queries as $sql_query) {
                if ($sql_query{0} != '#') {
                    if (! PMA_DBI_try_query($sql_query, $GLOBALS['userlink'])) {
                        $drop_user_error .= PMA_DBI_getError() . "\n";
                    }
                }
            }
            // tracking sets this, causing the deleted db to be shown in navi
            unset($GLOBALS['db']);

            $sql_query = join("\n", $queries);
            if (! empty($drop_user_error)) {
                $message = PMA_Message::rawError($drop_user_error);
            } else {
                $message = PMA_Message::success(__('The selected users have been deleted successfully.'));
            }
        }
        unset($queries);
    }
}


/**
 * Changes / copies a user, part V
 */
if (isset($_REQUEST['change_copy'])) {
    $tmp_count = 0;
    foreach ($queries as $sql_query) {
        if ($sql_query{0} != '#') {
            PMA_DBI_query($sql_query);
        }
        // when there is a query containing a hidden password, take it
        // instead of the real query sent
        if (isset($queries_for_display[$tmp_count])) {
            $queries[$tmp_count] = $queries_for_display[$tmp_count];
        }
        $tmp_count++;
    }
    $message = PMA_Message::success();
    $sql_query = join("\n", $queries);
}


/**
 * Reloads the privilege tables into memory
 */
if (isset($_REQUEST['flush_privileges'])) {
    $sql_query = 'FLUSH PRIVILEGES;';
    PMA_DBI_query($sql_query);
    $message = PMA_Message::success(__('The privileges were reloaded successfully.'));
}

/**
 * defines some standard links
 */
$link_edit = '<a class="edit_user_anchor ' . $conditional_class . '" href="server_privileges.php?' . $GLOBALS['url_query']
    . '&amp;username=%s'
    . '&amp;hostname=%s'
    . '&amp;dbname=%s'
    . '&amp;tablename=%s">'
    . PMA_getIcon('b_usredit.png', __('Edit Privileges'))
    . '</a>';

$link_revoke = '<a href="server_privileges.php?' . $GLOBALS['url_query']
    . '&amp;username=%s'
    . '&amp;hostname=%s'
    . '&amp;dbname=%s'
    . '&amp;tablename=%s'
    . '&amp;revokeall=1">'
    . PMA_getIcon('b_usrdrop.png', __('Revoke'))
    . '</a>';

$link_export = '<a class="export_user_anchor ' . $conditional_class . '" href="server_privileges.php?' . $GLOBALS['url_query']
    . '&amp;username=%s'
    . '&amp;hostname=%s'
    . '&amp;initial=%s'
    . '&amp;export=1">'
    . PMA_getIcon('b_tblexport.png', __('Export'))
    . '</a>';

/**
 * If we are in an Ajax request for Create User/Edit User/Revoke User/Flush Privileges,
 * show $message and exit.
 */
if ($GLOBALS['is_ajax_request'] && ! isset($_REQUEST['export']) && (! isset($_REQUEST['adduser']) || $_add_user_error) && ! isset($_REQUEST['initial']) && ! isset($_REQUEST['showall']) && ! isset($_REQUEST['edit_user_dialog']) && ! isset($_REQUEST['db_specific'])) {

    if (isset($sql_query)) {
        $extra_data['sql_query'] = PMA_showMessage(NULL, $sql_query);
    }

    if (isset($_REQUEST['adduser_submit']) || isset($_REQUEST['change_copy'])) {
        /**
         * generate html on the fly for the new user that was just created.
         */
        $new_user_string = '<tr>'."\n"
                           .'<td> <input type="checkbox" name="selected_usr[]" id="checkbox_sel_users_" value="' . htmlspecialchars($username) . '&amp;#27;' . htmlspecialchars($hostname) . '" /> </td>'."\n"
                           .'<td><label for="checkbox_sel_users_">' . (empty($username) ? '<span style="color: #FF0000">' . __('Any') . '</span>' : htmlspecialchars($username) ) . '</label></td>' . "\n"
                           .'<td>' . htmlspecialchars($hostname) . '</td>' . "\n";
        $new_user_string .= '<td>';

        if (!empty($password) || isset($pma_pw)) {
            $new_user_string .= __('Yes');
        }
        else {
            $new_user_string .= '<span style="color: #FF0000">' . __('No') . '</span>';
        };

        $new_user_string .= '</td>'."\n";
        $new_user_string .= '<td><tt>' . join(', ', PMA_extractPrivInfo('', true)) . '</tt></td>'; //Fill in privileges here
        $new_user_string .= '<td>';

        if ((isset($Grant_priv) && $Grant_priv == 'Y')) {
            $new_user_string .= __('Yes');
        }
        else {
            $new_user_string .= __('No');
        }

        $new_user_string .='</td>';

        $new_user_string .= '<td>'.sprintf($link_edit, urlencode($username), urlencode($hostname), '', '' ).'</td>'."\n";
        $new_user_string .= '<td>'.sprintf($link_export, urlencode($username), urlencode($hostname), (isset($initial) ? $initial : '')).'</td>'."\n";

        $new_user_string .= '</tr>';

        $extra_data['new_user_string'] = $new_user_string;

        /**
         * Generate the string for this alphabet's initial, to update the user
         * pagination
         */
        $new_user_initial = strtoupper(substr($username, 0, 1));
        $new_user_initial_string = '<a href="server_privileges.php?' . $GLOBALS['url_query'] . '&initial=' . $new_user_initial
            .'">' . $new_user_initial . '</a>';
        $extra_data['new_user_initial'] = $new_user_initial;
        $extra_data['new_user_initial_string'] = $new_user_initial_string;
    }

    if (isset($update_privs)) {
        $extra_data['db_specific_privs'] = false;
        if (isset($dbname_is_wildcard)) {
            $extra_data['db_specific_privs'] = !$dbname_is_wildcard;
        }
        $new_privileges = join(', ', PMA_extractPrivInfo('', true));

        $extra_data['new_privileges'] = $new_privileges;
    }

    if ($message instanceof PMA_Message) {
        PMA_ajaxResponse($message, $message->isSuccess(), $extra_data);
    }
}

/**
 * Displays the links
 */
if (isset($viewing_mode) && $viewing_mode == 'db') {
    $db = $checkprivs;
    $url_query .= '&amp;goto=db_operations.php';

    // Gets the database structure
    $sub_part = '_structure';
    require './libraries/db_info.inc.php';
    echo "\n";
} else {
    require './libraries/server_links.inc.php';
}


/**
 * Displays the page
 */

// export user definition
if (isset($_REQUEST['export'])) {
    echo '<h2>' . __('User') . ' \'' . htmlspecialchars($username) . '\'@\'' . htmlspecialchars($hostname) . '\'</h2>';
    echo '<textarea cols="' . $GLOBALS['cfg']['TextareaCols'] . '" rows="' . $GLOBALS['cfg']['TextareaRows'] . '">';
    $grants = PMA_DBI_fetch_result("SHOW GRANTS FOR '" . PMA_sqlAddSlashes($username) . "'@'" . PMA_sqlAddSlashes($hostname) . "'");
    foreach ($grants as $one_grant) {
        echo $one_grant . ";\n\n";
    }
    echo '</textarea>';
    unset($username, $hostname, $grants, $one_grant);
    if ($GLOBALS['is_ajax_request']) {
        exit;
    }
}

if (empty($_REQUEST['adduser']) && (! isset($checkprivs) || ! strlen($checkprivs))) {
    if (! isset($username)) {
        // No username is given --> display the overview
        echo '<h2>' . "\n"
           . PMA_getIcon('b_usrlist.png')
           . __('User overview') . "\n"
           . '</h2>' . "\n";

        $sql_query =
            'SELECT *,' .
            "       IF(`Password` = _latin1 '', 'N', 'Y') AS 'Password'" .
            '  FROM `mysql`.`user`';

        $sql_query .= (isset($initial) ? PMA_rangeOfUsers($initial) : '');

        $sql_query .= ' ORDER BY `User` ASC, `Host` ASC;';
        $res = PMA_DBI_try_query($sql_query, null, PMA_DBI_QUERY_STORE);

        if (! $res) {
            // the query failed! This may have two reasons:
            // - the user does not have enough privileges
            // - the privilege tables use a structure of an earlier version.
            // so let's try a more simple query

            $sql_query = 'SELECT * FROM `mysql`.`user`';
            $res = PMA_DBI_try_query($sql_query, null, PMA_DBI_QUERY_STORE);

            if (!$res) {
                PMA_Message::error(__('No Privileges'))->display();
                PMA_DBI_free_result($res);
                unset($res);
            } else {
                // This message is hardcoded because I will replace it by
                // a automatic repair feature soon.
                $raw = 'Your privilege table structure seems to be older than'
                    . ' this MySQL version!<br />'
                    . 'Please run the <tt>mysql_upgrade</tt> command'
                    . '(<tt>mysql_fix_privilege_tables</tt> on older systems)'
                    . ' that should be included in your MySQL server distribution'
                    . ' to solve this problem!';
                PMA_Message::rawError($raw)->display();
            }
        } else {

            // we also want users not in table `user` but in other table
            $tables = PMA_DBI_fetch_result('SHOW TABLES FROM `mysql`;');

            $tables_to_search_for_users = array(
                'user', 'db', 'tables_priv', 'columns_priv', 'procs_priv',
            );

            $db_rights_sqls = array();
            foreach ($tables_to_search_for_users as $table_search_in) {
                if (in_array($table_search_in, $tables)) {
                    $db_rights_sqls[] = 'SELECT DISTINCT `User`, `Host` FROM `mysql`.`' . $table_search_in . '` ' . (isset($initial) ? PMA_rangeOfUsers($initial) : '');
                }
            }

            $user_defaults = array(
                'User'      => '',
                'Host'      => '%',
                'Password'  => '?',
                'Grant_priv' => 'N',
                'privs'     => array('USAGE'),
            );

            // for all initials, even non A-Z
            $array_initials = array();
            // for the rights
            $db_rights = array();

            $db_rights_sql = '(' . implode(') UNION (', $db_rights_sqls) . ')'
                .' ORDER BY `User` ASC, `Host` ASC';

            $db_rights_result = PMA_DBI_query($db_rights_sql);

            while ($db_rights_row = PMA_DBI_fetch_assoc($db_rights_result)) {
                $db_rights_row = array_merge($user_defaults, $db_rights_row);
                $db_rights[$db_rights_row['User']][$db_rights_row['Host']] =
                    $db_rights_row;
            }
            PMA_DBI_free_result($db_rights_result);
            unset($db_rights_sql, $db_rights_sqls, $db_rights_result, $db_rights_row);
            ksort($db_rights);

            /**
             * Displays the initials
             * In an Ajax request, we don't need to show this. Also not necassary if there is less than 20 privileges
             */

            if ($GLOBALS['is_ajax_request'] != true && PMA_DBI_num_rows($res) > 20 ) {

                // initialize to false the letters A-Z
                for ($letter_counter = 1; $letter_counter < 27; $letter_counter++) {
                    if (! isset($array_initials[chr($letter_counter + 64)])) {
                        $array_initials[chr($letter_counter + 64)] = false;
                    }
                }

                $initials = PMA_DBI_try_query('SELECT DISTINCT UPPER(LEFT(`User`,1)) FROM `user` ORDER BY `User` ASC', null, PMA_DBI_QUERY_STORE);
                while (list($tmp_initial) = PMA_DBI_fetch_row($initials)) {
                    $array_initials[$tmp_initial] = true;
                }

                // Display the initials, which can be any characters, not
                // just letters. For letters A-Z, we add the non-used letters
                // as greyed out.

                uksort($array_initials, "strnatcasecmp");

                echo '<table id="initials_table" class="' . $conditional_class . '" <cellspacing="5"><tr>';
                foreach ($array_initials as $tmp_initial => $initial_was_found) {
                    if ($initial_was_found) {
                        echo '<td><a href="server_privileges.php?' . $GLOBALS['url_query'] . '&amp;initial=' . urlencode($tmp_initial) . '">' . $tmp_initial . '</a></td>' . "\n";
                    } else {
                        echo '<td>' . $tmp_initial . '</td>';
                    }
                }
                echo '<td><a href="server_privileges.php?' . $GLOBALS['url_query'] . '&amp;showall=1" class="nowrap">[' . __('Show all') . ']</a></td>' . "\n";
                echo '</tr></table>';
            }

            /**
            * Display the user overview
            * (if less than 50 users, display them immediately)
            */

            if (isset($initial) || isset($showall) || PMA_DBI_num_rows($res) < 50) {

                while ($row = PMA_DBI_fetch_assoc($res)) {
                    $row['privs'] = PMA_extractPrivInfo($row, true);
                    $db_rights[$row['User']][$row['Host']] = $row;
                }
                @PMA_DBI_free_result($res);
                unset($res);

                echo '<form name="usersForm" id="usersForm" action="server_privileges.php" method="post">' . "\n"
                   . PMA_generate_common_hidden_inputs('', '')
                   . '    <table id="tableuserrights" class="data">' . "\n"
                   . '    <thead>' . "\n"
                   . '        <tr><th></th>' . "\n"
                   . '            <th>' . __('User') . '</th>' . "\n"
                   . '            <th>' . __('Host') . '</th>' . "\n"
                   . '            <th>' . __('Password') . '</th>' . "\n"
                   . '            <th>' . __('Global privileges') . ' '
                   . PMA_showHint(__(' Note: MySQL privilege names are expressed in English ')) . '</th>' . "\n"
                   . '            <th>' . __('Grant') . '</th>' . "\n"
                   . '            <th colspan="2">' . __('Action') . '</th>' . "\n";
                echo '        </tr>' . "\n";
                echo '    </thead>' . "\n";
                echo '    <tbody>' . "\n";
                $odd_row = true;
                $index_checkbox = -1;
                foreach ($db_rights as $user) {
                    $index_checkbox++;
                    ksort($user);
                    foreach ($user as $host) {
                        $index_checkbox++;
                        echo '        <tr class="' . ($odd_row ? 'odd' : 'even') . '">' . "\n"
                           . '            <td><input type="checkbox" name="selected_usr[]" id="checkbox_sel_users_'
                            . $index_checkbox . '" value="'
                            . htmlspecialchars($host['User'] . '&amp;#27;' . $host['Host'])
                            . '"'
                            . (empty($GLOBALS['checkall']) ?  '' : ' checked="checked"')
                            . ' /></td>' . "\n"
                           . '            <td><label for="checkbox_sel_users_' . $index_checkbox . '">' . (empty($host['User']) ? '<span style="color: #FF0000">' . __('Any') . '</span>' : htmlspecialchars($host['User'])) . '</label></td>' . "\n"
                           . '            <td>' . htmlspecialchars($host['Host']) . '</td>' . "\n";
                        echo '            <td>';
                        switch ($host['Password']) {
                            case 'Y':
                                echo __('Yes');
                                break;
                            case 'N':
                                echo '<span style="color: #FF0000">' . __('No') . '</span>';
                                break;
                            // this happens if this is a definition not coming from mysql.user
                            default:
                                echo '--'; // in future version, replace by "not present"
                                break;
                        } // end switch
                        echo '</td>' . "\n"
                           . '            <td><tt>' . "\n"
                           . '                ' . implode(',' . "\n" . '            ', $host['privs']) . "\n"
                           . '                </tt></td>' . "\n"
                           . '            <td>' . ($host['Grant_priv'] == 'Y' ? __('Yes') : __('No')) . '</td>' . "\n"
                           . '            <td align="center">';
                        printf($link_edit, urlencode($host['User']), urlencode($host['Host']), '', '');
                        echo '</td>';
                        echo '<td align="center">';
                        printf($link_export, urlencode($host['User']), urlencode($host['Host']), (isset($initial) ? $initial : ''));
                        echo '</td>';
                        echo '</tr>';
                        $odd_row = ! $odd_row;
                    }
                }

                unset($user, $host, $odd_row);
                echo '    </tbody></table>' . "\n"
                   .'<img class="selectallarrow"'
                   .' src="' . $pmaThemeImage . 'arrow_' . $text_dir . '.png"'
                   .' width="38" height="22"'
                   .' alt="' . __('With selected:') . '" />' . "\n"
                   .'<a href="server_privileges.php?' . $GLOBALS['url_query'] .  '&amp;checkall=1"'
                   .' onclick="if (markAllRows(\'usersForm\')) return false;">'
                   . __('Check All') . '</a>' . "\n"
                   .'/' . "\n"
                   .'<a href="server_privileges.php?' . $GLOBALS['url_query'] .  '"'
                   .' onclick="if (unMarkAllRows(\'usersForm\')) return false;">'
                   . __('Uncheck All') . '</a>' . "\n";

                // add/delete user fieldset
                echo '    <fieldset id="fieldset_add_user">' . "\n"
                   . '        <a href="server_privileges.php?' . $GLOBALS['url_query'] . '&amp;adduser=1" class="' . $conditional_class . '">' . "\n"
                   . PMA_getIcon('b_usradd.png')
                   . '            ' . __('Add user') . '</a>' . "\n"
                   . '    </fieldset>' . "\n"
                   . '    <fieldset id="fieldset_delete_user">'
                   . '        <legend>' . "\n"
                   . PMA_getIcon('b_usrdrop.png')
                   . '            ' . __('Remove selected users') . '' . "\n"
                   . '        </legend>' . "\n"
                   . '        <input type="hidden" name="mode" value="2" />' . "\n"
                   . '(' . __('Revoke all active privileges from the users and delete them afterwards.') . ')<br />' . "\n"
                   . '        <input type="checkbox" title="' . __('Drop the databases that have the same names as the users.') . '" name="drop_users_db" id="checkbox_drop_users_db" />' . "\n"
                   . '        <label for="checkbox_drop_users_db" title="' . __('Drop the databases that have the same names as the users.') . '">' . "\n"
                   . '            ' . __('Drop the databases that have the same names as the users.') . "\n"
                   . '        </label>' . "\n"
                   . '    </fieldset>' . "\n"
                   . '    <fieldset id="fieldset_delete_user_footer" class="tblFooters">' . "\n"
                   . '        <input type="submit" name="delete" value="' . __('Go') . '" id="buttonGo" class="' . $conditional_class . '"/>' . "\n"
                   . '    </fieldset>' . "\n"
                   . '</form>' . "\n";
            } else {

                unset ($row);
                echo '    <fieldset id="fieldset_add_user">' . "\n"
                   . '        <a href="server_privileges.php?' . $GLOBALS['url_query'] . '&amp;adduser=1" class="' . $conditional_class . '">' . "\n"
                   . PMA_getIcon('b_usradd.png')
                   . '            ' . __('Add user') . '</a>' . "\n"
                   . '    </fieldset>' . "\n";
            } // end if (display overview)

            if ($GLOBALS['is_ajax_request']) {
                exit;
            }

            $flushnote = new PMA_Message(__('Note: phpMyAdmin gets the users\' privileges directly from MySQL\'s privilege tables. The content of these tables may differ from the privileges the server uses, if they have been changed manually. In this case, you should %sreload the privileges%s before you continue.'), PMA_Message::NOTICE);
            $flushnote->addParam('<a href="server_privileges.php?' . $GLOBALS['url_query'] . '&amp;flush_privileges=1" id="reload_privileges_anchor" class="' . $conditional_class . '">', false);
            $flushnote->addParam('</a>', false);
            $flushnote->display();
         }


    } else {

        // A user was selected -> display the user's properties

        // In an Ajax request, prevent cached values from showing
        if ($GLOBALS['is_ajax_request'] == true) {
            header('Cache-Control: no-cache');
        }

        echo '<h2>' . "\n"
           . PMA_getIcon('b_usredit.png')
           . __('Edit Privileges') . ': '
           . __('User') ;

        if (isset($dbname)) {
            echo ' <i><a href="server_privileges.php?'
                . $GLOBALS['url_query'] . '&amp;username=' . htmlspecialchars(urlencode($username))
                . '&amp;hostname=' . htmlspecialchars(urlencode($hostname)) . '&amp;dbname=&amp;tablename=">\''
                . htmlspecialchars($username) . '\'@\'' . htmlspecialchars($hostname)
                . '\'</a></i>' . "\n";
            $url_dbname = urlencode(str_replace(array('\_', '\%'), array('_', '%'), $dbname));

            echo ' - ' . ($dbname_is_wildcard ? __('Databases') : __('Database') );
            if (isset($tablename)) {
                echo ' <i><a href="server_privileges.php?' . $GLOBALS['url_query']
                    . '&amp;username=' . htmlspecialchars(urlencode($username)) . '&amp;hostname=' . htmlspecialchars(urlencode($hostname))
                    . '&amp;dbname=' . htmlspecialchars($url_dbname) . '&amp;tablename=">' . htmlspecialchars($dbname) . '</a></i>';
                echo ' - ' . __('Table') . ' <i>' . htmlspecialchars($tablename) . '</i>';
            } else {
                echo ' <i>' . htmlspecialchars($dbname) . '</i>';
            }

        } else {
            echo ' <i>\'' . htmlspecialchars($username) . '\'@\'' . htmlspecialchars($hostname)
                . '\'</i>' . "\n";

        }
        echo '</h2>' . "\n";


        $sql = "SELECT '1' FROM `mysql`.`user`"
            . " WHERE `User` = '" . PMA_sqlAddSlashes($username) . "'"
            . " AND `Host` = '" . PMA_sqlAddSlashes($hostname) . "';";
        $user_does_not_exists = (bool) ! PMA_DBI_fetch_value($sql);
        unset($sql);
        if ($user_does_not_exists) {
            PMA_Message::error(__('The selected user was not found in the privilege table.'))->display();
            PMA_displayLoginInformationFields();
            //require './libraries/footer.inc.php';
        }

        echo '<form name="usersForm" id="addUsersForm_' . $random_n . '" action="server_privileges.php" method="post">' . "\n";
        $_params = array(
            'username' => $username,
            'hostname' => $hostname,
        );
        if (isset($dbname)) {
            $_params['dbname'] = $dbname;
            if (isset($tablename)) {
                $_params['tablename'] = $tablename;
            }
        }
        echo PMA_generate_common_hidden_inputs($_params);

        PMA_displayPrivTable(PMA_ifSetOr($dbname, '*', 'length'),
            PMA_ifSetOr($tablename, '*', 'length'));

        echo '</form>' . "\n";

        if (! isset($tablename) && empty($dbname_is_wildcard)) {

            // no table name was given, display all table specific rights
            // but only if $dbname contains no wildcards

            // table header
            echo '<form action="server_privileges.php" method="post">' . "\n"
               . PMA_generate_common_hidden_inputs('', '')
               . '<input type="hidden" name="username" value="' . htmlspecialchars($username) . '" />' . "\n"
               . '<input type="hidden" name="hostname" value="' . htmlspecialchars($hostname) . '" />' . "\n"
               . '<fieldset>' . "\n"
               . '<legend>' . (! isset($dbname) ? __('Database-specific privileges') : __('Table-specific privileges')) . '</legend>' . "\n"
               . '<table class="data">' . "\n"
               . '<thead>' . "\n"
               . '<tr><th>' . (! isset($dbname) ? __('Database') : __('Table')) . '</th>' . "\n"
               . '    <th>' . __('Privileges') . '</th>' . "\n"
               . '    <th>' . __('Grant') . '</th>' . "\n"
               . '    <th>' . (! isset($dbname) ? __('Table-specific privileges') : __('Column-specific privileges')) . '</th>' . "\n"
               . '    <th colspan="2">' . __('Action') . '</th>' . "\n"
               . '</tr>' . "\n"
               . '</thead>' . "\n"
               . '<tbody>' . "\n";

            $user_host_condition =
                ' WHERE `User`'
                . ' = \'' . PMA_sqlAddSlashes($username) . "'"
                . ' AND `Host`'
                . ' = \'' . PMA_sqlAddSlashes($hostname) . "'";

            // table body
            // get data

            // we also want privielgs for this user not in table `db` but in other table
            $tables = PMA_DBI_fetch_result('SHOW TABLES FROM `mysql`;');
            if (! isset($dbname)) {

                // no db name given, so we want all privs for the given user

                $tables_to_search_for_users = array(
                    'tables_priv', 'columns_priv',
                );

                $db_rights_sqls = array();
                foreach ($tables_to_search_for_users as $table_search_in) {
                    if (in_array($table_search_in, $tables)) {
                        $db_rights_sqls[] = '
                            SELECT DISTINCT `Db`
                                   FROM `mysql`.' . PMA_backquote($table_search_in)
                                   . $user_host_condition;
                    }
                }

                $user_defaults = array(
                    'Db'          => '',
                    'Grant_priv'  => 'N',
                    'privs'       => array('USAGE'),
                    'Table_privs' => true,
                );

                // for the rights
                $db_rights = array();

                $db_rights_sql = '(' . implode(') UNION (', $db_rights_sqls) . ')'
                    .' ORDER BY `Db` ASC';

                $db_rights_result = PMA_DBI_query($db_rights_sql);

                while ($db_rights_row = PMA_DBI_fetch_assoc($db_rights_result)) {
                    $db_rights_row = array_merge($user_defaults, $db_rights_row);
                    // only Db names in the table `mysql`.`db` uses wildcards
                    // as we are in the db specific rights display we want
                    // all db names escaped, also from other sources
                    $db_rights_row['Db'] = PMA_escape_mysql_wildcards(
                        $db_rights_row['Db']);
                    $db_rights[$db_rights_row['Db']] = $db_rights_row;
                }

                PMA_DBI_free_result($db_rights_result);
                unset($db_rights_sql, $db_rights_sqls, $db_rights_result, $db_rights_row);

                $sql_query = 'SELECT * FROM `mysql`.`db`' . $user_host_condition . ' ORDER BY `Db` ASC';
                $res = PMA_DBI_query($sql_query);
                $sql_query = '';

                while ($row = PMA_DBI_fetch_assoc($res)) {
                    if (isset($db_rights[$row['Db']])) {
                        $db_rights[$row['Db']] = array_merge($db_rights[$row['Db']], $row);
                    } else {
                        $db_rights[$row['Db']] = $row;
                    }
                    // there are db specific rights for this user
                    // so we can drop this db rights
                    $db_rights[$row['Db']]['can_delete'] = true;
                }
                PMA_DBI_free_result($res);
                unset($row, $res);

            } else {

                // db name was given,
                // so we want all user specific rights for this db

                $user_host_condition .=
                    ' AND `Db`'
                    .' LIKE \'' . PMA_sqlAddSlashes($dbname, true) . "'";

                $tables_to_search_for_users = array(
                    'columns_priv',
                );

                $db_rights_sqls = array();
                foreach ($tables_to_search_for_users as $table_search_in) {
                    if (in_array($table_search_in, $tables)) {
                        $db_rights_sqls[] = '
                            SELECT DISTINCT `Table_name`
                                   FROM `mysql`.' . PMA_backquote($table_search_in)
                                   . $user_host_condition;
                    }
                }

                $user_defaults = array(
                    'Table_name'  => '',
                    'Grant_priv'  => 'N',
                    'privs'       => array('USAGE'),
                    'Column_priv' => true,
                );

                // for the rights
                $db_rights = array();

                $db_rights_sql = '(' . implode(') UNION (', $db_rights_sqls) . ')'
                    .' ORDER BY `Table_name` ASC';

                $db_rights_result = PMA_DBI_query($db_rights_sql);

                while ($db_rights_row = PMA_DBI_fetch_assoc($db_rights_result)) {
                    $db_rights_row = array_merge($user_defaults, $db_rights_row);
                    $db_rights[$db_rights_row['Table_name']] = $db_rights_row;
                }
                PMA_DBI_free_result($db_rights_result);
                unset($db_rights_sql, $db_rights_sqls, $db_rights_result, $db_rights_row);

                $sql_query =
                    'SELECT `Table_name`,'
                    .' `Table_priv`,'
                    .' IF(`Column_priv` = _latin1 \'\', 0, 1)'
                    .' AS \'Column_priv\''
                    .' FROM `mysql`.`tables_priv`'
                    . $user_host_condition
                    .' ORDER BY `Table_name` ASC;';
                $res = PMA_DBI_query($sql_query);
                $sql_query = '';

                while ($row = PMA_DBI_fetch_assoc($res)) {
                    if (isset($db_rights[$row['Table_name']])) {
                        $db_rights[$row['Table_name']] = array_merge($db_rights[$row['Table_name']], $row);
                    } else {
                        $db_rights[$row['Table_name']] = $row;
                    }
                }
                PMA_DBI_free_result($res);
                unset($row, $res);
            }
            ksort($db_rights);

            // display rows
            if (count($db_rights) < 1) {
                echo '<tr class="odd">' . "\n"
                   . '    <td colspan="6"><center><i>' . __('None') . '</i></center></td>' . "\n"
                   . '</tr>' . "\n";
            } else {
                $odd_row = true;
                $found_rows = array();
                //while ($row = PMA_DBI_fetch_assoc($res)) {
                foreach ($db_rights as $row) {
                    $found_rows[] = (! isset($dbname)) ? $row['Db'] : $row['Table_name'];

                    echo '<tr class="' . ($odd_row ? 'odd' : 'even') . '">' . "\n"
                       . '    <td>' . htmlspecialchars((! isset($dbname)) ? $row['Db'] : $row['Table_name']) . '</td>' . "\n"
                       . '    <td><tt>' . "\n"
                       . '        ' . join(',' . "\n" . '            ', PMA_extractPrivInfo($row, true)) . "\n"
                       . '        </tt></td>' . "\n"
                       . '    <td>' . ((((! isset($dbname)) && $row['Grant_priv'] == 'Y') || (isset($dbname) && in_array('Grant', explode(',', $row['Table_priv'])))) ? __('Yes') : __('No')) . '</td>' . "\n"
                       . '    <td>';
                    if (! empty($row['Table_privs']) || ! empty ($row['Column_priv'])) {
                        echo __('Yes');
                    } else {
                        echo __('No');
                    }
                    echo '</td>' . "\n"
                       . '    <td>';
                    printf($link_edit, htmlspecialchars(urlencode($username)),
                        urlencode(htmlspecialchars($hostname)),
                        urlencode((! isset($dbname)) ? $row['Db'] : htmlspecialchars($dbname)),
                        urlencode((! isset($dbname)) ? '' : $row['Table_name']));
                    echo '</td>' . "\n"
                       . '    <td>';
                    if (! empty($row['can_delete']) || isset($row['Table_name']) && strlen($row['Table_name'])) {
                        printf($link_revoke, htmlspecialchars(urlencode($username)),
                            urlencode(htmlspecialchars($hostname)),
                            urlencode((! isset($dbname)) ? $row['Db'] : htmlspecialchars($dbname)),
                            urlencode((! isset($dbname)) ? '' : $row['Table_name']));
                    }
                    echo '</td>' . "\n"
                       . '</tr>' . "\n";
                    $odd_row = ! $odd_row;
                } // end while
            }
            unset($row);
            echo '</tbody>' . "\n"
               . '</table>' . "\n";

            if (! isset($dbname)) {

                // no database name was given, display select db

                $pred_db_array =PMA_DBI_fetch_result('SHOW DATABASES;');

                echo '    <label for="text_dbname">' . __('Add privileges on the following database') . ':</label>' . "\n";
                if (!empty($pred_db_array)) {
                    echo '    <select name="pred_dbname" onchange="this.form.submit();">' . "\n"
                       . '        <option value="" selected="selected">' . __('Use text field') . ':</option>' . "\n";
                    foreach ($pred_db_array as $current_db) {
                        $current_db = PMA_escape_mysql_wildcards($current_db);
                        // cannot use array_diff() once, outside of the loop,
                        // because the list of databases has special characters
                        // already escaped in $found_rows,
                        // contrary to the output of SHOW DATABASES
                        if (empty($found_rows) || ! in_array($current_db, $found_rows)) {
                            echo '        <option value="' . htmlspecialchars($current_db) . '">'
                                . htmlspecialchars($current_db) . '</option>' . "\n";
                        }
                    }
                    echo '    </select>' . "\n";
                }
                echo '    <input type="text" id="text_dbname" name="dbname" />' . "\n"
                    . PMA_showHint(__('Wildcards % and _ should be escaped with a \ to use them literally'));
            } else {
                echo '    <input type="hidden" name="dbname" value="' . htmlspecialchars($dbname) . '"/>' . "\n"
                   . '    <label for="text_tablename">' . __('Add privileges on the following table') . ':</label>' . "\n";
                if ($res = @PMA_DBI_try_query('SHOW TABLES FROM ' . PMA_backquote(PMA_unescape_mysql_wildcards($dbname)) . ';', null, PMA_DBI_QUERY_STORE)) {
                    $pred_tbl_array = array();
                    while ($row = PMA_DBI_fetch_row($res)) {
                        if (! isset($found_rows) || !in_array($row[0], $found_rows)) {
                            $pred_tbl_array[] = $row[0];
                        }
                    }
                    PMA_DBI_free_result($res);
                    unset($res, $row);
                    if (!empty($pred_tbl_array)) {
                        echo '    <select name="pred_tablename" onchange="this.form.submit();">' . "\n"
                           . '        <option value="" selected="selected">' . __('Use text field') . ':</option>' . "\n";
                        foreach ($pred_tbl_array as $current_table) {
                            echo '        <option value="' . htmlspecialchars($current_table) . '">' . htmlspecialchars($current_table) . '</option>' . "\n";
                        }
                        echo '    </select>' . "\n";
                    }
                } else {
                    unset($res);
                }
                echo '    <input type="text" id="text_tablename" name="tablename" />' . "\n";
            }
            echo '</fieldset>' . "\n";
            echo '<fieldset class="tblFooters">' . "\n"
               . '    <input type="submit" value="' . __('Go') . '" />'
               . '</fieldset>' . "\n"
               . '</form>' . "\n";

        }

        // Provide a line with links to the relevant database and table
        if (isset($dbname) && empty($dbname_is_wildcard)) {
            echo '[ ' . __('Database')
                . ' <a href="' . $GLOBALS['cfg']['DefaultTabDatabase'] . '?'
                . $GLOBALS['url_query'] . '&amp;db=' . $url_dbname . '&amp;reload=1">'
                . htmlspecialchars($dbname) . ': ' . PMA_getTitleForTarget($GLOBALS['cfg']['DefaultTabDatabase']) . "</a> ]\n";

            if (isset($tablename)) {
                echo ' [ ' . __('Table') . ' <a href="'
                    . $GLOBALS['cfg']['DefaultTabTable'] . '?' . $GLOBALS['url_query']
                    . '&amp;db=' . $url_dbname . '&amp;table=' . htmlspecialchars(urlencode($tablename))
                    . '&amp;reload=1">' . htmlspecialchars($tablename) . ': '
                    . PMA_getTitleForTarget($GLOBALS['cfg']['DefaultTabTable'])
                    . "</a> ]\n";
            }
            unset($url_dbname);
        }

        if (! isset($dbname) && ! $user_does_not_exists) {
            require_once './libraries/display_change_password.lib.php';

            echo '<form action="server_privileges.php" method="post" onsubmit="return checkPassword(this);">' . "\n"
               . PMA_generate_common_hidden_inputs('', '')
               . '<input type="hidden" name="old_username" value="' . htmlspecialchars($username) . '" />' . "\n"
               . '<input type="hidden" name="old_hostname" value="' . htmlspecialchars($hostname) . '" />' . "\n"
               . '<fieldset id="fieldset_change_copy_user">' . "\n"
               . '    <legend>' . __('Change Login Information / Copy User') . '</legend>' . "\n";
            PMA_displayLoginInformationFields('change');
            echo '    <fieldset>' . "\n"
                . '        <legend>' . __('Create a new user with the same privileges and ...') . '</legend>' . "\n";
            $choices = array(
                '4' => __('... keep the old one.'),
                '1' => __(' ... delete the old one from the user tables.'),
                '2' => __(' ... revoke all active privileges from the old one and delete it afterwards.'),
                '3' => __(' ... delete the old one from the user tables and reload the privileges afterwards.'));
            PMA_display_html_radio('mode', $choices, '4', true);
            unset($choices);

            echo '    </fieldset>' . "\n"
               . '</fieldset>' . "\n"
               . '<fieldset id="fieldset_change_copy_user_footer" class="tblFooters">' . "\n"
               . '    <input type="submit" name="change_copy" value="' . __('Go') . '" />' . "\n"
               . '</fieldset>' . "\n"
               . '</form>' . "\n";
        }
    }
} elseif (isset($_REQUEST['adduser'])) {

    // Add user
    $GLOBALS['url_query'] .= '&amp;adduser=1';
    echo '<h2>' . "\n"
       . PMA_getIcon('b_usradd.png') . __('Add user') . "\n"
       . '</h2>' . "\n"
       . '<form name="usersForm" id="addUsersForm_' . $random_n . '" action="server_privileges.php" method="post">' . "\n"
       . PMA_generate_common_hidden_inputs('', '');
    PMA_displayLoginInformationFields('new');
    echo '<fieldset id="fieldset_add_user_database">' . "\n"
        . '<legend>' . __('Database for user') . '</legend>' . "\n";

    $default_choice = 0;
    $choices = array(
        '0' => _pgettext('Create none database for user', 'None'),
        '1' => __('Create database with same name and grant all privileges'),
        '2' => __('Grant all privileges on wildcard name (username\\_%)'));

    if (! empty($dbname) ) {
        $choices['3'] = sprintf( __('Grant all privileges on database &quot;%s&quot;'),  htmlspecialchars($dbname));
        $default_choice = 3;
        echo '<input type="hidden" name="dbname" value="' . htmlspecialchars($dbname) . '" />' . "\n";
    }

    // 4th parameter set to true to add line breaks
    // 5th parameter set to false to avoid htmlspecialchars() escaping in the label
    //  since we have some HTML in some labels
    PMA_display_html_radio('createdb', $choices, $default_choice, true, false);
    unset($choices);
    unset($default_choice);

    echo '</fieldset>' . "\n";
    PMA_displayPrivTable('*', '*', false);
    echo '    <fieldset id="fieldset_add_user_footer" class="tblFooters">' . "\n"
       . '        <input type="submit" name="adduser_submit" value="' . __('Go') . '" />' . "\n"
       . '    </fieldset>' . "\n"
       . '</form>' . "\n";
} else {
    // check the privileges for a particular database.
    $user_form = '<form id="usersForm"><table id="dbspecificuserrights" class="data">' . "\n"
       . '<caption class="tblHeaders">' . "\n"
       . PMA_getIcon('b_usrcheck.png')
       . '    ' . sprintf(__('Users having access to &quot;%s&quot;'), '<a href="' . $GLOBALS['cfg']['DefaultTabDatabase'] . '?' . PMA_generate_common_url($checkprivs) . '">' .  htmlspecialchars($checkprivs) . '</a>') . "\n"
       . '</caption>' . "\n"
       . '<thead>' . "\n"
       . '    <tr><th>' . __('User') . '</th>' . "\n"
       . '        <th>' . __('Host') . '</th>' . "\n"
       . '        <th>' . __('Type') . '</th>' . "\n"
       . '        <th>' . __('Privileges') . '</th>' . "\n"
       . '        <th>' . __('Grant') . '</th>' . "\n"
       . '        <th>' . __('Action') . '</th>' . "\n"
       . '    </tr>' . "\n"
       . '</thead>' . "\n"
       . '<tbody>' . "\n";
    $odd_row = true;
    unset($row, $row1, $row2);

    // now, we build the table...
    $list_of_privileges =
        '`User`, '
        . '`Host`, '
        . '`Select_priv`, '
        . '`Insert_priv`, '
        . '`Update_priv`, '
        . '`Delete_priv`, '
        . '`Create_priv`, '
        . '`Drop_priv`, '
        . '`Grant_priv`, '
        . '`Index_priv`, '
        . '`Alter_priv`, '
        . '`References_priv`, '
        . '`Create_tmp_table_priv`, '
        . '`Lock_tables_priv`, '
        . '`Create_view_priv`, '
        . '`Show_view_priv`, '
        . '`Create_routine_priv`, '
        . '`Alter_routine_priv`, '
        . '`Execute_priv`';

    $list_of_compared_privileges =
        '`Select_priv` = \'N\''
        . ' AND `Insert_priv` = \'N\''
        . ' AND `Update_priv` = \'N\''
        . ' AND `Delete_priv` = \'N\''
        . ' AND `Create_priv` = \'N\''
        . ' AND `Drop_priv` = \'N\''
        . ' AND `Grant_priv` = \'N\''
        . ' AND `References_priv` = \'N\''
        . ' AND `Create_tmp_table_priv` = \'N\''
        . ' AND `Lock_tables_priv` = \'N\''
        . ' AND `Create_view_priv` = \'N\''
        . ' AND `Show_view_priv` = \'N\''
        . ' AND `Create_routine_priv` = \'N\''
        . ' AND `Alter_routine_priv` = \'N\''
        . ' AND `Execute_priv` = \'N\'';

    if (PMA_MYSQL_INT_VERSION >= 50106) {
        $list_of_privileges .=
            ', `Event_priv`, '
            . '`Trigger_priv`';
        $list_of_compared_privileges .=
            ' AND `Event_priv` = \'N\''
            . ' AND `Trigger_priv` = \'N\'';
    }

    $sql_query =
        '(SELECT ' . $list_of_privileges . ', `Db`'
        .' FROM `mysql`.`db`'
        .' WHERE \'' . PMA_sqlAddSlashes($checkprivs) . "'"
        .' LIKE `Db`'
        .' AND NOT (' . $list_of_compared_privileges. ')) '
        .'UNION '
        .'(SELECT ' . $list_of_privileges . ', \'*\' AS `Db`'
        .' FROM `mysql`.`user` '
        .' WHERE NOT (' . $list_of_compared_privileges . ')) '
        .' ORDER BY `User` ASC,'
        .'  `Host` ASC,'
        .'  `Db` ASC;';
    $res = PMA_DBI_query($sql_query);
    $row = PMA_DBI_fetch_assoc($res);
    if ($row) {
        $found = true;
    }

    if ($found) {
        while (true) {
            // prepare the current user
            $current_privileges = array();
            $current_user = $row['User'];
            $current_host = $row['Host'];
            while ($row && $current_user == $row['User'] && $current_host == $row['Host']) {
                $current_privileges[] = $row;
                $row = PMA_DBI_fetch_assoc($res);
            }
            $user_form .= '    <tr class="noclick ' . ($odd_row ? 'odd' : 'even') . '">' . "\n"
               . '        <td';
            if (count($current_privileges) > 1) {
                $user_form .= ' rowspan="' . count($current_privileges) . '"';
            }
            $user_form .= '>' . (empty($current_user) ? '<span style="color: #FF0000">' . __('Any') . '</span>' : htmlspecialchars($current_user)) . "\n"
               . '        </td>' . "\n"
               . '        <td';
            if (count($current_privileges) > 1) {
                $user_form .= ' rowspan="' . count($current_privileges) . '"';
            }
            $user_form .= '>' . htmlspecialchars($current_host) . '</td>' . "\n";
            foreach ($current_privileges as $current) {
                $user_form .= '        <td>' . "\n"
                   . '            ';
                if (! isset($current['Db']) || $current['Db'] == '*') {
                    $user_form .= __('global');
                } elseif ($current['Db'] == PMA_escape_mysql_wildcards($checkprivs)) {
                    $user_form .= __('database-specific');
                } else {
                    $user_form .= __('wildcard'). ': <tt>' . htmlspecialchars($current['Db']) . '</tt>';
                }
                $user_form .= "\n"
                   . '        </td>' . "\n"
                   . '        <td>' . "\n"
                   . '            <tt>' . "\n"
                   . '                ' . join(',' . "\n" . '                ', PMA_extractPrivInfo($current, true)) . "\n"
                   . '            </tt>' . "\n"
                   . '        </td>' . "\n"
                   . '        <td>' . "\n"
                   . '            ' . ($current['Grant_priv'] == 'Y' ? __('Yes') : __('No')) . "\n"
                   . '        </td>' . "\n"
                   . '        <td>' . "\n";
                $user_form .= sprintf($link_edit, urlencode($current_user),
                    urlencode($current_host),
                    urlencode(! isset($current['Db']) || $current['Db'] == '*' ? '' : $current['Db']),
                    '');
                $user_form .= '</td>' . "\n"
                   . '    </tr>' . "\n";
            }
            if (empty($row) && empty($row1) && empty($row2)) {
                break;
            }
            $odd_row = ! $odd_row;
        }
    } else {
        $user_form .= '    <tr class="odd">' . "\n"
           . '        <td colspan="6">' . "\n"
           . '            ' . __('No user found.') . "\n"
           . '        </td>' . "\n"
           . '    </tr>' . "\n";
    }
    $user_form .= '</tbody>' . "\n"
       . '</table></form>' . "\n";

    if ($GLOBALS['is_ajax_request'] == true) {
        $extra_data['user_form'] = $user_form;
        $message = PMA_Message::success(__('User has been added.'));
        PMA_ajaxResponse($message, $message->isSuccess(), $extra_data);
    }else{
        // Offer to create a new user for the current database
        $user_form .= '<fieldset id="fieldset_add_user">' . "\n"
           . '    <a href="server_privileges.php?' . $GLOBALS['url_query'] . '&amp;adduser=1&amp;dbname=' . htmlspecialchars($checkprivs) .'" val="'.'checkprivs='.htmlspecialchars($checkprivs). '&'.$GLOBALS['url_query'] . '" class="'.$conditional_class.'" name="db_specific">' . "\n"
           . PMA_getIcon('b_usradd.png')
           . '        ' . __('Add user') . '</a>' . "\n"
           . '</fieldset>' . "\n";
        echo $user_form ;
    }

} // end if (empty($_REQUEST['adduser']) && empty($checkprivs)) ... elseif ... else ...


/**
 * Displays the footer
 */
echo "\n\n";
require './libraries/footer.inc.php';

?><|MERGE_RESOLUTION|>--- conflicted
+++ resolved
@@ -138,12 +138,8 @@
  * @param string $tablename    Table name
  * @return string the escaped (if necessary) database.table
  */
-<<<<<<< HEAD
-function PMA_wildcardEscapeForGrant($dbname, $tablename) {
-=======
 function PMA_wildcardEscapeForGrant($dbname, $tablename)
 {
->>>>>>> a5394bdc
 
     if (! strlen($dbname)) {
         $db_and_table = '*.*';
