{
  "name": "phpmyadmin",
  "version": "5.2.0-dev",
  "description": "A web interface for MySQL and MariaDB",
  "repository": "https://github.com/phpmyadmin/phpmyadmin.git",
  "author": "The phpMyAdmin Team <developers@phpmyadmin.net> (https://www.phpmyadmin.net/team/)",
  "license": "GPL-2.0",
  "private": true,
  "engines": {
    "node": ">=10"
  },
  "dependencies": {
    "@babel/cli": "^7.12.10",
    "@babel/core": "^7.12.10",
<<<<<<< HEAD
    "@babel/preset-env": "^7.12.10",
    "@popperjs/core": "^2.6.0",
    "blueimp-md5": "^2.18.0",
    "bootstrap": "5.0.0-beta1",
    "codemirror": "5.58.3",
=======
    "@babel/preset-env": "^7.12.11",
    "blueimp-md5": "^2.18.0",
    "bootstrap": "4.5.3",
    "codemirror": "5.59.0",
>>>>>>> f01eb2cb
    "jquery": "3.5.1",
    "jquery-debounce-throttle": "^1.0.6-rc.0",
    "jquery-fullscreen-plugin": "^1.1.5",
    "jquery-hashchange": "^2.0.0",
    "jquery-migrate": "3.3.2",
    "jquery-mousewheel": "3.1.13",
    "jquery-ui-dist": "1.12.1",
    "jquery-ui-timepicker-addon": "1.6.3",
    "jquery-uitablefilter": "^1.0.0",
    "jquery-validation": "1.19.2",
    "jquery.event.drag": "2.2.2",
    "js-cookie": "2.2.1",
    "kbwood-jquery-svg": "https://github.com/kbwood/svg/archive/1.5.0.tar.gz",
    "locutus.sprintf": "^2.0.14-code-lts.2",
    "ol": "6.4.3",
    "sass": "^1.30.0",
    "stickyfilljs": "2.1.0",
    "tablesorter": "^2.31.3",
    "tracekit": "0.4.5",
    "u2f-api-polyfill": "0.4.4",
    "updated-jqplot": "1.0.9",
    "zxcvbn": "4.4.2"
  },
  "devDependencies": {
    "eslint": "^7.16.0",
    "eslint-plugin-compat": "^3.9.0",
    "eslint-plugin-no-jquery": "^2.5.0",
    "stylelint": "^13.8.0",
    "stylelint-config-recommended-scss": "^4.2.0",
    "stylelint-config-standard": "^20.0.0",
    "stylelint-scss": "^3.18.0"
  },
  "resolutions": {
    "kind-of": "^6.0.3",
    "lodash": "^4.17.19"
  },
  "scripts": {
    "postinstall": "yarn run build",
    "build": "yarn run css-compile --style=compressed && yarn run js-compile",
    "css-compile": "sass themes/pmahomme/scss:themes/pmahomme/css themes/original/scss:themes/original/css themes/metro/scss:themes/metro/css themes/bootstrap/scss:themes/bootstrap/css",
    "css-lint": "stylelint --syntax scss \"themes/**/scss/*.scss\"",
    "js-lint": "eslint js/src",
    "js-compile": "babel js/src -d js/dist"
  }
}<|MERGE_RESOLUTION|>--- conflicted
+++ resolved
@@ -12,18 +12,11 @@
   "dependencies": {
     "@babel/cli": "^7.12.10",
     "@babel/core": "^7.12.10",
-<<<<<<< HEAD
-    "@babel/preset-env": "^7.12.10",
+    "@babel/preset-env": "^7.12.11",
     "@popperjs/core": "^2.6.0",
     "blueimp-md5": "^2.18.0",
     "bootstrap": "5.0.0-beta1",
-    "codemirror": "5.58.3",
-=======
-    "@babel/preset-env": "^7.12.11",
-    "blueimp-md5": "^2.18.0",
-    "bootstrap": "4.5.3",
     "codemirror": "5.59.0",
->>>>>>> f01eb2cb
     "jquery": "3.5.1",
     "jquery-debounce-throttle": "^1.0.6-rc.0",
     "jquery-fullscreen-plugin": "^1.1.5",
