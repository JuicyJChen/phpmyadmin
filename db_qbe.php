<?php
/* vim: set expandtab sw=4 ts=4 sts=4: */
/**
 * query by example the whole database
 *
 * @package PhpMyAdmin
 */
declare(strict_types=1);

use PhpMyAdmin\Database\Qbe;
use PhpMyAdmin\Message;
use PhpMyAdmin\Relation;
use PhpMyAdmin\Response;
use PhpMyAdmin\SavedSearches;
use PhpMyAdmin\Sql;
use PhpMyAdmin\Template;
use PhpMyAdmin\Url;
use PhpMyAdmin\Util;

/**
 * requirements
 */
require_once 'libraries/common.inc.php';

$response = Response::getInstance();
$relation = new Relation($GLOBALS['dbi']);
$template = new Template();

// Gets the relation settings
$cfgRelation = $relation->getRelationsParam();

$savedSearchList = [];
$savedSearch = null;
$currentSearchId = null;
if ($cfgRelation['savedsearcheswork']) {
    $header = $response->getHeader();
    $scripts = $header->getScripts();
    $scripts->addFile('db_qbe.js');

    //Get saved search list.
    $savedSearch = new SavedSearches($GLOBALS);
    $savedSearch->setUsername($GLOBALS['cfg']['Server']['user'])
        ->setDbname($GLOBALS['db']);

    if (!empty($_POST['searchId'])) {
        $savedSearch->setId($_POST['searchId']);
    }

    //Action field is sent.
    if (isset($_POST['action'])) {
        $savedSearch->setSearchName($_POST['searchName']);
        if ('create' === $_POST['action']) {
            $saveResult = $savedSearch->setId(null)
                ->setCriterias($_POST)
                ->save();
        } elseif ('update' === $_POST['action']) {
            $saveResult = $savedSearch->setCriterias($_POST)
                ->save();
        } elseif ('delete' === $_POST['action']) {
            $deleteResult = $savedSearch->delete();
            //After deletion, reset search.
            $savedSearch = new SavedSearches($GLOBALS);
            $savedSearch->setUsername($GLOBALS['cfg']['Server']['user'])
<<<<<<< HEAD
                ->setDbname($_REQUEST['db']);
            $_REQUEST = [];
        } elseif ('load' === $_REQUEST['action']) {
            if (empty($_REQUEST['searchId'])) {
                //when not loading a search, reset the object.
                $savedSearch = new SavedSearches($GLOBALS);
                $savedSearch->setUsername($GLOBALS['cfg']['Server']['user'])
                    ->setDbname($_REQUEST['db']);
                $_REQUEST = [];
=======
                ->setDbname($GLOBALS['db']);
            $_POST = array();
        } elseif ('load' === $_POST['action']) {
            if (empty($_POST['searchId'])) {
                //when not loading a search, reset the object.
                $savedSearch = new SavedSearches($GLOBALS);
                $savedSearch->setUsername($GLOBALS['cfg']['Server']['user'])
                    ->setDbname($GLOBALS['db']);
                $_POST = array();
>>>>>>> 09c18849
            } else {
                $loadResult = $savedSearch->load();
            }
        }
        //Else, it's an "update query"
    }

    $savedSearchList = $savedSearch->getList();
    $currentSearchId = $savedSearch->getId();
}

/**
 * A query has been submitted -> (maybe) execute it
 */
$message_to_display = false;
if (isset($_POST['submit_sql']) && ! empty($sql_query)) {
    if (! preg_match('@^SELECT@i', $sql_query)) {
        $message_to_display = true;
    } else {
        $goto = 'db_sql.php';
        $sql = new Sql();
        $sql->executeQueryAndSendQueryResponse(
            null, // analyzed_sql_results
            false, // is_gotofile
            $_POST['db'], // db
            null, // table
            false, // find_real_end
            null, // sql_query_for_bookmark
            null, // extra_data
            null, // message_to_show
            null, // message
            null, // sql_data
            $goto, // goto
            $pmaThemeImage, // pmaThemeImage
            null, // disp_query
            null, // disp_message
            null, // query_type
            $sql_query, // sql_query
            null, // selectedTables
            null // complete_query
        );
    }
}

$sub_part  = '_qbe';
require 'libraries/db_common.inc.php';
$url_query .= '&amp;goto=db_qbe.php';
$url_params['goto'] = 'db_qbe.php';

list(
    $tables,
    $num_tables,
    $total_num_tables,
    $sub_part,
    $is_show_stats,
    $db_is_system_schema,
    $tooltip_truename,
    $tooltip_aliasname,
    $pos
) = Util::getDbInfo($db, is_null($sub_part) ? '' : $sub_part);

if ($message_to_display) {
    Message::error(
        __('You have to choose at least one column to display!')
    )
        ->display();
}
unset($message_to_display);

// create new qbe search instance
$db_qbe = new Qbe($GLOBALS['dbi'], $GLOBALS['db'], $savedSearchList, $savedSearch);

$secondaryTabs = [
    'multi' => [
        'link' => 'db_multi_table_query.php',
        'text' => __('Multi-table query'),
    ],
    'qbe' => [
        'link' => 'db_qbe.php',
        'text' => __('Query by example'),
    ],
];
$response->addHTML(
    $template->render('secondary_tabs', [
        'url_params' => $url_params,
        'sub_tabs' => $secondaryTabs,
    ])
);

$url = 'db_designer.php' . Url::getCommon(
    array_merge(
        $url_params,
        ['query' => 1]
    )
);
$response->addHTML(
    Message::notice(
        sprintf(
            __('Switch to %svisual builder%s'),
            '<a href="' . $url . '">',
            '</a>'
        )
    )
);

/**
 * Displays the Query by example form
 */
$response->addHTML($db_qbe->getSelectionForm());<|MERGE_RESOLUTION|>--- conflicted
+++ resolved
@@ -61,27 +61,15 @@
             //After deletion, reset search.
             $savedSearch = new SavedSearches($GLOBALS);
             $savedSearch->setUsername($GLOBALS['cfg']['Server']['user'])
-<<<<<<< HEAD
-                ->setDbname($_REQUEST['db']);
-            $_REQUEST = [];
-        } elseif ('load' === $_REQUEST['action']) {
-            if (empty($_REQUEST['searchId'])) {
-                //when not loading a search, reset the object.
-                $savedSearch = new SavedSearches($GLOBALS);
-                $savedSearch->setUsername($GLOBALS['cfg']['Server']['user'])
-                    ->setDbname($_REQUEST['db']);
-                $_REQUEST = [];
-=======
                 ->setDbname($GLOBALS['db']);
-            $_POST = array();
+            $_POST = [];
         } elseif ('load' === $_POST['action']) {
             if (empty($_POST['searchId'])) {
                 //when not loading a search, reset the object.
                 $savedSearch = new SavedSearches($GLOBALS);
                 $savedSearch->setUsername($GLOBALS['cfg']['Server']['user'])
                     ->setDbname($GLOBALS['db']);
-                $_POST = array();
->>>>>>> 09c18849
+                $_POST = [];
             } else {
                 $loadResult = $savedSearch->load();
             }
