<?php
/* vim: set expandtab sw=4 ts=4 sts=4: */
/**
 * Overview (main page)
 *
 * @package PhpMyAdmin-Setup
 */

use PMA\libraries\config\ConfigFile;
use PMA\libraries\config\FormDisplay;
use PMA\libraries\config\ServerConfigChecks;
use PMA\libraries\LanguageManager;
use PMA\libraries\URL;
use PMA\libraries\Sanitize;

if (!defined('PHPMYADMIN')) {
    exit;
}

/**
 * Core libraries.
 */
require_once './libraries/display_select_lang.lib.php';
require_once './setup/lib/index.lib.php';
require_once './libraries/config/FormDisplay.tpl.php';

// prepare unfiltered language list
$all_languages = LanguageManager::getInstance()->sortedLanguages();

/** @var ConfigFile $cf */
$cf = $GLOBALS['ConfigFile'];
$separator = URL::getArgSeparator('html');

// message handling
PMA_messagesBegin();

//
// Check phpMyAdmin version
//
if (isset($_GET['version_check'])) {
    PMA_versionCheck();
}

//
// Perform various security, compatibility and consistency checks
//
$configChecker = new ServerConfigChecks($GLOBALS['ConfigFile']);
$configChecker->performConfigChecks();

//
// Check whether we can read/write configuration
//
$config_readable = false;
$config_writable = false;
$config_exists = false;
PMA_checkConfigRw($config_readable, $config_writable, $config_exists);
if (!$config_writable || !$config_readable) {
    PMA_messagesSet(
        'error', 'config_rw', __('Cannot load or save configuration'),
        Sanitize::sanitize(
            __(
                'Please create web server writable folder [em]config[/em] in '
                . 'phpMyAdmin top level directory as described in '
                . '[doc@setup_script]documentation[/doc]. Otherwise you will be '
                . 'only able to download or display it.'
            )
        )
    );
}
//
// Check https connection
//
$is_https = !empty($_SERVER['HTTPS'])
    && mb_strtolower($_SERVER['HTTPS']) == 'on';
if (!$is_https) {
    $text = __(
        'You are not using a secure connection; all data (including potentially '
        . 'sensitive information, like passwords) is transferred unencrypted!'
    );

<<<<<<< HEAD
    if (!empty($_SERVER['REQUEST_URI']) && !empty($_SERVER['HTTP_HOST'])) {
        $link = htmlspecialchars(
            'https://' .  $_SERVER['HTTP_HOST'] . $_SERVER['REQUEST_URI']
        );
        $text .= ' ';
        $text .= Sanitize::sanitize(
            sprintf(
                __(
                    'If your server is also configured to accept HTTPS requests '
                    . 'follow [a@%s]this link[/a] to use a secure connection.'
                ),
                $link
            )
        );
    }
=======
    $text .= ' <a href="#" onclick="window.location.href = \'https:\' + window.location.href.substring(window.location.protocol.length);">';

    // Temporary workaround to use tranlated message in older releases
    $text .= str_replace(
        array('[a@%s]', '[/a]'),
        array('', ''),
        __(
            'If your server is also configured to accept HTTPS requests '
            . 'follow [a@%s]this link[/a] to use a secure connection.'
        )
    );
    $text .= '</a>';
>>>>>>> be3ecbb4
    PMA_messagesSet('notice', 'no_https', __('Insecure connection'), $text);
}

echo '<form id="select_lang" method="post" action="'
    , htmlspecialchars($_SERVER['REQUEST_URI']) , '">';
echo URL::getHiddenInputs();
echo '<bdo lang="en" dir="ltr"><label for="lang">';
echo __('Language') , (__('Language') != 'Language' ? ' - Language' : '');
echo '</label></bdo><br />';
echo '<select id="lang" name="lang" class="autosubmit" lang="en" dir="ltr">';

// create language list
$lang_list = array();
foreach ($all_languages as $each_lang) {
    //Is current one active?
    $selected = $each_lang->isActive() ? ' selected="selected"' : '';
    echo '<option value="' , $each_lang->getCode() , '"' , $selected , '>' , $each_lang->getName()
        , '</option>' , "\n";
}

echo '</select>';
echo '</form>';

// Check for done action info and set notice message if present
switch ($action_done) {
case 'config_saved':
    /* Use uniqid to display this message every time configuration is saved */
    PMA_messagesSet(
        'notice', uniqid('config_saved'), __('Configuration saved.'),
        Sanitize::sanitize(
            __(
                'Configuration saved to file config/config.inc.php in phpMyAdmin '
                . 'top level directory, copy it to top level one and delete '
                . 'directory config to use it.'
            )
        )
    );
    break;
case 'config_not_saved':
    /* Use uniqid to display this message every time configuration is saved */
    PMA_messagesSet(
        'notice', uniqid('config_not_saved'), __('Configuration not saved!'),
        PMA_sanitize(
            __(
                'Please create web server writable folder [em]config[/em] in '
                . 'phpMyAdmin top level directory as described in '
                . '[doc@setup_script]documentation[/doc]. Otherwise you will be '
                . 'only able to download or display it.'
            )
        )
    );
    break;
default:
    break;
}

echo '<h2>' , __('Overview') , '</h2>';

// message handling
PMA_messagesEnd();
PMA_messagesShowHtml();

echo '<a href="#" id="show_hidden_messages" style="display:none">';
echo __('Show hidden messages (#MSG_COUNT)');
echo '</a>';

echo '<fieldset class="simple"><legend>';
echo __('Servers');
echo '</legend>';

//
// Display server list
//
echo PMA_displayFormTop(
    'index.php', 'get',
    array(
        'page' => 'servers',
        'mode' => 'add'
    )
);
echo '<div class="form">';
if ($cf->getServerCount() > 0) {
    echo '<table cellspacing="0" class="datatable" style="table-layout: fixed">';
    echo '<tr>';
    echo '<th>#</th>';
    echo '<th>' , __('Name') , '</th>';
    echo '<th>' , __('Authentication type') , '</th>';
    echo '<th colspan="2">DSN</th>';
    echo '</tr>';

    foreach ($cf->getServers() as $id => $server) {
        echo '<tr>';
        echo '<td>' , $id  , '</td>';
        echo '<td>' , htmlspecialchars($cf->getServerName($id)) , '</td>';
        echo '<td>'
            , htmlspecialchars($cf->getValue("Servers/$id/auth_type"))
            ,  '</td>';
        echo '<td>' , htmlspecialchars($cf->getServerDSN($id)) , '</td>';
        echo '<td style="white-space: nowrap">';
        echo '<small>';
        echo '<a href="' , URL::getCommon() , $separator , 'page=servers'
            , $separator , 'mode=edit' , $separator , 'id=' , $id , '">'
            , __('Edit') , '</a>';
        echo ' | ';
        echo '<a href="' , URL::getCommon() , $separator , 'page=servers'
            , $separator , 'mode=remove' , $separator , 'id=' , $id , '">'
            , __('Delete') , '</a>';
        echo '</small>';
        echo '</td>';
        echo '</tr>';
    }
    echo '</table>';
} else {
    echo '<table width="100%">';
    echo '<tr>';
    echo '<td>';
    echo '<i>' , __('There are no configured servers') , '</i>';
    echo '</td>';
    echo '</tr>';
    echo '</table>';
}

echo '<table width="100%">';
echo '<tr>';
echo '<td class="lastrow" style="text-align: left">';
echo '<input type="submit" name="submit" value="' , __('New server') , '" />';
echo '</td>';
echo '</tr>';
echo '</table>';
echo '</div>';

echo PMA_displayFormBottom();

echo '</fieldset>';

echo '<fieldset class="simple"><legend>' , __('Configuration file') , '</legend>';

//
// Display config file settings and load/save form
//
$form_display = new FormDisplay($cf);

echo PMA_displayFormTop('config.php');
echo '<table width="100%" cellspacing="0">';

// Display language list
$opts = array(
    'doc' => $form_display->getDocLink('DefaultLang'),
    'values' => array(),
    'values_escaped' => true);
foreach ($all_languages as $each_lang) {
    $opts['values'][$each_lang->getCode()] = $each_lang->getName();
}
echo PMA_displayInput(
    'DefaultLang', __('Default language'), 'select',
    $cf->getValue('DefaultLang'), '', true, $opts
);

// Display server list
$opts = array(
    'doc' => $form_display->getDocLink('ServerDefault'),
    'values' => array(),
    'values_disabled' => array());
if ($cf->getServerCount() > 0) {
    $opts['values']['0'] = __('let the user choose');
    $opts['values']['-'] = '------------------------------';
    if ($cf->getServerCount() == 1) {
        $opts['values_disabled'][] = '0';
    }
    $opts['values_disabled'][] = '-';

    foreach ($cf->getServers() as $id => $server) {
        $opts['values'][(string)$id] = $cf->getServerName($id) . " [$id]";
    }
} else {
    $opts['values']['1'] = __('- none -');
    $opts['values_escaped'] = true;
}
echo PMA_displayInput(
    'ServerDefault', __('Default server'), 'select',
    $cf->getValue('ServerDefault'), '', true, $opts
);

// Display EOL list
$opts = array(
    'values' => array(
        'unix' => 'UNIX / Linux (\n)',
        'win' => 'Windows (\r\n)'),
    'values_escaped' => true);
$eol = PMA_ifSetOr($_SESSION['eol'], (PMA_IS_WINDOWS ? 'win' : 'unix'));
echo PMA_displayInput(
    'eol', __('End of line'), 'select',
    $eol, '', true, $opts
);

echo '<tr>';
echo '<td colspan="2" class="lastrow" style="text-align: left">';
echo '<input type="submit" name="submit_display" value="' , __('Display') , '" />';
echo '<input type="submit" name="submit_download" value="' , __('Download') , '" />';
echo '&nbsp; &nbsp;';

echo '<input type="submit" name="submit_save" value="' , __('Save') , '"';
if (!$config_writable) {
    echo ' disabled="disabled"';
}
echo '/>';

echo '<input type="submit" name="submit_load" value="' , __('Load') , '"';
if (!$config_exists) {
    echo ' disabled="disabled"';
}
echo '/>';

echo '<input type="submit" name="submit_delete" value="' , __('Delete') , '"';
if (!$config_exists || !$config_writable) {
    echo ' disabled="disabled"';
}
echo '/>';

echo '&nbsp; &nbsp;';
echo '<input type="submit" name="submit_clear" value="' , __('Clear')
    , '" class="red" />';
echo '</td>';
echo '</tr>';
echo '</table>';

echo PMA_displayFormBottom();

echo '</fieldset>';
echo '<div id="footer">';
echo '<a href="../url.php?url=https://www.phpmyadmin.net/">' , __('phpMyAdmin homepage') , '</a>';
echo '<a href="../url.php?url=https://www.phpmyadmin.net/donate/">'
    ,  __('Donate') , '</a>';
echo '<a href="' ,  URL::getCommon() , $separator , 'version_check=1">'
    , __('Check for latest version') , '</a>';
echo '</div>';<|MERGE_RESOLUTION|>--- conflicted
+++ resolved
@@ -78,23 +78,6 @@
         . 'sensitive information, like passwords) is transferred unencrypted!'
     );
 
-<<<<<<< HEAD
-    if (!empty($_SERVER['REQUEST_URI']) && !empty($_SERVER['HTTP_HOST'])) {
-        $link = htmlspecialchars(
-            'https://' .  $_SERVER['HTTP_HOST'] . $_SERVER['REQUEST_URI']
-        );
-        $text .= ' ';
-        $text .= Sanitize::sanitize(
-            sprintf(
-                __(
-                    'If your server is also configured to accept HTTPS requests '
-                    . 'follow [a@%s]this link[/a] to use a secure connection.'
-                ),
-                $link
-            )
-        );
-    }
-=======
     $text .= ' <a href="#" onclick="window.location.href = \'https:\' + window.location.href.substring(window.location.protocol.length);">';
 
     // Temporary workaround to use tranlated message in older releases
@@ -107,7 +90,6 @@
         )
     );
     $text .= '</a>';
->>>>>>> be3ecbb4
     PMA_messagesSet('notice', 'no_https', __('Insecure connection'), $text);
 }
 
