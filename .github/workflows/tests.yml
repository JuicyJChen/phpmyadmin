--- conflicted
+++ resolved
@@ -16,12 +16,8 @@
         continue-on-error: ${{ matrix.experimental }}
         strategy:
             matrix:
-<<<<<<< HEAD
                 php-version: ["7.2", "7.3", "7.4", "8.0"]
-=======
-                php-version: ["7.1", "7.2", "7.3", "7.4", "8.0"]
                 experimental: [false]
->>>>>>> d05828e4
                 os: [ubuntu-latest]
                 include:
                     - { php-version: '8.1', composer-options: '--ignore-platform-req=php', experimental: true, os: ubuntu-latest }
