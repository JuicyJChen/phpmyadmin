--- conflicted
+++ resolved
@@ -8,13 +8,11 @@
       - master
       - QA_**
 
-<<<<<<< HEAD
+permissions:
+  contents: read
+
 env:
   php-version: "8.1"
-=======
-permissions:
-  contents: read
->>>>>>> 995f6887
 
 jobs:
   selenium:
