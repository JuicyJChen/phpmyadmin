--- conflicted
+++ resolved
@@ -106,24 +106,8 @@
       - name: Set up Node
         uses: actions/setup-node@v4
         with:
-<<<<<<< HEAD
           node-version: '16'
           cache: 'yarn'
-=======
-          node-version: 12
-
-      - name: Get Yarn cache directory path
-        id: yarn-cache-dir-path
-        run: echo "dir=$(yarn cache dir)" >> $GITHUB_OUTPUT
-
-      - name: Cache Yarn dependencies
-        uses: actions/cache@v4
-        with:
-          path: ${{ steps.yarn-cache-dir-path.outputs.dir }}
-          key: ${{ runner.os }}-yarn-${{ hashFiles('**/yarn.lock') }}
-          restore-keys: |
-            ${{ runner.os }}-yarn-
->>>>>>> eee2349c
 
       - name: Install modules
         run: yarn install --non-interactive --production
