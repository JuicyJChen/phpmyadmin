--- conflicted
+++ resolved
@@ -937,17 +937,12 @@
         foreach ($profiling_results as $one_result) {
             echo ' <tr>' .  "\n";
             echo '<td>' . ucwords($one_result['Status']) . '</td>' .  "\n";
-<<<<<<< HEAD
             echo '<td class="right">' . (PMA_formatNumber($one_result['Duration'], 3, 1)) . 's</td>' .  "\n";
-            $chart_json[ucwords($one_result['Status'])] = $one_result['Duration'];
-=======
-            echo '<td align="right">' . (PMA_formatNumber($one_result['Duration'], 3, 1)) . 's</td>' .  "\n";
             if (isset($chart_json[ucwords($one_result['Status'])])) {
                 $chart_json[ucwords($one_result['Status'])] += $one_result['Duration'];
             } else {
                 $chart_json[ucwords($one_result['Status'])] = $one_result['Duration'];
             }
->>>>>>> e10ece82
         }
 
         echo '</table>' . "\n";
