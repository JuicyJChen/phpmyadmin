--- conflicted
+++ resolved
@@ -51,11 +51,7 @@
 # built documents.
 #
 # The short X.Y version.
-<<<<<<< HEAD
-version = '4.4.4'
-=======
 version = '4.4.5'
->>>>>>> 86a7d270
 # The full version, including alpha/beta/rc tags.
 release = version
 
