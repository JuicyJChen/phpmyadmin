--- conflicted
+++ resolved
@@ -37,6 +37,7 @@
   allow_failures:
     - php: nightly
     - os: windows
+    - os: osx
 
   include:
     - stage: "Lint and analyse code"
@@ -97,7 +98,6 @@
       os: windows
       language: sh
       env: CI_MODE=test
-<<<<<<< HEAD
       before_install:
         - choco install php composer mariadb
         - export PATH=/c/tools/php72:/c/ProgramData/ComposerSetup/bin:/c/"Program Files"/"MariaDB 10.2"/bin:$PATH
@@ -154,9 +154,6 @@
         apt:
           packages:
             - nginx
-=======
-    - os: osx
->>>>>>> fd3b39d3
 
 cache:
   pip: true
