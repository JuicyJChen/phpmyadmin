--- conflicted
+++ resolved
@@ -15,13 +15,8 @@
   - "7.0"
   - "5.6"
   - "5.5"
-<<<<<<< HEAD
-  - hhvm-3.12
-  - hhvm-3.18
-=======
   - "hhvm-3.12"
   - "hhvm-3.18"
->>>>>>> 371a2433
 
 sudo: required
 
