--- conflicted
+++ resolved
@@ -248,21 +248,7 @@
     $type             = $row['Type'];
     $extracted_fieldspec = PMA_extractFieldSpec($row['Type']);
 
-    $truncated = false;
     if ('set' == $extracted_fieldspec['type'] || 'enum' == $extracted_fieldspec['type']) {
-<<<<<<< HEAD
-=======
-        $type         = $extracted_fieldspec['type'] . '(' .
-            str_replace("','", "', '", $extracted_fieldspec['spec_in_brackets']) . ')';
-
-        // for the case ENUM('&#8211;','&ldquo;')
-        $type         = htmlspecialchars($type);
-        if(strlen($type) > $GLOBALS['cfg']['LimitChars']) {
-            $truncated = true;
-            $type = '<abbr title="' . $type . '">' . substr($type, 0, $GLOBALS['cfg']['LimitChars']) . '</abbr>';
-        }
-
->>>>>>> 5a82da9a
         $type_nowrap  = '';
     } else {
         $type_nowrap  = ' nowrap="nowrap"';
@@ -286,14 +272,9 @@
         || substr($type, 0, 10) == 'mediumtext'
         || substr($type, 0, 8) == 'longtext'
         || substr($type, 0, 3) == 'set'
-        || substr($type, 0, 4) == 'enum'
-<<<<<<< HEAD
-        ) && !$extracted_fieldspec['binary']) {
-=======
-        || ($truncated && substr($type, 13, 4) == 'enum'))
-        && !$binary
+        || substr($type, 0, 4) == 'enum')
+        && !$extracted_fieldspec['binary']
     ) {
->>>>>>> 5a82da9a
         if (strpos($type, ' character set ')) {
             $type = substr($type, 0, strpos($type, ' character set '));
         }
