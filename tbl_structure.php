<?php
/* vim: set expandtab sw=4 ts=4 sts=4: */
/**
 * Displays table structure infos like fields/columns, indexes, size, rows
 * and allows manipulation of indexes and columns/fields
 * @package phpMyAdmin
 */

/**
 *
 */
require_once './libraries/common.inc.php';
require_once './libraries/mysql_charsets.lib.php';

$GLOBALS['js_include'][] = 'jquery/jquery-ui-1.8.custom.js';
$GLOBALS['js_include'][] = 'tbl_structure.js';

/**
 * handle multiple field commands if required
 *
 * submit_mult_*_x comes from IE if <input type="img" ...> is used
 */
if (isset($_REQUEST['submit_mult_change_x'])) {
    $submit_mult = 'change';
} elseif (isset($_REQUEST['submit_mult_drop_x'])) {
    $submit_mult = 'drop';
} elseif (isset($_REQUEST['submit_mult_primary_x'])) {
    $submit_mult = 'primary';
} elseif (isset($_REQUEST['submit_mult_index_x'])) {
    $submit_mult = 'index';
} elseif (isset($_REQUEST['submit_mult_unique_x'])) {
    $submit_mult = 'unique';
} elseif (isset($_REQUEST['submit_mult_spatial_x'])) {
    $submit_mult = 'spatial';
} elseif (isset($_REQUEST['submit_mult_fulltext_x'])) {
    $submit_mult = 'ftext';
} elseif (isset($_REQUEST['submit_mult_browse_x'])) {
    $submit_mult = 'browse';
} elseif (isset($_REQUEST['submit_mult'])) {
    $submit_mult = $_REQUEST['submit_mult'];
} elseif (isset($_REQUEST['mult_btn']) && $_REQUEST['mult_btn'] == __('Yes')) {
    $submit_mult = 'row_delete';
    if (isset($_REQUEST['selected'])) {
        $_REQUEST['selected_fld'] = $_REQUEST['selected'];
    }
}

if (! empty($submit_mult) && isset($_REQUEST['selected_fld'])) {
    $err_url = 'tbl_structure.php?' . PMA_generate_common_url($db, $table);
    if ($submit_mult == 'browse') {
        // browsing the table displaying only selected fields/columns
        $GLOBALS['active_page'] = 'sql.php';
        $sql_query = '';
        foreach ($_REQUEST['selected_fld'] as $idx => $sval) {
            if ($sql_query == '') {
                $sql_query .= 'SELECT ' . PMA_backquote($sval);
            } else {
                $sql_query .=  ', ' . PMA_backquote($sval);
            }
        }

        // what is this htmlspecialchars() for??
        //$sql_query .= ' FROM ' . PMA_backquote(htmlspecialchars($table));
        $sql_query .= ' FROM ' . PMA_backquote($db) . '.' . PMA_backquote($table);
        require './sql.php';
        exit;
    } else {
        // handle multiple field commands
        // handle confirmation of deleting multiple fields/columns
        $action = 'tbl_structure.php';
        require './libraries/mult_submits.inc.php';
        //require_once './libraries/header.inc.php';
        //require_once './libraries/tbl_links.inc.php';

        if (empty($message)) {
            $message = PMA_Message::success();
        }
    }
}

/**
 * Gets the relation settings
 */
$cfgRelation = PMA_getRelationsParam();

/**
 * Runs common work
 */
require_once './libraries/tbl_common.php';
$url_query .= '&amp;goto=tbl_structure.php&amp;back=tbl_structure.php';
$url_params['goto'] = 'tbl_structure.php';
$url_params['back'] = 'tbl_structure.php';

/**
 * Prepares the table structure display
 */


/**
 * Gets tables informations
 */
require_once './libraries/tbl_info.inc.php';

/**
 * Displays top menu links
 */
require_once './libraries/tbl_links.inc.php';
require_once './libraries/Index.class.php';

// 2. Gets table keys and retains them
// @todo should be: $server->db($db)->table($table)->primary()
$primary = PMA_Index::getPrimary($table, $db);

$columns_with_unique_index = array();
foreach (PMA_Index::getFromTable($table, $db) as $index) {
    if ($index->isUnique() && $index->getChoice() == 'UNIQUE') {
        $columns = $index->getColumns();
        foreach ($columns as $column_name => $dummy) {
            $columns_with_unique_index[$column_name] = 1;
        }
    }
}
unset($index, $columns, $column_name, $dummy);

// 3. Get fields
<<<<<<< HEAD
$fields = (array) PMA_DBI_get_columns($db, $table, true);
=======
$fields_rs   = PMA_DRIZZLE
            ? PMA_DBI_query('SHOW COLUMNS FROM ' . PMA_backquote($table) . ';', null, PMA_DBI_QUERY_STORE)
            : PMA_DBI_query('SHOW FULL FIELDS FROM ' . PMA_backquote($table) . ';', null, PMA_DBI_QUERY_STORE);
$fields_cnt  = PMA_DBI_num_rows($fields_rs);
>>>>>>> 5661c3e1

// Get more complete field information
// For now, this is done just for MySQL 4.1.2+ new TIMESTAMP options
// but later, if the analyser returns more information, it
// could be executed for any MySQL version and replace
// the info given by SHOW FULL COLUMNS FROM.
//
// We also need this to correctly learn if a TIMESTAMP is NOT NULL, since
// SHOW FULL COLUMNS or INFORMATION_SCHEMA incorrectly says NULL
// and SHOW CREATE TABLE says NOT NULL (tested
// in MySQL 4.0.25 and 5.0.21, http://bugs.mysql.com/20910).

$show_create_table = PMA_DBI_fetch_value(
        'SHOW CREATE TABLE ' . PMA_backquote($db) . '.' . PMA_backquote($table),
        0, 1);
$analyzed_sql = PMA_SQP_analyze(PMA_SQP_parse($show_create_table));

/**
 * prepare table infos
 */
// action titles (image or string)
$titles = array();
$titles['Change']               = PMA_getIcon('b_edit.png', __('Change'), true);
$titles['Drop']                 = PMA_getIcon('b_drop.png', __('Drop'), true);
$titles['NoDrop']               = PMA_getIcon('b_drop.png', __('Drop'), true);
$titles['Primary']              = PMA_getIcon('b_primary.png', __('Primary'), true);
$titles['Index']                = PMA_getIcon('b_index.png', __('Index'), true);
$titles['Unique']               = PMA_getIcon('b_unique.png', __('Unique'), true);
$titles['Spatial']              = PMA_getIcon('b_spatial.png', __('Spatial'), true);
$titles['IdxFulltext']          = PMA_getIcon('b_ftext.png', __('Fulltext'), true);
$titles['NoPrimary']            = PMA_getIcon('bd_primary.png', __('Primary'), true);
$titles['NoIndex']              = PMA_getIcon('bd_index.png', __('Index'), true);
$titles['NoUnique']             = PMA_getIcon('bd_unique.png', __('Unique'), true);
$titles['NoSpatial']            = PMA_getIcon('bd_spatial.png', __('Spatial'), true);
$titles['NoIdxFulltext']        = PMA_getIcon('bd_ftext.png', __('Fulltext'), true);
$titles['BrowseDistinctValues'] = PMA_getIcon('b_browse.png', __('Browse distinct values'), true);

// hidden action titles (image and string)
$hidden_titles = array();
$hidden_titles['BrowseDistinctValues'] = PMA_getIcon('b_browse.png', __('Browse distinct values'), false, true);
$hidden_titles['Primary']              = PMA_getIcon('b_primary.png', __('Add primary key'), false, true);
$hidden_titles['NoPrimary']            = PMA_getIcon('bd_primary.png', __('Add primary key'), false, true);
$hidden_titles['Index']                = PMA_getIcon('b_index.png', __('Add index'), false, true);
$hidden_titles['NoIndex']              = PMA_getIcon('bd_index.png', __('Add index'), false, true);
$hidden_titles['Unique']               = PMA_getIcon('b_unique.png', __('Add unique index'), false, true);
$hidden_titles['NoUnique']             = PMA_getIcon('bd_unique.png', __('Add unique index'), false, true);
$hidden_titles['Spatial']              = PMA_getIcon('b_spatial.png', __('Add SPATIAL index'), false, true);
$hidden_titles['NoSpatial']            = PMA_getIcon('bd_spatial.png', __('Add SPATIAL index'), false, true);
$hidden_titles['IdxFulltext']          = PMA_getIcon('b_ftext.png', __('Add FULLTEXT index'), false, true);
$hidden_titles['NoIdxFulltext']        = PMA_getIcon('bd_ftext.png', __('Add FULLTEXT index'), false, true);

/**
 * Displays the table structure ('show table' works correct since 3.23.03)
 */
/* TABLE INFORMATION */
// table header
$i = 0;
?>
<form method="post" action="tbl_structure.php" name="fieldsForm" id="fieldsForm">
    <?php echo PMA_generate_common_hidden_inputs($db, $table);
    echo '<input type="hidden" name="table_type" value=';
	if($db_is_information_schema) {
	     echo '"information_schema" />';
	} else if ($tbl_is_view) {
	     echo '"view" />';
	} else {
	     echo '"table" />';
	} ?>

<table id="tablestructure" class="data">
<thead>
<tr>
    <th id="th<?php echo ++$i; ?>"></th>
    <th id="th<?php echo ++$i; ?>">#</th>
    <th id="th<?php echo ++$i; ?>" class="column"><?php echo __('Name'); ?></th>
    <th id="th<?php echo ++$i; ?>" class="type"><?php echo __('Type'); ?></th>
    <th id="th<?php echo ++$i; ?>" class="collation"><?php echo __('Collation'); ?></th>
    <th id="th<?php echo ++$i; ?>" class="attributes"><?php echo __('Attributes'); ?></th>
    <th id="th<?php echo ++$i; ?>" class="null"><?php echo __('Null'); ?></th>
    <th id="th<?php echo ++$i; ?>" class="default"><?php echo __('Default'); ?></th>
    <th id="th<?php echo ++$i; ?>" class="extra"><?php echo __('Extra'); ?></th>
<?php if ($db_is_information_schema || $tbl_is_view) { ?>
    <th id="th<?php echo ++$i; ?>" class="view"><?php echo __('View'); ?></th>
<?php } else { ?>
    <th colspan="7" id="th<?php echo ++$i; ?>" class="action"><?php echo __('Action'); ?></th>
<?php } ?>
</tr>
</thead>
<tbody>

<?php
unset($i);

// table body

// prepare comments
$comments_map = array();
$mime_map = array();

if ($GLOBALS['cfg']['ShowPropertyComments']) {
    require_once './libraries/transformations.lib.php';

    //$cfgRelation = PMA_getRelationsParam();

    $comments_map = PMA_getComments($db, $table);

    if ($cfgRelation['mimework'] && $cfg['BrowseMIME']) {
        $mime_map = PMA_getMIME($db, $table, true);
    }
}

$rownum    = 0;
$aryFields = array();
$checked   = (!empty($checkall) ? ' checked="checked"' : '');
$save_row  = array();
$odd_row   = true;
foreach ($fields as $row) {
    $save_row[] = $row;
    $rownum++;
    $aryFields[]      = $row['Field'];

    $type             = $row['Type'];
    $extracted_fieldspec = PMA_extractFieldSpec($row['Type']);

    if ('set' == $extracted_fieldspec['type'] || 'enum' == $extracted_fieldspec['type']) {
        $type         = $extracted_fieldspec['type'] . '(' .
            str_replace("','", "', '", $extracted_fieldspec['spec_in_brackets']) . ')';

        // for the case ENUM('&#8211;','&ldquo;')
        $type         = htmlspecialchars($type);
        if(strlen($type) > $GLOBALS['cfg']['LimitChars']) {
            $type = '<abbr title="full text">' . substr($type, 0, $GLOBALS['cfg']['LimitChars']) . '</abbr>';
        }

        $type_nowrap  = '';

        $binary       = 0;
        $unsigned     = 0;
        $zerofill     = 0;
    } else {
        $type_nowrap  = ' nowrap="nowrap"';
        // strip the "BINARY" attribute, except if we find "BINARY(" because
        // this would be a BINARY or VARBINARY field type
        if (!preg_match('@BINARY[\(]@i', $type)) {
            $type         = preg_replace('@BINARY@i', '', $type);
        }
        $type         = preg_replace('@ZEROFILL@i', '', $type);
        $type         = preg_replace('@UNSIGNED@i', '', $type);
        if (empty($type)) {
            $type     = ' ';
        }

        if (!preg_match('@BINARY[\(]@i', $row['Type'])) {
            $binary           = stristr($row['Type'], 'blob') || stristr($row['Type'], 'binary');
        } else {
            $binary           = false;
        }

        $unsigned     = stristr($row['Type'], 'unsigned');
        $zerofill     = stristr($row['Type'], 'zerofill');
    }

    unset($field_charset);
    if ((substr($type, 0, 4) == 'char'
        || substr($type, 0, 7) == 'varchar'
        || substr($type, 0, 4) == 'text'
        || substr($type, 0, 8) == 'tinytext'
        || substr($type, 0, 10) == 'mediumtext'
        || substr($type, 0, 8) == 'longtext'
        || substr($type, 0, 3) == 'set'
        || substr($type, 0, 4) == 'enum'
        ) && !$binary) {
        if (strpos($type, ' character set ')) {
            $type = substr($type, 0, strpos($type, ' character set '));
        }
        if (!empty($row['Collation'])) {
            $field_charset = $row['Collation'];
        } else {
            $field_charset = '';
        }
    } else {
        $field_charset = '';
    }

    // Display basic mimetype [MIME]
    if ($cfgRelation['commwork'] && $cfgRelation['mimework'] && $cfg['BrowseMIME'] && isset($mime_map[$row['Field']]['mimetype'])) {
        $type_mime = '<br />MIME: ' . str_replace('_', '/', $mime_map[$row['Field']]['mimetype']);
    } else {
        $type_mime = '';
    }

    $attribute     = ' ';
    if ($binary) {
        $attribute = 'BINARY';
    }
    if ($unsigned) {
        $attribute = 'UNSIGNED';
    }
    if ($zerofill) {
        $attribute = 'UNSIGNED ZEROFILL';
    }

    // MySQL 4.1.2+ TIMESTAMP options
    // (if on_update_current_timestamp is set, then it's TRUE)
    if (isset($analyzed_sql[0]['create_table_fields'][$row['Field']]['on_update_current_timestamp'])) {
        $attribute = 'on update CURRENT_TIMESTAMP';
    }

    // here, we have a TIMESTAMP that SHOW FULL COLUMNS reports as having the
    // NULL attribute, but SHOW CREATE TABLE says the contrary. Believe
    // the latter.
    if (!empty($analyzed_sql[0]['create_table_fields'][$row['Field']]['type']) && $analyzed_sql[0]['create_table_fields'][$row['Field']]['type'] == 'TIMESTAMP' && $analyzed_sql[0]['create_table_fields'][$row['Field']]['timestamp_not_null']) {
        $row['Null'] = '';
    }


    if (! isset($row['Default'])) {
        if ($row['Null'] == 'YES') {
            $row['Default'] = '<i>NULL</i>';
        }
    } else {
        $row['Default'] = htmlspecialchars($row['Default']);
    }

    $field_encoded = urlencode($row['Field']);
    $field_name    = htmlspecialchars($row['Field']);
    $displayed_field_name = $field_name;

    // underline commented fields and display a hover-title (CSS only)

    if (isset($comments_map[$row['Field']])) {
        $displayed_field_name = '<span class="commented_column" title="' . htmlspecialchars($comments_map[$row['Field']]) . '">' . $field_name . '</span>';
    }

    if ($primary && $primary->hasColumn($field_name)) {
        $displayed_field_name = '<u>' . $field_name . '</u>';
    }
    echo "\n";
    ?>
<tr class="<?php echo $odd_row ? 'odd': 'even'; $odd_row = !$odd_row; ?>">
    <td align="center">
        <input type="checkbox" name="selected_fld[]" value="<?php echo htmlspecialchars($row['Field']); ?>" id="checkbox_row_<?php echo $rownum; ?>" <?php echo $checked; ?> />
    </td>
    <td align="right">
        <?php echo $rownum; ?>
    </td>
    <th nowrap="nowrap"><label for="checkbox_row_<?php echo $rownum; ?>"><?php echo $displayed_field_name; ?></label></th>
    <td<?php echo $type_nowrap; ?>><bdo dir="ltr" xml:lang="en"><?php echo $type; echo $type_mime; ?></bdo></td>
    <td><?php echo (empty($field_charset) ? '' : '<dfn title="' . PMA_getCollationDescr($field_charset) . '">' . $field_charset . '</dfn>'); ?></td>
    <td nowrap="nowrap" class="column_attribute"><?php echo $attribute; ?></td>
    <td><?php echo (($row['Null'] == 'YES') ? __('Yes') : __('No')); ?></td>
    <td nowrap="nowrap"><?php
    if (isset($row['Default'])) {
        if ($extracted_fieldspec['type'] == 'bit') {
            // here, $row['Default'] contains something like b'010'
            echo PMA_convert_bit_default_value($row['Default']);
        } else {
            echo $row['Default'];
        }
    }
    else {
        echo '<i>' . _pgettext('None for default','None') . '</i>';
    } ?></td>
    <td nowrap="nowrap"><?php echo strtoupper($row['Extra']); ?></td>
    <td align="center" class="browse">
        <a href="sql.php?<?php echo $url_query; ?>&amp;sql_query=<?php echo urlencode('SELECT COUNT(*) AS ' . PMA_backquote(__('Rows')) . ', ' . PMA_backquote($row['Field']) . ' FROM ' . PMA_backquote($table) . ' GROUP BY ' . PMA_backquote($row['Field']) . ' ORDER BY ' . PMA_backquote($row['Field'])); ?>">
            <?php echo $titles['BrowseDistinctValues']; ?></a>
    </td>
    <?php if (! $tbl_is_view && ! $db_is_information_schema) { ?>
    <td align="center" class="edit">
        <a href="tbl_alter.php?<?php echo $url_query; ?>&amp;field=<?php echo $field_encoded; ?>">
            <?php echo $titles['Change']; ?></a>
    </td>
    <td align="center" class="drop">
        <a <?php echo ($GLOBALS['cfg']['AjaxEnable'] ? ' class="drop_column_anchor"' : ''); ?> href="sql.php?<?php echo $url_query; ?>&amp;sql_query=<?php echo urlencode('ALTER TABLE ' . PMA_backquote($table) . ' DROP ' . PMA_backquote($row['Field'])); ?>&amp;dropped_column=<?php echo urlencode($row['Field']); ?>&amp;message_to_show=<?php echo urlencode(sprintf(__('Column %s has been dropped'), htmlspecialchars($row['Field']))); ?>" >
            <?php echo $titles['Drop']; ?></a>
    </td>
    <td align="center" class="primary">
        <?php
        if ($type == 'text' || $type == 'blob' || 'ARCHIVE' == $tbl_type || ($primary && $primary->hasColumn($field_name))) {
            echo $titles['NoPrimary'] . "\n";
            $primary_enabled = false;
        } else {
            echo "\n";
            ?>
        <a class="add_primary_key_anchor" href="sql.php?<?php echo $url_query; ?>&amp;sql_query=<?php echo urlencode('ALTER TABLE ' . PMA_backquote($table) . ($primary ? ' DROP PRIMARY KEY,' : '') . ' ADD PRIMARY KEY(' . PMA_backquote($row['Field']) . ')'); ?>&amp;message_to_show=<?php echo urlencode(sprintf(__('A primary key has been added on %s'), htmlspecialchars($row['Field']))); ?>" >
            <?php echo $titles['Primary']; ?></a>
            <?php $primary_enabled = true;
        }
        echo "\n";
        ?>
    </td>
    <td align="center" class="unique">
        <?php
        if ($type == 'text' || $type == 'blob' || 'ARCHIVE' == $tbl_type || isset($columns_with_unique_index[$field_name])) {
            echo $titles['NoUnique'] . "\n";
            $unique_enabled = false;
        } else {
            echo "\n";
            ?>
        <a href="sql.php?<?php echo $url_query; ?>&amp;sql_query=<?php echo urlencode('ALTER TABLE ' . PMA_backquote($table) . ' ADD UNIQUE(' . PMA_backquote($row['Field']) . ')'); ?>&amp;message_to_show=<?php echo urlencode(sprintf(__('An index has been added on %s'), htmlspecialchars($row['Field']))); ?>">
            <?php echo $titles['Unique']; ?></a>
            <?php $unique_enabled = true;
        }
        echo "\n";
        ?>
    </td>
    <td align="center" class="index">
        <?php
        if ($type == 'text' || $type == 'blob' || 'ARCHIVE' == $tbl_type) {
            echo $titles['NoIndex'] . "\n";
            $index_enabled = false;
        } else {
            echo "\n";
            ?>
        <a href="sql.php?<?php echo $url_query; ?>&amp;sql_query=<?php echo urlencode('ALTER TABLE ' . PMA_backquote($table) . ' ADD INDEX(' . PMA_backquote($row['Field']) . ')'); ?>&amp;message_to_show=<?php echo urlencode(sprintf(__('An index has been added on %s'), htmlspecialchars($row['Field']))); ?>">
            <?php echo $titles['Index']; ?></a>
            <?php
            $index_enabled = true;
        }
        echo "\n";
        ?>
    </td>
    <td align="center" class="spatial">
        <?php
        $spatial_types = array(
            'geometry', 'point', 'linestring', 'polygon', 'multipoint',
            'multilinestring', 'multipolygon', 'geomtrycollection'
        );
        if (! in_array($type, $spatial_types) || 'MYISAM' != $tbl_type) {
            echo $titles['NoSpatial'] . "\n";
            $spatial_enabled = false;
        } else {
            echo "\n";
            ?>
        <a href="sql.php?<?php echo $url_query; ?>&amp;sql_query=<?php echo urlencode('ALTER TABLE ' . PMA_backquote($table) . ' ADD SPATIAL(' . PMA_backquote($row['Field']) . ')'); ?>&amp;message_to_show=<?php echo urlencode(sprintf(__('An index has been added on %s'), htmlspecialchars($row['Field']))); ?>">
            <?php echo $titles['Spatial']; ?></a>
            <?php
            $spatial_enabled = true;
        }
        echo "\n";
        ?>
    </td>
    <?php
        if (! empty($tbl_type) && ($tbl_type == 'MYISAM' || $tbl_type == 'ARIA' || $tbl_type == 'MARIA')
            // FULLTEXT is possible on TEXT, CHAR and VARCHAR
            && (strpos(' ' . $type, 'text') || strpos(' ' . $type, 'char'))) {
            echo "\n";
            ?>
    <td align="center" nowrap="nowrap" class="fulltext">
        <a href="sql.php?<?php echo $url_query; ?>&amp;sql_query=<?php echo urlencode('ALTER TABLE ' . PMA_backquote($table) . ' ADD FULLTEXT(' . PMA_backquote($row['Field']) . ')'); ?>&amp;message_to_show=<?php echo urlencode(sprintf(__('An index has been added on %s'), htmlspecialchars($row['Field']))); ?>">
            <?php echo $titles['IdxFulltext']; ?></a>
            <?php $fulltext_enabled = true; ?>
    </td>
            <?php
        } else {
            echo "\n";
        ?>
    <td align="center" nowrap="nowrap" class="fulltext">
        <?php echo $titles['NoIdxFulltext'] . "\n"; ?>
        <?php $fulltext_enabled = false; ?>
    </td>
        <?php
        } // end if... else...
        echo "\n";
        ?>
    <td class="more_opts" id="more_opts<?php echo $rownum; ?>">
        <?php echo __('More'); ?> <img src="<?php echo $pmaThemeImage . 'more.png'; ?>" alt="<?php echo __('Show more actions'); ?>" />
        <div class="structure_actions_dropdown" id="row_<?php echo $rownum; ?>">

            <div class="action_browse">
                <a href="sql.php?<?php echo $url_query; ?>&amp;sql_query=<?php echo urlencode('SELECT COUNT(*) AS ' . PMA_backquote(__('Rows')) . ', ' . PMA_backquote($row['Field']) . ' FROM ' . PMA_backquote($table) . ' GROUP BY ' . PMA_backquote($row['Field']) . ' ORDER BY ' . PMA_backquote($row['Field'])); ?>">
                    <?php echo $hidden_titles['BrowseDistinctValues']; ?>
                </a>
            </div>
            <div <?php echo ($GLOBALS['cfg']['AjaxEnable'] ? ' class="action_primary"' : ''); ?>>
                <?php
                if(isset($primary_enabled)) {
                     if($primary_enabled) { ?>
                          <a href="sql.php?<?php echo $url_query; ?>&amp;sql_query=<?php echo urlencode('ALTER TABLE ' . PMA_backquote($table) . ($primary ? ' DROP PRIMARY KEY,' : '') . ' ADD PRIMARY KEY(' . PMA_backquote($row['Field']) . ')'); ?>&amp;message_to_show=<?php echo urlencode(sprintf(__('A primary key has been added on %s'), htmlspecialchars($row['Field']))); ?>">
                             <?php echo $hidden_titles['Primary']; ?>
                         </a>
                     <?php
                     } else {
                         echo $hidden_titles['NoPrimary'];
                     }
                } ?>
            </div>
            <div class="action_unique">
                <?php
                if(isset($unique_enabled)) {
                     if($unique_enabled) { ?>
                         <a href="sql.php?<?php echo $url_query; ?>&amp;sql_query=<?php echo urlencode('ALTER TABLE ' . PMA_backquote($table) . ' ADD UNIQUE(' . PMA_backquote($row['Field']) . ')'); ?>&amp;message_to_show=<?php echo urlencode(sprintf(__('An index has been added on %s'), htmlspecialchars($row['Field']))); ?>">
                             <?php echo $hidden_titles['Unique']; ?>
                         </a>
                     <?php
                     } else {
                         echo $hidden_titles['NoUnique'];
                     }
                } ?>
            </div>
            <div class="action_index">
               <?php
                if(isset($index_enabled)) {
                     if($index_enabled) { ?>
                         <a href="sql.php?<?php echo $url_query; ?>&amp;sql_query=<?php echo urlencode('ALTER TABLE ' . PMA_backquote($table) . ' ADD INDEX(' . PMA_backquote($row['Field']) . ')'); ?>&amp;message_to_show=<?php echo urlencode(sprintf(__('An index has been added on %s'), htmlspecialchars($row['Field']))); ?>">
                             <?php echo $hidden_titles['Index']; ?>
                         </a>
                     <?php
                     } else {
                         echo $hidden_titles['NoIndex'];
                     }
                  } ?>
            </div>
<<<<<<< HEAD
            <?php if (!PMA_DRIZZLE) { ?>
=======
            <div class="action_spatial">
               <?php
                if(isset($spatial_enabled)) {
                     if($spatial_enabled) { ?>
                         <a href="sql.php?<?php echo $url_query; ?>&amp;sql_query=<?php echo urlencode('ALTER TABLE ' . PMA_backquote($table) . ' ADD SPATIAL(' . PMA_backquote($row['Field']) . ')'); ?>&amp;message_to_show=<?php echo urlencode(sprintf(__('An index has been added on %s'), htmlspecialchars($row['Field']))); ?>">
                             <?php echo $hidden_titles['Spatial']; ?>
                         </a>
                     <?php
                     } else {
                         echo $hidden_titles['NoSpatial'];
                     }
                  } ?>
            </div>
>>>>>>> 5661c3e1
            <div class="action_fulltext">
                <?php
                if(isset($fulltext_enabled)) {
                     if($fulltext_enabled) { ?>
                         <a href="sql.php?<?php echo $url_query; ?>&amp;sql_query=<?php echo urlencode('ALTER TABLE ' . PMA_backquote($table) . ' ADD FULLTEXT(' . PMA_backquote($row['Field']) . ')'); ?>&amp;message_to_show=<?php echo urlencode(sprintf(__('An index has been added on %s'), htmlspecialchars($row['Field']))); ?>">
                             <?php echo $hidden_titles['IdxFulltext']; ?>
                         </a>
                     <?php
                     } else {
                         echo $hidden_titles['NoIdxFulltext'];
                     }
                } ?>
             </div>
            <?php } ?>
        </div>
    </td>
    <?php
    } // end if (! $tbl_is_view && ! $db_is_information_schema)
    ?>
</tr>
    <?php
    unset($field_charset);
} // end while

echo '</tbody>' . "\n"
    .'</table>' . "\n";

$checkall_url = 'tbl_structure.php?' . PMA_generate_common_url($db, $table);
?>

<img class="selectallarrow" src="<?php echo $pmaThemeImage . 'arrow_' . $text_dir . '.png'; ?>"
    width="38" height="22" alt="<?php echo __('With selected:'); ?>" />
<a href="<?php echo $checkall_url; ?>&amp;checkall=1"
    onclick="if (markAllRows('fieldsForm')) return false;">
    <?php echo __('Check All'); ?></a>
/
<a href="<?php echo $checkall_url; ?>"
    onclick="if (unMarkAllRows('fieldsForm')) return false;">
    <?php echo __('Uncheck All'); ?></a>

<i><?php echo __('With selected:'); ?></i>

<?php
PMA_buttonOrImage('submit_mult', 'mult_submit', 'submit_mult_browse', __('Browse'), 'b_browse.png', 'browse');

if (! $tbl_is_view && ! $db_is_information_schema) {
    PMA_buttonOrImage('submit_mult', 'mult_submit', 'submit_mult_change', __('Change'), 'b_edit.png', 'change');
    PMA_buttonOrImage('submit_mult', 'mult_submit', 'submit_mult_drop', __('Drop'), 'b_drop.png', 'drop');
    if ('ARCHIVE' != $tbl_type) {
        PMA_buttonOrImage('submit_mult', 'mult_submit', 'submit_mult_primary', __('Primary'), 'b_primary.png', 'primary');
        PMA_buttonOrImage('submit_mult', 'mult_submit', 'submit_mult_unique', __('Unique'), 'b_unique.png', 'unique');
        PMA_buttonOrImage('submit_mult', 'mult_submit', 'submit_mult_index', __('Index'), 'b_index.png', 'index');
    }

    if (! empty($tbl_type) && $tbl_type == 'MYISAM') {
        PMA_buttonOrImage('submit_mult', 'mult_submit', 'submit_mult_spatial', __('Spatial'), 'b_spatial.png', 'spatial');
    }
    if (! empty($tbl_type) && ($tbl_type == 'MYISAM' || $tbl_type == 'ARIA' || $tbl_type == 'MARIA')) {
        PMA_buttonOrImage('submit_mult', 'mult_submit', 'submit_mult_fulltext', __('Fulltext'), 'b_ftext.png', 'ftext');
    }
}
?>
</form>
<hr />

<?php
/**
 * Work on the table
 */
?>
<a href="tbl_printview.php?<?php echo $url_query; ?>"><?php
if ($cfg['PropertiesIconic']) {
    echo '<img class="icon" src="' . $pmaThemeImage . 'b_print.png" width="16" height="16" alt="' . __('Print view') . '"/>';
}
echo __('Print view');
?></a>

<?php
if (! $tbl_is_view && ! $db_is_information_schema) {

    // if internal relations are available, or foreign keys are supported
    // ($tbl_type comes from libraries/tbl_info.inc.php)
    if ($cfgRelation['relwork'] || PMA_foreignkey_supported($tbl_type)) {
        ?>
<a href="tbl_relation.php?<?php echo $url_query; ?>"><?php
        if ($cfg['PropertiesIconic']) {
            echo '<img class="icon" src="' . $pmaThemeImage . 'b_relations.png" width="16" height="16" alt="' . __('Relation view') . '"/>';
        }
        echo __('Relation view');
        ?></a>
        <?php
    }
    ?>
<a href="sql.php?<?php echo $url_query; ?>&amp;session_max_rows=all&amp;sql_query=<?php echo urlencode('SELECT * FROM ' . PMA_backquote($table) . ' PROCEDURE ANALYSE()'); ?>"><?php
    if ($cfg['PropertiesIconic']) {
        echo '<img class="icon" src="' . $pmaThemeImage . 'b_tblanalyse.png" width="16" height="16" alt="' . __('Propose table structure') . '" />';
    }
    echo __('Propose table structure');
    ?></a><?php
    echo PMA_showMySQLDocu('Extending_MySQL', 'procedure_analyse') . "\n";


    if(PMA_Tracker::isActive())
    {
        echo '<a href="tbl_tracking.php?' . $url_query . '">';

        if ($cfg['PropertiesIconic'])
        {
            echo '<img class="icon" src="' . $pmaThemeImage . 'eye.png" width="16" height="16" alt="' . __('Track table') . '" /> ';
        }
        echo __('Track table') . '</a>';
    }
    ?>

    <br />
<form method="post" action="tbl_addfield.php"
    onsubmit="return checkFormElementInRange(this, 'num_fields', '<?php echo str_replace('\'', '\\\'', __('You have to add at least one column.')); ?>', 1)">
    <?php
    echo PMA_generate_common_hidden_inputs($db, $table);
    if ($cfg['PropertiesIconic']) {
        echo '<img class="icon" src="' . $pmaThemeImage . 'b_insrow.png" width="16" height="16" alt="' . __('Add column') . '"/>';
    }
    echo sprintf(__('Add %s column(s)'), '<input type="text" name="num_fields" size="2" maxlength="2" value="1" onfocus="this.select()" />');

    // I tried displaying the drop-down inside the label but with Firefox
    // the drop-down was blinking
    $fieldOptions = '<select name="after_field" onclick="this.form.field_where[2].checked=true" onchange="this.form.field_where[2].checked=true">';
    foreach ($aryFields as $fieldname) {
        $fieldOptions .= '<option value="' . htmlspecialchars($fieldname) . '">' . htmlspecialchars($fieldname) . '</option>' . "\n";
    }
    unset($aryFields);
    $fieldOptions .= '</select>';

    $choices = array(
        'last'  => __('At End of Table'),
        'first' => __('At Beginning of Table'),
        'after' => sprintf(__('After %s'), '')
    );
    PMA_display_html_radio('field_where', $choices, 'last', false);
    echo $fieldOptions;
    unset($fieldOptions, $choices);
    ?>
<input type="submit" value="<?php echo __('Go'); ?>" />
</form>
<iframe class="IE_hack" scrolling="no"></iframe>
<hr />
    <?php
}

/**
 * If there are more than 20 rows, displays browse/select/insert/empty/drop
 * links again
 */
if (count($fields) > 20) {
    require './libraries/tbl_links.inc.php';
} // end if (count($fields) > 20)

/**
 * Displays indexes
 */

if (! $tbl_is_view && ! $db_is_information_schema && 'ARCHIVE' !=  $tbl_type) {
    /**
     * Display indexes
     */
    echo PMA_Index::getView($table, $db);
    ?>
<br />
<form action="./tbl_indexes.php" method="post"
    onsubmit="return checkFormElementInRange(this, 'idx_num_fields',
        '<?php echo str_replace('\'', '\\\'', __('Column count has to be larger than zero.')); ?>',
        1)">
<fieldset>
    <?php
    echo PMA_generate_common_hidden_inputs($db, $table);
    echo sprintf(__('Create an index on &nbsp;%s&nbsp;columns'),
        '<input type="text" size="2" name="added_fields" value="1" />');
    ?>
    <input type="submit" name="create_index" value="<?php echo __('Go'); ?>"
        onclick="return checkFormElementInRange(this.form,
            'idx_num_fields',
            '<?php echo str_replace('\'', '\\\'', __('Column count has to be larger than zero.')); ?>',
            1)" />
</fieldset>
</form>
<br />
    <?php
}

/**
 * Displays Space usage and row statistics
 */
// BEGIN - Calc Table Space
// Get valid statistics whatever is the table type
if ($cfg['ShowStats']) {
    echo '<div id="tablestatistics">';
    if (empty($showtable)) {
        $showtable = PMA_Table::sGetStatusInfo($GLOBALS['db'], $GLOBALS['table'], null, true);
    }

    $nonisam     = false;
    $is_innodb = (isset($showtable['Type']) && $showtable['Type'] == 'InnoDB');
    if (isset($showtable['Type']) && !preg_match('@ISAM|HEAP@i', $showtable['Type'])) {
        $nonisam = true;
    }

    // Gets some sizes

    $mergetable = PMA_Table::isMerge($GLOBALS['db'], $GLOBALS['table']);

    // this is to display for example 261.2 MiB instead of 268k KiB
    $max_digits = 5;
    $decimals = 1;
    list($data_size, $data_unit)         = PMA_formatByteDown($showtable['Data_length'], $max_digits, $decimals);
    if ($mergetable == false) {
        list($index_size, $index_unit)   = PMA_formatByteDown($showtable['Index_length'], $max_digits, $decimals);
    }
    // InnoDB returns a huge value in Data_free, do not use it
    if (! $is_innodb && isset($showtable['Data_free']) && $showtable['Data_free'] > 0) {
        list($free_size, $free_unit)     = PMA_formatByteDown($showtable['Data_free'], $max_digits, $decimals);
        list($effect_size, $effect_unit) = PMA_formatByteDown($showtable['Data_length'] + $showtable['Index_length'] - $showtable['Data_free'], $max_digits, $decimals);
    } else {
        list($effect_size, $effect_unit) = PMA_formatByteDown($showtable['Data_length'] + $showtable['Index_length'], $max_digits, $decimals);
    }
    list($tot_size, $tot_unit)           = PMA_formatByteDown($showtable['Data_length'] + $showtable['Index_length'], $max_digits, $decimals);
    if ($table_info_num_rows > 0) {
        list($avg_size, $avg_unit)       = PMA_formatByteDown(($showtable['Data_length'] + $showtable['Index_length']) / $showtable['Rows'], 6, 1);
    }

    // Displays them
    $odd_row = false;
    ?>

    <a name="showusage"></a>
    <?php if (! $tbl_is_view && ! $db_is_information_schema) { ?>
    <table id="tablespaceusage" class="data">
    <caption class="tblHeaders"><?php echo __('Space usage'); ?></caption>
    <thead>
    <tr>
        <th><?php echo __('Type'); ?></th>
        <th colspan="2"><?php echo __('Usage'); ?></th>
    </tr>
    </thead>
    <tbody>
    <tr class="<?php echo ($odd_row = !$odd_row) ? 'odd' : 'even'; ?>">
        <th class="name"><?php echo __('Data'); ?></th>
        <td class="value"><?php echo $data_size; ?></td>
        <td class="unit"><?php echo $data_unit; ?></td>
    </tr>
        <?php
        if (isset($index_size)) {
            ?>
    <tr class="<?php echo ($odd_row = !$odd_row) ? 'odd' : 'even'; ?>">
        <th class="name"><?php echo __('Index'); ?></th>
        <td class="value"><?php echo $index_size; ?></td>
        <td class="unit"><?php echo $index_unit; ?></td>
    </tr>
            <?php
        }
        if (isset($free_size)) {
            ?>
    <tr class="<?php echo ($odd_row = !$odd_row) ? 'odd' : 'even'; ?> error">
        <th class="name"><?php echo __('Overhead'); ?></th>
        <td class="value"><?php echo $free_size; ?></td>
        <td class="unit"><?php echo $free_unit; ?></td>
    </tr>
    <tr class="<?php echo ($odd_row = !$odd_row) ? 'odd' : 'even'; ?>">
        <th class="name"><?php echo __('Effective'); ?></th>
        <td class="value"><?php echo $effect_size; ?></td>
        <td class="unit"><?php echo $effect_unit; ?></td>
    </tr>
            <?php
        }
        if (isset($tot_size) && $mergetable == false) {
            ?>
    <tr class="<?php echo ($odd_row = !$odd_row) ? 'odd' : 'even'; ?>">
        <th class="name"><?php echo __('Total'); ?></th>
        <td class="value"><?php echo $tot_size; ?></td>
        <td class="unit"><?php echo $tot_unit; ?></td>
    </tr>
            <?php
        }
        // Optimize link if overhead
        if (isset($free_size) && !PMA_DRIZZLE && ($tbl_type == 'MYISAM' || $tbl_type == 'ARIA' || $tbl_type == 'MARIA' || $tbl_type == 'BDB')) {
            ?>
    <tr class="tblFooters">
        <td colspan="3" align="center">
            <a href="sql.php?<?php echo $url_query; ?>&pos=0&amp;sql_query=<?php echo urlencode('OPTIMIZE TABLE ' . PMA_backquote($table)); ?>"><?php
            if ($cfg['PropertiesIconic']) {
               echo '<img class="icon" src="' . $pmaThemeImage . 'b_tbloptimize.png" width="16" height="16" alt="' . __('Optimize table'). '" />';
            }
            echo __('Optimize table');
            ?></a>
        </td>
    </tr>
            <?php
        }
        ?>
    </tbody>
    </table>
        <?php
    }
    $odd_row = false;
    ?>
    <table id="tablerowstats" class="data">
    <caption class="tblHeaders"><?php echo __('Row Statistics'); ?></caption>
    <thead>
    <tr>
        <th><?php echo __('Statements'); ?></th>
        <th><?php echo __('Value'); ?></th>
    </tr>
    </thead>
    <tbody>
    <?php
    if (isset($showtable['Row_format'])) {
        ?>
    <tr class="<?php echo ($odd_row = !$odd_row) ? 'odd' : 'even'; ?>">
        <th class="name"><?php echo __('Format'); ?></th>
        <td class="value"><?php
        if ($showtable['Row_format'] == 'Fixed') {
            echo __('static');
        } elseif ($showtable['Row_format'] == 'Dynamic') {
            echo __('dynamic');
        } else {
            echo $showtable['Row_format'];
        }
        ?></td>
    </tr>
        <?php
    }
    if (! empty($showtable['Create_options'])) {
        ?>
    <tr class="<?php echo ($odd_row = !$odd_row) ? 'odd' : 'even'; ?>">
        <th class="name"><?php echo __('Options'); ?></th>
        <td class="value"><?php
        if ($showtable['Create_options'] == 'partitioned') {
            echo __('partitioned');
        } else {
            echo $showtable['Create_options'];
        }
        ?></td>
    </tr>
        <?php
    }
    if (!empty($tbl_collation)) {
        ?>
    <tr class="<?php echo ($odd_row = !$odd_row) ? 'odd' : 'even'; ?>">
        <th class="name"><?php echo __('Collation'); ?></th>
        <td class="value"><?php
            echo '<dfn title="' . PMA_getCollationDescr($tbl_collation) . '">' . $tbl_collation . '</dfn>';
            ?></td>
    </tr>
        <?php
    }
    if (!$is_innodb && isset($showtable['Rows'])) {
        ?>
    <tr class="<?php echo ($odd_row = !$odd_row) ? 'odd' : 'even'; ?>">
        <th class="name"><?php echo __('Rows'); ?></th>
        <td class="value"><?php echo PMA_formatNumber($showtable['Rows'], 0); ?></td>
    </tr>
        <?php
    }
    if (!$is_innodb && isset($showtable['Avg_row_length']) && $showtable['Avg_row_length'] > 0) {
        ?>
    <tr class="<?php echo ($odd_row = !$odd_row) ? 'odd' : 'even'; ?>">
        <th class="name"><?php echo __('Row length'); ?> &oslash;</th>
        <td class="value"><?php echo PMA_formatNumber($showtable['Avg_row_length'], 0); ?></td>
    </tr>
        <?php
    }
    if (!$is_innodb && isset($showtable['Data_length']) && $showtable['Rows'] > 0 && $mergetable == false) {
        ?>
    <tr class="<?php echo ($odd_row = !$odd_row) ? 'odd' : 'even'; ?>">
        <th class="name"><?php echo __(' Row size '); ?> &oslash;</th>
        <td class="value"><?php echo $avg_size . ' ' . $avg_unit; ?></td>
    </tr>
        <?php
    }
    if (isset($showtable['Auto_increment'])) {
        ?>
    <tr class="<?php echo ($odd_row = !$odd_row) ? 'odd' : 'even'; ?>">
        <th class="name"><?php echo __('Next'); ?> Autoindex</th>
        <td class="value"><?php echo PMA_formatNumber($showtable['Auto_increment'], 0); ?></td>
    </tr>
        <?php
    }
    if (isset($showtable['Create_time'])) {
        ?>
    <tr class="<?php echo ($odd_row = !$odd_row) ? 'odd' : 'even'; ?>">
        <th class="name"><?php echo __('Creation'); ?></th>
        <td class="value"><?php echo PMA_localisedDate(strtotime($showtable['Create_time'])); ?></td>
    </tr>
        <?php
    }
    if (isset($showtable['Update_time'])) {
        ?>
    <tr class="<?php echo ($odd_row = !$odd_row) ? 'odd' : 'even'; ?>">
        <th class="name"><?php echo __('Last update'); ?></th>
        <td class="value"><?php echo PMA_localisedDate(strtotime($showtable['Update_time'])); ?></td>
    </tr>
        <?php
    }
    if (isset($showtable['Check_time'])) {
        ?>
    <tr class="<?php echo ($odd_row = !$odd_row) ? 'odd' : 'even'; ?>">
        <th class="name"><?php echo __('Last check'); ?></th>
        <td class="value"><?php echo PMA_localisedDate(strtotime($showtable['Check_time'])); ?></td>
    </tr>
        <?php
    }
    ?>
    </tbody>
    </table>

    <!-- close tablestatistics div -->
    </div>

    <?php
}
// END - Calc Table Space

<<<<<<< HEAD
if (!PMA_DRIZZLE) {
    require './libraries/tbl_triggers.inc.php';
}

=======
>>>>>>> 5661c3e1
echo '<div class="clearfloat"></div>' . "\n";

/**
 * Displays the footer
 */
require './libraries/footer.inc.php';
?><|MERGE_RESOLUTION|>--- conflicted
+++ resolved
@@ -123,14 +123,7 @@
 unset($index, $columns, $column_name, $dummy);
 
 // 3. Get fields
-<<<<<<< HEAD
 $fields = (array) PMA_DBI_get_columns($db, $table, true);
-=======
-$fields_rs   = PMA_DRIZZLE
-            ? PMA_DBI_query('SHOW COLUMNS FROM ' . PMA_backquote($table) . ';', null, PMA_DBI_QUERY_STORE)
-            : PMA_DBI_query('SHOW FULL FIELDS FROM ' . PMA_backquote($table) . ';', null, PMA_DBI_QUERY_STORE);
-$fields_cnt  = PMA_DBI_num_rows($fields_rs);
->>>>>>> 5661c3e1
 
 // Get more complete field information
 // For now, this is done just for MySQL 4.1.2+ new TIMESTAMP options
@@ -545,10 +538,8 @@
                      }
                   } ?>
             </div>
-<<<<<<< HEAD
-            <?php if (!PMA_DRIZZLE) { ?>
-=======
-            <div class="action_spatial">
+	    <?php if (!PMA_DRIZZLE) { ?>
+	    <div class="action_spatial">
                <?php
                 if(isset($spatial_enabled)) {
                      if($spatial_enabled) { ?>
@@ -561,7 +552,6 @@
                      }
                   } ?>
             </div>
->>>>>>> 5661c3e1
             <div class="action_fulltext">
                 <?php
                 if(isset($fulltext_enabled)) {
@@ -983,13 +973,6 @@
 }
 // END - Calc Table Space
 
-<<<<<<< HEAD
-if (!PMA_DRIZZLE) {
-    require './libraries/tbl_triggers.inc.php';
-}
-
-=======
->>>>>>> 5661c3e1
 echo '<div class="clearfloat"></div>' . "\n";
 
 /**
