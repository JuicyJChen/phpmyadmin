--- conflicted
+++ resolved
@@ -422,25 +422,10 @@
 /**
  * Builds the sql search query from the post parameters
  *
-<<<<<<< HEAD
  * @return string the generated SQL query
  */
 function PMA_tblSearchBuildSqlQuery()
 {
-=======
- * @param string $table                    Selected table
- * @param array  $fields                   Entered values of the columns
- * @param array  $criteriaColumnNames      Names of all columns
- * @param array  $criteriaColumnTypes      Types of all columns
- * @param array  $criteriaColumnCollations Collations of all columns
- * @param array  $criteriaColumnOperators  Operators for given column type
- *
- * @return string the generated SQL query
- */
-function PMA_tblSearchBuildSqlQuery($table, $fields, $criteriaColumnNames,
-    $criteriaColumnTypes, $criteriaColumnCollations, $criteriaColumnOperators
-) {
->>>>>>> 1a171a9e
     $sql_query = 'SELECT ';
 
     // If only distinct values are needed
@@ -463,7 +448,7 @@
     $sql_query .= ' FROM ' . PMA_backquote($_POST['table']);
     $whereClause = PMA_tblSearchGenerateWhereClause();
     $sql_query .= $whereClause;
-
+ 
     // if the search results are to be ordered
     if (isset($_POST['orderByColumn']) && $_POST['orderByColumn'] != '--nil--') {
         $sql_query .= ' ORDER BY ' . PMA_backquote($_POST['orderByColumn'])
@@ -475,24 +460,10 @@
 /**
  * Generates the where clause for the SQL search query to be executed
  *
-<<<<<<< HEAD
  * @return string the generated where clause
  */
 function PMA_tblSearchGenerateWhereClause()
 {
-=======
- * @param array $fields                   Entered values of the columns
- * @param array $criteriaColumnNames      Names of all columns
- * @param array $criteriaColumnTypes      Types of all columns
- * @param array $criteriaColumnCollations Collations of all columns
- * @param array $criteriaColumnOperators  Operators for given column type
- *
- * @return string the generated where clause
- */
-function PMA_tblSearchGenerateWhereClause($fields, $criteriaColumnNames,
-    $criteriaColumnTypes, $criteriaColumnCollations, $criteriaColumnOperators
-) {
->>>>>>> 1a171a9e
     $fullWhereClause = '';
 
     if (trim($_POST['customWhereClause']) != '') {
@@ -545,8 +516,8 @@
  *
  * @return string the generated HTML
  */
-function PMA_tblSearchGetGeomFuncHtml($geomColumnFlag, $columnTypes,
-    $geom_types, $column_index
+function PMA_tblSearchGetGeomFuncHtml($geomColumnFlag, $columnTypes, $geom_types,
+    $column_index
 ) {
     $html_output = '';
     // return if geometrical column is not present
@@ -654,7 +625,6 @@
     return $html_output;
 }
 
-
 /**
  * Provides the search form's table row in case of Normal Search
  * (for tbl_select.php)
@@ -671,20 +641,9 @@
  *
  * @return string the generated table row
  */
-<<<<<<< HEAD
 function PMA_tblSearchGetRowsNormal($db, $table, $columnNames, $columnTypes,
-    $columnCollations, $columnNullFlags, $geomColumnFlag, $columnCount, $foreigners)
-{
-=======
-function PMA_tblSearchGetFieldsTableHtml($columnNames, $columnTypes,
-    $columnCollations, $columnNullFlags, $geomColumnFlag, $columnCount,
-    $foreigners, $db, $table
+    $columnCollations, $columnNullFlags, $geomColumnFlag, $columnCount, $foreigners
 ) {
-    $html_output = '';
-    $html_output .= '<table class="data">';
-    $html_output .= PMA_tbl_setTableHeader($geomColumnFlag) . '<tbody>';
-    $odd_row = true;
->>>>>>> 1a171a9e
     $titles['Browse'] = PMA_getIcon('b_browse.png', __('Browse foreign values'));
     $geom_types = PMA_getGISDatatypes();
     $odd_row = true;
@@ -755,8 +714,8 @@
  */
 function PMA_tblSearchGetFieldsTableHtml($db, $table, $columnNames, $columnTypes,
     $columnCollations, $columnNullFlags, $geomColumnFlag, $columnCount, $foreigners,
-    $searchType)
-{
+    $searchType
+) {
     $html_output = '';
     $html_output .= '<table class="data">';
     $html_output .= PMA_tbl_getTableHeader($geomColumnFlag);
@@ -778,10 +737,10 @@
  * Provides the form tag for table search form
  * (normal search or zoom search)
  *
- * @param string  $goto             Goto URL
- * @param string  $db               Selected Database
- * @param string  $table            Selected Table
- * @param string  $searchType       Whether normal search or zoom search
+ * @param string  $goto       Goto URL
+ * @param string  $db         Selected Database
+ * @param string  $table      Selected Table
+ * @param string  $searchType Whether normal search or zoom search
  *
  * @return string the HTML for form tag
  */
@@ -805,11 +764,8 @@
  * Generates the table search form under table search tab
  *
  * @param string  $goto             Goto URL
-<<<<<<< HEAD
  * @param string  $db               Selected Database
  * @param string  $table            Selected Table
-=======
->>>>>>> 1a171a9e
  * @param array   $columnNames      Names of columns in the table
  * @param array   $columnTypes      Types of columns in the table
  * @param array   $columnCollations Collation of all columns
@@ -821,24 +777,19 @@
  *
  * @return string the generated HTML for table search form
  */
-<<<<<<< HEAD
-function PMA_tblSearchGetSelectionForm($goto, $db, $table, $columnNames, $columnTypes,
-    $columnCollations, $columnNullFlags, $geomColumnFlag, $columnCount, $foreigners,
-    $searchType)
-{
-=======
-function PMA_tblSearchGetSelectionForm($goto, $columnNames, $columnTypes,
-    $columnCollations, $columnNullFlags, $geomColumnFlag, $columnCount,
-    $foreigners, $db, $table
+function PMA_tblSearchGetSelectionForm($goto, $db, $table, $columnNames,
+    $columnTypes, $columnCollations, $columnNullFlags, $geomColumnFlag, $columnCount,
+    $foreigners, $searchType
 ) {
->>>>>>> 1a171a9e
     $html_output = '';
     $html_output .= '<fieldset id="fieldset_subtab">';
     $url_params = array();
     $url_params['db'] = $db;
     $url_params['table'] = $table;
 
-    $html_output .= PMA_generateHtmlTabs(PMA_tbl_getSubTabs(), $url_params, 'topmenu2');
+    $html_output .= PMA_generateHtmlTabs(
+        PMA_tbl_getSubTabs(), $url_params, 'topmenu2'
+    );
     $html_output .= PMA_tblSearchGetFormTag($goto, $db, $table, $searchType);
 
     $html_output .= '<fieldset id="'
@@ -860,13 +811,8 @@
      * Displays fields table in search form
      */
     $html_output .= PMA_tblSearchGetFieldsTableHtml(
-<<<<<<< HEAD
         $db, $table, $columnNames, $columnTypes, $columnCollations, $columnNullFlags,
         $geomColumnFlag, $columnCount, $foreigners, $searchType
-=======
-        $columnNames, $columnTypes, $columnCollations, $columnNullFlags,
-        $geomColumnFlag, $columnCount, $foreigners, $db, $table
->>>>>>> 1a171a9e
     );
 
     if ($searchType == 'zoom') {
