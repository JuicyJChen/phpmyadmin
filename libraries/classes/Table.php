--- conflicted
+++ resolved
@@ -2663,14 +2663,9 @@
                             false
                         );
                     }
-<<<<<<< HEAD
 
                     $htmlOutput .= MySQLDocumentation::show(
-                        'InnoDB_foreign_key_constraints'
-=======
-                    $html_output .= MySQLDocumentation::show(
                         'create-table-foreign-keys'
->>>>>>> 53faf984
                     ) . "\n";
                 }
             } else {
