--- conflicted
+++ resolved
@@ -92,7 +92,8 @@
                     $hasStartChar = strpos($logo['link'], '?');
                     $logo['link'] .= Url::getCommon(
                         [],
-                        is_bool($hasStartChar) ? '?' : Url::getArgSeparator()
+                        is_bool($hasStartChar) ? '?' : Url::getArgSeparator(),
+                        false
                     );
                 }
                 $logo['attributes'] = '';
@@ -264,7 +265,6 @@
         return $hidden;
     }
 
-<<<<<<< HEAD
     /**
      * @return string Logo source
      */
@@ -275,44 +275,6 @@
         if ($PMA_Theme !== null) {
             if (@file_exists($PMA_Theme->getFsPath() . 'img/logo_left.png')) {
                 return $PMA_Theme->getPath() . '/img/logo_left.png';
-=======
-        $typeMap = array(
-            'group' => __('Groups:'),
-            'event' => __('Events:'),
-            'function' => __('Functions:'),
-            'procedure' => __('Procedures:'),
-            'table' => __('Tables:'),
-            'view' => __('Views:'),
-        );
-        if (empty($tableName)) {
-            $first = true;
-            foreach ($typeMap as $t => $lable) {
-                if ((empty($itemType) || $itemType == $t)
-                    && isset($hidden[$t])
-                ) {
-                    $html .= (! $first ? '<br/>' : '')
-                        . '<strong>' . $lable . '</strong>';
-                    $html .= '<table width="100%"><tbody>';
-                    foreach ($hidden[$t] as $hiddenItem) {
-                        $params = array(
-                            'unhideNavItem' => true,
-                            'itemType' => $t,
-                            'itemName' => $hiddenItem,
-                            'dbName' => $dbName
-                        );
-
-                        $html .= '<tr>';
-                        $html .= '<td>' . htmlspecialchars($hiddenItem) . '</td>';
-                        $html .= '<td style="width:80px"><a href="navigation.php" data-post="'
-                            . Url::getCommon($params, '', false) . '"'
-                            . ' class="unhideNavItem ajax">'
-                            . Util::getIcon('show', __('Show'))
-                            . '</a></td>';
-                    }
-                    $html .= '</tbody></table>';
-                    $first = false;
-                }
->>>>>>> c2453788
             }
 
             if (@file_exists($PMA_Theme->getFsPath() . 'img/pma_logo2.png')) {
