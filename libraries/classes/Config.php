<?php
/**
 * Configuration handling.
 *
 * @package PhpMyAdmin
 */
declare(strict_types=1);

namespace PhpMyAdmin;

use DirectoryIterator;
use PhpMyAdmin\Config;
use PhpMyAdmin\Core;
use PhpMyAdmin\Error;
use PhpMyAdmin\LanguageManager;
use PhpMyAdmin\Message;
use PhpMyAdmin\ThemeManager;
use PhpMyAdmin\Url;
use PhpMyAdmin\UserPreferences;
use PhpMyAdmin\Util;
use PhpMyAdmin\Utils\HttpRequest;

/**
 * Indication for error handler (see end of this file).
 */
$GLOBALS['pma_config_loading'] = false;

/**
 * Configuration class
 *
 * @package PhpMyAdmin
 */
class Config
{
    /**
     * @var string  default config source
     */
    public $default_source = ROOT_PATH . 'libraries/config.default.php';

    /**
     * @var array   default configuration settings
     */
    public $default = [];

    /**
     * @var array   configuration settings, without user preferences applied
     */
    public $base_settings = [];

    /**
     * @var array   configuration settings
     */
    public $settings = [];

    /**
     * @var string  config source
     */
    public $source = '';

    /**
     * @var int     source modification time
     */
    public $source_mtime = 0;
    public $default_source_mtime = 0;
    public $set_mtime = 0;

    /**
     * @var boolean
     */
    public $error_config_file = false;

    /**
     * @var boolean
     */
    public $error_config_default_file = false;

    /**
     * @var array
     */
    public $default_server = [];

    /**
     * @var boolean whether init is done or not
     * set this to false to force some initial checks
     * like checking for required functions
     */
    public $done = false;

    /**
     * constructor
     *
     * @param string $source source to read config from
     */
    public function __construct(?string $source = null)
    {
        $this->settings = ['is_setup' => false];

        // functions need to refresh in case of config file changed goes in
        // PhpMyAdmin\Config::load()
        $this->load($source);

        // other settings, independent from config file, comes in
        $this->checkSystem();

        $this->base_settings = $this->settings;
    }

    /**
     * sets system and application settings
     *
     * @return void
     */
    public function checkSystem(): void
    {
        $this->set('PMA_VERSION', '5.1.0-dev');
        /* Major version */
        $this->set(
            'PMA_MAJOR_VERSION',
            implode('.', array_slice(explode('.', $this->get('PMA_VERSION'), 3), 0, 2))
        );

        $this->checkWebServerOs();
        $this->checkWebServer();
        $this->checkGd2();
        $this->checkClient();
        $this->checkUpload();
        $this->checkUploadSize();
        $this->checkOutputCompression();
    }

    /**
     * whether to use gzip output compression or not
     *
     * @return void
     */
    public function checkOutputCompression(): void
    {
        // If zlib output compression is set in the php configuration file, no
        // output buffering should be run
        if (ini_get('zlib.output_compression')) {
            $this->set('OBGzip', false);
        }

        // enable output-buffering (if set to 'auto')
        if (strtolower((string) $this->get('OBGzip')) == 'auto') {
            $this->set('OBGzip', true);
        }
    }

    /**
     * Sets the client platform based on user agent
     *
     * @param string $user_agent the user agent
     *
     * @return void
     */
    private function _setClientPlatform(string $user_agent): void
    {
        if (mb_strstr($user_agent, 'Win')) {
            $this->set('PMA_USR_OS', 'Win');
        } elseif (mb_strstr($user_agent, 'Mac')) {
            $this->set('PMA_USR_OS', 'Mac');
        } elseif (mb_strstr($user_agent, 'Linux')) {
            $this->set('PMA_USR_OS', 'Linux');
        } elseif (mb_strstr($user_agent, 'Unix')) {
            $this->set('PMA_USR_OS', 'Unix');
        } elseif (mb_strstr($user_agent, 'OS/2')) {
            $this->set('PMA_USR_OS', 'OS/2');
        } else {
            $this->set('PMA_USR_OS', 'Other');
        }
    }

    /**
     * Determines platform (OS), browser and version of the user
     * Based on a phpBuilder article:
     *
     * @see http://www.phpbuilder.net/columns/tim20000821.php
     *
     * @return void
     */
    public function checkClient(): void
    {
        if (Core::getenv('HTTP_USER_AGENT')) {
            $HTTP_USER_AGENT = Core::getenv('HTTP_USER_AGENT');
        } else {
            $HTTP_USER_AGENT = '';
        }

        // 1. Platform
        $this->_setClientPlatform($HTTP_USER_AGENT);

        // 2. browser and version
        // (must check everything else before Mozilla)

        $is_mozilla = preg_match(
            '@Mozilla/([0-9]\.[0-9]{1,2})@',
            $HTTP_USER_AGENT,
            $mozilla_version
        );

        if (preg_match(
            '@Opera(/| )([0-9]\.[0-9]{1,2})@',
            $HTTP_USER_AGENT,
            $log_version
        )) {
            $this->set('PMA_USR_BROWSER_VER', $log_version[2]);
            $this->set('PMA_USR_BROWSER_AGENT', 'OPERA');
        } elseif (preg_match(
            '@(MS)?IE ([0-9]{1,2}\.[0-9]{1,2})@',
            $HTTP_USER_AGENT,
            $log_version
        )) {
            $this->set('PMA_USR_BROWSER_VER', $log_version[2]);
            $this->set('PMA_USR_BROWSER_AGENT', 'IE');
        } elseif (preg_match(
            '@Trident/(7)\.0@',
            $HTTP_USER_AGENT,
            $log_version
        )) {
            $this->set('PMA_USR_BROWSER_VER', intval($log_version[1]) + 4);
            $this->set('PMA_USR_BROWSER_AGENT', 'IE');
        } elseif (preg_match(
            '@OmniWeb/([0-9]{1,3})@',
            $HTTP_USER_AGENT,
            $log_version
        )) {
            $this->set('PMA_USR_BROWSER_VER', $log_version[1]);
            $this->set('PMA_USR_BROWSER_AGENT', 'OMNIWEB');
            // Konqueror 2.2.2 says Konqueror/2.2.2
            // Konqueror 3.0.3 says Konqueror/3
        } elseif (preg_match(
            '@(Konqueror/)(.*)(;)@',
            $HTTP_USER_AGENT,
            $log_version
        )) {
            $this->set('PMA_USR_BROWSER_VER', $log_version[2]);
            $this->set('PMA_USR_BROWSER_AGENT', 'KONQUEROR');
            // must check Chrome before Safari
        } elseif ($is_mozilla
            && preg_match('@Chrome/([0-9.]*)@', $HTTP_USER_AGENT, $log_version)
        ) {
            $this->set('PMA_USR_BROWSER_VER', $log_version[1]);
            $this->set('PMA_USR_BROWSER_AGENT', 'CHROME');
            // newer Safari
        } elseif ($is_mozilla
            && preg_match('@Version/(.*) Safari@', $HTTP_USER_AGENT, $log_version)
        ) {
            $this->set(
                'PMA_USR_BROWSER_VER',
                $log_version[1]
            );
            $this->set('PMA_USR_BROWSER_AGENT', 'SAFARI');
            // older Safari
        } elseif ($is_mozilla
            && preg_match('@Safari/([0-9]*)@', $HTTP_USER_AGENT, $log_version)
        ) {
            $this->set(
                'PMA_USR_BROWSER_VER',
                $mozilla_version[1] . '.' . $log_version[1]
            );
            $this->set('PMA_USR_BROWSER_AGENT', 'SAFARI');
            // Firefox
        } elseif (! mb_strstr($HTTP_USER_AGENT, 'compatible')
            && preg_match('@Firefox/([\w.]+)@', $HTTP_USER_AGENT, $log_version)
        ) {
            $this->set(
                'PMA_USR_BROWSER_VER',
                $log_version[1]
            );
            $this->set('PMA_USR_BROWSER_AGENT', 'FIREFOX');
        } elseif (preg_match('@rv:1\.9(.*)Gecko@', $HTTP_USER_AGENT)) {
            $this->set('PMA_USR_BROWSER_VER', '1.9');
            $this->set('PMA_USR_BROWSER_AGENT', 'GECKO');
        } elseif ($is_mozilla) {
            $this->set('PMA_USR_BROWSER_VER', $mozilla_version[1]);
            $this->set('PMA_USR_BROWSER_AGENT', 'MOZILLA');
        } else {
            $this->set('PMA_USR_BROWSER_VER', 0);
            $this->set('PMA_USR_BROWSER_AGENT', 'OTHER');
        }
    }

    /**
     * Whether GD2 is present
     *
     * @return void
     */
    public function checkGd2(): void
    {
        if ($this->get('GD2Available') == 'yes') {
            $this->set('PMA_IS_GD2', 1);
            return;
        }

        if ($this->get('GD2Available') == 'no') {
            $this->set('PMA_IS_GD2', 0);
            return;
        }

        if (! function_exists('imagecreatetruecolor')) {
            $this->set('PMA_IS_GD2', 0);
            return;
        }

        if (function_exists('gd_info')) {
            $gd_nfo = gd_info();
            if (mb_strstr($gd_nfo["GD Version"], '2.')) {
                $this->set('PMA_IS_GD2', 1);
            } else {
                $this->set('PMA_IS_GD2', 0);
            }
        } else {
            $this->set('PMA_IS_GD2', 0);
        }
    }

    /**
     * Whether the Web server php is running on is IIS
     *
     * @return void
     */
    public function checkWebServer(): void
    {
        // some versions return Microsoft-IIS, some Microsoft/IIS
        // we could use a preg_match() but it's slower
        if (Core::getenv('SERVER_SOFTWARE')
            && false !== stripos(Core::getenv('SERVER_SOFTWARE'), 'Microsoft')
            && false !== stripos(Core::getenv('SERVER_SOFTWARE'), 'IIS')
        ) {
            $this->set('PMA_IS_IIS', 1);
        } else {
            $this->set('PMA_IS_IIS', 0);
        }
    }

    /**
     * Whether the os php is running on is windows or not
     *
     * @return void
     */
    public function checkWebServerOs(): void
    {
        // Default to Unix or Equiv
        $this->set('PMA_IS_WINDOWS', 0);
        // If PHP_OS is defined then continue
        if (defined('PHP_OS')) {
            if (false !== stripos(PHP_OS, 'win') && false === stripos(PHP_OS, 'darwin')) {
                // Is it some version of Windows
                $this->set('PMA_IS_WINDOWS', 1);
            } elseif (false !== stripos(PHP_OS, 'OS/2')) {
                // Is it OS/2 (No file permissions like Windows)
                $this->set('PMA_IS_WINDOWS', 1);
            }
        }
    }

    /**
     * detects if Git revision
     * @param string $git_location (optional) verified git directory
     * @return boolean
     */
    public function isGitRevision(&$git_location = null): bool
    {
        // PMA config check
        if (! $this->get('ShowGitRevision')) {
            return false;
        }

        // caching
        if (isset($_SESSION['is_git_revision'])
            && array_key_exists('git_location', $_SESSION)
        ) {
            // Define location using cached value
            $git_location = $_SESSION['git_location'];
            return $_SESSION['is_git_revision'];
        }

        // find out if there is a .git folder
        // or a .git file (--separate-git-dir)
        $git = '.git';
        if (is_dir($git)) {
            if (@is_file($git . '/config')) {
                $git_location = $git;
            } else {
                $_SESSION['git_location'] = null;
                $_SESSION['is_git_revision'] = false;
                return false;
            }
        } elseif (is_file($git)) {
            $contents = file_get_contents($git);
            $gitmatch = [];
            // Matches expected format
            if (! preg_match(
                '/^gitdir: (.*)$/',
                $contents,
                $gitmatch
            )) {
                $_SESSION['git_location'] = null;
                $_SESSION['is_git_revision'] = false;
                return false;
            } elseif (@is_dir($gitmatch[1])) {
                //Detected git external folder location
                $git_location = $gitmatch[1];
            } else {
                $_SESSION['git_location'] = null;
                $_SESSION['is_git_revision'] = false;
                return false;
            }
        } else {
            $_SESSION['git_location'] = null;
            $_SESSION['is_git_revision'] = false;
            return false;
        }
        // Define session for caching
        $_SESSION['git_location'] = $git_location;
        $_SESSION['is_git_revision'] = true;
        return true;
    }

    /**
     * detects Git revision, if running inside repo
     *
     * @return void
     */
    public function checkGitRevision(): void
    {
        // find out if there is a .git folder
        $git_folder = '';
        if (! $this->isGitRevision($git_folder)) {
            $this->set('PMA_VERSION_GIT', 0);
            return;
        }

        if (! $ref_head = @file_get_contents($git_folder . '/HEAD')) {
            $this->set('PMA_VERSION_GIT', 0);
            return;
        }

        if ($common_dir_contents = @file_get_contents($git_folder . '/commondir')) {
            $git_folder .= DIRECTORY_SEPARATOR . trim($common_dir_contents);
        }

        $branch = false;
        // are we on any branch?
        if (false !== strpos($ref_head, '/')) {
            // remove ref: prefix
            $ref_head = substr(trim($ref_head), 5);
            if (0 === strpos($ref_head, 'refs/heads/')) {
                $branch = substr($ref_head, 11);
            } else {
                $branch = basename($ref_head);
            }

            $ref_file = $git_folder . '/' . $ref_head;
            if (@file_exists($ref_file)) {
                $hash = @file_get_contents($ref_file);
                if (! $hash) {
                    $this->set('PMA_VERSION_GIT', 0);
                    return;
                }
                $hash = trim($hash);
            } else {
                // deal with packed refs
                $packed_refs = @file_get_contents($git_folder . '/packed-refs');
                if (! $packed_refs) {
                    $this->set('PMA_VERSION_GIT', 0);
                    return;
                }
                // split file to lines
                $ref_lines = explode(PHP_EOL, $packed_refs);
                foreach ($ref_lines as $line) {
                    // skip comments
                    if ($line[0] == '#') {
                        continue;
                    }
                    // parse line
                    $parts = explode(' ', $line);
                    // care only about named refs
                    if (count($parts) != 2) {
                        continue;
                    }
                    // have found our ref?
                    if ($parts[1] == $ref_head) {
                        $hash = $parts[0];
                        break;
                    }
                }
                if (! isset($hash)) {
                    $this->set('PMA_VERSION_GIT', 0);
                    // Could not find ref
                    return;
                }
            }
        } else {
            $hash = trim($ref_head);
        }

        $commit = false;
        if (! preg_match('/^[0-9a-f]{40}$/i', $hash)) {
            $commit = false;
        } elseif (isset($_SESSION['PMA_VERSION_COMMITDATA_' . $hash])) {
            $commit = $_SESSION['PMA_VERSION_COMMITDATA_' . $hash];
        } elseif (function_exists('gzuncompress')) {
            $git_file_name = $git_folder . '/objects/'
                . substr($hash, 0, 2) . '/' . substr($hash, 2);
            if (@file_exists($git_file_name)) {
                if (! $commit = @file_get_contents($git_file_name)) {
                    $this->set('PMA_VERSION_GIT', 0);
                    return;
                }
                $commit = explode("\0", gzuncompress($commit), 2);
                $commit = explode("\n", $commit[1]);
                $_SESSION['PMA_VERSION_COMMITDATA_' . $hash] = $commit;
            } else {
                $pack_names = [];
                // work with packed data
                $packs_file = $git_folder . '/objects/info/packs';
                if (@file_exists($packs_file)
                    && $packs = @file_get_contents($packs_file)
                ) {
                    // File exists. Read it, parse the file to get the names of the
                    // packs. (to look for them in .git/object/pack directory later)
                    foreach (explode("\n", $packs) as $line) {
                        // skip blank lines
                        if (strlen(trim($line)) == 0) {
                            continue;
                        }
                        // skip non pack lines
                        if ($line[0] != 'P') {
                            continue;
                        }
                        // parse names
                        $pack_names[] = substr($line, 2);
                    }
                } else {
                    // '.git/objects/info/packs' file can be missing
                    // (atlease in mysGit)
                    // File missing. May be we can look in the .git/object/pack
                    // directory for all the .pack files and use that list of
                    // files instead
                    $dirIterator = new DirectoryIterator(
                        $git_folder . '/objects/pack'
                    );
                    foreach ($dirIterator as $file_info) {
                        $file_name = $file_info->getFilename();
                        // if this is a .pack file
                        if ($file_info->isFile() && substr($file_name, -5) == '.pack'
                        ) {
                            $pack_names[] = $file_name;
                        }
                    }
                }
                $hash = strtolower($hash);
                foreach ($pack_names as $pack_name) {
                    $index_name = str_replace('.pack', '.idx', $pack_name);

                    // load index
                    $index_data = @file_get_contents(
                        $git_folder . '/objects/pack/' . $index_name
                    );
                    if (! $index_data) {
                        continue;
                    }
                    // check format
                    if (substr($index_data, 0, 4) != "\377tOc") {
                        continue;
                    }
                    // check version
                    $version = unpack('N', substr($index_data, 4, 4));
                    if ($version[1] != 2) {
                        continue;
                    }
                    // parse fanout table
                    $fanout = unpack(
                        "N*",
                        substr($index_data, 8, 256 * 4)
                    );

                    // find where we should search
                    $firstbyte = intval(substr($hash, 0, 2), 16);
                    // array is indexed from 1 and we need to get
                    // previous entry for start
                    if ($firstbyte == 0) {
                        $start = 0;
                    } else {
                        $start = $fanout[$firstbyte];
                    }
                    $end = $fanout[$firstbyte + 1];

                    // stupid linear search for our sha
                    $found = false;
                    $offset = 8 + (256 * 4);
                    for ($position = $start; $position < $end; $position++) {
                        $sha = strtolower(
                            bin2hex(
                                substr($index_data, $offset + ($position * 20), 20)
                            )
                        );
                        if ($sha == $hash) {
                            $found = true;
                            break;
                        }
                    }
                    if (! $found) {
                        continue;
                    }
                    // read pack offset
                    $offset = 8 + (256 * 4) + (24 * $fanout[256]);
                    $pack_offset = unpack(
                        'N',
                        substr($index_data, $offset + ($position * 4), 4)
                    );
                    $pack_offset = $pack_offset[1];

                    // open pack file
                    $pack_file = fopen(
                        $git_folder . '/objects/pack/' . $pack_name,
                        'rb'
                    );
                    if ($pack_file === false) {
                        continue;
                    }
                    // seek to start
                    fseek($pack_file, $pack_offset);

                    // parse header
                    $header = ord(fread($pack_file, 1));
                    $type = ($header >> 4) & 7;
                    $hasnext = ($header & 128) >> 7;
                    $size = $header & 0xf;
                    $offset = 4;

                    while ($hasnext) {
                        $byte = ord(fread($pack_file, 1));
                        $size |= ($byte & 0x7f) << $offset;
                        $hasnext = ($byte & 128) >> 7;
                        $offset += 7;
                    }

                    // we care only about commit objects
                    if ($type != 1) {
                        continue;
                    }

                    // read data
                    $commit = fread($pack_file, $size);
                    $commit = gzuncompress($commit);
                    $commit = explode("\n", $commit);
                    $_SESSION['PMA_VERSION_COMMITDATA_' . $hash] = $commit;
                    fclose($pack_file);
                }
            }
        }

        $httpRequest = new HttpRequest();

        // check if commit exists in Github
        if ($commit !== false
            && isset($_SESSION['PMA_VERSION_REMOTECOMMIT_' . $hash])
        ) {
            $is_remote_commit = $_SESSION['PMA_VERSION_REMOTECOMMIT_' . $hash];
        } else {
            $link = 'https://www.phpmyadmin.net/api/commit/' . $hash . '/';
            $is_found = $httpRequest->create($link, 'GET');
            switch ($is_found) {
                case false:
                    $is_remote_commit = false;
                    $_SESSION['PMA_VERSION_REMOTECOMMIT_' . $hash] = false;
                    break;
                case null:
                    // no remote link for now, but don't cache this as Github is down
                    $is_remote_commit = false;
                    break;
                default:
                    $is_remote_commit = true;
                    $_SESSION['PMA_VERSION_REMOTECOMMIT_' . $hash] = true;
                    if ($commit === false) {
                        // if no local commit data, try loading from Github
                        $commit_json = json_decode($is_found);
                    }
                    break;
            }
        }

        $is_remote_branch = false;
        if ($is_remote_commit && $branch !== false) {
            // check if branch exists in Github
            if (isset($_SESSION['PMA_VERSION_REMOTEBRANCH_' . $hash])) {
                $is_remote_branch = $_SESSION['PMA_VERSION_REMOTEBRANCH_' . $hash];
            } else {
                $link = 'https://www.phpmyadmin.net/api/tree/' . $branch . '/';
                $is_found = $httpRequest->create($link, 'GET', true);
                switch ($is_found) {
                    case true:
                        $is_remote_branch = true;
                        $_SESSION['PMA_VERSION_REMOTEBRANCH_' . $hash] = true;
                        break;
                    case false:
                        $is_remote_branch = false;
                        $_SESSION['PMA_VERSION_REMOTEBRANCH_' . $hash] = false;
                        break;
                    case null:
                        // no remote link for now, but don't cache this as Github is down
                        $is_remote_branch = false;
                        break;
                }
            }
        }

        if ($commit !== false) {
            $author = [
                'name' => '',
                'email' => '',
                'date' => '',
            ];
            $committer = [
                'name' => '',
                'email' => '',
                'date' => '',
            ];

            do {
                $dataline = array_shift($commit);
                $datalinearr = explode(' ', $dataline, 2);
                $linetype = $datalinearr[0];
                if (in_array($linetype, ['author', 'committer'])) {
                    $user = $datalinearr[1];
                    preg_match('/([^<]+)<([^>]+)> ([0-9]+)( [^ ]+)?/', $user, $user);
                    $user2 = [
                        'name' => trim($user[1]),
                        'email' => trim($user[2]),
                        'date' => date('Y-m-d H:i:s', (int) $user[3]),
                    ];
                    if (isset($user[4])) {
                        $user2['date'] .= $user[4];
                    }
                    $$linetype = $user2;
                }
            } while ($dataline != '');
            $message = trim(implode(' ', $commit));
        } elseif (isset($commit_json, $commit_json->author, $commit_json->committer, $commit_json->message)) {
            $author = [
                'name' => $commit_json->author->name,
                'email' => $commit_json->author->email,
                'date' => $commit_json->author->date,
            ];
            $committer = [
                'name' => $commit_json->committer->name,
                'email' => $commit_json->committer->email,
                'date' => $commit_json->committer->date,
            ];
            $message = trim($commit_json->message);
        } else {
            $this->set('PMA_VERSION_GIT', 0);
            return;
        }

        $this->set('PMA_VERSION_GIT', 1);
        $this->set('PMA_VERSION_GIT_COMMITHASH', $hash);
        $this->set('PMA_VERSION_GIT_BRANCH', $branch);
        $this->set('PMA_VERSION_GIT_MESSAGE', $message);
        $this->set('PMA_VERSION_GIT_AUTHOR', $author);
        $this->set('PMA_VERSION_GIT_COMMITTER', $committer);
        $this->set('PMA_VERSION_GIT_ISREMOTECOMMIT', $is_remote_commit);
        $this->set('PMA_VERSION_GIT_ISREMOTEBRANCH', $is_remote_branch);
    }

    /**
     * loads default values from default source
     *
     * @return boolean     success
     */
    public function loadDefaults(): bool
    {
        $cfg = [];
        if (! @file_exists($this->default_source)) {
            $this->error_config_default_file = true;
            return false;
        }
        $old_error_reporting = error_reporting(0);
        ob_start();
        $GLOBALS['pma_config_loading'] = true;
        $eval_result = include $this->default_source;
        $GLOBALS['pma_config_loading'] = false;
        ob_end_clean();
        error_reporting($old_error_reporting);

        if ($eval_result === false) {
            $this->error_config_default_file = true;
            return false;
        }

        $this->default_source_mtime = filemtime($this->default_source);

        $this->default_server = $cfg['Servers'][1];
        unset($cfg['Servers']);

        $this->default = $cfg;
        $this->settings = array_replace_recursive($this->settings, $cfg);

        $this->error_config_default_file = false;

        return true;
    }

    /**
     * loads configuration from $source, usually the config file
     * should be called on object creation
     *
     * @param string $source config file
     *
     * @return bool
     */
    public function load(?string $source = null): bool
    {
        $this->loadDefaults();

        if (null !== $source) {
            $this->setSource($source);
        }

        if (! $this->checkConfigSource()) {
            return false;
        }

        $cfg = [];

        /**
         * Parses the configuration file, we throw away any errors or
         * output.
         */
        $old_error_reporting = error_reporting(0);
        ob_start();
        $GLOBALS['pma_config_loading'] = true;
        $eval_result = include $this->getSource();
        $GLOBALS['pma_config_loading'] = false;
        ob_end_clean();
        error_reporting($old_error_reporting);

        if ($eval_result === false) {
            $this->error_config_file = true;
        } else {
            $this->error_config_file = false;
            $this->source_mtime = filemtime($this->getSource());
        }

        /**
         * Ignore keys with / as we do not use these
         *
         * These can be confusing for user configuration layer as it
         * flatten array using / and thus don't see difference between
         * $cfg['Export/method'] and $cfg['Export']['method'], while rest
         * of thre code uses the setting only in latter form.
         *
         * This could be removed once we consistently handle both values
         * in the functional code as well.
         *
         * It could use array_filter(...ARRAY_FILTER_USE_KEY), but it's not
         * supported on PHP 5.5 and HHVM.
         */
        $matched_keys = array_filter(
            array_keys($cfg),
            function ($key) {
                return strpos($key, '/') === false;
            }
        );

        $cfg = array_intersect_key($cfg, array_flip($matched_keys));

        $this->settings = array_replace_recursive($this->settings, $cfg);

        return true;
    }

    /**
     * Sets the connection collation
     *
     * @return void
     */
    private function _setConnectionCollation(): void
    {
        $collation_connection = $this->get('DefaultConnectionCollation');
        if (! empty($collation_connection)
            && $collation_connection != $GLOBALS['collation_connection']
        ) {
            $GLOBALS['dbi']->setCollation($collation_connection);
        }
    }

    /**
     * Loads user preferences and merges them with current config
     * must be called after control connection has been established
     *
     * @return void
     */
    public function loadUserPreferences(): void
    {
        $userPreferences = new UserPreferences();
        // index.php should load these settings, so that phpmyadmin.css.php
        // will have everything available in session cache
        $server = isset($GLOBALS['server'])
            ? $GLOBALS['server']
            : (! empty($GLOBALS['cfg']['ServerDefault'])
                ? $GLOBALS['cfg']['ServerDefault']
                : 0);
        $cache_key = 'server_' . $server;
        if ($server > 0 && ! defined('PMA_MINIMUM_COMMON')) {
            $config_mtime = max($this->default_source_mtime, $this->source_mtime);
            // cache user preferences, use database only when needed
            if (! isset($_SESSION['cache'][$cache_key]['userprefs'])
                || $_SESSION['cache'][$cache_key]['config_mtime'] < $config_mtime
            ) {
                $prefs = $userPreferences->load();
                $_SESSION['cache'][$cache_key]['userprefs']
                    = $userPreferences->apply($prefs['config_data']);
                $_SESSION['cache'][$cache_key]['userprefs_mtime'] = $prefs['mtime'];
                $_SESSION['cache'][$cache_key]['userprefs_type'] = $prefs['type'];
                $_SESSION['cache'][$cache_key]['config_mtime'] = $config_mtime;
            }
        } elseif ($server == 0
            || ! isset($_SESSION['cache'][$cache_key]['userprefs'])
        ) {
            $this->set('user_preferences', false);
            return;
        }
        $config_data = $_SESSION['cache'][$cache_key]['userprefs'];
        // type is 'db' or 'session'
        $this->set(
            'user_preferences',
            $_SESSION['cache'][$cache_key]['userprefs_type']
        );
        $this->set(
            'user_preferences_mtime',
            $_SESSION['cache'][$cache_key]['userprefs_mtime']
        );

        // load config array
        $this->settings = array_replace_recursive($this->settings, $config_data);
        $GLOBALS['cfg'] = array_replace_recursive($GLOBALS['cfg'], $config_data);
        if (defined('PMA_MINIMUM_COMMON')) {
            return;
        }

        // settings below start really working on next page load, but
        // changes are made only in index.php so everything is set when
        // in frames

        // save theme
        /** @var ThemeManager $tmanager */
        $tmanager = ThemeManager::getInstance();
        if ($tmanager->getThemeCookie() || isset($_REQUEST['set_theme'])) {
            if ((! isset($config_data['ThemeDefault'])
                && $tmanager->theme->getId() != 'original')
                || isset($config_data['ThemeDefault'])
                && $config_data['ThemeDefault'] != $tmanager->theme->getId()
            ) {
                // new theme was set in common.inc.php
                $this->setUserValue(
                    null,
                    'ThemeDefault',
                    $tmanager->theme->getId(),
                    'original'
                );
            }
        } else {
            // no cookie - read default from settings
            if ($this->settings['ThemeDefault'] != $tmanager->theme->getId()
                && $tmanager->checkTheme($this->settings['ThemeDefault'])
            ) {
                $tmanager->setActiveTheme($this->settings['ThemeDefault']);
                $tmanager->setThemeCookie();
            }
        }

        // save language
        if ($this->issetCookie('pma_lang') || isset($_POST['lang'])) {
            if ((! isset($config_data['lang'])
                && $GLOBALS['lang'] != 'en')
                || isset($config_data['lang'])
                && $GLOBALS['lang'] != $config_data['lang']
            ) {
                $this->setUserValue(null, 'lang', $GLOBALS['lang'], 'en');
            }
        } else {
            // read language from settings
            if (isset($config_data['lang'])) {
                $language = LanguageManager::getInstance()->getLanguage(
                    $config_data['lang']
                );
                if ($language !== false) {
                    $language->activate();
                    $this->setCookie('pma_lang', $language->getCode());
                }
            }
        }

        // set connection collation
        $this->_setConnectionCollation();
    }

    /**
     * Sets config value which is stored in user preferences (if available)
     * or in a cookie.
     *
     * If user preferences are not yet initialized, option is applied to
     * global config and added to a update queue, which is processed
     * by {@link loadUserPreferences()}
     *
     * @param string|null $cookie_name   can be null
     * @param string      $cfg_path      configuration path
     * @param mixed       $new_cfg_value new value
     * @param mixed       $default_value default value
     *
     * @return true|Message
     */
    public function setUserValue(
        ?string $cookie_name,
        string $cfg_path,
        $new_cfg_value,
        $default_value = null
    ) {
        $userPreferences = new UserPreferences();
        $result = true;
        // use permanent user preferences if possible
        $prefs_type = $this->get('user_preferences');
        if ($prefs_type) {
            if ($default_value === null) {
                $default_value = Core::arrayRead($cfg_path, $this->default);
            }
            $result = $userPreferences->persistOption($cfg_path, $new_cfg_value, $default_value);
        }
        if ($prefs_type != 'db' && $cookie_name) {
            // fall back to cookies
            if ($default_value === null) {
                $default_value = Core::arrayRead($cfg_path, $this->settings);
            }
            $this->setCookie($cookie_name, $new_cfg_value, $default_value);
        }
        Core::arrayWrite($cfg_path, $GLOBALS['cfg'], $new_cfg_value);
        Core::arrayWrite($cfg_path, $this->settings, $new_cfg_value);
        return $result;
    }

    /**
     * Reads value stored by {@link setUserValue()}
     *
     * @param string $cookie_name cookie name
     * @param mixed  $cfg_value   config value
     *
     * @return mixed
     */
    public function getUserValue(string $cookie_name, $cfg_value)
    {
<<<<<<< HEAD
        $cookie_exists = ! empty($_COOKIE[$cookie_name]);
=======
        $cookie_exists = isset($_COOKIE) && ! empty($this->getCookie($cookie_name));
>>>>>>> c7f7f9c6
        $prefs_type = $this->get('user_preferences');
        if ($prefs_type == 'db') {
            // permanent user preferences value exists, remove cookie
            if ($cookie_exists) {
                $this->removeCookie($cookie_name);
            }
        } elseif ($cookie_exists) {
            return $this->getCookie($cookie_name);
        }
        // return value from $cfg array
        return $cfg_value;
    }

    /**
     * set source
     *
     * @param string $source source
     *
     * @return void
     */
    public function setSource(string $source): void
    {
        $this->source = trim($source);
    }

    /**
     * check config source
     *
     * @return boolean whether source is valid or not
     */
    public function checkConfigSource(): bool
    {
        if (! $this->getSource()) {
            // no configuration file set at all
            return false;
        }

        if (! @file_exists($this->getSource())) {
            $this->source_mtime = 0;
            return false;
        }

        if (! @is_readable($this->getSource())) {
            // manually check if file is readable
            // might be bug #3059806 Supporting running from CIFS/Samba shares

            $contents = false;
            $handle = @fopen($this->getSource(), 'r');
            if ($handle !== false) {
                $contents = @fread($handle, 1); // reading 1 byte is enough to test
                fclose($handle);
            }
            if ($contents === false) {
                $this->source_mtime = 0;
                Core::fatalError(
                    sprintf(
                        function_exists('__')
                        ? __('Existing configuration file (%s) is not readable.')
                        : 'Existing configuration file (%s) is not readable.',
                        $this->getSource()
                    )
                );
                return false;
            }
        }

        return true;
    }

    /**
     * verifies the permissions on config file (if asked by configuration)
     * (must be called after config.inc.php has been merged)
     *
     * @return void
     */
    public function checkPermissions(): void
    {
        // Check for permissions (on platforms that support it):
        if ($this->get('CheckConfigurationPermissions') && @file_exists($this->getSource())) {
            $perms = @fileperms($this->getSource());
            if (! ($perms === false) && ($perms & 2)) {
                // This check is normally done after loading configuration
                $this->checkWebServerOs();
                if ($this->get('PMA_IS_WINDOWS') == 0) {
                    $this->source_mtime = 0;
                    Core::fatalError(
                        __(
                            'Wrong permissions on configuration file, '
                            . 'should not be world writable!'
                        )
                    );
                }
            }
        }
    }

    /**
     * Checks for errors
     * (must be called after config.inc.php has been merged)
     *
     * @return void
     */
    public function checkErrors(): void
    {
        if ($this->error_config_default_file) {
            Core::fatalError(
                sprintf(
                    __('Could not load default configuration from: %1$s'),
                    $this->default_source
                )
            );
        }

        if ($this->error_config_file) {
            $error = '[strong]' . __('Failed to read configuration file!') . '[/strong]'
                . '[br][br]'
                . __(
                    'This usually means there is a syntax error in it, '
                    . 'please check any errors shown below.'
                )
                . '[br][br]'
                . '[conferr]';
            trigger_error($error, E_USER_ERROR);
        }
    }

    /**
     * returns specific config setting
     *
     * @param string $setting config setting
     *
     * @return mixed value
     */
    public function get(string $setting)
    {
        if (isset($this->settings[$setting])) {
            return $this->settings[$setting];
        }
        return null;
    }

    /**
     * sets configuration variable
     *
     * @param string $setting configuration option
     * @param mixed  $value   new value for configuration option
     *
     * @return void
     */
    public function set(string $setting, $value): void
    {
        if (! isset($this->settings[$setting])
            || $this->settings[$setting] !== $value
        ) {
            $this->settings[$setting] = $value;
            $this->set_mtime = time();
        }
    }

    /**
     * returns source for current config
     *
     * @return string  config source
     */
    public function getSource(): string
    {
        return $this->source;
    }

    /**
     * returns a unique value to force a CSS reload if either the config
     * or the theme changes
     *
     * @return int Summary of unix timestamps, to be unique on theme parameters
     *             change
     */
    public function getThemeUniqueValue(): int
    {
        return (int) (
            $this->source_mtime +
            $this->default_source_mtime +
            $this->get('user_preferences_mtime') +
            $GLOBALS['PMA_Theme']->mtime_info +
            $GLOBALS['PMA_Theme']->filesize_info
        );
    }

    /**
     * checks if upload is enabled
     *
     * @return void
     */
    public function checkUpload(): void
    {
        if (! ini_get('file_uploads')) {
            $this->set('enable_upload', false);
            return;
        }

        $this->set('enable_upload', true);
        // if set "php_admin_value file_uploads Off" in httpd.conf
        // ini_get() also returns the string "Off" in this case:
        if ('off' == strtolower(ini_get('file_uploads'))) {
            $this->set('enable_upload', false);
        }
    }

    /**
     * Maximum upload size as limited by PHP
     * Used with permission from Moodle (https://moodle.org/) by Martin Dougiamas
     *
     * this section generates $max_upload_size in bytes
     *
     * @return void
     */
    public function checkUploadSize(): void
    {
        if (! $filesize = ini_get('upload_max_filesize')) {
            $filesize = "5M";
        }

        if ($postsize = ini_get('post_max_size')) {
            $this->set(
                'max_upload_size',
                min(Core::getRealSize($filesize), Core::getRealSize($postsize))
            );
        } else {
            $this->set('max_upload_size', Core::getRealSize($filesize));
        }
    }

    /**
     * Checks if protocol is https
     *
     * This function checks if the https protocol on the active connection.
     *
     * @return bool
     */
    public function isHttps(): bool
    {
        if (null !== $this->get('is_https')) {
            return $this->get('is_https');
        }

        $url = $this->get('PmaAbsoluteUri');

        $is_https = false;
        if (! empty($url) && parse_url($url, PHP_URL_SCHEME) === 'https') {
            $is_https = true;
        } elseif (strtolower(Core::getenv('HTTP_SCHEME')) == 'https') {
            $is_https = true;
        } elseif (strtolower(Core::getenv('HTTPS')) == 'on') {
            $is_https = true;
        } elseif (strtolower(substr(Core::getenv('REQUEST_URI'), 0, 6)) == 'https:') {
            $is_https = true;
        } elseif (strtolower(Core::getenv('HTTP_HTTPS_FROM_LB')) == 'on') {
            // A10 Networks load balancer
            $is_https = true;
        } elseif (strtolower(Core::getenv('HTTP_FRONT_END_HTTPS')) == 'on') {
            $is_https = true;
        } elseif (strtolower(Core::getenv('HTTP_X_FORWARDED_PROTO')) == 'https') {
            $is_https = true;
        } elseif (Core::getenv('SERVER_PORT') == 443) {
            $is_https = true;
        }

        $this->set('is_https', $is_https);

        return $is_https;
    }

    /**
     * Get phpMyAdmin root path
     *
     * @return string
     */
    public function getRootPath(): string
    {
        static $cookie_path = null;

        if (null !== $cookie_path && ! defined('TESTSUITE')) {
            return $cookie_path;
        }

        $url = $this->get('PmaAbsoluteUri');

        if (! empty($url)) {
            $path = parse_url($url, PHP_URL_PATH);
            if (! empty($path)) {
                if (substr($path, -1) != '/') {
                    return $path . '/';
                }
                return $path;
            }
        }

        $parsed_url = parse_url($GLOBALS['PMA_PHP_SELF']);

        $parts = explode(
            '/',
            rtrim(str_replace('\\', '/', $parsed_url['path']), '/')
        );

        /* Remove filename */
        if (substr($parts[count($parts) - 1], -4) == '.php') {
            $parts = array_slice($parts, 0, count($parts) - 1);
        }

        /* Remove extra path from javascript calls */
        if (defined('PMA_PATH_TO_BASEDIR')) {
            $parts = array_slice($parts, 0, count($parts) - 1);
        }

        $parts[] = '';

        return implode('/', $parts);
    }

    /**
     * enables backward compatibility
     *
     * @return void
     */
    public function enableBc(): void
    {
        $GLOBALS['cfg']             = $this->settings;
        $GLOBALS['default_server']  = $this->default_server;
        unset($this->default_server);
        $GLOBALS['is_upload']       = $this->get('enable_upload');
        $GLOBALS['max_upload_size'] = $this->get('max_upload_size');
        $GLOBALS['is_https']        = $this->get('is_https');

        $defines = [
            'PMA_VERSION',
            'PMA_MAJOR_VERSION',
            'PMA_THEME_VERSION',
            'PMA_THEME_GENERATION',
            'PMA_IS_WINDOWS',
            'PMA_IS_GD2',
            'PMA_USR_OS',
            'PMA_USR_BROWSER_VER',
            'PMA_USR_BROWSER_AGENT',
        ];

        foreach ($defines as $define) {
            if (! defined($define)) {
                define($define, $this->get($define));
            }
        }
    }

    /**
     * removes cookie
     *
     * @param string $cookieName name of cookie to remove
     *
     * @return boolean result of setcookie()
     */
    public function removeCookie(string $cookieName): bool
    {
        $httpCookieName = $this->getCookieName($cookieName);

        if ($this->issetCookie($cookieName)) {
            unset($_COOKIE[$httpCookieName]);
        }
        if (defined('TESTSUITE')) {
            return true;
        }
        return setcookie(
            $httpCookieName,
            '',
            time() - 3600,
            $this->getRootPath(),
            '',
            $this->isHttps()
        );
    }

    /**
     * sets cookie if value is different from current cookie value,
     * or removes if value is equal to default
     *
     * @param string $cookie   name of cookie to remove
     * @param mixed  $value    new cookie value
     * @param string $default  default value
     * @param int    $validity validity of cookie in seconds (default is one month)
     * @param bool   $httponly whether cookie is only for HTTP (and not for scripts)
     *
     * @return boolean result of setcookie()
     */
    public function setCookie(
        string $cookie,
        $value,
        ?string $default = null,
        ?int $validity = null,
        bool $httponly = true
    ): bool {
        if (strlen($value) > 0 && null !== $default && $value === $default
        ) {
            // default value is used
            if ($this->issetCookie($cookie)) {
                // remove cookie
                return $this->removeCookie($cookie);
            }
            return false;
        }

        if (strlen($value) === 0 && $this->issetCookie($cookie)) {
            // remove cookie, value is empty
            return $this->removeCookie($cookie);
        }

        $httpCookieName = $this->getCookieName($cookie);

        if (! $this->issetCookie($cookie) ||  $this->getCookie($cookie) !== $value) {
            // set cookie with new value
            /* Calculate cookie validity */
            if ($validity === null) {
                /* Valid for one month */
                $validity = time() + 2592000;
            } elseif ($validity == 0) {
                /* Valid for session */
                $validity = 0;
            } else {
                $validity = time() + $validity;
            }
            if (defined('TESTSUITE')) {
                $_COOKIE[$httpCookieName] = $value;
                return true;
            }
            return setcookie(
                $httpCookieName,
                $value,
                $validity,
                $this->getRootPath(),
                '',
                $this->isHttps(),
                $httponly
            );
        }

        // cookie has already $value as value
        return true;
    }

    /**
     * get cookie
     *
     * @param string $cookieName The name of the cookie to get
     *
     * @return mixed result of getCookie()
     */
    public function getCookie(string $cookieName)
    {
        return @$_COOKIE[$this->getCookieName($cookieName)];
    }

    /**
     * Get the real cookie name
     *
     * @param string $cookieName The name of the cookie
     * @return string
     */
    public function getCookieName(string $cookieName): string
    {
        return $cookieName . ( ($this->isHttps()) ? '_https' : '' );
    }

    /**
     * isset cookie
     *
     * @param string $cookieName The name of the cookie to check
     *
     * @return bool result of issetCookie()
     */
    public function issetCookie(string $cookieName): bool
    {
        return isset($_COOKIE[$this->getCookieName($cookieName)]);
    }

    /**
     * Error handler to catch fatal errors when loading configuration
     * file
     *
     * @return void
     */
    public static function fatalErrorHandler(): void
    {
        if (! isset($GLOBALS['pma_config_loading'])
            || ! $GLOBALS['pma_config_loading']
        ) {
            return;
        }

        $error = error_get_last();
        if ($error === null) {
            return;
        }

        Core::fatalError(
            sprintf(
                'Failed to load phpMyAdmin configuration (%s:%s): %s',
                Error::relPath($error['file']),
                $error['line'],
                $error['message']
            )
        );
    }

    /**
     * Wrapper for footer/header rendering
     *
     * @param string $filename File to check and render
     * @param string $id       Div ID
     *
     * @return string
     */
    private static function _renderCustom(string $filename, string $id): string
    {
        $retval = '';
        if (@file_exists($filename)) {
            $retval .= '<div id="' . $id . '">';
            ob_start();
            include $filename;
            $retval .= ob_get_contents();
            ob_end_clean();
            $retval .= '</div>';
        }
        return $retval;
    }

    /**
     * Renders user configured footer
     *
     * @return string
     */
    public static function renderFooter(): string
    {
        return self::_renderCustom(CUSTOM_FOOTER_FILE, 'pma_footer');
    }

    /**
     * Renders user configured footer
     *
     * @return string
     */
    public static function renderHeader(): string
    {
        return self::_renderCustom(CUSTOM_HEADER_FILE, 'pma_header');
    }

    /**
     * Returns temporary dir path
     *
     * @param string $name Directory name
     *
     * @return string|null
     */
    public function getTempDir(string $name): ?string
    {
        static $temp_dir = [];

        if (isset($temp_dir[$name]) && ! defined('TESTSUITE')) {
            return $temp_dir[$name];
        }

        $path = $this->get('TempDir');
        if (empty($path)) {
            $path = null;
        } else {
            $path .= '/' . $name;
            if (! @is_dir($path)) {
                @mkdir($path, 0770, true);
            }
            if (! @is_dir($path) || ! @is_writable($path)) {
                $path = null;
            }
        }

        $temp_dir[$name] = $path;
        return $path;
    }

    /**
     * Returns temporary directory
     *
     * @return string|null
     */
    public function getUploadTempDir(): ?string
    {
        // First try configured temp dir
        // Fallback to PHP upload_tmp_dir
        $dirs = [
            $this->getTempDir('upload'),
            ini_get('upload_tmp_dir'),
            sys_get_temp_dir(),
        ];

        foreach ($dirs as $dir) {
            if (! empty($dir) && @is_writable($dir)) {
                return realpath($dir);
            }
        }

        return null;
    }

    /**
     * Selects server based on request parameters.
     *
     * @return integer
     */
    public function selectServer(): int
    {
        $request = empty($_REQUEST['server']) ? 0 : $_REQUEST['server'];

        /**
         * Lookup server by name
         * (see FAQ 4.8)
         */
        if (! is_numeric($request)) {
            foreach ($this->settings['Servers'] as $i => $server) {
                $verboseToLower = mb_strtolower($server['verbose']);
                $serverToLower = mb_strtolower($request);
                if ($server['host'] == $request
                    || $server['verbose'] == $request
                    || $verboseToLower == $serverToLower
                    || md5($verboseToLower) === $serverToLower
                ) {
                    $request = $i;
                    break;
                }
            }
            if (is_string($request)) {
                $request = 0;
            }
        }

        /**
         * If no server is selected, make sure that $this->settings['Server'] is empty (so
         * that nothing will work), and skip server authentication.
         * We do NOT exit here, but continue on without logging into any server.
         * This way, the welcome page will still come up (with no server info) and
         * present a choice of servers in the case that there are multiple servers
         * and '$this->settings['ServerDefault'] = 0' is set.
         */

        if (is_numeric($request) && ! empty($request) && ! empty($this->settings['Servers'][$request])) {
            $server = $request;
            $this->settings['Server'] = $this->settings['Servers'][$server];
        } else {
            if (! empty($this->settings['Servers'][$this->settings['ServerDefault']])) {
                $server = $this->settings['ServerDefault'];
                $this->settings['Server'] = $this->settings['Servers'][$server];
            } else {
                $server = 0;
                $this->settings['Server'] = [];
            }
        }

        return (int) $server;
    }

    /**
     * Checks whether Servers configuration is valid and possibly apply fixups.
     *
     * @return void
     */
    public function checkServers(): void
    {
        // Do we have some server?
        if (! isset($this->settings['Servers']) || count($this->settings['Servers']) === 0) {
            // No server => create one with defaults
            $this->settings['Servers'] = [1 => $this->default_server];
        } else {
            // We have server(s) => apply default configuration
            $new_servers = [];

            foreach ($this->settings['Servers'] as $server_index => $each_server) {
                // Detect wrong configuration
                if (! is_int($server_index) || $server_index < 1) {
                    trigger_error(
                        sprintf(__('Invalid server index: %s'), $server_index),
                        E_USER_ERROR
                    );
                }

                $each_server = array_merge($this->default_server, $each_server);

                // Final solution to bug #582890
                // If we are using a socket connection
                // and there is nothing in the verbose server name
                // or the host field, then generate a name for the server
                // in the form of "Server 2", localized of course!
                if (empty($each_server['host']) && empty($each_server['verbose'])) {
                    $each_server['verbose'] = sprintf(__('Server %d'), $server_index);
                }

                $new_servers[$server_index] = $each_server;
            }
            $this->settings['Servers'] = $new_servers;
        }
    }
}

if (! defined('TESTSUITE')) {
    register_shutdown_function([Config::class, 'fatalErrorHandler']);
}<|MERGE_RESOLUTION|>--- conflicted
+++ resolved
@@ -1052,11 +1052,7 @@
      */
     public function getUserValue(string $cookie_name, $cfg_value)
     {
-<<<<<<< HEAD
-        $cookie_exists = ! empty($_COOKIE[$cookie_name]);
-=======
-        $cookie_exists = isset($_COOKIE) && ! empty($this->getCookie($cookie_name));
->>>>>>> c7f7f9c6
+        $cookie_exists = ! empty($this->getCookie($cookie_name));
         $prefs_type = $this->get('user_preferences');
         if ($prefs_type == 'db') {
             // permanent user preferences value exists, remove cookie
