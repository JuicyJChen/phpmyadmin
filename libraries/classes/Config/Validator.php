<?php
/**
 * Form validation for configuration editor
 */

declare(strict_types=1);

namespace PhpMyAdmin\Config;

use PhpMyAdmin\Core;
use PhpMyAdmin\Util;

use function __;
use function array_map;
use function array_merge;
use function array_shift;
use function call_user_func_array;
use function count;
use function error_clear_last;
use function error_get_last;
use function explode;
use function filter_var;
use function htmlspecialchars;
use function intval;
use function is_array;
use function is_object;
use function mb_strpos;
use function mb_substr;
use function mysqli_close;
use function mysqli_connect;
use function mysqli_report;
use function preg_match;
use function preg_replace;
use function sprintf;
use function str_replace;
use function trim;

use const FILTER_FLAG_IPV4;
use const FILTER_FLAG_IPV6;
use const FILTER_VALIDATE_IP;
use const MYSQLI_REPORT_OFF;
use const PHP_INT_MAX;

/**
 * Validation class for various validation functions
 *
 * Validation function takes two argument: id for which it is called
 * and array of fields' values (usually values for entire formset).
 * The function must always return an array with an error (or error array)
 * assigned to a form element (formset name or field path). Even if there are
 * no errors, key must be set with an empty value.
 *
 * Validation functions are assigned in $cfg_db['_validators'] (config.values.php).
 */
class Validator
{
    /**
     * Returns validator list
     *
     * @param ConfigFile $cf Config file instance
     *
     * @return array
     */
    public static function getValidators(ConfigFile $cf)
    {
        static $validators = null;

        if ($validators !== null) {
            return $validators;
        }

        $validators = $cf->getDbEntry('_validators', []);
        if ($GLOBALS['config']->get('is_setup')) {
            return $validators;
        }

        // not in setup script: load additional validators for user
        // preferences we need original config values not overwritten
        // by user preferences, creating a new PhpMyAdmin\Config instance is a
        // better idea than hacking into its code
        $uvs = $cf->getDbEntry('_userValidators', []);
        foreach ($uvs as $field => $uvList) {
            $uvList = (array) $uvList;
            foreach ($uvList as &$uv) {
                if (! is_array($uv)) {
                    continue;
                }

                for ($i = 1, $nb = count($uv); $i < $nb; $i++) {
                    if (mb_substr($uv[$i], 0, 6) !== 'value:') {
                        continue;
                    }

                    $uv[$i] = Core::arrayRead(
                        mb_substr($uv[$i], 6),
                        $GLOBALS['config']->baseSettings
                    );
                }
            }

            $validators[$field] = isset($validators[$field])
                ? array_merge((array) $validators[$field], $uvList)
                : $uvList;
        }

        return $validators;
    }

    /**
     * Runs validation $validator_id on values $values and returns error list.
     *
     * Return values:
     * o array, keys - field path or formset id, values - array of errors
     *   when $isPostSource is true values is an empty array to allow for error list
     *   cleanup in HTML document
     * o false - when no validators match name(s) given by $validator_id
     *
     * @param ConfigFile   $cf           Config file instance
     * @param string|array $validatorId  ID of validator(s) to run
     * @param array        $values       Values to validate
     * @param bool         $isPostSource tells whether $values are directly from
     *                                   POST request
     *
     * @return bool|array
     */
    public static function validate(
        ConfigFile $cf,
        $validatorId,
        array &$values,
        $isPostSource
    ) {
        // find validators
        $validatorId = (array) $validatorId;
        $validators = static::getValidators($cf);
        $vids = [];
        foreach ($validatorId as &$vid) {
            $vid = $cf->getCanonicalPath($vid);
            if (! isset($validators[$vid])) {
                continue;
            }

            $vids[] = $vid;
        }

        if (empty($vids)) {
            return false;
        }

        // create argument list with canonical paths and remember path mapping
        $arguments = [];
        $keyMap = [];
        foreach ($values as $k => $v) {
            $k2 = $isPostSource ? str_replace('-', '/', $k) : $k;
            $k2 = mb_strpos($k2, '/')
                ? $cf->getCanonicalPath($k2)
                : $k2;
            $keyMap[$k2] = $k;
            $arguments[$k2] = $v;
        }

        // validate
        $result = [];
        foreach ($vids as $vid) {
            // call appropriate validation functions
            foreach ((array) $validators[$vid] as $validator) {
                $vdef = (array) $validator;
                $vname = array_shift($vdef);
                /** @var callable $vname */
                $vname = 'PhpMyAdmin\Config\Validator::' . $vname;
                $args = array_merge([$vid, &$arguments], $vdef);
                $r = call_user_func_array($vname, $args);

                // merge results
                if (! is_array($r)) {
                    continue;
                }

                foreach ($r as $key => $errorList) {
                    // skip empty values if $isPostSource is false
                    if (! $isPostSource && empty($errorList)) {
                        continue;
                    }

                    if (! isset($result[$key])) {
                        $result[$key] = [];
                    }

<<<<<<< HEAD
                    $result[$key] = array_merge($result[$key], (array) $errorList);
=======
                    $errorList = array_map('PhpMyAdmin\Sanitize::sanitizeMessage', (array) $errorList);
                    $result[$key] = array_merge($result[$key], $errorList);
>>>>>>> 6677d8fe
                }
            }
        }

        // restore original paths
        $newResult = [];
        foreach ($result as $k => $v) {
            $k2 = $keyMap[$k] ?? $k;
            $newResult[$k2] = $v;
        }

        return empty($newResult) ? true : $newResult;
    }

    /**
     * Test database connection
     *
     * @param string $host     host name
     * @param string $port     tcp port to use
     * @param string $socket   socket to use
     * @param string $user     username to use
     * @param string $pass     password to use
     * @param string $errorKey key to use in return array
     *
     * @return bool|array
     */
    public static function testDBConnection(
        $host,
        $port,
        $socket,
        $user,
        $pass = null,
        $errorKey = 'Server'
    ) {
        if ($GLOBALS['cfg']['DBG']['demo']) {
            // Connection test disabled on the demo server!
            return true;
        }

        $error = null;
        $host = Core::sanitizeMySQLHost($host);

        error_clear_last();

        /** @var string $socket */
        $socket = empty($socket) ? null : $socket;
        /** @var int $port */
        $port = empty($port) ? null : (int) $port;

        mysqli_report(MYSQLI_REPORT_OFF);

        $conn = @mysqli_connect($host, $user, (string) $pass, '', $port, $socket);
        if (! $conn) {
            $error = __('Could not connect to the database server!');
        } else {
            mysqli_close($conn);
        }

        if ($error !== null) {
            $lastError = error_get_last();
            if ($lastError !== null) {
                $error .= ' - ' . $lastError['message'];
            }
        }

        return $error === null ? true : [$errorKey => $error];
    }

    /**
     * Validate server config
     *
     * @param string $path   path to config, not used
     *                       keep this parameter since the method is invoked using
     *                       reflection along with other similar methods
     * @param array  $values config values
     *
     * @return array
     */
    public static function validateServer($path, array $values)
    {
        $result = [
            'Server' => '',
            'Servers/1/user' => '',
            'Servers/1/SignonSession' => '',
            'Servers/1/SignonURL' => '',
        ];
        $error = false;
        if (empty($values['Servers/1/auth_type'])) {
            $values['Servers/1/auth_type'] = '';
            $result['Servers/1/auth_type'] = __('Invalid authentication type!');
            $error = true;
        }

        if ($values['Servers/1/auth_type'] === 'config' && empty($values['Servers/1/user'])) {
            $result['Servers/1/user'] = __('Empty username while using [kbd]config[/kbd] authentication method!');
            $error = true;
        }

        if ($values['Servers/1/auth_type'] === 'signon' && empty($values['Servers/1/SignonSession'])) {
            $result['Servers/1/SignonSession'] = __(
                'Empty signon session name while using [kbd]signon[/kbd] authentication method!'
            );
            $error = true;
        }

        if ($values['Servers/1/auth_type'] === 'signon' && empty($values['Servers/1/SignonURL'])) {
            $result['Servers/1/SignonURL'] = __(
                'Empty signon URL while using [kbd]signon[/kbd] authentication method!'
            );
            $error = true;
        }

        if (! $error && $values['Servers/1/auth_type'] === 'config') {
            $password = '';
            if (! empty($values['Servers/1/password'])) {
                $password = $values['Servers/1/password'];
            }

            $test = static::testDBConnection(
                empty($values['Servers/1/host']) ? '' : $values['Servers/1/host'],
                empty($values['Servers/1/port']) ? '' : $values['Servers/1/port'],
                empty($values['Servers/1/socket']) ? '' : $values['Servers/1/socket'],
                empty($values['Servers/1/user']) ? '' : $values['Servers/1/user'],
                $password,
                'Server'
            );

            if (is_array($test)) {
                $result = array_merge($result, $test);
            }
        }

        return $result;
    }

    /**
     * Validate pmadb config
     *
     * @param string $path   path to config, not used
     *                       keep this parameter since the method is invoked using
     *                       reflection along with other similar methods
     * @param array  $values config values
     *
     * @return array
     */
    public static function validatePMAStorage($path, array $values)
    {
        $result = [
            'Server_pmadb' => '',
            'Servers/1/controluser' => '',
            'Servers/1/controlpass' => '',
        ];
        $error = false;

        if (empty($values['Servers/1/pmadb'])) {
            return $result;
        }

        $result = [];
        if (empty($values['Servers/1/controluser'])) {
            $result['Servers/1/controluser'] = __(
                'Empty phpMyAdmin control user while using phpMyAdmin configuration storage!'
            );
            $error = true;
        }

        if (empty($values['Servers/1/controlpass'])) {
            $result['Servers/1/controlpass'] = __(
                'Empty phpMyAdmin control user password while using phpMyAdmin configuration storage!'
            );
            $error = true;
        }

        if (! $error) {
            $test = static::testDBConnection(
                empty($values['Servers/1/host']) ? '' : $values['Servers/1/host'],
                empty($values['Servers/1/port']) ? '' : $values['Servers/1/port'],
                empty($values['Servers/1/socket']) ? '' : $values['Servers/1/socket'],
                empty($values['Servers/1/controluser']) ? '' : $values['Servers/1/controluser'],
                empty($values['Servers/1/controlpass']) ? '' : $values['Servers/1/controlpass'],
                'Server_pmadb'
            );
            if (is_array($test)) {
                $result = array_merge($result, $test);
            }
        }

        return $result;
    }

    /**
     * Validates regular expression
     *
     * @param string $path   path to config
     * @param array  $values config values
     *
     * @return array
     */
    public static function validateRegex($path, array $values)
    {
        $result = [$path => ''];

        if (empty($values[$path])) {
            return $result;
        }

        error_clear_last();

        $matches = [];
        // in libraries/ListDatabase.php _checkHideDatabase(),
        // a '/' is used as the delimiter for hide_db
        @preg_match('/' . Util::requestString($values[$path]) . '/', '', $matches);

        $currentError = error_get_last();

        if ($currentError !== null) {
            $error = preg_replace('/^preg_match\(\): /', '', $currentError['message']);

            return [$path => $error];
        }

        return $result;
    }

    /**
     * Validates TrustedProxies field
     *
     * @param string $path   path to config
     * @param array  $values config values
     *
     * @return array
     */
    public static function validateTrustedProxies($path, array $values)
    {
        $result = [$path => []];

        if (empty($values[$path])) {
            return $result;
        }

        if (is_array($values[$path]) || is_object($values[$path])) {
            // value already processed by FormDisplay::save
            $lines = [];
            foreach ($values[$path] as $ip => $v) {
                $v = Util::requestString($v);
                $lines[] = preg_match('/^-\d+$/', $ip)
                    ? $v
                    : $ip . ': ' . $v;
            }
        } else {
            // AJAX validation
            $lines = explode("\n", $values[$path]);
        }

        foreach ($lines as $line) {
            $line = trim($line);
            $matches = [];
            // we catch anything that may (or may not) be an IP
            if (! preg_match('/^(.+):(?:[ ]?)\\w+$/', $line, $matches)) {
                $result[$path][] = __('Incorrect value:') . ' '
                    . htmlspecialchars($line);
                continue;
            }

            // now let's check whether we really have an IP address
            if (
                filter_var($matches[1], FILTER_VALIDATE_IP, FILTER_FLAG_IPV4) === false
                && filter_var($matches[1], FILTER_VALIDATE_IP, FILTER_FLAG_IPV6) === false
            ) {
                $ip = htmlspecialchars(trim($matches[1]));
                $result[$path][] = sprintf(__('Incorrect IP address: %s'), $ip);
                continue;
            }
        }

        return $result;
    }

    /**
     * Tests integer value
     *
     * @param string $path          path to config
     * @param array  $values        config values
     * @param bool   $allowNegative allow negative values
     * @param bool   $allowZero     allow zero
     * @param int    $maxValue      max allowed value
     * @param string $errorString   error message string
     *
     * @return string  empty string if test is successful
     */
    public static function validateNumber(
        $path,
        array $values,
        $allowNegative,
        $allowZero,
        $maxValue,
        $errorString
    ) {
        if (empty($values[$path])) {
            return '';
        }

        $value = Util::requestString($values[$path]);

        if (
            intval($value) != $value
            || (! $allowNegative && $value < 0)
            || (! $allowZero && $value == 0)
            || $value > $maxValue
        ) {
            return $errorString;
        }

        return '';
    }

    /**
     * Validates port number
     *
     * @param string $path   path to config
     * @param array  $values config values
     *
     * @return array
     */
    public static function validatePortNumber($path, array $values)
    {
        return [
            $path => static::validateNumber(
                $path,
                $values,
                false,
                false,
                65535,
                __('Not a valid port number!')
            ),
        ];
    }

    /**
     * Validates positive number
     *
     * @param string $path   path to config
     * @param array  $values config values
     *
     * @return array
     */
    public static function validatePositiveNumber($path, array $values)
    {
        return [
            $path => static::validateNumber(
                $path,
                $values,
                false,
                false,
                PHP_INT_MAX,
                __('Not a positive number!')
            ),
        ];
    }

    /**
     * Validates non-negative number
     *
     * @param string $path   path to config
     * @param array  $values config values
     *
     * @return array
     */
    public static function validateNonNegativeNumber($path, array $values)
    {
        return [
            $path => static::validateNumber(
                $path,
                $values,
                false,
                true,
                PHP_INT_MAX,
                __('Not a non-negative number!')
            ),
        ];
    }

    /**
     * Validates value according to given regular expression
     * Pattern and modifiers must be a valid for PCRE <b>and</b> JavaScript RegExp
     *
     * @param string $path   path to config
     * @param array  $values config values
     * @param string $regex  regular expression to match
     *
     * @return array|string
     */
    public static function validateByRegex($path, array $values, $regex)
    {
        if (! isset($values[$path])) {
            return '';
        }

        $result = preg_match($regex, Util::requestString($values[$path]));

        return [$path => $result ? '' : __('Incorrect value!')];
    }

    /**
     * Validates upper bound for numeric inputs
     *
     * @param string $path     path to config
     * @param array  $values   config values
     * @param int    $maxValue maximal allowed value
     *
     * @return array
     */
    public static function validateUpperBound($path, array $values, $maxValue)
    {
        $result = $values[$path] <= $maxValue;

        return [
            $path => $result ? '' : sprintf(
                __('Value must be less than or equal to %s!'),
                $maxValue
            ),
        ];
    }
}<|MERGE_RESOLUTION|>--- conflicted
+++ resolved
@@ -185,12 +185,8 @@
                         $result[$key] = [];
                     }
 
-<<<<<<< HEAD
-                    $result[$key] = array_merge($result[$key], (array) $errorList);
-=======
                     $errorList = array_map('PhpMyAdmin\Sanitize::sanitizeMessage', (array) $errorList);
                     $result[$key] = array_merge($result[$key], $errorList);
->>>>>>> 6677d8fe
                 }
             }
         }
