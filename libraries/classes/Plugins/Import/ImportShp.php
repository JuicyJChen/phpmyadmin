<?php
/**
 * ESRI Shape file import plugin for phpMyAdmin
 *
 * @package    PhpMyAdmin-Import
 * @subpackage ESRI_Shape
 */
declare(strict_types=1);

namespace PhpMyAdmin\Plugins\Import;

use PhpMyAdmin\Gis\GisFactory;
use PhpMyAdmin\Gis\GisMultiLineString;
use PhpMyAdmin\Gis\GisMultiPoint;
use PhpMyAdmin\Gis\GisPoint;
use PhpMyAdmin\Gis\GisPolygon;
use PhpMyAdmin\Import;
use PhpMyAdmin\Message;
use PhpMyAdmin\Plugins\ImportPlugin;
use PhpMyAdmin\Properties\Plugins\ImportPluginProperties;
use PhpMyAdmin\Sanitize;
use PhpMyAdmin\ZipExtension;

/**
 * Handles the import for ESRI Shape files
 *
 * @package    PhpMyAdmin-Import
 * @subpackage ESRI_Shape
 */
class ImportShp extends ImportPlugin
{
    /**
     * @var ZipExtension
     */
    private $zipExtension;

    /**
     * Constructor
     */
    public function __construct()
    {
        parent::__construct();
        $this->setProperties();
        if (extension_loaded('zip')) {
            $this->zipExtension = new ZipExtension();
        }
    }

    /**
     * Sets the import plugin properties.
     * Called in the constructor.
     *
     * @return void
     */
    protected function setProperties()
    {
        $importPluginProperties = new ImportPluginProperties();
        $importPluginProperties->setText(__('ESRI Shape File'));
        $importPluginProperties->setExtension('shp');
        $importPluginProperties->setOptions([]);
        $importPluginProperties->setOptionsText(__('Options'));

        $this->properties = $importPluginProperties;
    }

    /**
     * Handles the whole import logic
     *
     * @param array $sql_data 2-element array with sql data
     *
     * @return void
     */
    public function doImport(array &$sql_data = [])
    {
        global $db, $error, $finished,
               $import_file, $local_import_file, $message;

        $GLOBALS['finished'] = false;

        $compression = $GLOBALS['import_handle']->getCompression();

        $shp = new ShapeFileImport(1);
        // If the zip archive has more than one file,
        // get the correct content to the buffer from .shp file.
        if ($compression == 'application/zip'
            && $this->zipExtension->getNumberOfFiles($import_file) > 1
        ) {
            if ($GLOBALS['import_handle']->openZip('/^.*\.shp$/i') === false) {
                $message = Message::error(
                    __('There was an error importing the ESRI shape file: "%s".')
                );
                $message->addParam($GLOBALS['import_handle']->getError());

                return;
            }
        }

        $temp_dbf_file = false;
        // We need dbase extension to handle .dbf file
        if (extension_loaded('dbase')) {
            $temp = $GLOBALS['PMA_Config']->getTempDir('shp');
            // If we can extract the zip archive to 'TempDir'
            // and use the files in it for import
            if ($compression == 'application/zip' && $temp !== null) {
                $dbf_file_name = $this->zipExtension->findFile(
                    $import_file,
                    '/^.*\.dbf$/i'
                );
                // If the corresponding .dbf file is in the zip archive
                if ($dbf_file_name) {
                    // Extract the .dbf file and point to it.
                    $extracted = $this->zipExtension->extract(
                        $import_file,
                        $dbf_file_name
                    );
                    if ($extracted !== false) {
                        // remove filename extension, e.g.
                        // dresden_osm.shp/gis.osm_transport_a_v06.dbf
                        // to
                        // dresden_osm.shp/gis.osm_transport_a_v06
                        $path_parts = pathinfo($dbf_file_name);
                        $dbf_file_name = $path_parts['dirname'] . '/' . $path_parts['filename'];

                        // sanitize filename
                        $dbf_file_name = Sanitize::sanitizeFilename($dbf_file_name, true);

                        // concat correct filename and extension
                        $dbf_file_path = $temp . '/' . $dbf_file_name . '.dbf';

                        if (file_put_contents($dbf_file_path, $extracted, LOCK_EX) !== false) {
                            $temp_dbf_file = true;

                            // Replace the .dbf with .*, as required by the bsShapeFiles library.
                            $shp->FileName = substr($dbf_file_path, 0, -4) . '.*';
                        }
                    }
                }
            } elseif (! empty($local_import_file)
                && ! empty($GLOBALS['cfg']['UploadDir'])
                && $compression == 'none'
            ) {
                // If file is in UploadDir, use .dbf file in the same UploadDir
                // to load extra data.
                // Replace the .shp with .*,
                // so the bsShapeFiles library correctly locates .dbf file.
                $file_name = mb_substr(
                    $import_file,
                    0,
                    mb_strlen($import_file) - 4
                ) . '.*';
                $shp->FileName = $file_name;
            }
        }

        // It should load data before file being deleted
        $shp->loadFromFile('');

        // Delete the .dbf file extracted to 'TempDir'
        if ($temp_dbf_file
            && isset($dbf_file_path)
            && @file_exists($dbf_file_path)
        ) {
            unlink($dbf_file_path);
        }

<<<<<<< HEAD
        // Load data
        $shp->loadFromFile('');
=======
>>>>>>> 874c5afd
        if ($shp->lastError != '') {
            $error = true;
            $message = Message::error(
                __('There was an error importing the ESRI shape file: "%s".')
            );
            $message->addParam($shp->lastError);

            return;
        }

        switch ($shp->shapeType) {
            // ESRI Null Shape
            case 0:
                break;
            // ESRI Point
            case 1:
                $gis_type = 'point';
                break;
            // ESRI PolyLine
            case 3:
                $gis_type = 'multilinestring';
                break;
            // ESRI Polygon
            case 5:
                $gis_type = 'multipolygon';
                break;
            // ESRI MultiPoint
            case 8:
                $gis_type = 'multipoint';
                break;
            default:
                $error = true;
                $message = Message::error(
                    __('MySQL Spatial Extension does not support ESRI type "%s".')
                );
                $message->addParam($shp->getShapeName());
                return;
        }

        if (isset($gis_type)) {
            /** @var GisMultiLineString|GisMultiPoint|GisPoint|GisPolygon $gis_obj */
            $gis_obj = GisFactory::factory($gis_type);
        } else {
            $gis_obj = null;
        }

        $num_rows = count($shp->records);
        // If .dbf file is loaded, the number of extra data columns
        $num_data_cols = $shp->getDBFHeader() !== null ? count($shp->getDBFHeader()) : 0;

        $rows = [];
        $col_names = [];
        if ($num_rows != 0) {
            foreach ($shp->records as $record) {
                $tempRow = [];
                if ($gis_obj == null) {
                    $tempRow[] = null;
                } else {
                    $tempRow[] = "GeomFromText('"
                        . $gis_obj->getShape($record->SHPData) . "')";
                }

                if ($shp->getDBFHeader() !== null) {
                    foreach ($shp->getDBFHeader() as $c) {
                        $cell = trim((string) $record->DBFData[$c[0]]);

                        if (! strcmp($cell, '')) {
                            $cell = 'NULL';
                        }

                        $tempRow[] = $cell;
                    }
                }
                $rows[] = $tempRow;
            }
        }

        if (count($rows) === 0) {
            $error = true;
            $message = Message::error(
                __('The imported file does not contain any data!')
            );

            return;
        }

        // Column names for spatial column and the rest of the columns,
        // if they are available
        $col_names[] = 'SPATIAL';
        for ($n = 0; $n < $num_data_cols; $n++) {
            $col_names[] = $shp->getDBFHeader()[$n][0];
        }

        // Set table name based on the number of tables
        if (strlen((string) $db) > 0) {
            $result = $GLOBALS['dbi']->fetchResult('SHOW TABLES');
            $table_name = 'TABLE ' . (count($result) + 1);
        } else {
            $table_name = 'TBL_NAME';
        }
        $tables = [
            [
                $table_name,
                $col_names,
                $rows,
            ],
        ];

        // Use data from shape file to chose best-fit MySQL types for each column
        $analyses = [];
        $analyses[] = $this->import->analyzeTable($tables[0]);

        $table_no = 0;
        $spatial_col = 0;
        $analyses[$table_no][Import::TYPES][$spatial_col] = Import::GEOMETRY;
        $analyses[$table_no][Import::FORMATTEDSQL][$spatial_col] = true;

        // Set database name to the currently selected one, if applicable
        if (strlen((string) $db) > 0) {
            $db_name = $db;
            $options = ['create_db' => false];
        } else {
            $db_name = 'SHP_DB';
            $options = null;
        }

        // Created and execute necessary SQL statements from data
        $null_param = null;
        $this->import->buildSql($db_name, $tables, $analyses, $null_param, $options, $sql_data);

        unset($tables, $analyses);

        $finished = true;
        $error = false;

        // Commit any possible data in buffers
        $this->import->runQuery('', '', $sql_data);
    }

    /**
     * Returns specified number of bytes from the buffer.
     * Buffer automatically fetches next chunk of data when the buffer
     * falls short.
     * Sets $eof when $GLOBALS['finished'] is set and the buffer falls short.
     *
     * @param int $length number of bytes
     *
     * @return string
     */
    public static function readFromBuffer($length)
    {
        global $buffer, $eof;

        $import = new Import();

        if (strlen((string) $buffer) < $length) {
            if ($GLOBALS['finished']) {
                $eof = true;
            } else {
                $buffer .= $import->getNextChunk();
            }
        }
        $result = substr($buffer, 0, $length);
        $buffer = substr($buffer, $length);

        return $result;
    }
}<|MERGE_RESOLUTION|>--- conflicted
+++ resolved
@@ -163,11 +163,6 @@
             unlink($dbf_file_path);
         }
 
-<<<<<<< HEAD
-        // Load data
-        $shp->loadFromFile('');
-=======
->>>>>>> 874c5afd
         if ($shp->lastError != '') {
             $error = true;
             $message = Message::error(
