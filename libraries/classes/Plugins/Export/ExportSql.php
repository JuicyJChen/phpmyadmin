--- conflicted
+++ resolved
@@ -2330,13 +2330,7 @@
                 if ($row[$j] === null) {
                     $values[] = 'NULL';
                 } elseif (
-<<<<<<< HEAD
                     $metaInfo->isNumeric
-                    && ! $metaInfo->isMappedTypeTimestamp
-                    && ! $metaInfo->isBlob
-=======
-                    $fieldsMeta[$j]->isNumeric
->>>>>>> 72a6045f
                 ) {
                     // a number
                     $values[] = $row[$j];
