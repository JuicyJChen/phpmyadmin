--- conflicted
+++ resolved
@@ -97,16 +97,6 @@
     /**
      * Constructs PDF and configures standard parameters.
      *
-<<<<<<< HEAD
-     * @param string $orientation page orientation
-     * @param string $unit        unit
-     * @param string $format      the format used for pages
-     * @param bool   $unicode     true means that the input text is unicode
-     * @param string $encoding    charset encoding; default is UTF-8.
-     * @param bool   $diskcache   if true reduce the RAM memory usage by caching
-     *                            temporary data on filesystem (slower).
-     * @param bool   $pdfa        If TRUE set the document to PDF/A mode.
-=======
      * @param string    $orientation page orientation
      * @param string    $unit        unit
      * @param string    $format      the format used for pages
@@ -114,9 +104,6 @@
      * @param string    $encoding    charset encoding; default is UTF-8.
      * @param bool      $diskcache   DEPRECATED TCPDF FEATURE
      * @param false|int $pdfa        If not false, set the document to PDF/A mode and the good version (1 or 3)
-     *
-     * @access public
->>>>>>> 679eca27
      */
     public function __construct(
         $orientation = 'P',
