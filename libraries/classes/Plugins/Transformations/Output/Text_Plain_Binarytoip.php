--- conflicted
+++ resolved
@@ -10,11 +10,6 @@
 use PhpMyAdmin\FieldMetadata;
 use PhpMyAdmin\Plugins\TransformationsPlugin;
 use PhpMyAdmin\Utils\FormatConverter;
-<<<<<<< HEAD
-=======
-use stdClass;
-use function stripos;
->>>>>>> 90bc6ecb
 
 /**
  * Handles the binary to IPv4/IPv6 transformation for text plain
@@ -48,10 +43,7 @@
      */
     public function applyTransformation($buffer, array $options = [], ?FieldMetadata $meta = null)
     {
-        $isBinary = false;
-        if ($meta !== null && stripos($meta->flags, 'binary') !== false) {
-            $isBinary = true;
-        }
+        $isBinary = ($meta !== null && $meta->isBinary);
 
         return FormatConverter::binaryToIp($buffer, $isBinary);
     }
