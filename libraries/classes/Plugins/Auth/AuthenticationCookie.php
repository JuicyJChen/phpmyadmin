<?php
/**
 * Cookie Authentication plugin for phpMyAdmin
 */

declare(strict_types=1);

namespace PhpMyAdmin\Plugins\Auth;

use PhpMyAdmin\Common;
use PhpMyAdmin\Config;
use PhpMyAdmin\Core;
use PhpMyAdmin\Exceptions\SessionHandlerException;
use PhpMyAdmin\LanguageManager;
use PhpMyAdmin\Message;
use PhpMyAdmin\Plugins\AuthenticationPlugin;
use PhpMyAdmin\ResponseRenderer;
use PhpMyAdmin\Server\Select;
use PhpMyAdmin\Session;
use PhpMyAdmin\Template;
use PhpMyAdmin\Url;
use PhpMyAdmin\Util;
use PhpMyAdmin\Utils\SessionCache;
use ReCaptcha;
use Throwable;

use function __;
use function array_keys;
use function base64_decode;
use function base64_encode;
use function count;
use function defined;
use function explode;
use function function_exists;
use function in_array;
use function ini_get;
use function intval;
use function is_array;
use function is_string;
use function json_decode;
use function json_encode;
use function mb_strlen;
use function mb_substr;
use function preg_match;
use function random_bytes;
use function session_id;
use function sodium_crypto_secretbox;
use function sodium_crypto_secretbox_open;
use function strlen;
use function time;

use const SODIUM_CRYPTO_SECRETBOX_KEYBYTES;
use const SODIUM_CRYPTO_SECRETBOX_NONCEBYTES;

/**
 * Handles the cookie authentication method
 */
class AuthenticationCookie extends AuthenticationPlugin
{
    /**
     * Displays authentication form
     *
     * this function MUST exit/quit the application
     *
     * @global string $conn_error the last connection error
     */
    public function showLoginForm(): bool
    {
        $GLOBALS['conn_error'] ??= null;

        $response = ResponseRenderer::getInstance();

        /**
         * When sending login modal after session has expired, send the
         * new token explicitly with the response to update the token
         * in all the forms having a hidden token.
         */
        $session_expired = isset($_REQUEST['check_timeout']) || isset($_REQUEST['session_timedout']);
        if (! $session_expired && $response->loginPage()) {
            if (defined('TESTSUITE')) {
                return true;
            }

            exit;
        }

        /**
         * When sending login modal after session has expired, send the
         * new token explicitly with the response to update the token
         * in all the forms having a hidden token.
         */
        if ($session_expired) {
            $response->setRequestStatus(false);
            $response->addJSON('new_token', $_SESSION[' PMA_token ']);
        }

        /**
         * logged_in response parameter is used to check if the login,
         * using the modal was successful after session expiration.
         */
        if (isset($_REQUEST['session_timedout'])) {
            $response->addJSON('logged_in', 0);
        }

        // No recall if blowfish secret is not configured as it would produce
        // garbage
        if ($GLOBALS['cfg']['LoginCookieRecall'] && ! empty($GLOBALS['cfg']['blowfish_secret'])) {
            $default_user = $this->user;
            $default_server = $GLOBALS['pma_auth_server'];
            $hasAutocomplete = true;
        } else {
            $default_user = '';
            $default_server = '';
            $hasAutocomplete = false;
        }

        // wrap the login form in a div which overlays the whole page.
        if ($session_expired) {
            $loginHeader = $this->template->render('login/header', [
                'add_class' => ' modal_form',
                'session_expired' => 1,
            ]);
        } else {
            $loginHeader = $this->template->render('login/header', [
                'add_class' => '',
                'session_expired' => 0,
            ]);
        }

        $errorMessages = '';
        // Show error message
        if (! empty($GLOBALS['conn_error'])) {
            $errorMessages = Message::rawError((string) $GLOBALS['conn_error'])->getDisplay();
        } elseif (isset($_GET['session_expired']) && intval($_GET['session_expired']) == 1) {
            $errorMessages = Message::rawError(
                __('Your session has expired. Please log in again.'),
            )->getDisplay();
        }

        $languageManager = LanguageManager::getInstance();
        $availableLanguages = [];
        if (empty($GLOBALS['cfg']['Lang']) && $languageManager->hasChoice()) {
            $availableLanguages = $languageManager->sortedLanguages();
        }

        $serversOptions = '';
        $hasServers = count($GLOBALS['cfg']['Servers']) > 1;
        if ($hasServers) {
            $serversOptions = Select::render(false, false);
        }

        $_form_params = [];
        $_form_params['route'] = Common::getRequest()->getRoute();

        if (strlen($GLOBALS['db'])) {
            $_form_params['db'] = $GLOBALS['db'];
        }

        if (strlen($GLOBALS['table'])) {
            $_form_params['table'] = $GLOBALS['table'];
        }

        $errors = '';
        if ($GLOBALS['errorHandler']->hasDisplayErrors()) {
            $errors = $GLOBALS['errorHandler']->getDispErrors();
        }

        // close the wrapping div tag, if the request is after session timeout
        if ($session_expired) {
            $loginFooter = $this->template->render('login/footer', ['session_expired' => 1]);
        } else {
            $loginFooter = $this->template->render('login/footer', ['session_expired' => 0]);
        }

        $configFooter = Config::renderFooter();

        echo $this->template->render('login/form', [
            'login_header' => $loginHeader,
            'is_demo' => $GLOBALS['cfg']['DBG']['demo'],
            'error_messages' => $errorMessages,
            'available_languages' => $availableLanguages,
            'is_session_expired' => $session_expired,
            'has_autocomplete' => $hasAutocomplete,
            'session_id' => session_id(),
            'is_arbitrary_server_allowed' => $GLOBALS['cfg']['AllowArbitraryServer'],
            'default_server' => $default_server,
            'default_user' => $default_user,
            'has_servers' => $hasServers,
            'server_options' => $serversOptions,
            'server' => $GLOBALS['server'],
            'lang' => $GLOBALS['lang'],
            'has_captcha' => ! empty($GLOBALS['cfg']['CaptchaApi'])
                && ! empty($GLOBALS['cfg']['CaptchaRequestParam'])
                && ! empty($GLOBALS['cfg']['CaptchaResponseParam'])
                && ! empty($GLOBALS['cfg']['CaptchaLoginPrivateKey'])
                && ! empty($GLOBALS['cfg']['CaptchaLoginPublicKey']),
            'use_captcha_checkbox' => ($GLOBALS['cfg']['CaptchaMethod'] ?? '') === 'checkbox',
            'captcha_api' => $GLOBALS['cfg']['CaptchaApi'],
            'captcha_req' => $GLOBALS['cfg']['CaptchaRequestParam'],
            'captcha_resp' => $GLOBALS['cfg']['CaptchaResponseParam'],
            'captcha_key' => $GLOBALS['cfg']['CaptchaLoginPublicKey'],
            'form_params' => $_form_params,
            'errors' => $errors,
            'login_footer' => $loginFooter,
            'config_footer' => $configFooter,
        ]);

        if (! defined('TESTSUITE')) {
            exit;
        }

        return true;
    }

    /**
     * Gets authentication credentials
     *
     * this function DOES NOT check authentication - it just checks/provides
     * authentication credentials required to connect to the MySQL server
     * usually with $dbi->connect()
     *
     * it returns false if something is missing - which usually leads to
     * showLoginForm() which displays login form
     *
     * it returns true if all seems ok which usually leads to auth_set_user()
     *
     * it directly switches to showFailure() if user inactivity timeout is reached
     */
    public function readCredentials(): bool
    {
        $GLOBALS['conn_error'] ??= null;

        // Initialization
        /**
         * @global $GLOBALS['pma_auth_server'] the user provided server to
         * connect to
         */
        $GLOBALS['pma_auth_server'] = '';

        $this->user = $this->password = '';
        $GLOBALS['from_cookie'] = false;

        if (isset($_POST['pma_username']) && strlen($_POST['pma_username']) > 0) {
            // Verify Captcha if it is required.
            if (
                ! empty($GLOBALS['cfg']['CaptchaApi'])
                && ! empty($GLOBALS['cfg']['CaptchaRequestParam'])
                && ! empty($GLOBALS['cfg']['CaptchaResponseParam'])
                && ! empty($GLOBALS['cfg']['CaptchaLoginPrivateKey'])
                && ! empty($GLOBALS['cfg']['CaptchaLoginPublicKey'])
            ) {
                if (empty($_POST[$GLOBALS['cfg']['CaptchaResponseParam']])) {
                    $GLOBALS['conn_error'] = __(
                        'Missing reCAPTCHA verification, maybe it has been blocked by adblock?',
                    );

                    return false;
                }

                $captchaSiteVerifyURL = $GLOBALS['cfg']['CaptchaSiteVerifyURL'] ?? '';
                $captchaSiteVerifyURL = empty($captchaSiteVerifyURL) ? null : $captchaSiteVerifyURL;
                if (function_exists('curl_init')) {
                    $reCaptcha = new ReCaptcha\ReCaptcha(
                        $GLOBALS['cfg']['CaptchaLoginPrivateKey'],
                        new ReCaptcha\RequestMethod\CurlPost(null, $captchaSiteVerifyURL),
                    );
                } elseif (ini_get('allow_url_fopen')) {
                    $reCaptcha = new ReCaptcha\ReCaptcha(
                        $GLOBALS['cfg']['CaptchaLoginPrivateKey'],
                        new ReCaptcha\RequestMethod\Post($captchaSiteVerifyURL),
                    );
                } else {
                    $reCaptcha = new ReCaptcha\ReCaptcha(
                        $GLOBALS['cfg']['CaptchaLoginPrivateKey'],
                        new ReCaptcha\RequestMethod\SocketPost(null, $captchaSiteVerifyURL),
                    );
                }

                // verify captcha status.
                $resp = $reCaptcha->verify(
                    $_POST[$GLOBALS['cfg']['CaptchaResponseParam']],
                    Core::getIp(),
                );

                // Check if the captcha entered is valid, if not stop the login.
                if ($resp == null || ! $resp->isSuccess()) {
                    $codes = $resp->getErrorCodes();

                    if (in_array('invalid-json', $codes)) {
                        $GLOBALS['conn_error'] = __('Failed to connect to the reCAPTCHA service!');
                    } else {
                        $GLOBALS['conn_error'] = __('Entered captcha is wrong, try again!');
                    }

                    return false;
                }
            }

            // The user just logged in
            $this->user = Core::sanitizeMySQLUser($_POST['pma_username']);

            $password = $_POST['pma_password'] ?? '';
<<<<<<< HEAD
            if (strlen($password) >= 1000) {
                $GLOBALS['conn_error'] = __('Your password is too long. To prevent denial-of-service attacks, ' .
                    'phpMyAdmin restricts passwords to less than 1000 characters.');
=======
            if (strlen($password) >= 2000) {
                $conn_error = __('Your password is too long. To prevent denial-of-service attacks, ' .
                    'phpMyAdmin restricts passwords to less than 2000 characters.');
>>>>>>> b55c9515

                return false;
            }

            $this->password = $password;

            if ($GLOBALS['cfg']['AllowArbitraryServer'] && isset($_REQUEST['pma_servername'])) {
                if ($GLOBALS['cfg']['ArbitraryServerRegexp']) {
                    $parts = explode(' ', $_REQUEST['pma_servername']);
                    if (count($parts) === 2) {
                        $tmp_host = $parts[0];
                    } else {
                        $tmp_host = $_REQUEST['pma_servername'];
                    }

                    $match = preg_match($GLOBALS['cfg']['ArbitraryServerRegexp'], $tmp_host);
                    if (! $match) {
                        $GLOBALS['conn_error'] = __('You are not allowed to log in to this MySQL server!');

                        return false;
                    }
                }

                $GLOBALS['pma_auth_server'] = Core::sanitizeMySQLHost($_REQUEST['pma_servername']);
            }

            try {
                /* Secure current session on login to avoid session fixation */
                Session::secure();
            } catch (SessionHandlerException $exception) {
                echo (new Template())->render('error/generic', [
                    'lang' => $GLOBALS['lang'] ?? 'en',
                    'dir' => $GLOBALS['text_dir'] ?? 'ltr',
                    'error_message' => $exception->getMessage(),
                ]);

                exit;
            }

            return true;
        }

        // At the end, try to set the $this->user
        // and $this->password variables from cookies

        // check cookies
        $serverCookie = $GLOBALS['config']->getCookie('pmaUser-' . $GLOBALS['server']);
        if (empty($serverCookie)) {
            return false;
        }

        $value = $this->cookieDecrypt(
            $serverCookie,
            $this->getEncryptionSecret(),
        );

        if ($value === null) {
            return false;
        }

        $this->user = $value;
        // user was never logged in since session start
        if (empty($_SESSION['browser_access_time'])) {
            return false;
        }

        // User inactive too long
        $last_access_time = time() - $GLOBALS['cfg']['LoginCookieValidity'];
        foreach ($_SESSION['browser_access_time'] as $key => $value) {
            if ($value >= $last_access_time) {
                continue;
            }

            unset($_SESSION['browser_access_time'][$key]);
        }

        // All sessions expired
        if (empty($_SESSION['browser_access_time'])) {
            SessionCache::remove('is_create_db_priv');
            SessionCache::remove('is_reload_priv');
            SessionCache::remove('db_to_create');
            SessionCache::remove('dbs_where_create_table_allowed');
            SessionCache::remove('dbs_to_test');
            SessionCache::remove('db_priv');
            SessionCache::remove('col_priv');
            SessionCache::remove('table_priv');
            SessionCache::remove('proc_priv');

            $this->showFailure('no-activity');
            if (! defined('TESTSUITE')) {
                exit;
            }

            return false;
        }

        // check password cookie
        $serverCookie = $GLOBALS['config']->getCookie('pmaAuth-' . $GLOBALS['server']);

        if (empty($serverCookie)) {
            return false;
        }

        $value = $this->cookieDecrypt(
            $serverCookie,
            $this->getSessionEncryptionSecret(),
        );
        if ($value === null) {
            return false;
        }

        $auth_data = json_decode($value, true);

        if (! is_array($auth_data) || ! isset($auth_data['password'])) {
            return false;
        }

        $this->password = $auth_data['password'];
        if ($GLOBALS['cfg']['AllowArbitraryServer'] && ! empty($auth_data['server'])) {
            $GLOBALS['pma_auth_server'] = $auth_data['server'];
        }

        $GLOBALS['from_cookie'] = true;

        return true;
    }

    /**
     * Set the user and password after last checkings if required
     *
     * @return bool always true
     */
    public function storeCredentials(): bool
    {
        if ($GLOBALS['cfg']['AllowArbitraryServer'] && ! empty($GLOBALS['pma_auth_server'])) {
            /* Allow to specify 'host port' */
            $parts = explode(' ', $GLOBALS['pma_auth_server']);
            if (count($parts) === 2) {
                $tmp_host = $parts[0];
                $tmp_port = $parts[1];
            } else {
                $tmp_host = $GLOBALS['pma_auth_server'];
                $tmp_port = '';
            }

            if ($GLOBALS['cfg']['Server']['host'] != $GLOBALS['pma_auth_server']) {
                $GLOBALS['cfg']['Server']['host'] = $tmp_host;
                if (! empty($tmp_port)) {
                    $GLOBALS['cfg']['Server']['port'] = $tmp_port;
                }
            }

            unset($tmp_host, $tmp_port, $parts);
        }

        return parent::storeCredentials();
    }

    /**
     * Stores user credentials after successful login.
     */
    public function rememberCredentials(): void
    {
        // Name and password cookies need to be refreshed each time
        // Duration = one month for username
        $this->storeUsernameCookie($this->user);

        // Duration = as configured
        // Do not store password cookie on password change as we will
        // set the cookie again after password has been changed
        if (! isset($_POST['change_pw'])) {
            $this->storePasswordCookie($this->password);
        }

        // any parameters to pass?
        $url_params = [];
        $url_params['route'] = Common::getRequest()->getRoute();

        if (strlen($GLOBALS['db']) > 0) {
            $url_params['db'] = $GLOBALS['db'];
        }

        if (strlen($GLOBALS['table']) > 0) {
            $url_params['table'] = $GLOBALS['table'];
        }

        // user logged in successfully after session expiration
        if (isset($_REQUEST['session_timedout'])) {
            $response = ResponseRenderer::getInstance();
            $response->addJSON('logged_in', 1);
            $response->addJSON('success', 1);
            $response->addJSON('new_token', $_SESSION[' PMA_token ']);

            if (! defined('TESTSUITE')) {
                exit;
            }

            return;
        }

        // Set server cookies if required (once per session) and, in this case,
        // force reload to ensure the client accepts cookies
        if ($GLOBALS['from_cookie']) {
            return;
        }

        /**
         * Clear user cache.
         */
        Util::clearUserCache();

        ResponseRenderer::getInstance()->disable();

        Core::sendHeaderLocation(
            './index.php?route=/' . Url::getCommonRaw($url_params, '&'),
            true,
        );

        if (! defined('TESTSUITE')) {
            exit;
        }
    }

    /**
     * Stores username in a cookie.
     *
     * @param string $username User name
     */
    public function storeUsernameCookie($username): void
    {
        // Name and password cookies need to be refreshed each time
        // Duration = one month for username
        $GLOBALS['config']->setCookie(
            'pmaUser-' . $GLOBALS['server'],
            $this->cookieEncrypt(
                $username,
                $this->getEncryptionSecret(),
            ),
        );
    }

    /**
     * Stores password in a cookie.
     *
     * @param string $password Password
     */
    public function storePasswordCookie($password): void
    {
        $payload = ['password' => $password];
        if ($GLOBALS['cfg']['AllowArbitraryServer'] && ! empty($GLOBALS['pma_auth_server'])) {
            $payload['server'] = $GLOBALS['pma_auth_server'];
        }

        // Duration = as configured
        $GLOBALS['config']->setCookie(
            'pmaAuth-' . $GLOBALS['server'],
            $this->cookieEncrypt(
                (string) json_encode($payload),
                $this->getSessionEncryptionSecret(),
            ),
            null,
            (int) $GLOBALS['cfg']['LoginCookieStore'],
        );
    }

    /**
     * User is not allowed to login to MySQL -> authentication failed
     *
     * prepares error message and switches to showLoginForm() which display the error
     * and the login form
     *
     * this function MUST exit/quit the application,
     * currently done by call to showLoginForm()
     *
     * @param string $failure String describing why authentication has failed
     */
    public function showFailure($failure): void
    {
        $GLOBALS['conn_error'] ??= null;

        parent::showFailure($failure);

        // Deletes password cookie and displays the login form
        $GLOBALS['config']->removeCookie('pmaAuth-' . $GLOBALS['server']);

        $GLOBALS['conn_error'] = $this->getErrorMessage($failure);

        $response = ResponseRenderer::getInstance();

        // needed for PHP-CGI (not need for FastCGI or mod-php)
        $response->header('Cache-Control: no-store, no-cache, must-revalidate');
        $response->header('Pragma: no-cache');

        $this->showLoginForm();
    }

    /**
     * Returns blowfish secret or generates one if needed.
     */
    private function getEncryptionSecret(): string
    {
        /** @var mixed $key */
        $key = $GLOBALS['cfg']['blowfish_secret'] ?? null;
        if (! is_string($key)) {
            return $this->getSessionEncryptionSecret();
        }

        $length = mb_strlen($key, '8bit');
        if ($length === SODIUM_CRYPTO_SECRETBOX_KEYBYTES) {
            return $key;
        }

        if ($length > SODIUM_CRYPTO_SECRETBOX_KEYBYTES) {
            return mb_substr($key, 0, SODIUM_CRYPTO_SECRETBOX_KEYBYTES, '8bit');
        }

        return $this->getSessionEncryptionSecret();
    }

    /**
     * Returns blowfish secret or generates one if needed.
     */
    private function getSessionEncryptionSecret(): string
    {
        /** @var mixed $key */
        $key = $_SESSION['encryption_key'] ?? null;
        if (is_string($key) && mb_strlen($key, '8bit') === SODIUM_CRYPTO_SECRETBOX_KEYBYTES) {
            return $key;
        }

        $key = random_bytes(SODIUM_CRYPTO_SECRETBOX_KEYBYTES);
        $_SESSION['encryption_key'] = $key;

        return $key;
    }

    public function cookieEncrypt(string $data, string $secret): string
    {
        try {
            $nonce = random_bytes(SODIUM_CRYPTO_SECRETBOX_NONCEBYTES);
            $ciphertext = sodium_crypto_secretbox($data, $nonce, $secret);
        } catch (Throwable) {
            return '';
        }

        return base64_encode($nonce . $ciphertext);
    }

    public function cookieDecrypt(string $encryptedData, string $secret): string|null
    {
        $encrypted = base64_decode($encryptedData);
        $nonce = mb_substr($encrypted, 0, SODIUM_CRYPTO_SECRETBOX_NONCEBYTES, '8bit');
        $ciphertext = mb_substr($encrypted, SODIUM_CRYPTO_SECRETBOX_NONCEBYTES, null, '8bit');
        try {
            $decrypted = sodium_crypto_secretbox_open($ciphertext, $nonce, $secret);
        } catch (Throwable) {
            return null;
        }

        if (! is_string($decrypted)) {
            return null;
        }

        return $decrypted;
    }

    /**
     * Callback when user changes password.
     *
     * @param string $password New password to set
     */
    public function handlePasswordChange($password): void
    {
        $this->storePasswordCookie($password);
    }

    /**
     * Perform logout
     */
    public function logOut(): void
    {
        $GLOBALS['config'] ??= null;

        // -> delete password cookie(s)
        if ($GLOBALS['cfg']['LoginCookieDeleteAll']) {
            foreach (array_keys($GLOBALS['cfg']['Servers']) as $key) {
                $GLOBALS['config']->removeCookie('pmaAuth-' . $key);
                if (! $GLOBALS['config']->issetCookie('pmaAuth-' . $key)) {
                    continue;
                }

                $GLOBALS['config']->removeCookie('pmaAuth-' . $key);
            }
        } else {
            $cookieName = 'pmaAuth-' . $GLOBALS['server'];
            $GLOBALS['config']->removeCookie($cookieName);
            if ($GLOBALS['config']->issetCookie($cookieName)) {
                $GLOBALS['config']->removeCookie($cookieName);
            }
        }

        parent::logOut();
    }
}<|MERGE_RESOLUTION|>--- conflicted
+++ resolved
@@ -300,15 +300,9 @@
             $this->user = Core::sanitizeMySQLUser($_POST['pma_username']);
 
             $password = $_POST['pma_password'] ?? '';
-<<<<<<< HEAD
-            if (strlen($password) >= 1000) {
+            if (strlen($password) >= 2000) {
                 $GLOBALS['conn_error'] = __('Your password is too long. To prevent denial-of-service attacks, ' .
-                    'phpMyAdmin restricts passwords to less than 1000 characters.');
-=======
-            if (strlen($password) >= 2000) {
-                $conn_error = __('Your password is too long. To prevent denial-of-service attacks, ' .
                     'phpMyAdmin restricts passwords to less than 2000 characters.');
->>>>>>> b55c9515
 
                 return false;
             }
