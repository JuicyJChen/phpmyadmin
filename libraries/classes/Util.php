--- conflicted
+++ resolved
@@ -121,11 +121,7 @@
     /**
      * Returns the formatted maximum size for an upload
      *
-<<<<<<< HEAD
-     * @param int|string $maxUploadSize the size
-=======
-     * @param int|float|string $max_upload_size the size
->>>>>>> 79ae9ad4
+     * @param int|float|string $maxUploadSize the size
      *
      * @return string the message
      *
@@ -699,11 +695,7 @@
      *
      * @return int|float The numerical part of the expression (for example 8)
      */
-<<<<<<< HEAD
-    public static function extractValueFromFormattedSize($formattedSize): int
-=======
-    public static function extractValueFromFormattedSize($formatted_size)
->>>>>>> 79ae9ad4
+    public static function extractValueFromFormattedSize($formattedSize)
     {
         $returnValue = -1;
 
