<?php

declare(strict_types=1);

namespace PhpMyAdmin\Controllers\Table;

use PhpMyAdmin\Common;
use PhpMyAdmin\DatabaseInterface;
use PhpMyAdmin\Html\Generator;
use PhpMyAdmin\Relation;
use PhpMyAdmin\Response;
use PhpMyAdmin\Sql;
use PhpMyAdmin\Table\Search;
use PhpMyAdmin\Template;
use PhpMyAdmin\Util;
use function in_array;
use function intval;
use function mb_strtolower;
use function md5;
use function preg_match;
use function preg_replace;
use function str_ireplace;
use function str_replace;
use function strncasecmp;

/**
 * Handles table search tab.
 *
 * Display table search form, create SQL query from form data
 * and call Sql::executeQueryAndSendQueryResponse() to execute it.
 */
class SearchController extends AbstractController
{
    /**
     * Names of columns
     *
     * @access private
     * @var array
     */
    private $_columnNames;
    /**
     * Types of columns
     *
     * @access private
     * @var array
     */
    private $_columnTypes;
    /**
     * Types of columns without any replacement
     *
     * @access private
     * @var array
     */
    private $_originalColumnTypes;
    /**
     * Collations of columns
     *
     * @access private
     * @var array
     */
    private $_columnCollations;
    /**
     * Null Flags of columns
     *
     * @access private
     * @var array
     */
    private $_columnNullFlags;
    /**
     * Whether a geometry column is present
     *
     * @access private
     * @var bool
     */
    private $_geomColumnFlag;
    /**
     * Foreign Keys
     *
     * @access private
     * @var array
     */
    private $_foreigners;

    /** @var Search */
    private $search;

    /** @var Relation */
    private $relation;

    /**
     * @param Response          $response Response object
     * @param DatabaseInterface $dbi      DatabaseInterface object
     * @param Template          $template Template object
     * @param string            $db       Database name
     * @param string            $table    Table name
     * @param Search            $search   A Search instance.
     * @param Relation          $relation Relation instance
     */
    public function __construct(
        $response,
        $dbi,
        Template $template,
        $db,
        $table,
        Search $search,
        Relation $relation
    ) {
        parent::__construct($response, $dbi, $template, $db, $table);
        $this->search = $search;
        $this->relation = $relation;
        $this->_columnNames = [];
        $this->_columnTypes = [];
        $this->_originalColumnTypes = [];
        $this->_columnCollations = [];
        $this->_columnNullFlags = [];
        $this->_geomColumnFlag = false;
        $this->_foreigners = [];
        $this->loadTableInfo();
    }

    /**
     * Gets all the columns of a table along with their types, collations
     * and whether null or not.
     */
    private function loadTableInfo(): void
    {
        // Gets the list and number of columns
        $columns = $this->dbi->getColumns(
            $this->db,
            $this->table,
            null,
            true
        );
        // Get details about the geometry functions
        $geom_types = Util::getGISDatatypes();

        foreach ($columns as $row) {
            // set column name
            $this->_columnNames[] = $row['Field'];

            $type = $row['Type'];
            // before any replacement
            $this->_originalColumnTypes[] = mb_strtolower($type);
            // check whether table contains geometric columns
            if (in_array($type, $geom_types)) {
                $this->_geomColumnFlag = true;
            }
            // reformat mysql query output
            if (strncasecmp($type, 'set', 3) == 0
                || strncasecmp($type, 'enum', 4) == 0
            ) {
                $type = str_replace(',', ', ', $type);
            } else {
                // strip the "BINARY" attribute, except if we find "BINARY(" because
                // this would be a BINARY or VARBINARY column type
                if (! preg_match('@BINARY[\(]@i', $type)) {
                    $type = str_ireplace('BINARY', '', $type);
                }
                $type = str_ireplace('ZEROFILL', '', $type);
                $type = str_ireplace('UNSIGNED', '', $type);
                $type = mb_strtolower($type);
            }
            if (empty($type)) {
                $type = '&nbsp;';
            }
            $this->_columnTypes[] = $type;
            $this->_columnNullFlags[] = $row['Null'];
            $this->_columnCollations[]
                = ! empty($row['Collation']) && $row['Collation'] !== 'NULL'
                ? $row['Collation']
                : '';
        } // end for

        // Retrieve foreign keys
        $this->_foreigners = $this->relation->getForeigners($this->db, $this->table);
    }

    /**
     * Index action
     */
    public function index(): void
    {
        Common::table();

        $this->addScriptFiles([
            'makegrid.js',
            'sql.js',
            'table/select.js',
            'table/change.js',
            'vendor/jquery/jquery.uitablefilter.js',
            'gis_data_editor.js',
        ]);

        if (isset($_POST['range_search'])) {
            $this->rangeSearchAction();

            return;
        }

        /**
         * No selection criteria received -> display the selection form
         */
        if (! isset($_POST['columnsToDisplay'])
            && ! isset($_POST['displayAllColumns'])
        ) {
            $this->displaySelectionFormAction();
        } else {
            $this->doSelectionAction();
        }
    }

    /**
     * Get data row action
     *
     * @return void
     */
    public function getDataRowAction()
    {
        $extra_data = [];
        $row_info_query = 'SELECT * FROM ' . Util::backquote($_POST['db']) . '.'
            . Util::backquote($_POST['table']) . ' WHERE ' . $_POST['where_clause'];
        $result = $this->dbi->query(
            $row_info_query . ';',
            DatabaseInterface::CONNECT_USER,
            DatabaseInterface::QUERY_STORE
        );
        $fields_meta = $this->dbi->getFieldsMeta($result);
        while ($row = $this->dbi->fetchAssoc($result)) {
            // for bit fields we need to convert them to printable form
            $i = 0;
            foreach ($row as $col => $val) {
                if ($fields_meta[$i]->type === 'bit') {
                    $row[$col] = Util::printableBitValue(
                        (int) $val,
                        (int) $fields_meta[$i]->length
                    );
                }
                $i++;
            }
            $extra_data['row_info'] = $row;
        }
        $this->response->addJSON($extra_data);
    }

    /**
     * Do selection action
     *
     * @return void
     */
    public function doSelectionAction()
    {
        /**
         * Selection criteria have been submitted -> do the work
         */
        $sql_query = $this->search->buildSqlQuery();

        /**
         * Add this to ensure following procedures included running correctly.
         */
        $sql = new Sql();
        $this->response->addHTML($sql->executeQueryAndSendQueryResponse(
            null, // analyzed_sql_results
            false, // is_gotofile
            $this->db, // db
            $this->table, // table
            null, // find_real_end
            null, // sql_query_for_bookmark
            null, // extra_data
            null, // message_to_show
            null, // message
            null, // sql_data
            $GLOBALS['goto'], // goto
            $GLOBALS['pmaThemeImage'], // pmaThemeImage
            null, // disp_query
            null, // disp_message
            null, // query_type
            $sql_query, // sql_query
            null, // selectedTables
            null // complete_query
        ));
    }

    /**
     * Display selection form action
     */
    public function displaySelectionFormAction(): void
    {
        global $goto, $cfg;

        if (! isset($goto)) {
            $goto = Util::getScriptNameForOption(
                $cfg['DefaultTabTable'],
                'table'
            );
        }

        $this->render('table/search/index', [
            'db' => $this->db,
            'table' => $this->table,
            'goto' => $goto,
            'self' => $this,
            'geom_column_flag' => $this->_geomColumnFlag,
            'column_names' => $this->_columnNames,
            'column_types' => $this->_columnTypes,
            'column_collations' => $this->_columnCollations,
            'default_sliders_state' => $cfg['InitialSlidersState'],
            'max_rows' => intval($cfg['MaxRows']),
        ]);
    }

    /**
     * Range search action
     *
     * @return void
     */
    public function rangeSearchAction()
    {
        $min_max = $this->getColumnMinMax($_POST['column']);
        $this->response->addJSON('column_data', $min_max);
    }

    /**
     * Finds minimum and maximum value of a given column.
     *
     * @param string $column Column name
     *
     * @return array
     */
    public function getColumnMinMax($column)
    {
        $sql_query = 'SELECT MIN(' . Util::backquote($column) . ') AS `min`, '
            . 'MAX(' . Util::backquote($column) . ') AS `max` '
            . 'FROM ' . Util::backquote($this->db) . '.'
            . Util::backquote($this->table);

        return $this->dbi->fetchSingleRow($sql_query);
    }

    /**
     * Provides a column's type, collation, operators list, and criteria value
     * to display in table search form
     *
     * @param int $search_index Row number in table search form
     * @param int $column_index Column index in ColumnNames array
     *
     * @return array Array containing column's properties
     */
    public function getColumnProperties($search_index, $column_index)
    {
        $selected_operator = ($_POST['criteriaColumnOperators'][$search_index] ?? '');
        $entered_value = ($_POST['criteriaValues'] ?? '');
        $titles = [
            'Browse' => Generator::getIcon(
                'b_browse',
                __('Browse foreign values')
            ),
        ];
        //Gets column's type and collation
        $type = $this->_columnTypes[$column_index];
        $collation = $this->_columnCollations[$column_index];
        $cleanType = preg_replace('@\(.*@s', '', $type);
        //Gets column's comparison operators depending on column type
        $typeOperators = $this->dbi->types->getTypeOperatorsHtml(
            $cleanType,
            $this->_columnNullFlags[$column_index],
            $selected_operator
        );
        $func = $this->template->render('table/search/column_comparison_operators', [
            'search_index' => $search_index,
            'type_operators' => $typeOperators,
        ]);
        //Gets link to browse foreign data(if any) and criteria inputbox
        $foreignData = $this->relation->getForeignData(
            $this->_foreigners,
            $this->_columnNames[$column_index],
            false,
            '',
            ''
        );
        $htmlAttributes = '';
        if (in_array($cleanType, $this->dbi->types->getIntegerTypes())) {
            $extractedColumnspec = Util::extractColumnSpec(
                $this->_originalColumnTypes[$column_index]
            );
            $is_unsigned = $extractedColumnspec['unsigned'];
            $minMaxValues = $this->dbi->types->getIntegerRange(
                $cleanType,
                ! $is_unsigned
            );
<<<<<<< HEAD
            $htmlAttributes = 'data-min="' . $minMaxValues[0] . '" '
                            . 'data-max="' . $minMaxValues[1] . '"';
            $type = 'INT';
=======
            $html_attributes = 'data-min="' . $min_max_values[0] . '" '
                            . 'data-max="' . $min_max_values[1] . '"';
>>>>>>> a2fb692d
        }

        $htmlAttributes .= ' onchange="return '
                        . 'verifyAfterSearchFieldChange(' . $column_index . ', \'#tbl_search_form\')"';

        $value = $this->template->render('table/search/input_box', [
            'str' => '',
            'column_type' => (string) $type,
<<<<<<< HEAD
            'html_attributes' => $htmlAttributes,
=======
            'column_data_type' => strtoupper($cleanType),
            'html_attributes' => $html_attributes,
>>>>>>> a2fb692d
            'column_id' => 'fieldID_',
            'in_zoom_search_edit' => false,
            'foreigners' => $this->_foreigners,
            'column_name' => $this->_columnNames[$column_index],
            'column_name_hash' => md5($this->_columnNames[$column_index]),
            'foreign_data' => $foreignData,
            'table' => $this->table,
            'column_index' => $search_index,
            'foreign_max_limit' => $GLOBALS['cfg']['ForeignKeyMaxLimit'],
            'criteria_values' => $entered_value,
            'db' => $this->db,
            'titles' => $titles,
            'in_fbs' => true,
        ]);

        return [
            'type' => $type,
            'collation' => $collation,
            'func' => $func,
            'value' => $value,
        ];
    }
}<|MERGE_RESOLUTION|>--- conflicted
+++ resolved
@@ -387,14 +387,8 @@
                 $cleanType,
                 ! $is_unsigned
             );
-<<<<<<< HEAD
             $htmlAttributes = 'data-min="' . $minMaxValues[0] . '" '
                             . 'data-max="' . $minMaxValues[1] . '"';
-            $type = 'INT';
-=======
-            $html_attributes = 'data-min="' . $min_max_values[0] . '" '
-                            . 'data-max="' . $min_max_values[1] . '"';
->>>>>>> a2fb692d
         }
 
         $htmlAttributes .= ' onchange="return '
@@ -403,12 +397,8 @@
         $value = $this->template->render('table/search/input_box', [
             'str' => '',
             'column_type' => (string) $type,
-<<<<<<< HEAD
+            'column_data_type' => strtoupper($cleanType),
             'html_attributes' => $htmlAttributes,
-=======
-            'column_data_type' => strtoupper($cleanType),
-            'html_attributes' => $html_attributes,
->>>>>>> a2fb692d
             'column_id' => 'fieldID_',
             'in_zoom_search_edit' => false,
             'foreigners' => $this->_foreigners,
