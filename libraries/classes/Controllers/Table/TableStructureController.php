<?php
/* vim: set expandtab sw=4 ts=4 sts=4: */
/**
 * Holds the PhpMyAdmin\Controllers\Table\TableStructureController
 *
 * @package PhpMyAdmin\Controllers
 */
declare(strict_types=1);

namespace PhpMyAdmin\Controllers\Table;

use PhpMyAdmin\CentralColumns;
use PhpMyAdmin\Config\PageSettings;
use PhpMyAdmin\Controllers\TableController;
use PhpMyAdmin\Core;
use PhpMyAdmin\CreateAddField;
use PhpMyAdmin\Index;
use PhpMyAdmin\Message;
use PhpMyAdmin\ParseAnalyze;
use PhpMyAdmin\Partition;
use PhpMyAdmin\Relation;
use PhpMyAdmin\Sql;
use PhpMyAdmin\SqlParser\Context;
use PhpMyAdmin\SqlParser\Parser;
use PhpMyAdmin\SqlParser\Statements\CreateStatement;
use PhpMyAdmin\Table;
use PhpMyAdmin\Template;
use PhpMyAdmin\Tracker;
use PhpMyAdmin\Transformations;
use PhpMyAdmin\Url;
use PhpMyAdmin\Util;

/**
 * Handles table structure logic
 *
 * @package PhpMyAdmin\Controllers
 */
class TableStructureController extends TableController
{
    /**
     * @var Table  The table object
     */
    protected $table_obj;
    /**
     * @var string  The URL query string
     */
    protected $_url_query;
    /**
     * @var bool DB is information_schema
     */
    protected $_db_is_system_schema;
    /**
     * @var bool Table is a view
     */
    protected $_tbl_is_view;
    /**
     * @var string Table storage engine
     */
    protected $_tbl_storage_engine;
    /**
     * @var int Number of rows
     */
    protected $_table_info_num_rows;
    /**
     * @var string Table collation
     */
    protected $_tbl_collation;
    /**
     * @var array Show table info
     */
    protected $_showtable;

    /**
     * @var CreateAddField
     */
    private $createAddField;

    /**
     * @var Relation
     */
    private $relation;

    /**
     * @var Transformations
     */
    private $transformations;

    /**
     * TableStructureController constructor
     *
     * @param \PhpMyAdmin\Response          $response            Response object
     * @param \PhpMyAdmin\DatabaseInterface $dbi                 DatabaseInterface object
     * @param string                        $db                  Database name
     * @param string                        $table               Table name
     * @param string                        $type                Indicate the db_structure or tbl_structure
     * @param int                           $num_tables          Number of tables
     * @param int                           $pos                 Current position in the list
     * @param bool                          $db_is_system_schema DB is information_schema
     * @param int                           $total_num_tables    Number of tables
     * @param array                         $tables              Tables in the DB
     * @param bool                          $is_show_stats       Whether stats show or not
     * @param bool                          $tbl_is_view         Table is a view
     * @param string                        $tbl_storage_engine  Table storage engine
     * @param int                           $table_info_num_rows Number of rows
     * @param string                        $tbl_collation       Table collation
     * @param array                         $showtable           Show table info
     */
    public function __construct(
        $response,
        $dbi,
        $db,
        $table,
        $type,
        $num_tables,
        $pos,
        $db_is_system_schema,
        $total_num_tables,
        $tables,
        $is_show_stats,
        $tbl_is_view,
        $tbl_storage_engine,
        $table_info_num_rows,
        $tbl_collation,
        $showtable
    ) {
        parent::__construct($response, $dbi, $db, $table);

        $this->_db_is_system_schema = $db_is_system_schema;
        $this->_url_query = Url::getCommonRaw(['db' => $db, 'table' => $table]);
        $this->_tbl_is_view = $tbl_is_view;
        $this->_tbl_storage_engine = $tbl_storage_engine;
        $this->_table_info_num_rows = $table_info_num_rows;
        $this->_tbl_collation = $tbl_collation;
        $this->_showtable = $showtable;
        $this->table_obj = $this->dbi->getTable($this->db, $this->table);

        $this->createAddField = new CreateAddField($dbi);
        $this->relation = new Relation($dbi);
        $this->transformations = new Transformations();
    }

    /**
     * Index action
     *
     * @return void
     */
    public function indexAction()
    {
        PageSettings::showGroup('TableStructure');

        /**
         * Function implementations for this script
         */
        include_once 'libraries/check_user_privileges.inc.php';

        $this->response->getHeader()->getScripts()->addFiles(
            [
                'tbl_structure.js',
                'indexes.js'
            ]
        );

        /**
         * Handle column moving
         */
        if (isset($_POST['move_columns'])
            && is_array($_POST['move_columns'])
            && $this->response->isAjax()
        ) {
            $this->moveColumns();
            return;
        }

        /**
         * handle MySQL reserved words columns check
         */
        if (isset($_POST['reserved_word_check'])) {
            if ($GLOBALS['cfg']['ReservedWordDisableWarning'] === false) {
<<<<<<< HEAD
                $columns_names = $_REQUEST['field_name'];
                $reserved_keywords_names = [];
=======
                $columns_names = $_POST['field_name'];
                $reserved_keywords_names = array();
>>>>>>> 09c18849
                foreach ($columns_names as $column) {
                    if (Context::isKeyword(trim($column), true)) {
                        $reserved_keywords_names[] = trim($column);
                    }
                }
                if (Context::isKeyword(trim($this->table), true)) {
                    $reserved_keywords_names[] = trim($this->table);
                }
                if (count($reserved_keywords_names) == 0) {
                    $this->response->setRequestStatus(false);
                }
                $this->response->addJSON(
                    'message',
                    sprintf(
                        _ngettext(
                            'The name \'%s\' is a MySQL reserved keyword.',
                            'The names \'%s\' are MySQL reserved keywords.',
                            count($reserved_keywords_names)
                        ),
                        implode(',', $reserved_keywords_names)
                    )
                );
            } else {
                $this->response->setRequestStatus(false);
            }
            return;
        }
        /**
         * A click on Change has been made for one column
         */
        if (isset($_GET['change_column'])) {
            $this->displayHtmlForColumnChange(null, 'tbl_structure.php');
            return;
        }

        /**
         * Adding or editing partitioning of the table
         */
        if (isset($_POST['edit_partitioning'])
            && ! isset($_POST['save_partitioning'])
        ) {
            $this->displayHtmlForPartitionChange();
            return;
        }

        /**
         * handle multiple field commands if required
         *
         * submit_mult_*_x comes from IE if <input type="img" ...> is used
         */
        $submit_mult = $this->getMultipleFieldCommandType();

        if (! empty($submit_mult)) {
            if (isset($_POST['selected_fld'])) {
                if ($submit_mult == 'browse') {
                    // browsing the table displaying only selected columns
                    $this->displayTableBrowseForSelectedColumns(
                        $GLOBALS['goto'],
                        $GLOBALS['pmaThemeImage']
                    );
                } else {
                    // handle multiple field commands
                    // handle confirmation of deleting multiple columns
                    $action = 'tbl_structure.php';
                    $GLOBALS['selected'] = $_POST['selected_fld'];
                    list(
                        $what_ret, $query_type_ret, $is_unset_submit_mult,
                        $mult_btn_ret, $centralColsError
                        )
                            = $this->getDataForSubmitMult(
<<<<<<< HEAD
                                $submit_mult,
                                $_REQUEST['selected_fld'],
                                $action
=======
                                $submit_mult, $_POST['selected_fld'], $action
>>>>>>> 09c18849
                            );
                    //update the existing variables
                    // todo: refactor mult_submits.inc.php such as
                    // below globals are not needed anymore
                    if (isset($what_ret)) {
                        $GLOBALS['what'] = $what_ret;
                        global $what;
                    }
                    if (isset($query_type_ret)) {
                        $GLOBALS['query_type'] = $query_type_ret;
                        global $query_type;
                    }
                    if ($is_unset_submit_mult) {
                        unset($submit_mult);
                    }
                    if (isset($mult_btn_ret)) {
                        $GLOBALS['mult_btn'] = $mult_btn_ret;
                        global $mult_btn;
                    }
                    include 'libraries/mult_submits.inc.php';
                    /**
                     * if $submit_mult == 'change', execution will have stopped
                     * at this point
                     */
                    if (empty($message)) {
                        $message = Message::success();
                    }
                    $this->response->addHTML(
                        Util::getMessage($message, $sql_query)
                    );
                }
            } else {
                $this->response->setRequestStatus(false);
                $this->response->addJSON('message', __('No column selected.'));
            }
        }

        /**
         * Modifications have been submitted -> updates the table
         */
        if (isset($_POST['do_save_data'])) {
            $regenerate = $this->updateColumns();
            if ($regenerate) {
                // This happens when updating failed
                // @todo: do something appropriate
            } else {
                // continue to show the table's structure
                unset($_POST['selected']);
            }
        }

        /**
         * Modifications to the partitioning have been submitted -> updates the table
         */
        if (isset($_POST['save_partitioning'])) {
            $this->updatePartitioning();
        }

        /**
         * Adding indexes
         */
        if (isset($_POST['add_key'])
            || isset($_POST['partition_maintenance'])
        ) {
            //todo: set some variables for sql.php include, to be eliminated
            //after refactoring sql.php
            $db = $this->db;
            $table = $this->table;
            $sql_query = $GLOBALS['sql_query'];
            $cfg = $GLOBALS['cfg'];
            $pmaThemeImage = $GLOBALS['pmaThemeImage'];
            include 'sql.php';
            $GLOBALS['reload'] = true;
        }

        /**
         * Gets the relation settings
         */
        $cfgRelation = $this->relation->getRelationsParam();

        /**
         * Runs common work
         */
        // set db, table references, for require_once that follows
        // got to be eliminated in long run
        $db = &$this->db;
        $table = &$this->table;
        $url_params = [];
        include_once 'libraries/tbl_common.inc.php';
        $this->_db_is_system_schema = $db_is_system_schema;
        $this->_url_query = Url::getCommonRaw([
            'db' => $db,
            'table' => $table,
            'goto' => 'tbl_structure.php',
            'back' => 'tbl_structure.php',
        ]);
        /* The url_params array is initialized in above include */
        $url_params['goto'] = 'tbl_structure.php';
        $url_params['back'] = 'tbl_structure.php';

        // 2. Gets table keys and retains them
        // @todo should be: $server->db($db)->table($table)->primary()
        $primary = Index::getPrimary($this->table, $this->db);
        $columns_with_index = $this->dbi
            ->getTable($this->db, $this->table)
            ->getColumnsWithIndex(
                Index::UNIQUE | Index::INDEX | Index::SPATIAL
                | Index::FULLTEXT
            );
        $columns_with_unique_index = $this->dbi
            ->getTable($this->db, $this->table)
            ->getColumnsWithIndex(Index::UNIQUE);

        // 3. Get fields
        $fields = (array)$this->dbi->getColumns(
            $this->db,
            $this->table,
            null,
            true
        );

        //display table structure
        $this->response->addHTML(
            $this->displayStructure(
                $cfgRelation,
                $columns_with_unique_index,
                $url_params,
                $primary,
                $fields,
                $columns_with_index
            )
        );
    }

    /**
     * Moves columns in the table's structure based on $_REQUEST
     *
     * @return void
     */
    protected function moveColumns()
    {
        $this->dbi->selectDb($this->db);

        /*
         * load the definitions for all columns
         */
        $columns = $this->dbi->getColumnsFull($this->db, $this->table);
        $column_names = array_keys($columns);
        $changes = [];

        // move columns from first to last
        for ($i = 0, $l = count($_POST['move_columns']); $i < $l; $i++) {
            $column = $_POST['move_columns'][$i];
            // is this column already correctly placed?
            if ($column_names[$i] == $column) {
                continue;
            }

            // it is not, let's move it to index $i
            $data = $columns[$column];
            $extracted_columnspec = Util::extractColumnSpec($data['Type']);
            if (isset($data['Extra'])
                && $data['Extra'] == 'on update CURRENT_TIMESTAMP'
            ) {
                $extracted_columnspec['attribute'] = $data['Extra'];
                unset($data['Extra']);
            }
            $current_timestamp = ($data['Type'] == 'timestamp'
                    || $data['Type'] == 'datetime')
                && ($data['Default'] == 'CURRENT_TIMESTAMP'
                    || $data['Default'] == 'current_timestamp()');

            if ($data['Null'] === 'YES' && $data['Default'] === null) {
                $default_type = 'NULL';
            } elseif ($current_timestamp) {
                $default_type = 'CURRENT_TIMESTAMP';
            } elseif ($data['Default'] === null) {
                $default_type = 'NONE';
            } else {
                $default_type = 'USER_DEFINED';
            }

            $virtual = [
                'VIRTUAL', 'PERSISTENT', 'VIRTUAL GENERATED', 'STORED GENERATED'
            ];
            $data['Virtuality'] = '';
            $data['Expression'] = '';
            if (isset($data['Extra']) && in_array($data['Extra'], $virtual)) {
                $data['Virtuality'] = str_replace(' GENERATED', '', $data['Extra']);
                $expressions = $this->table->getColumnGenerationExpression($column);
                $data['Expression'] = $expressions[$column];
            }

            $changes[] = 'CHANGE ' . Table::generateAlter(
                $column,
                $column,
                mb_strtoupper($extracted_columnspec['type']),
                $extracted_columnspec['spec_in_brackets'],
                $extracted_columnspec['attribute'],
                isset($data['Collation']) ? $data['Collation'] : '',
                $data['Null'] === 'YES' ? 'NULL' : 'NOT NULL',
                $default_type,
                $current_timestamp ? '' : $data['Default'],
                isset($data['Extra']) && $data['Extra'] !== '' ? $data['Extra']
                : false,
                isset($data['COLUMN_COMMENT']) && $data['COLUMN_COMMENT'] !== ''
                ? $data['COLUMN_COMMENT'] : false,
                $data['Virtuality'],
                $data['Expression'],
                $i === 0 ? '-first' : $column_names[$i - 1]
            );
            // update current column_names array, first delete old position
            for ($j = 0, $ll = count($column_names); $j < $ll; $j++) {
                if ($column_names[$j] == $column) {
                    unset($column_names[$j]);
                }
            }
            // insert moved column
            array_splice($column_names, $i, 0, $column);
        }
        if (empty($changes) && !isset($_REQUEST['preview_sql'])) { // should never happen
            $this->response->setRequestStatus(false);
            return;
        }
        // query for moving the columns
        $sql_query = sprintf(
            'ALTER TABLE %s %s',
            Util::backquote($this->table),
            implode(', ', $changes)
        );

        if (isset($_REQUEST['preview_sql'])) { // preview sql
            $this->response->addJSON(
                'sql_data',
                $this->template->render('preview_sql', [
                    'query_data' => $sql_query
                ])
            );
        } else { // move column
            $this->dbi->tryQuery($sql_query);
            $tmp_error = $this->dbi->getError();
            if ($tmp_error) {
                $this->response->setRequestStatus(false);
                $this->response->addJSON('message', Message::error($tmp_error));
            } else {
                $message = Message::success(
                    __('The columns have been moved successfully.')
                );
                $this->response->addJSON('message', $message);
                $this->response->addJSON('columns', $column_names);
            }
        }
    }

    /**
     * Displays HTML for changing one or more columns
     *
     * @param array  $selected the selected columns
     * @param string $action   target script to call
     *
     * @return boolean true if error occurred
     *
     */
    protected function displayHtmlForColumnChange($selected, $action)
    {
        // $selected comes from mult_submits.inc.php
        if (empty($selected)) {
            $selected[] = $_REQUEST['field'];
            $selected_cnt = 1;
        } else { // from a multiple submit
            $selected_cnt = count($selected);
        }

        /**
         * @todo optimize in case of multiple fields to modify
         */
        $fields_meta = [];
        for ($i = 0; $i < $selected_cnt; $i++) {
            $value = $this->dbi->getColumns(
                $this->db,
                $this->table,
                $selected[$i],
                true
            );
            if (count($value) == 0) {
                $message = Message::error(
                    __('Failed to get description of column %s!')
                );
                $message->addParam($selected[$i]);
                $this->response->addHTML($message);
            } else {
                $fields_meta[] = $value;
            }
        }
        $num_fields = count($fields_meta);
        // set these globals because tbl_columns_definition_form.inc.php
        // verifies them
        // @todo: refactor tbl_columns_definition_form.inc.php so that it uses
        // protected function params
        $GLOBALS['action'] = $action;
        $GLOBALS['num_fields'] = $num_fields;

        /**
         * Form for changing properties.
         */
        include_once 'libraries/check_user_privileges.inc.php';
        include 'libraries/tbl_columns_definition_form.inc.php';
    }

    /**
     * Displays HTML for partition change
     *
     * @return string HTML for partition change
     */
    protected function displayHtmlForPartitionChange()
    {
        $partitionDetails = null;
        if (! isset($_POST['partition_by'])) {
            $partitionDetails = $this->_extractPartitionDetails();
        }

        include 'libraries/tbl_partition_definition.inc.php';
        $this->response->addHTML(
            $this->template->render('table/structure/partition_definition_form', [
                'db' => $this->db,
                'table' => $this->table,
                'partition_details' => $partitionDetails,
            ])
        );
    }

    /**
     * Extracts partition details from CREATE TABLE statement
     *
     * @return array[] array of partition details
     */
    private function _extractPartitionDetails()
    {
        $createTable = (new Table($this->table, $this->db))->showCreate();
        if (! $createTable) {
            return null;
        }

        $parser = new Parser($createTable);
        /**
         * @var CreateStatement $stmt
         */
        $stmt = $parser->statements[0];

        $partitionDetails = [];

        $partitionDetails['partition_by'] = '';
        $partitionDetails['partition_expr'] = '';
        $partitionDetails['partition_count'] = '';

        if (! empty($stmt->partitionBy)) {
            $openPos = strpos($stmt->partitionBy, "(");
            $closePos = strrpos($stmt->partitionBy, ")");

            $partitionDetails['partition_by']
                = trim(substr($stmt->partitionBy, 0, $openPos));
            $partitionDetails['partition_expr']
                = trim(substr($stmt->partitionBy, $openPos + 1, $closePos - ($openPos + 1)));
            if (isset($stmt->partitionsNum)) {
                $count = $stmt->partitionsNum;
            } else {
                $count = count($stmt->partitions);
            }
            $partitionDetails['partition_count'] = $count;
        }

        $partitionDetails['subpartition_by'] = '';
        $partitionDetails['subpartition_expr'] = '';
        $partitionDetails['subpartition_count'] = '';

        if (! empty($stmt->subpartitionBy)) {
            $openPos = strpos($stmt->subpartitionBy, "(");
            $closePos = strrpos($stmt->subpartitionBy, ")");

            $partitionDetails['subpartition_by']
                = trim(substr($stmt->subpartitionBy, 0, $openPos));
            $partitionDetails['subpartition_expr']
                = trim(substr($stmt->subpartitionBy, $openPos + 1, $closePos - ($openPos + 1)));
            if (isset($stmt->subpartitionsNum)) {
                $count = $stmt->subpartitionsNum;
            } else {
                $count = count($stmt->partitions[0]->subpartitions);
            }
            $partitionDetails['subpartition_count'] = $count;
        }

        // Only LIST and RANGE type parameters allow subpartitioning
        $partitionDetails['can_have_subpartitions']
            = $partitionDetails['partition_count'] > 1
                && ($partitionDetails['partition_by'] == 'RANGE'
                || $partitionDetails['partition_by'] == 'RANGE COLUMNS'
                || $partitionDetails['partition_by'] == 'LIST'
                || $partitionDetails['partition_by'] == 'LIST COLUMNS');

        // Values are specified only for LIST and RANGE type partitions
        $partitionDetails['value_enabled'] = isset($partitionDetails['partition_by'])
            && ($partitionDetails['partition_by'] == 'RANGE'
            || $partitionDetails['partition_by'] == 'RANGE COLUMNS'
            || $partitionDetails['partition_by'] == 'LIST'
            || $partitionDetails['partition_by'] == 'LIST COLUMNS');

        $partitionDetails['partitions'] = [];

        for ($i = 0; $i < intval($partitionDetails['partition_count']); $i++) {
            if (! isset($stmt->partitions[$i])) {
                $partitionDetails['partitions'][$i] = [
                    'name' => 'p' . $i,
                    'value_type' => '',
                    'value' => '',
                    'engine' => '',
                    'comment' => '',
                    'data_directory' => '',
                    'index_directory' => '',
                    'max_rows' => '',
                    'min_rows' => '',
                    'tablespace' => '',
                    'node_group' => '',
                ];
            } else {
                $p = $stmt->partitions[$i];
                $type = $p->type;
                $expr = trim((string) $p->expr, '()');
                if ($expr == 'MAXVALUE') {
                    $type .= ' MAXVALUE';
                    $expr = '';
                }
                $partitionDetails['partitions'][$i] = [
                    'name' => $p->name,
                    'value_type' => $type,
                    'value' => $expr,
                    'engine' => $p->options->has('ENGINE', true),
                    'comment' => trim((string) $p->options->has('COMMENT', true), "'"),
                    'data_directory' => trim((string) $p->options->has('DATA DIRECTORY', true), "'"),
                    'index_directory' => trim((string) $p->options->has('INDEX_DIRECTORY', true), "'"),
                    'max_rows' => $p->options->has('MAX_ROWS', true),
                    'min_rows' => $p->options->has('MIN_ROWS', true),
                    'tablespace' => $p->options->has('TABLESPACE', true),
                    'node_group' => $p->options->has('NODEGROUP', true),
                ];
            }

            $partition =& $partitionDetails['partitions'][$i];
            $partition['prefix'] = 'partitions[' . $i . ']';

            if ($partitionDetails['subpartition_count'] > 1) {
                $partition['subpartition_count'] = $partitionDetails['subpartition_count'];
                $partition['subpartitions'] = [];

                for ($j = 0; $j < intval($partitionDetails['subpartition_count']); $j++) {
                    if (! isset($stmt->partitions[$i]->subpartitions[$j])) {
                        $partition['subpartitions'][$j] = [
                            'name' => $partition['name'] . '_s' . $j,
                            'engine' => '',
                            'comment' => '',
                            'data_directory' => '',
                            'index_directory' => '',
                            'max_rows' => '',
                            'min_rows' => '',
                            'tablespace' => '',
                            'node_group' => '',
                        ];
                    } else {
                        $sp = $stmt->partitions[$i]->subpartitions[$j];
                        $partition['subpartitions'][$j] = [
                            'name' => $sp->name,
                            'engine' => $sp->options->has('ENGINE', true),
                            'comment' => trim($sp->options->has('COMMENT', true), "'"),
                            'data_directory' => trim($sp->options->has('DATA DIRECTORY', true), "'"),
                            'index_directory' => trim($sp->options->has('INDEX_DIRECTORY', true), "'"),
                            'max_rows' => $sp->options->has('MAX_ROWS', true),
                            'min_rows' => $sp->options->has('MIN_ROWS', true),
                            'tablespace' => $sp->options->has('TABLESPACE', true),
                            'node_group' => $sp->options->has('NODEGROUP', true),
                        ];
                    }

                    $subpartition =& $partition['subpartitions'][$j];
                    $subpartition['prefix'] = 'partitions[' . $i . ']'
                        . '[subpartitions][' . $j . ']';
                }
            }
        }

        return $partitionDetails;
    }

    /**
     * Update the table's partitioning based on $_REQUEST
     *
     * @return void
     */
    protected function updatePartitioning()
    {
        $sql_query = "ALTER TABLE " . Util::backquote($this->table) . " "
            . $this->createAddField->getPartitionsDefinition();

        // Execute alter query
        $result = $this->dbi->tryQuery($sql_query);

        if ($result !== false) {
            $message = Message::success(
                __('Table %1$s has been altered successfully.')
            );
            $message->addParam($this->table);
            $this->response->addHTML(
                Util::getMessage($message, $sql_query, 'success')
            );
        } else {
            $this->response->setRequestStatus(false);
            $this->response->addJSON(
                'message',
                Message::rawError(
                    __('Query error') . ':<br />' . $this->dbi->getError()
                )
            );
        }
    }

    /**
     * Function to get the type of command for multiple field handling
     *
     * @return string
     */
    protected function getMultipleFieldCommandType()
    {
        $types = [
            'change', 'drop', 'primary',
            'index', 'unique', 'spatial',
            'fulltext', 'browse'
        ];

        foreach ($types as $type) {
            if (isset($_POST['submit_mult_' . $type . '_x'])) {
                return $type;
            }
        }

        if (isset($_POST['submit_mult'])) {
            return $_POST['submit_mult'];
        } elseif (isset($_POST['mult_btn'])
            && $_POST['mult_btn'] == __('Yes')
        ) {
            if (isset($_POST['selected'])) {
                $_POST['selected_fld'] = $_POST['selected'];
            }
            return 'row_delete';
        }

        return null;
    }

    /**
     * Function to display table browse for selected columns
     *
     * @param string $goto          goto page url
     * @param string $pmaThemeImage URI of the pma theme image
     *
     * @return void
     */
    protected function displayTableBrowseForSelectedColumns($goto, $pmaThemeImage)
    {
        $GLOBALS['active_page'] = 'sql.php';
<<<<<<< HEAD
        $fields = [];
        foreach ($_REQUEST['selected_fld'] as $sval) {
=======
        $fields = array();
        foreach ($_POST['selected_fld'] as $sval) {
>>>>>>> 09c18849
            $fields[] = Util::backquote($sval);
        }
        $sql_query = sprintf(
            'SELECT %s FROM %s.%s',
            implode(', ', $fields),
            Util::backquote($this->db),
            Util::backquote($this->table)
        );

        // Parse and analyze the query
        $db = &$this->db;
        list(
            $analyzed_sql_results,
            $db,
        ) = ParseAnalyze::sqlQuery($sql_query, $db);
        // @todo: possibly refactor
        extract($analyzed_sql_results);

        $sql = new Sql();
        $this->response->addHTML(
            $sql->executeQueryAndGetQueryResponse(
                isset($analyzed_sql_results) ? $analyzed_sql_results : '',
                false, // is_gotofile
                $this->db, // db
                $this->table, // table
                null, // find_real_end
                null, // sql_query_for_bookmark
                null, // extra_data
                null, // message_to_show
                null, // message
                null, // sql_data
                $goto, // goto
                $pmaThemeImage, // pmaThemeImage
                null, // disp_query
                null, // disp_message
                null, // query_type
                $sql_query, // sql_query
                null, // selectedTables
                null // complete_query
            )
        );
    }

    /**
     * Update the table's structure based on $_REQUEST
     *
     * @return boolean              true if error occurred
     *
     */
    protected function updateColumns()
    {
        $err_url = 'tbl_structure.php' . Url::getCommon(
            [
                'db' => $this->db, 'table' => $this->table
            ]
        );
        $regenerate = false;
<<<<<<< HEAD
        $field_cnt = count($_REQUEST['field_name']);
        $changes = [];
        $adjust_privileges = [];
        $columns_with_index = $this->dbi
            ->getTable($this->db, $this->table)
            ->getColumnsWithIndex(
                Index::PRIMARY | Index::UNIQUE
            );
=======
        $field_cnt = count($_POST['field_name']);
        $changes = array();
        $adjust_privileges = array();

>>>>>>> 09c18849
        for ($i = 0; $i < $field_cnt; $i++) {
            if (!$this->columnNeedsAlterTable($i)) {
                continue;
            }

            $changes[] = 'CHANGE ' . Table::generateAlter(
<<<<<<< HEAD
                Util::getValueByKey($_REQUEST, "field_orig.${i}", ''),
                $_REQUEST['field_name'][$i],
                $_REQUEST['field_type'][$i],
                $_REQUEST['field_length'][$i],
                $_REQUEST['field_attribute'][$i],
                Util::getValueByKey($_REQUEST, "field_collation.${i}", ''),
                Util::getValueByKey($_REQUEST, "field_null.${i}", 'NOT NULL'),
                $_REQUEST['field_default_type'][$i],
                $_REQUEST['field_default_value'][$i],
                Util::getValueByKey($_REQUEST, "field_extra.${i}", false),
                Util::getValueByKey($_REQUEST, "field_comments.${i}", ''),
                Util::getValueByKey($_REQUEST, "field_virtuality.${i}", ''),
                Util::getValueByKey($_REQUEST, "field_expression.${i}", ''),
                Util::getValueByKey($_REQUEST, "field_move_to.${i}", ''),
                $columns_with_index
=======
                Util::getValueByKey($_POST, "field_orig.${i}", ''),
                $_POST['field_name'][$i],
                $_POST['field_type'][$i],
                $_POST['field_length'][$i],
                $_POST['field_attribute'][$i],
                Util::getValueByKey($_POST, "field_collation.${i}", ''),
                Util::getValueByKey($_POST, "field_null.${i}", 'NOT NULL'),
                $_POST['field_default_type'][$i],
                $_POST['field_default_value'][$i],
                Util::getValueByKey($_POST, "field_extra.${i}", false),
                Util::getValueByKey($_POST, "field_comments.${i}", ''),
                Util::getValueByKey($_POST, "field_virtuality.${i}", ''),
                Util::getValueByKey($_POST, "field_expression.${i}", ''),
                Util::getValueByKey($_POST, "field_move_to.${i}", '')
>>>>>>> 09c18849
            );

            // find the remembered sort expression
            $sorted_col = $this->table_obj->getUiProp(
                Table::PROP_SORTED_COLUMN
            );
            // if the old column name is part of the remembered sort expression
            if (mb_strpos(
<<<<<<< HEAD
                (string) $sorted_col,
                Util::backquote($_REQUEST['field_orig'][$i])
=======
                $sorted_col,
                Util::backquote($_POST['field_orig'][$i])
>>>>>>> 09c18849
            ) !== false) {
                // delete the whole remembered sort expression
                $this->table_obj->removeUiProp(Table::PROP_SORTED_COLUMN);
            }

            if (isset($_POST['field_adjust_privileges'][$i])
                && ! empty($_POST['field_adjust_privileges'][$i])
                && $_POST['field_orig'][$i] != $_POST['field_name'][$i]
            ) {
                $adjust_privileges[$_POST['field_orig'][$i]]
                    = $_POST['field_name'][$i];
            }
        } // end for

        if (count($changes) > 0 || isset($_POST['preview_sql'])) {
            // Builds the primary keys statements and updates the table
            $key_query = '';
            /**
             * this is a little bit more complex
             *
             * @todo if someone selects A_I when altering a column we need to check:
             *  - no other column with A_I
             *  - the column has an index, if not create one
             *
             */

            // To allow replication, we first select the db to use
            // and then run queries on this db.
            if (!$this->dbi->selectDb($this->db)) {
                Util::mysqlDie(
                    $this->dbi->getError(),
                    'USE ' . Util::backquote($this->db) . ';',
                    false,
                    $err_url
                );
            }
            $sql_query = 'ALTER TABLE ' . Util::backquote($this->table) . ' ';
            $sql_query .= implode(', ', $changes) . $key_query;
            $sql_query .= ';';

            // If there is a request for SQL previewing.
            if (isset($_POST['preview_sql'])) {
                Core::previewSQL(count($changes) > 0 ? $sql_query : '');
            }

            $columns_with_index = $this->dbi
                ->getTable($this->db, $this->table)
                ->getColumnsWithIndex(
                    Index::PRIMARY | Index::UNIQUE | Index::INDEX
                    | Index::SPATIAL | Index::FULLTEXT
                );

            $changedToBlob = [];
            // While changing the Column Collation
            // First change to BLOB
<<<<<<< HEAD
            for ($i = 0; $i < $field_cnt; $i++) {
                if (isset($_REQUEST['field_collation'][$i])
                    && isset($_REQUEST['field_collation_orig'][$i])
                    && $_REQUEST['field_collation'][$i] !== $_REQUEST['field_collation_orig'][$i]
                    && ! in_array($_REQUEST['field_orig'][$i], $columns_with_index)
=======
            for ($i = 0; $i < $field_cnt; $i++ ) {
                if (isset($_POST['field_collation'][$i])
                    && isset($_POST['field_collation_orig'][$i])
                    && $_POST['field_collation'][$i] !== $_POST['field_collation_orig'][$i]
                    && ! in_array($_POST['field_orig'][$i], $columns_with_index)
>>>>>>> 09c18849
                ) {
                    $secondary_query = 'ALTER TABLE ' . Util::backquote(
                        $this->table
                    )
                    . ' CHANGE ' . Util::backquote(
                        $_POST['field_orig'][$i]
                    )
                    . ' ' . Util::backquote($_POST['field_orig'][$i])
                    . ' BLOB;';
                    $this->dbi->query($secondary_query);
                    $changedToBlob[$i] = true;
                } else {
                    $changedToBlob[$i] = false;
                }
            }

            // Then make the requested changes
            $result = $this->dbi->tryQuery($sql_query);

            if ($result !== false) {
                $changed_privileges = $this->adjustColumnPrivileges(
                    $adjust_privileges
                );

                if ($changed_privileges) {
                    $message = Message::success(
                        __(
                            'Table %1$s has been altered successfully. Privileges ' .
                            'have been adjusted.'
                        )
                    );
                } else {
                    $message = Message::success(
                        __('Table %1$s has been altered successfully.')
                    );
                }
                $message->addParam($this->table);

                $this->response->addHTML(
                    Util::getMessage($message, $sql_query, 'success')
                );
            } else {
                // An error happened while inserting/updating a table definition

                // Save the Original Error
                $orig_error = $this->dbi->getError();
                $changes_revert = [];

                // Change back to Original Collation and data type
                for ($i = 0; $i < $field_cnt; $i++) {
                    if ($changedToBlob[$i]) {
                        $changes_revert[] = 'CHANGE ' . Table::generateAlter(
                            Util::getValueByKey($_POST, "field_orig.${i}", ''),
                            $_POST['field_name'][$i],
                            $_POST['field_type_orig'][$i],
                            $_POST['field_length_orig'][$i],
                            $_POST['field_attribute_orig'][$i],
                            Util::getValueByKey($_POST, "field_collation_orig.${i}", ''),
                            Util::getValueByKey($_POST, "field_null_orig.${i}", 'NOT NULL'),
                            $_POST['field_default_type_orig'][$i],
                            $_POST['field_default_value_orig'][$i],
                            Util::getValueByKey($_POST, "field_extra_orig.${i}", false),
                            Util::getValueByKey($_POST, "field_comments_orig.${i}", ''),
                            Util::getValueByKey($_POST, "field_virtuality_orig.${i}", ''),
                            Util::getValueByKey($_POST, "field_expression_orig.${i}", ''),
                            Util::getValueByKey($_POST, "field_move_to_orig.${i}", '')
                        );
                    }
                }

                $revert_query = 'ALTER TABLE ' . Util::backquote($this->table)
                    . ' ';
                $revert_query .= implode(', ', $changes_revert) . '';
                $revert_query .= ';';

                // Column reverted back to original
                $this->dbi->query($revert_query);

                $this->response->setRequestStatus(false);
                $this->response->addJSON(
                    'message',
                    Message::rawError(
                        __('Query error') . ':<br />' . $orig_error
                    )
                );
                $regenerate = true;
            }
        }

        // update field names in relation
        if (isset($_POST['field_orig']) && is_array($_POST['field_orig'])) {
            foreach ($_POST['field_orig'] as $fieldindex => $fieldcontent) {
                if ($_POST['field_name'][$fieldindex] != $fieldcontent) {
                    $this->relation->renameField(
<<<<<<< HEAD
                        $this->db,
                        $this->table,
                        $fieldcontent,
                        $_REQUEST['field_name'][$fieldindex]
=======
                        $this->db, $this->table, $fieldcontent,
                        $_POST['field_name'][$fieldindex]
>>>>>>> 09c18849
                    );
                }
            }
        }

        // update mime types
        if (isset($_POST['field_mimetype'])
            && is_array($_POST['field_mimetype'])
            && $GLOBALS['cfg']['BrowseMIME']
        ) {
            foreach ($_POST['field_mimetype'] as $fieldindex => $mimetype) {
                if (isset($_POST['field_name'][$fieldindex])
                    && strlen($_POST['field_name'][$fieldindex]) > 0
                ) {
<<<<<<< HEAD
                    $this->transformations->setMime(
                        $this->db,
                        $this->table,
                        $_REQUEST['field_name'][$fieldindex],
=======
                    Transformations::setMIME(
                        $this->db, $this->table,
                        $_POST['field_name'][$fieldindex],
>>>>>>> 09c18849
                        $mimetype,
                        $_POST['field_transformation'][$fieldindex],
                        $_POST['field_transformation_options'][$fieldindex],
                        $_POST['field_input_transformation'][$fieldindex],
                        $_POST['field_input_transformation_options'][$fieldindex]
                    );
                }
            }
        }
        return $regenerate;
    }

    /**
     * Adjusts the Privileges for all the columns whose names have changed
     *
     * @param array $adjust_privileges assoc array of old col names mapped to new
     *                                 cols
     *
     * @return boolean  boolean whether at least one column privileges
     * adjusted
     */
    protected function adjustColumnPrivileges(array $adjust_privileges)
    {
        $changed = false;

        if (Util::getValueByKey($GLOBALS, 'col_priv', false)
            && Util::getValueByKey($GLOBALS, 'is_reload_priv', false)
        ) {
            $this->dbi->selectDb('mysql');

            // For Column specific privileges
            foreach ($adjust_privileges as $oldCol => $newCol) {
                $this->dbi->query(
                    sprintf(
                        'UPDATE %s SET Column_name = "%s"
                        WHERE Db = "%s"
                        AND Table_name = "%s"
                        AND Column_name = "%s";',
                        Util::backquote('columns_priv'),
                        $newCol,
                        $this->db,
                        $this->table,
                        $oldCol
                    )
                );

                // i.e. if atleast one column privileges adjusted
                $changed = true;
            }

            if ($changed) {
                // Finally FLUSH the new privileges
                $this->dbi->query("FLUSH PRIVILEGES;");
            }
        }

        return $changed;
    }

    /**
     * Verifies if some elements of a column have changed
     *
     * @param integer $i column index in the request
     *
     * @return boolean true if we need to generate ALTER TABLE
     *
     */
    protected function columnNeedsAlterTable($i)
    {
        // these two fields are checkboxes so might not be part of the
        // request; therefore we define them to avoid notices below
        if (! isset($_POST['field_null'][$i])) {
            $_POST['field_null'][$i] = 'NO';
        }
        if (! isset($_POST['field_extra'][$i])) {
            $_POST['field_extra'][$i] = '';
        }

        // field_name does not follow the convention (corresponds to field_orig)
        if ($_POST['field_name'][$i] != $_POST['field_orig'][$i]) {
            return true;
        }

        $fields = [
            'field_attribute', 'field_collation', 'field_comments',
            'field_default_value', 'field_default_type', 'field_extra',
            'field_length', 'field_null', 'field_type'
        ];
        foreach ($fields as $field) {
            if ($_POST[$field][$i] != $_POST[$field . '_orig'][$i]) {
                return true;
            }
        }
        return !empty($_POST['field_move_to'][$i]);
    }

    /**
     * Displays the table structure ('show table' works correct since 3.23.03)
     *
     * @param array       $cfgRelation               current relation parameters
     * @param array       $columns_with_unique_index Columns with unique index
     * @param mixed       $url_params                Contains an associative
     *                                               array with url params
     * @param Index|false $primary_index             primary index or false if
     *                                               no one exists
     * @param array       $fields                    Fields
     * @param array       $columns_with_index        Columns with index
     *
     * @return string
     */
    protected function displayStructure(
        array $cfgRelation,
        array $columns_with_unique_index,
        $url_params,
        $primary_index,
        array $fields,
        array $columns_with_index
    ) {
        // prepare comments
        $comments_map = [];
        $mime_map = [];

        if ($GLOBALS['cfg']['ShowPropertyComments']) {
            $comments_map = $this->relation->getComments($this->db, $this->table);
            if ($cfgRelation['mimework'] && $GLOBALS['cfg']['BrowseMIME']) {
                $mime_map = $this->transformations->getMime($this->db, $this->table, true);
            }
        }
        $centralColumns = new CentralColumns($this->dbi);
        $central_list = $centralColumns->getFromTable(
            $this->db,
            $this->table
        );
        $columns_list = [];

        $titles = [
            'Change' => Util::getIcon('b_edit', __('Change')),
            'Drop' => Util::getIcon('b_drop', __('Drop')),
            'NoDrop' => Util::getIcon('b_drop', __('Drop')),
            'Primary' => Util::getIcon('b_primary', __('Primary')),
            'Index' => Util::getIcon('b_index', __('Index')),
            'Unique' => Util::getIcon('b_unique', __('Unique')),
            'Spatial' => Util::getIcon('b_spatial', __('Spatial')),
            'IdxFulltext' => Util::getIcon('b_ftext', __('Fulltext')),
            'NoPrimary' => Util::getIcon('bd_primary', __('Primary')),
            'NoIndex' => Util::getIcon('bd_index', __('Index')),
            'NoUnique' => Util::getIcon('bd_unique', __('Unique')),
            'NoSpatial' => Util::getIcon('bd_spatial', __('Spatial')),
            'NoIdxFulltext' => Util::getIcon('bd_ftext', __('Fulltext')),
            'DistinctValues' => Util::getIcon('b_browse', __('Distinct values')),
        ];

        /**
         * Work on the table
         */
        if ($this->_tbl_is_view && ! $this->_db_is_system_schema) {
            $item = $this->dbi->fetchSingleRow(
                sprintf(
                    "SELECT `VIEW_DEFINITION`, `CHECK_OPTION`, `DEFINER`,
                      `SECURITY_TYPE`
                    FROM `INFORMATION_SCHEMA`.`VIEWS`
                    WHERE TABLE_SCHEMA='%s'
                    AND TABLE_NAME='%s';",
                    $this->dbi->escapeString($this->db),
                    $this->dbi->escapeString($this->table)
                )
            );

            $createView = $this->dbi->getTable($this->db, $this->table)
                ->showCreate();
            // get algorithm from $createView of the form
            // CREATE ALGORITHM=<ALGORITHM> DE...
            $parts = explode(" ", substr($createView, 17));
            $item['ALGORITHM'] = $parts[0];

            $view = [
                'operation' => 'alter',
                'definer' => $item['DEFINER'],
                'sql_security' => $item['SECURITY_TYPE'],
                'name' => $this->table,
                'as' => $item['VIEW_DEFINITION'],
                'with' => $item['CHECK_OPTION'],
                'algorithm' => $item['ALGORITHM'],
            ];

            $edit_view_url = 'view_create.php'
                . Url::getCommon($url_params) . '&amp;'
                . implode(
                    '&amp;',
                    array_map(
                        function ($key, $val) {
                            return 'view[' . urlencode($key) . ']=' . urlencode(
                                $val
                            );
                        },
                        array_keys($view),
                        $view
                    )
                );
        }

        /**
         * Displays Space usage and row statistics
         */
        // BEGIN - Calc Table Space
        // Get valid statistics whatever is the table type
        if ($GLOBALS['cfg']['ShowStats']) {
            //get table stats in HTML format
            $tablestats = $this->getTableStats();
            //returning the response in JSON format to be used by Ajax
            $this->response->addJSON('tableStat', $tablestats);
        }
        // END - Calc Table Space

        $hideStructureActions = false;
        if ($GLOBALS['cfg']['HideStructureActions'] === true) {
            $hideStructureActions = true;
        }

        // logic removed from Template
        $rownum = 0;
        $columns_list = [];
        $attributes = [];
        $displayed_fields = [];
        $row_comments = [];
        $extracted_columnspecs = [];
        foreach ($fields as &$field) {
            $rownum += 1;
            $columns_list[] = $field['Field'];

            $extracted_columnspecs[$rownum] = Util::extractColumnSpec($field['Type']);
            $attributes[$rownum] = $extracted_columnspecs[$rownum]['attribute'];
            if (strpos($field['Extra'], 'on update CURRENT_TIMESTAMP') !== false) {
                $attributes[$rownum] = 'on update CURRENT_TIMESTAMP';
            }

            $displayed_fields[$rownum] = new \stdClass();
            $displayed_fields[$rownum]->text = $field['Field'];
            $displayed_fields[$rownum]->icon = "";
            $row_comments[$rownum] = '';

            if (isset($comments_map[$field['Field']])) {
                $displayed_fields[$rownum]->comment = $comments_map[$field['Field']];
                $row_comments[$rownum] = $comments_map[$field['Field']];
            }

            if ($primary_index && $primary_index->hasColumn($field['Field'])) {
                $displayed_fields[$rownum]->icon .=
                Util::getImage('b_primary', __('Primary'));
            }

            if (in_array($field['Field'], $columns_with_index)) {
                $displayed_fields[$rownum]->icon .=
                Util::getImage('bd_primary', __('Index'));
            }
        }

        $engine = $this->table_obj->getStorageEngine();
        return $this->template->render('table/structure/display_structure', [
            'url_params' => [
                'db' => $this->db,
                'table' => $this->table,
            ],
            'is_foreign_key_supported' => Util::isForeignKeySupported($engine),
            'displayIndexesHtml' => Index::getHtmlForDisplayIndexes(),
            'cfg_relation' => $this->relation->getRelationsParam(),
            'hide_structure_actions' => $hideStructureActions,
            'db' => $this->db,
            'table' => $this->table,
            'db_is_system_schema' => $this->_db_is_system_schema,
            'tbl_is_view' => $this->_tbl_is_view,
            'mime_map' => $mime_map,
            'url_query' => $this->_url_query,
            'titles' => $titles,
            'tbl_storage_engine' => $this->_tbl_storage_engine,
            'primary' => $primary_index,
            'columns_with_unique_index' => $columns_with_unique_index,
            'edit_view_url' => isset($edit_view_url) ? $edit_view_url : null,
            'columns_list' => $columns_list,
            'table_stats' => isset($tablestats) ? $tablestats : null,
            'fields' => $fields,
            'extracted_columnspecs' => $extracted_columnspecs,
            'columns_with_index' => $columns_with_index,
            'central_list' => $central_list,
            'comments_map' => $comments_map,
            'browse_mime' => $GLOBALS['cfg']['BrowseMIME'],
            'show_column_comments' => $GLOBALS['cfg']['ShowColumnComments'],
            'show_stats' => $GLOBALS['cfg']['ShowStats'],
            'relation_commwork' => $GLOBALS['cfgRelation']['commwork'],
            'relation_mimework' => $GLOBALS['cfgRelation']['mimework'],
            'central_columns_work' => $GLOBALS['cfgRelation']['centralcolumnswork'],
            'mysql_int_version' => $this->dbi->getVersion(),
            'pma_theme_image' => $GLOBALS['pmaThemeImage'],
            'text_dir' => $GLOBALS['text_dir'],
            'is_active' => Tracker::isActive(),
            'have_partitioning' => Partition::havePartitioning(),
            'partitions' => Partition::getPartitions($this->db, $this->table),
            'partition_names' => Partition::getPartitionNames($this->db, $this->table),
            'default_sliders_state' => $GLOBALS['cfg']['InitialSlidersState'],
            'attributes' => $attributes,
            'displayed_fields' => $displayed_fields,
            'row_comments' => $row_comments,
        ]);
    }

    /**
     * Get HTML snippet for display table statistics
     *
     * @return string
     */
    protected function getTableStats()
    {
        if (empty($this->_showtable)) {
            $this->_showtable = $this->dbi->getTable(
                $this->db,
                $this->table
            )->getStatusInfo(null, true);
        }

        if (empty($this->_showtable['Data_length'])) {
            $this->_showtable['Data_length'] = 0;
        }
        if (empty($this->_showtable['Index_length'])) {
            $this->_showtable['Index_length'] = 0;
        }

        $is_innodb = (isset($this->_showtable['Type'])
            && $this->_showtable['Type'] == 'InnoDB');

        $mergetable = $this->table_obj->isMerge();

        // this is to display for example 261.2 MiB instead of 268k KiB
        $max_digits = 3;
        $decimals = 1;
        list($data_size, $data_unit) = Util::formatByteDown(
            $this->_showtable['Data_length'],
            $max_digits,
            $decimals
        );
        if ($mergetable == false) {
            list($index_size, $index_unit) = Util::formatByteDown(
                $this->_showtable['Index_length'],
                $max_digits,
                $decimals
            );
        }
        // InnoDB returns a huge value in Data_free, do not use it
        if (! $is_innodb && isset($this->_showtable['Data_free'])
            && $this->_showtable['Data_free'] > 0
        ) {
            list($free_size, $free_unit) = Util::formatByteDown(
                $this->_showtable['Data_free'],
                $max_digits,
                $decimals
            );
            list($effect_size, $effect_unit) = Util::formatByteDown(
                $this->_showtable['Data_length']
                + $this->_showtable['Index_length']
                - $this->_showtable['Data_free'],
                $max_digits,
                $decimals
            );
        } else {
            list($effect_size, $effect_unit) = Util::formatByteDown(
                $this->_showtable['Data_length']
                + $this->_showtable['Index_length'],
                $max_digits,
                $decimals
            );
        }
        list($tot_size, $tot_unit) = Util::formatByteDown(
            $this->_showtable['Data_length'] + $this->_showtable['Index_length'],
            $max_digits,
            $decimals
        );
        if ($this->_table_info_num_rows > 0) {
            list($avg_size, $avg_unit) = Util::formatByteDown(
                ($this->_showtable['Data_length']
                + $this->_showtable['Index_length'])
                / $this->_showtable['Rows'],
                6,
                1
            );
        } else {
            $avg_size = $avg_unit = '';
        }

        $engine = $this->dbi->getTable($this->db, $this->table)->getStorageEngine();
        return $this->template->render('table/structure/display_table_stats', [
            'url_params' => [
                'db' => $GLOBALS['db'],
                'table' => $GLOBALS['table'],
            ],
            'is_foreign_key_supported' => Util::isForeignKeySupported($engine),
            'cfg_relation' => $this->relation->getRelationsParam(),
            'showtable' => $this->_showtable,
            'table_info_num_rows' => $this->_table_info_num_rows,
            'tbl_is_view' => $this->_tbl_is_view,
            'db_is_system_schema' => $this->_db_is_system_schema,
            'tbl_storage_engine' => $this->_tbl_storage_engine,
            'url_query' => $this->_url_query,
            'tbl_collation' => $this->_tbl_collation,
            'is_innodb' => $is_innodb,
            'mergetable' => $mergetable,
            'avg_size' => isset($avg_size) ? $avg_size : null,
            'avg_unit' => isset($avg_unit) ? $avg_unit : null,
            'data_size' => $data_size,
            'data_unit' => $data_unit,
            'index_size' => isset($index_size) ? $index_size : null,
            'index_unit' => isset($index_unit) ? $index_unit : null,
            'free_size' => isset($free_size) ? $free_size : null,
            'free_unit' => isset($free_unit) ? $free_unit : null,
            'effect_size' => $effect_size,
            'effect_unit' => $effect_unit,
            'tot_size' => $tot_size,
            'tot_unit' => $tot_unit,
            'table' => $GLOBALS['table'],
        ]);
    }

    /**
     * Gets table primary key
     *
     * @return string
     */
    protected function getKeyForTablePrimary()
    {
        $this->dbi->selectDb($this->db);
        $result = $this->dbi->query(
            'SHOW KEYS FROM ' . Util::backquote($this->table) . ';'
        );
        $primary = '';
        while ($row = $this->dbi->fetchAssoc($result)) {
            // Backups the list of primary keys
            if ($row['Key_name'] == 'PRIMARY') {
                $primary .= $row['Column_name'] . ', ';
            }
        } // end while
        $this->dbi->freeResult($result);

        return $primary;
    }

    /**
     * Get List of information for Submit Mult
     *
     * @param string $submit_mult mult_submit type
     * @param array  $selected    the selected columns
     * @param string $action      action type
     *
     * @return array
     */
    protected function getDataForSubmitMult($submit_mult, $selected, $action)
    {
        $centralColumns = new CentralColumns($this->dbi);
        $what = null;
        $query_type = null;
        $is_unset_submit_mult = false;
        $mult_btn = null;
        $centralColsError = null;
        switch ($submit_mult) {
            case 'drop':
                $what     = 'drop_fld';
                break;
            case 'primary':
                // Gets table primary key
                $primary = $this->getKeyForTablePrimary();
                if (empty($primary)) {
                    // no primary key, so we can safely create new
                    $is_unset_submit_mult = true;
                    $query_type = 'primary_fld';
                    $mult_btn   = __('Yes');
                } else {
                    // primary key exists, so lets as user
                    $what = 'primary_fld';
                }
                break;
            case 'index':
                $is_unset_submit_mult = true;
                $query_type = 'index_fld';
                $mult_btn   = __('Yes');
                break;
            case 'unique':
                $is_unset_submit_mult = true;
                $query_type = 'unique_fld';
                $mult_btn   = __('Yes');
                break;
            case 'spatial':
                $is_unset_submit_mult = true;
                $query_type = 'spatial_fld';
                $mult_btn   = __('Yes');
                break;
            case 'ftext':
                $is_unset_submit_mult = true;
                $query_type = 'fulltext_fld';
                $mult_btn   = __('Yes');
                break;
            case 'add_to_central_columns':
                $centralColsError = $centralColumns->syncUniqueColumns(
                    $selected,
                    false
                );
                break;
            case 'remove_from_central_columns':
                $centralColsError = $centralColumns->deleteColumnsFromList(
                    $selected,
                    false
                );
                break;
            case 'change':
                $this->displayHtmlForColumnChange($selected, $action);
                // execution stops here but PhpMyAdmin\Response correctly finishes
                // the rendering
                exit;
            case 'browse':
                // this should already be handled by tbl_structure.php
        }

        return [
            $what, $query_type, $is_unset_submit_mult, $mult_btn,
            $centralColsError
        ];
    }
}<|MERGE_RESOLUTION|>--- conflicted
+++ resolved
@@ -176,13 +176,8 @@
          */
         if (isset($_POST['reserved_word_check'])) {
             if ($GLOBALS['cfg']['ReservedWordDisableWarning'] === false) {
-<<<<<<< HEAD
-                $columns_names = $_REQUEST['field_name'];
+                $columns_names = $_POST['field_name'];
                 $reserved_keywords_names = [];
-=======
-                $columns_names = $_POST['field_name'];
-                $reserved_keywords_names = array();
->>>>>>> 09c18849
                 foreach ($columns_names as $column) {
                     if (Context::isKeyword(trim($column), true)) {
                         $reserved_keywords_names[] = trim($column);
@@ -253,13 +248,9 @@
                         $mult_btn_ret, $centralColsError
                         )
                             = $this->getDataForSubmitMult(
-<<<<<<< HEAD
                                 $submit_mult,
-                                $_REQUEST['selected_fld'],
+                                $_POST['selected_fld'],
                                 $action
-=======
-                                $submit_mult, $_POST['selected_fld'], $action
->>>>>>> 09c18849
                             );
                     //update the existing variables
                     // todo: refactor mult_submits.inc.php such as
@@ -827,13 +818,8 @@
     protected function displayTableBrowseForSelectedColumns($goto, $pmaThemeImage)
     {
         $GLOBALS['active_page'] = 'sql.php';
-<<<<<<< HEAD
         $fields = [];
-        foreach ($_REQUEST['selected_fld'] as $sval) {
-=======
-        $fields = array();
         foreach ($_POST['selected_fld'] as $sval) {
->>>>>>> 09c18849
             $fields[] = Util::backquote($sval);
         }
         $sql_query = sprintf(
@@ -891,8 +877,7 @@
             ]
         );
         $regenerate = false;
-<<<<<<< HEAD
-        $field_cnt = count($_REQUEST['field_name']);
+        $field_cnt = count($_POST['field_name']);
         $changes = [];
         $adjust_privileges = [];
         $columns_with_index = $this->dbi
@@ -900,35 +885,12 @@
             ->getColumnsWithIndex(
                 Index::PRIMARY | Index::UNIQUE
             );
-=======
-        $field_cnt = count($_POST['field_name']);
-        $changes = array();
-        $adjust_privileges = array();
-
->>>>>>> 09c18849
         for ($i = 0; $i < $field_cnt; $i++) {
             if (!$this->columnNeedsAlterTable($i)) {
                 continue;
             }
 
             $changes[] = 'CHANGE ' . Table::generateAlter(
-<<<<<<< HEAD
-                Util::getValueByKey($_REQUEST, "field_orig.${i}", ''),
-                $_REQUEST['field_name'][$i],
-                $_REQUEST['field_type'][$i],
-                $_REQUEST['field_length'][$i],
-                $_REQUEST['field_attribute'][$i],
-                Util::getValueByKey($_REQUEST, "field_collation.${i}", ''),
-                Util::getValueByKey($_REQUEST, "field_null.${i}", 'NOT NULL'),
-                $_REQUEST['field_default_type'][$i],
-                $_REQUEST['field_default_value'][$i],
-                Util::getValueByKey($_REQUEST, "field_extra.${i}", false),
-                Util::getValueByKey($_REQUEST, "field_comments.${i}", ''),
-                Util::getValueByKey($_REQUEST, "field_virtuality.${i}", ''),
-                Util::getValueByKey($_REQUEST, "field_expression.${i}", ''),
-                Util::getValueByKey($_REQUEST, "field_move_to.${i}", ''),
-                $columns_with_index
-=======
                 Util::getValueByKey($_POST, "field_orig.${i}", ''),
                 $_POST['field_name'][$i],
                 $_POST['field_type'][$i],
@@ -942,8 +904,8 @@
                 Util::getValueByKey($_POST, "field_comments.${i}", ''),
                 Util::getValueByKey($_POST, "field_virtuality.${i}", ''),
                 Util::getValueByKey($_POST, "field_expression.${i}", ''),
-                Util::getValueByKey($_POST, "field_move_to.${i}", '')
->>>>>>> 09c18849
+                Util::getValueByKey($_POST, "field_move_to.${i}", ''),
+                $columns_with_index
             );
 
             // find the remembered sort expression
@@ -952,13 +914,8 @@
             );
             // if the old column name is part of the remembered sort expression
             if (mb_strpos(
-<<<<<<< HEAD
                 (string) $sorted_col,
-                Util::backquote($_REQUEST['field_orig'][$i])
-=======
-                $sorted_col,
                 Util::backquote($_POST['field_orig'][$i])
->>>>>>> 09c18849
             ) !== false) {
                 // delete the whole remembered sort expression
                 $this->table_obj->removeUiProp(Table::PROP_SORTED_COLUMN);
@@ -1014,19 +971,11 @@
             $changedToBlob = [];
             // While changing the Column Collation
             // First change to BLOB
-<<<<<<< HEAD
             for ($i = 0; $i < $field_cnt; $i++) {
-                if (isset($_REQUEST['field_collation'][$i])
-                    && isset($_REQUEST['field_collation_orig'][$i])
-                    && $_REQUEST['field_collation'][$i] !== $_REQUEST['field_collation_orig'][$i]
-                    && ! in_array($_REQUEST['field_orig'][$i], $columns_with_index)
-=======
-            for ($i = 0; $i < $field_cnt; $i++ ) {
                 if (isset($_POST['field_collation'][$i])
                     && isset($_POST['field_collation_orig'][$i])
                     && $_POST['field_collation'][$i] !== $_POST['field_collation_orig'][$i]
                     && ! in_array($_POST['field_orig'][$i], $columns_with_index)
->>>>>>> 09c18849
                 ) {
                     $secondary_query = 'ALTER TABLE ' . Util::backquote(
                         $this->table
@@ -1121,15 +1070,10 @@
             foreach ($_POST['field_orig'] as $fieldindex => $fieldcontent) {
                 if ($_POST['field_name'][$fieldindex] != $fieldcontent) {
                     $this->relation->renameField(
-<<<<<<< HEAD
                         $this->db,
                         $this->table,
                         $fieldcontent,
-                        $_REQUEST['field_name'][$fieldindex]
-=======
-                        $this->db, $this->table, $fieldcontent,
                         $_POST['field_name'][$fieldindex]
->>>>>>> 09c18849
                     );
                 }
             }
@@ -1144,16 +1088,10 @@
                 if (isset($_POST['field_name'][$fieldindex])
                     && strlen($_POST['field_name'][$fieldindex]) > 0
                 ) {
-<<<<<<< HEAD
                     $this->transformations->setMime(
                         $this->db,
                         $this->table,
-                        $_REQUEST['field_name'][$fieldindex],
-=======
-                    Transformations::setMIME(
-                        $this->db, $this->table,
                         $_POST['field_name'][$fieldindex],
->>>>>>> 09c18849
                         $mimetype,
                         $_POST['field_transformation'][$fieldindex],
                         $_POST['field_transformation_options'][$fieldindex],
