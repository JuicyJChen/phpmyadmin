--- conflicted
+++ resolved
@@ -576,13 +576,6 @@
         if (empty($message)) {
             $message = Message::success();
         }
-<<<<<<< HEAD
-
-        $this->response->addHTML(
-            Generator::getMessage($message, $sql_query)
-        );
-=======
->>>>>>> 2b8468cb
 
         $this->index();
     }
