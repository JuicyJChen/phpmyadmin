<?php

declare(strict_types=1);

namespace PhpMyAdmin\Controllers\Server;

use PhpMyAdmin\CheckUserPrivileges;
use PhpMyAdmin\ConfigStorage\Relation;
use PhpMyAdmin\ConfigStorage\RelationCleanup;
use PhpMyAdmin\Controllers\AbstractController;
use PhpMyAdmin\Controllers\Database\PrivilegesController as DatabaseController;
use PhpMyAdmin\Controllers\Table\PrivilegesController as TableController;
use PhpMyAdmin\Core;
use PhpMyAdmin\DatabaseInterface;
use PhpMyAdmin\Html\Generator;
use PhpMyAdmin\Message;
use PhpMyAdmin\ResponseRenderer;
use PhpMyAdmin\Server\Plugins;
use PhpMyAdmin\Server\Privileges;
use PhpMyAdmin\Template;
use PhpMyAdmin\Url;
use PhpMyAdmin\Util;

use function __;
use function header;
use function implode;
use function is_array;
use function is_string;
use function ob_get_clean;
use function ob_start;
use function str_replace;
use function urlencode;

/**
 * Server privileges and users manipulations.
 */
class PrivilegesController extends AbstractController
{
    /** @var Relation */
    private $relation;

    /** @var DatabaseInterface */
    private $dbi;

    public function __construct(
        ResponseRenderer $response,
        Template $template,
        Relation $relation,
        DatabaseInterface $dbi
    ) {
        parent::__construct($response, $template);
        $this->relation = $relation;
        $this->dbi = $dbi;
    }

    public function __invoke(): void
    {
        $GLOBALS['errorUrl'] = $GLOBALS['errorUrl'] ?? null;
        $GLOBALS['message'] = $GLOBALS['message'] ?? null;
        $GLOBALS['text_dir'] = $GLOBALS['text_dir'] ?? null;
        $GLOBALS['post_patterns'] = $GLOBALS['post_patterns'] ?? null;
        $GLOBALS['username'] = $GLOBALS['username'] ?? null;
        $GLOBALS['hostname'] = $GLOBALS['hostname'] ?? null;
        $GLOBALS['dbname'] = $GLOBALS['dbname'] ?? null;
        $GLOBALS['tablename'] = $GLOBALS['tablename'] ?? null;
        $GLOBALS['routinename'] = $GLOBALS['routinename'] ?? null;
        $GLOBALS['db_and_table'] = $GLOBALS['db_and_table'] ?? null;
        $GLOBALS['dbname_is_wildcard'] = $GLOBALS['dbname_is_wildcard'] ?? null;
        $GLOBALS['queries'] = $GLOBALS['queries'] ?? null;
        $GLOBALS['password'] = $GLOBALS['password'] ?? null;
        $GLOBALS['ret_message'] = $GLOBALS['ret_message'] ?? null;
        $GLOBALS['ret_queries'] = $GLOBALS['ret_queries'] ?? null;
        $GLOBALS['queries_for_display'] = $GLOBALS['queries_for_display'] ?? null;
        $GLOBALS['_add_user_error'] = $GLOBALS['_add_user_error'] ?? null;
        $GLOBALS['itemType'] = $GLOBALS['itemType'] ?? null;
        $GLOBALS['tables'] = $GLOBALS['tables'] ?? null;
        $GLOBALS['num_tables'] = $GLOBALS['num_tables'] ?? null;
        $GLOBALS['total_num_tables'] = $GLOBALS['total_num_tables'] ?? null;
        $GLOBALS['sub_part'] = $GLOBALS['sub_part'] ?? null;
        $GLOBALS['tooltip_truename'] = $GLOBALS['tooltip_truename'] ?? null;
        $GLOBALS['tooltip_aliasname'] = $GLOBALS['tooltip_aliasname'] ?? null;
        $GLOBALS['pos'] = $GLOBALS['pos'] ?? null;
        $GLOBALS['title'] = $GLOBALS['title'] ?? null;
        $GLOBALS['export'] = $GLOBALS['export'] ?? null;
        $GLOBALS['grants'] = $GLOBALS['grants'] ?? null;
        $GLOBALS['one_grant'] = $GLOBALS['one_grant'] ?? null;
        $GLOBALS['url_dbname'] = $GLOBALS['url_dbname'] ?? null;

        $checkUserPrivileges = new CheckUserPrivileges($this->dbi);
        $checkUserPrivileges->getPrivileges();

        $relationParameters = $this->relation->getRelationParameters();

        $this->addScriptFiles(['server/privileges.js', 'vendor/zxcvbn-ts.js']);

        $relationCleanup = new RelationCleanup($this->dbi, $this->relation);
        $serverPrivileges = new Privileges(
            $this->template,
            $this->dbi,
            $this->relation,
            $relationCleanup,
            new Plugins($this->dbi)
        );

        $databaseController = new DatabaseController($this->response, $this->template, $serverPrivileges, $this->dbi);

        $tableController = new TableController($this->response, $this->template, $serverPrivileges, $this->dbi);

        if (
            (isset($_GET['viewing_mode'])
                && $_GET['viewing_mode'] === 'server')
            && $relationParameters->configurableMenusFeature !== null
        ) {
            $this->response->addHTML('<div class="container-fluid">');
            $this->render('server/privileges/subnav', [
                'active' => 'privileges',
                'is_super_user' => $this->dbi->isSuperUser(),
            ]);
        }

        /**
         * Sets globals from $_POST patterns, for privileges and max_* vars
         */
        $GLOBALS['post_patterns'] = [
            '/_priv$/i',
            '/^max_/i',
        ];

        Core::setPostAsGlobal($GLOBALS['post_patterns']);

        $GLOBALS['errorUrl'] = Url::getFromRoute('/');

        if ($this->dbi->isSuperUser()) {
            $this->dbi->selectDb('mysql');
        }

        $GLOBALS['_add_user_error'] = false;
        /**
         * Get DB information: username, hostname, dbname,
         * tablename, db_and_table, dbname_is_wildcard
         */
        [
            $GLOBALS['username'],
            $GLOBALS['hostname'],
            $GLOBALS['dbname'],
            $GLOBALS['tablename'],
            $GLOBALS['routinename'],
            $GLOBALS['db_and_table'],
            $GLOBALS['dbname_is_wildcard'],
        ] = $serverPrivileges->getDataForDBInfo();

        /**
         * Checks if the user is allowed to do what they try to...
         */
        $isGrantUser = $this->dbi->isGrantUser();
        $isCreateUser = $this->dbi->isCreateUser();

        if (! $this->dbi->isSuperUser() && ! $isGrantUser && ! $isCreateUser) {
            $this->render('server/sub_page_header', [
                'type' => 'privileges',
                'is_image' => false,
            ]);
            $this->response->addHTML(
                Message::error(__('No Privileges'))
                    ->getDisplay()
            );

            return;
        }

        if (! $isGrantUser && ! $isCreateUser) {
            $this->response->addHTML(Message::notice(
                __('You do not have the privileges to administrate the users!')
            )->getDisplay());
        }

        /**
         * Checks if the user is using "Change Login Information / Copy User" dialog
         * only to update the password
         */
        if (
            isset($_POST['change_copy']) && $GLOBALS['username'] == $_POST['old_username']
            && $GLOBALS['hostname'] == $_POST['old_hostname']
        ) {
            $this->response->addHTML(
                Message::error(
                    __(
                        "Username and hostname didn't change. "
                        . 'If you only want to change the password, '
                        . "'Change password' tab should be used."
                    )
                )->getDisplay()
            );
            $this->response->setRequestStatus(false);

            return;
        }

        /**
         * Changes / copies a user, part I
         */
        [$GLOBALS['queries'], $GLOBALS['password']] = $serverPrivileges->getDataForChangeOrCopyUser();

        /**
         * Adds a user
         *   (Changes / copies a user, part II)
         */
        [
            $GLOBALS['ret_message'],
            $GLOBALS['ret_queries'],
            $GLOBALS['queries_for_display'],
            $GLOBALS['sql_query'],
            $GLOBALS['_add_user_error'],
        ] = $serverPrivileges->addUser(
            $GLOBALS['dbname'] ?? null,
            $GLOBALS['username'] ?? '',
            $GLOBALS['hostname'] ?? '',
            $GLOBALS['password'] ?? null,
            $relationParameters->configurableMenusFeature !== null
        );
        //update the old variables
        if (isset($GLOBALS['ret_queries'])) {
            $GLOBALS['queries'] = $GLOBALS['ret_queries'];
            unset($GLOBALS['ret_queries']);
        }

        if (isset($GLOBALS['ret_message'])) {
            $GLOBALS['message'] = $GLOBALS['ret_message'];
            unset($GLOBALS['ret_message']);
        }

        /**
         * Changes / copies a user, part III
         */
        if (isset($_POST['change_copy']) && $GLOBALS['username'] !== null && $GLOBALS['hostname'] !== null) {
            $GLOBALS['queries'] = $serverPrivileges->getDbSpecificPrivsQueriesForChangeOrCopyUser(
                $GLOBALS['queries'],
                $GLOBALS['username'],
                $GLOBALS['hostname']
            );
        }

        $GLOBALS['itemType'] = '';
        if (! empty($GLOBALS['routinename']) && is_string($GLOBALS['dbname'])) {
            $GLOBALS['itemType'] = $serverPrivileges->getRoutineType($GLOBALS['dbname'], $GLOBALS['routinename']);
        }

        /**
         * Updates privileges
         */
        if (! empty($_POST['update_privs'])) {
            if (is_array($GLOBALS['dbname'])) {
                foreach ($GLOBALS['dbname'] as $key => $db_name) {
                    [$GLOBALS['sql_query'][$key], $GLOBALS['message']] = $serverPrivileges->updatePrivileges(
                        ($GLOBALS['username'] ?? ''),
                        ($GLOBALS['hostname'] ?? ''),
                        ($GLOBALS['tablename'] ?? ($GLOBALS['routinename'] ?? '')),
                        ($db_name ?? ''),
                        $GLOBALS['itemType']
                    );
                }

                $GLOBALS['sql_query'] = implode("\n", $GLOBALS['sql_query']);
            } else {
                [$GLOBALS['sql_query'], $GLOBALS['message']] = $serverPrivileges->updatePrivileges(
                    ($GLOBALS['username'] ?? ''),
                    ($GLOBALS['hostname'] ?? ''),
                    ($GLOBALS['tablename'] ?? ($GLOBALS['routinename'] ?? '')),
                    ($GLOBALS['dbname'] ?? ''),
                    $GLOBALS['itemType']
                );
            }
        }

        /**
         * Assign users to user groups
         */
        if (
            ! empty($_POST['changeUserGroup']) && $relationParameters->configurableMenusFeature !== null
            && $this->dbi->isSuperUser() && $this->dbi->isCreateUser()
        ) {
            $serverPrivileges->setUserGroup($GLOBALS['username'] ?? '', $_POST['userGroup']);
            $GLOBALS['message'] = Message::success();
        }

        /**
         * Revokes Privileges
         */
        if (isset($_POST['revokeall'])) {
            [$GLOBALS['message'], $GLOBALS['sql_query']] = $serverPrivileges->getMessageAndSqlQueryForPrivilegesRevoke(
                (is_string($GLOBALS['dbname']) ? $GLOBALS['dbname'] : ''),
                ($GLOBALS['tablename'] ?? ($GLOBALS['routinename'] ?? '')),
                $GLOBALS['username'] ?? '',
                $GLOBALS['hostname'] ?? '',
                $GLOBALS['itemType']
            );
        }

        /**
         * Updates the password
         */
        if (isset($_POST['change_pw'])) {
            $GLOBALS['message'] = $serverPrivileges->updatePassword(
                $GLOBALS['errorUrl'],
                $GLOBALS['username'] ?? '',
                $GLOBALS['hostname'] ?? ''
            );
        }

        /**
         * Deletes users
         *   (Changes / copies a user, part IV)
         */
        if (isset($_POST['delete']) || (isset($_POST['change_copy']) && $_POST['mode'] < 4)) {
            $GLOBALS['queries'] = $serverPrivileges->getDataForDeleteUsers($GLOBALS['queries']);
            if (empty($_POST['change_copy'])) {
                [$GLOBALS['sql_query'], $GLOBALS['message']] = $serverPrivileges->deleteUser($GLOBALS['queries']);
            }
        }

        /**
         * Changes / copies a user, part V
         */
        if (isset($_POST['change_copy'])) {
            $GLOBALS['queries'] = $serverPrivileges->getDataForQueries(
                $GLOBALS['queries'],
                $GLOBALS['queries_for_display']
            );
            $GLOBALS['message'] = Message::success();
            $GLOBALS['sql_query'] = implode("\n", $GLOBALS['queries']);
        }

        /**
         * Reloads the privilege tables into memory
         */
        $message_ret = $serverPrivileges->updateMessageForReload();
        if ($message_ret !== null) {
            $GLOBALS['message'] = $message_ret;
            unset($message_ret);
        }

        /**
         * If we are in an Ajax request for Create User/Edit User/Revoke User/
         * Flush Privileges, show $message and return.
         */
        if (
            $this->response->isAjax()
            && empty($_REQUEST['ajax_page_request'])
            && ! isset($_GET['export'])
            && (! isset($_POST['submit_mult']) || $_POST['submit_mult'] !== 'export')
            && ((! isset($_GET['initial']) || $_GET['initial'] === '')
                || (isset($_POST['delete']) && $_POST['delete'] === __('Go')))
            && ! isset($_GET['showall'])
        ) {
            $extra_data = $serverPrivileges->getExtraDataForAjaxBehavior(
                ($GLOBALS['password'] ?? ''),
                ($GLOBALS['sql_query'] ?? ''),
                ($GLOBALS['hostname'] ?? ''),
                ($GLOBALS['username'] ?? '')
            );

            if (! empty($GLOBALS['message']) && $GLOBALS['message'] instanceof Message) {
                $this->response->setRequestStatus($GLOBALS['message']->isSuccess());
                $this->response->addJSON('message', $GLOBALS['message']);
                $this->response->addJSON($extra_data);

                return;
            }
        }

        /**
         * Displays the links
         */
        if (isset($_GET['viewing_mode']) && $_GET['viewing_mode'] === 'db') {
            $GLOBALS['db'] = $_REQUEST['db'] = $_GET['checkprivsdb'];

            // Gets the database structure
            $GLOBALS['sub_part'] = '_structure';
            ob_start();

            [
                $GLOBALS['tables'],
                $GLOBALS['num_tables'],
                $GLOBALS['total_num_tables'],
                $GLOBALS['sub_part'],,,
                $GLOBALS['tooltip_truename'],
                $GLOBALS['tooltip_aliasname'],
                $GLOBALS['pos'],
            ] = Util::getDbInfo($GLOBALS['db'], $GLOBALS['sub_part']);

            $content = ob_get_clean();
            $this->response->addHTML($content . "\n");
        } elseif (! empty($GLOBALS['message'])) {
            $this->response->addHTML(Generator::getMessage($GLOBALS['message']));
            unset($GLOBALS['message']);
        }

        // export user definition
        if (isset($_GET['export']) || (isset($_POST['submit_mult']) && $_POST['submit_mult'] === 'export')) {
            [$GLOBALS['title'], $GLOBALS['export']] = $serverPrivileges->getListForExportUserDefinition(
                $GLOBALS['username'] ?? '',
                $GLOBALS['hostname'] ?? ''
            );

            unset($GLOBALS['username'], $GLOBALS['hostname'], $GLOBALS['grants'], $GLOBALS['one_grant']);

            if ($this->response->isAjax()) {
                $this->response->addJSON('message', $GLOBALS['export']);
                $this->response->addJSON('title', $GLOBALS['title']);

                return;
            }

            $this->response->addHTML('<h2>' . $GLOBALS['title'] . '</h2>' . $GLOBALS['export']);
        }

        // Show back the form if an error occurred
        if (isset($_GET['adduser']) || $GLOBALS['_add_user_error'] === true) {
            // Add user
<<<<<<< HEAD
            $this->response->addHTML($serverPrivileges->getHtmlForAddUser(
                Util::escapeMysqlWildcards(is_string($GLOBALS['dbname']) ? $GLOBALS['dbname'] : '')
            ));
        } elseif (isset($_GET['checkprivsdb'])) {
            if (isset($_GET['checkprivstable'])) {
=======
            $this->response->addHTML(
                $serverPrivileges->getHtmlForAddUser(Util::escapeMysqlWildcards(is_string($dbname) ? $dbname : ''))
            );
        } elseif (isset($_GET['checkprivsdb']) && is_string($_GET['checkprivsdb'])) {
            if (isset($_GET['checkprivstable']) && is_string($_GET['checkprivstable'])) {
>>>>>>> 25cbb70e
                $this->response->addHTML($tableController([
                    'checkprivsdb' => $_GET['checkprivsdb'],
                    'checkprivstable' => $_GET['checkprivstable'],
                ]));
                $this->render('export_modal');
            } elseif ($this->response->isAjax() === true && empty($_REQUEST['ajax_page_request'])) {
                $GLOBALS['message'] = Message::success(__('User has been added.'));
                $this->response->addJSON('message', $GLOBALS['message']);

                return;
            } else {
                $this->response->addHTML($databaseController(['checkprivsdb' => $_GET['checkprivsdb']]));
                $this->render('export_modal');
            }
        } else {
            if (isset($GLOBALS['dbname']) && ! is_array($GLOBALS['dbname'])) {
                $GLOBALS['url_dbname'] = urlencode(
                    str_replace(
                        [
                            '\_',
                            '\%',
                        ],
                        [
                            '_',
                            '%',
                        ],
                        $GLOBALS['dbname']
                    )
                );
            }

            if (! isset($GLOBALS['username'])) {
                // No username is given --> display the overview
                $this->response->addHTML(
                    $serverPrivileges->getHtmlForUserOverview($GLOBALS['text_dir'])
                );
            } elseif (! empty($GLOBALS['routinename'])) {
                $this->response->addHTML(
                    $serverPrivileges->getHtmlForRoutineSpecificPrivileges(
                        $GLOBALS['username'],
                        $GLOBALS['hostname'] ?? '',
                        is_string($GLOBALS['dbname']) ? $GLOBALS['dbname'] : '',
                        $GLOBALS['routinename'],
                        Util::escapeMysqlWildcards($GLOBALS['url_dbname'] ?? '')
                    )
                );
            } else {
                // A user was selected -> display the user's properties
                // In an Ajax request, prevent cached values from showing
                if ($this->response->isAjax()) {
                    header('Cache-Control: no-cache');
                }

                $this->response->addHTML(
                    $serverPrivileges->getHtmlForUserProperties(
                        $GLOBALS['dbname_is_wildcard'],
                        Util::escapeMysqlWildcards($GLOBALS['url_dbname'] ?? ''),
                        $GLOBALS['username'],
                        $GLOBALS['hostname'] ?? '',
                        $GLOBALS['dbname'] ?? '',
                        $GLOBALS['tablename'] ?? ''
                    )
                );
            }
        }

        if (
            ! isset($_GET['viewing_mode'])
            || $_GET['viewing_mode'] !== 'server'
            || $relationParameters->configurableMenusFeature === null
        ) {
            return;
        }

        $this->response->addHTML('</div>');
    }
}<|MERGE_RESOLUTION|>--- conflicted
+++ resolved
@@ -417,19 +417,11 @@
         // Show back the form if an error occurred
         if (isset($_GET['adduser']) || $GLOBALS['_add_user_error'] === true) {
             // Add user
-<<<<<<< HEAD
             $this->response->addHTML($serverPrivileges->getHtmlForAddUser(
                 Util::escapeMysqlWildcards(is_string($GLOBALS['dbname']) ? $GLOBALS['dbname'] : '')
             ));
-        } elseif (isset($_GET['checkprivsdb'])) {
-            if (isset($_GET['checkprivstable'])) {
-=======
-            $this->response->addHTML(
-                $serverPrivileges->getHtmlForAddUser(Util::escapeMysqlWildcards(is_string($dbname) ? $dbname : ''))
-            );
         } elseif (isset($_GET['checkprivsdb']) && is_string($_GET['checkprivsdb'])) {
             if (isset($_GET['checkprivstable']) && is_string($_GET['checkprivstable'])) {
->>>>>>> 25cbb70e
                 $this->response->addHTML($tableController([
                     'checkprivsdb' => $_GET['checkprivsdb'],
                     'checkprivstable' => $_GET['checkprivstable'],
