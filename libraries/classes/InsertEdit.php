--- conflicted
+++ resolved
@@ -246,30 +246,17 @@
     /**
      * Add some url parameters
      *
-<<<<<<< HEAD
-     * @param array       $url_params         containing $db and $table as url parameters
-     * @param array       $where_clause_array where clauses array
-     * @param string|null $where_clause       where clause
-=======
-     * @param array  $url_params         containing $db and $table as url parameters
-     * @param array  $where_clause_array where clauses array
->>>>>>> b3a3e3fb
+     * @param array $url_params         containing $db and $table as url parameters
+     * @param array $where_clause_array where clauses array
      *
      * @return array Add some url parameters to $url_params array and return it
      */
     public function urlParamsInEditMode(
         array $url_params,
-<<<<<<< HEAD
-        array $where_clause_array,
-        ?string $where_clause
-=======
         array $where_clause_array
->>>>>>> b3a3e3fb
-    ) {
-        if (isset($where_clause_array)) {
-            foreach ($where_clause_array as $where_clause) {
-                $url_params['where_clause'] = trim($where_clause);
-            }
+    ): array {
+        foreach ($where_clause_array as $where_clause) {
+            $url_params['where_clause'] = trim($where_clause);
         }
         if (! empty($_POST['sql_query'])) {
             $url_params['sql_query'] = $_POST['sql_query'];
