<?php
/**
 * set of functions with the insert/edit features in pma
 */

declare(strict_types=1);

namespace PhpMyAdmin;

use PhpMyAdmin\Controllers\Table\ChangeController;
use PhpMyAdmin\Html\Generator;
use PhpMyAdmin\Plugins\TransformationsPlugin;
use const PASSWORD_DEFAULT;
use function array_fill;
use function array_flip;
use function array_merge;
use function array_values;
use function bin2hex;
use function class_exists;
use function count;
use function current;
use function date;
use function defined;
use function explode;
use function htmlspecialchars;
use function implode;
use function in_array;
use function is_array;
use function is_file;
use function is_numeric;
use function is_string;
use function max;
use function mb_stripos;
use function mb_strlen;
use function mb_strpos;
use function mb_strstr;
use function mb_substr;
use function md5;
use function method_exists;
use function min;
use function password_hash;
use function preg_match;
use function preg_replace;
use function sprintf;
use function str_replace;
use function stripcslashes;
use function stripslashes;
use function strlen;
use function strpos;
use function substr;
use function time;
use function trim;

/**
 * PhpMyAdmin\InsertEdit class
 */
class InsertEdit
{
    /**
     * DatabaseInterface instance
     *
     * @var DatabaseInterface
     */
    private $dbi;

    /** @var Relation */
    private $relation;

    /** @var Transformations */
    private $transformations;

    /** @var FileListing */
    private $fileListing;

    /** @var Template */
    public $template;

    /**
     * @param DatabaseInterface $dbi DatabaseInterface instance
     */
    public function __construct(DatabaseInterface $dbi)
    {
        $this->dbi = $dbi;
        $this->relation = new Relation($GLOBALS['dbi']);
        $this->transformations = new Transformations();
        $this->fileListing = new FileListing();
        $this->template = new Template();
    }

    /**
     * Retrieve form parameters for insert/edit form
     *
     * @param string     $db                 name of the database
     * @param string     $table              name of the table
     * @param array|null $where_clauses      where clauses
     * @param array      $where_clause_array array of where clauses
     * @param string     $err_url            error url
     *
     * @return array array of insert/edit form parameters
     */
    public function getFormParametersForInsertForm(
        $db,
        $table,
        ?array $where_clauses,
        array $where_clause_array,
        $err_url
    ) {
        $_form_params = [
            'db'        => $db,
            'table'     => $table,
            'goto'      => $GLOBALS['goto'],
            'err_url'   => $err_url,
            'sql_query' => $_POST['sql_query'],
        ];
        if (isset($where_clauses)) {
            foreach ($where_clause_array as $key_id => $where_clause) {
                $_form_params['where_clause[' . $key_id . ']'] = trim($where_clause);
            }
        }
        if (isset($_POST['clause_is_unique'])) {
            $_form_params['clause_is_unique'] = $_POST['clause_is_unique'];
        }

        return $_form_params;
    }

    /**
     * Creates array of where clauses
     *
     * @param array|string|null $where_clause where clause
     *
     * @return array whereClauseArray array of where clauses
     */
    private function getWhereClauseArray($where_clause)
    {
        if (! isset($where_clause)) {
            return [];
        }

        if (is_array($where_clause)) {
            return $where_clause;
        }

        return [0 => $where_clause];
    }

    /**
     * Analysing where clauses array
     *
     * @param array  $where_clause_array array of where clauses
     * @param string $table              name of the table
     * @param string $db                 name of the database
     *
     * @return array $where_clauses, $result, $rows, $found_unique_key
     */
    private function analyzeWhereClauses(
        array $where_clause_array,
        $table,
        $db
    ) {
        $rows               = [];
        $result             = [];
        $where_clauses      = [];
        $found_unique_key   = false;
        foreach ($where_clause_array as $key_id => $where_clause) {
            $local_query     = 'SELECT * FROM '
                . Util::backquote($db) . '.'
                . Util::backquote($table)
                . ' WHERE ' . $where_clause . ';';
            $result[$key_id] = $this->dbi->query(
                $local_query,
                DatabaseInterface::CONNECT_USER,
                DatabaseInterface::QUERY_STORE
            );
            $rows[$key_id] = $this->dbi->fetchAssoc($result[$key_id]);

            $where_clauses[$key_id] = str_replace('\\', '\\\\', $where_clause);
            $has_unique_condition = $this->showEmptyResultMessageOrSetUniqueCondition(
                $rows,
                $key_id,
                $where_clause_array,
                $local_query,
                $result
            );
            if (! $has_unique_condition) {
                continue;
            }

            $found_unique_key = true;
        }

        return [
            $where_clauses,
            $result,
            $rows,
            $found_unique_key,
        ];
    }

    /**
     * Show message for empty result or set the unique_condition
     *
     * @param array  $rows               MySQL returned rows
     * @param string $key_id             ID in current key
     * @param array  $where_clause_array array of where clauses
     * @param string $local_query        query performed
     * @param array  $result             MySQL result handle
     *
     * @return bool
     */
    private function showEmptyResultMessageOrSetUniqueCondition(
        array $rows,
        $key_id,
        array $where_clause_array,
        $local_query,
        array $result
    ) {
        $has_unique_condition = false;

        // No row returned
        if (! $rows[$key_id]) {
            unset($rows[$key_id], $where_clause_array[$key_id]);
            Response::getInstance()->addHTML(
                Generator::getMessage(
                    __('MySQL returned an empty result set (i.e. zero rows).'),
                    $local_query
                )
            );
            /**
             * @todo not sure what should be done at this point, but we must not
             * exit if we want the message to be displayed
             */
        } else {// end if (no row returned)
            $meta = $this->dbi->getFieldsMeta($result[$key_id]);

            [$unique_condition, $tmp_clause_is_unique] = Util::getUniqueCondition(
                $result[$key_id],
                count($meta),
                $meta,
                $rows[$key_id],
                true
            );

            if (! empty($unique_condition)) {
                $has_unique_condition = true;
            }
            unset($unique_condition, $tmp_clause_is_unique);
        }

        return $has_unique_condition;
    }

    /**
     * No primary key given, just load first row
     *
     * @param string $table name of the table
     * @param string $db    name of the database
     *
     * @return array containing $result and $rows arrays
     */
    private function loadFirstRow($table, $db)
    {
        $result = $this->dbi->query(
            'SELECT * FROM ' . Util::backquote($db)
            . '.' . Util::backquote($table) . ' LIMIT 1;',
            DatabaseInterface::CONNECT_USER,
            DatabaseInterface::QUERY_STORE
        );
        $rows = array_fill(0, $GLOBALS['cfg']['InsertRows'], false);

        return [
            $result,
            $rows,
        ];
    }

    /**
     * Add some url parameters
     *
     * @param array $url_params         containing $db and $table as url parameters
     * @param array $where_clause_array where clauses array
     *
     * @return array Add some url parameters to $url_params array and return it
     */
    public function urlParamsInEditMode(
        array $url_params,
        array $where_clause_array
    ): array {
        foreach ($where_clause_array as $where_clause) {
            $url_params['where_clause'] = trim($where_clause);
        }
        if (! empty($_POST['sql_query'])) {
            $url_params['sql_query'] = $_POST['sql_query'];
        }

        return $url_params;
    }

    /**
     * Show type information or function selectors in Insert/Edit
     *
     * @param string $which      function|type
     * @param array  $url_params containing url parameters
     * @param bool   $is_show    whether to show the element in $which
     *
     * @return string an HTML snippet
     */
    public function showTypeOrFunction($which, array $url_params, $is_show)
    {
        $params = [];

        switch ($which) {
            case 'function':
                $params['ShowFunctionFields'] = ($is_show ? 0 : 1);
                $params['ShowFieldTypesInDataEditView']
                = $GLOBALS['cfg']['ShowFieldTypesInDataEditView'];
                break;
            case 'type':
                $params['ShowFieldTypesInDataEditView'] = ($is_show ? 0 : 1);
                $params['ShowFunctionFields']
                = $GLOBALS['cfg']['ShowFunctionFields'];
                break;
        }

        $params['goto'] = Url::getFromRoute('/sql');
        $this_url_params = array_merge($url_params, $params);

        if (! $is_show) {
            return ' : <a href="' . Url::getFromRoute('/table/change') . '" data-post="'
                . Url::getCommon($this_url_params, '') . '">'
                . $this->showTypeOrFunctionLabel($which)
                . '</a>';
        }

        return '<th><a href="' . Url::getFromRoute('/table/change') . '" data-post="'
            . Url::getCommon($this_url_params, '')
            . '" title="' . __('Hide') . '">'
            . $this->showTypeOrFunctionLabel($which)
            . '</a></th>';
    }

    /**
     * Show type information or function selectors labels in Insert/Edit
     *
     * @param string $which function|type
     *
     * @return string|null an HTML snippet
     */
    private function showTypeOrFunctionLabel($which)
    {
        switch ($which) {
            case 'function':
                return __('Function');
            case 'type':
                return __('Type');
        }

        return null;
    }

     /**
      * Analyze the table column array
      *
      * @param array $column         description of column in given table
      * @param array $comments_map   comments for every column that has a comment
      * @param bool  $timestamp_seen whether a timestamp has been seen
      *
      * @return array                   description of column in given table
      */
    private function analyzeTableColumnsArray(
        array $column,
        array $comments_map,
        $timestamp_seen
    ) {
        $column['Field_html']    = htmlspecialchars($column['Field']);
        $column['Field_md5']     = md5($column['Field']);
        // True_Type contains only the type (stops at first bracket)
        $column['True_Type']     = preg_replace('@\(.*@s', '', $column['Type']);
        $column['len'] = preg_match('@float|double@', $column['Type']) ? 100 : -1;
        $column['Field_title']   = $this->getColumnTitle($column, $comments_map);
        $column['is_binary']     = $this->isColumn(
            $column,
            [
                'binary',
                'varbinary',
            ]
        );
        $column['is_blob']       = $this->isColumn(
            $column,
            [
                'blob',
                'tinyblob',
                'mediumblob',
                'longblob',
            ]
        );
        $column['is_char']       = $this->isColumn(
            $column,
            [
                'char',
                'varchar',
            ]
        );

        [$column['pma_type'], $column['wrap'], $column['first_timestamp']]
            = $this->getEnumSetAndTimestampColumns($column, $timestamp_seen);

        return $column;
    }

     /**
      * Retrieve the column title
      *
      * @param array $column       description of column in given table
      * @param array $comments_map comments for every column that has a comment
      *
      * @return string              column title
      */
    private function getColumnTitle(array $column, array $comments_map)
    {
        if (isset($comments_map[$column['Field']])) {
            return '<span style="border-bottom: 1px dashed black;" title="'
                . htmlspecialchars($comments_map[$column['Field']]) . '">'
                . $column['Field_html'] . '</span>';
        }

        return $column['Field_html'];
    }

     /**
      * check whether the column is of a certain type
      * the goal is to ensure that types such as "enum('one','two','binary',..)"
      * or "enum('one','two','varbinary',..)" are not categorized as binary
      *
      * @param array $column description of column in given table
      * @param array $types  the types to verify
      *
      * @return bool whether the column's type if one of the $types
      */
    public function isColumn(array $column, array $types)
    {
        foreach ($types as $one_type) {
            if (mb_stripos($column['Type'], $one_type) === 0) {
                return true;
            }
        }

        return false;
    }

    /**
     * Retrieve set, enum, timestamp table columns
     *
     * @param array $column         description of column in given table
     * @param bool  $timestamp_seen whether a timestamp has been seen
     *
     * @return array $column['pma_type'], $column['wrap'], $column['first_timestamp']
     */
    private function getEnumSetAndTimestampColumns(array $column, $timestamp_seen)
    {
        $column['first_timestamp'] = false;
        switch ($column['True_Type']) {
            case 'set':
                $column['pma_type'] = 'set';
                $column['wrap']  = '';
                break;
            case 'enum':
                $column['pma_type'] = 'enum';
                $column['wrap']  = '';
                break;
            case 'timestamp':
                if (! $timestamp_seen) {   // can only occur once per table
                    $column['first_timestamp'] = true;
                }
                $column['pma_type'] = $column['Type'];
                $column['wrap']  = ' nowrap';
                break;

            default:
                $column['pma_type'] = $column['Type'];
                $column['wrap']  = ' nowrap';
                break;
        }

        return [
            $column['pma_type'],
            $column['wrap'],
            $column['first_timestamp'],
        ];
    }

    /**
     * The function column
     * We don't want binary data to be destroyed
     * Note: from the MySQL manual: "BINARY doesn't affect how the column is
     *       stored or retrieved" so it does not mean that the contents is binary
     *
     * @param array  $column                description of column in given table
     * @param bool   $is_upload             upload or no
     * @param string $column_name_appendix  the name attribute
     * @param string $onChangeClause        onchange clause for fields
     * @param array  $no_support_types      list of datatypes that are not (yet)
     *                                      handled by PMA
     * @param int    $tabindex_for_function +3000
     * @param int    $tabindex              tab index
     * @param int    $idindex               id index
     * @param bool   $insert_mode           insert mode or edit mode
     * @param bool   $readOnly              is column read only or not
     * @param array  $foreignData           foreign key data
     *
     * @return string                           an html snippet
     */
    private function getFunctionColumn(
        array $column,
        $is_upload,
        $column_name_appendix,
        $onChangeClause,
        array $no_support_types,
        $tabindex_for_function,
        $tabindex,
        $idindex,
        $insert_mode,
        $readOnly,
        array $foreignData
    ): string {
        $html_output = '';
        if (($GLOBALS['cfg']['ProtectBinary'] === 'blob'
            && $column['is_blob'] && ! $is_upload)
            || ($GLOBALS['cfg']['ProtectBinary'] === 'all'
            && $column['is_binary'])
            || ($GLOBALS['cfg']['ProtectBinary'] === 'noblob'
            && $column['is_binary'])
        ) {
            $html_output .= '<td class="text-center">' . __('Binary') . '</td>' . "\n";
        } elseif ($readOnly
            || mb_strstr($column['True_Type'], 'enum')
            || mb_strstr($column['True_Type'], 'set')
            || in_array($column['pma_type'], $no_support_types)
        ) {
            $html_output .= '<td class="text-center">--</td>' . "\n";
        } else {
            $html_output .= '<td>' . "\n";

            $html_output .= '<select name="funcs' . $column_name_appendix . '"'
                . ' ' . $onChangeClause
                . ' tabindex="' . ($tabindex + $tabindex_for_function) . '"'
                . ' id="field_' . $idindex . '_1">';
            $html_output .= Generator::getFunctionsForField(
                $column,
                $insert_mode,
                $foreignData
            ) . "\n";

            $html_output .= '</select>' . "\n";
            $html_output .= '</td>' . "\n";
        }

        return $html_output;
    }

    /**
     * The null column
     *
     * @param array  $column               description of column in given table
     * @param string $column_name_appendix the name attribute
     * @param bool   $real_null_value      is column value null or not null
     * @param int    $tabindex             tab index
     * @param int    $tabindex_for_null    +6000
     * @param int    $idindex              id index
     * @param string $vkey                 [multi_edit]['row_id']
     * @param array  $foreigners           keys into foreign fields
     * @param array  $foreignData          data about the foreign keys
     * @param bool   $readOnly             is column read only or not
     *
     * @return string                       an html snippet
     */
    private function getNullColumn(
        array $column,
        $column_name_appendix,
        $real_null_value,
        $tabindex,
        $tabindex_for_null,
        $idindex,
        $vkey,
        array $foreigners,
        array $foreignData,
        $readOnly
    ) {
        if ($column['Null'] !== 'YES' || $readOnly) {
            return "<td></td>\n";
        }
        $html_output = '';
        $html_output .= '<td>' . "\n";
        $html_output .= '<input type="hidden" name="fields_null_prev'
            . $column_name_appendix . '"';
        if ($real_null_value && ! $column['first_timestamp']) {
            $html_output .= ' value="on"';
        }
        $html_output .= '>' . "\n";

        $html_output .= '<input type="checkbox" class="checkbox_null" tabindex="'
            . ($tabindex + $tabindex_for_null) . '"'
            . ' name="fields_null' . $column_name_appendix . '"';
        if ($real_null_value) {
            $html_output .= ' checked="checked"';
        }
        $html_output .= ' id="field_' . $idindex . '_2">';

        // nullify_code is needed by the js nullify() function
        $nullify_code = $this->getNullifyCodeForNullColumn(
            $column,
            $foreigners,
            $foreignData
        );
        // to be able to generate calls to nullify() in jQuery
        $html_output .= '<input type="hidden" class="nullify_code" name="nullify_code'
            . $column_name_appendix . '" value="' . $nullify_code . '">';
        $html_output .= '<input type="hidden" class="hashed_field" name="hashed_field'
            . $column_name_appendix . '" value="' . $column['Field_md5'] . '">';
        $html_output .= '<input type="hidden" class="multi_edit" name="multi_edit'
            . $column_name_appendix . '" value="' . Sanitize::escapeJsString($vkey) . '">';
        $html_output .= '</td>' . "\n";

        return $html_output;
    }

    /**
     * Retrieve the nullify code for the null column
     *
     * @param array $column      description of column in given table
     * @param array $foreigners  keys into foreign fields
     * @param array $foreignData data about the foreign keys
     */
    private function getNullifyCodeForNullColumn(
        array $column,
        array $foreigners,
        array $foreignData
    ): string {
        $foreigner = $this->relation->searchColumnInForeigners($foreigners, $column['Field']);
        if (mb_strstr($column['True_Type'], 'enum')) {
            if (mb_strlen((string) $column['Type']) > 20) {
                $nullify_code = '1';
            } else {
                $nullify_code = '2';
            }
        } elseif (mb_strstr($column['True_Type'], 'set')) {
            $nullify_code = '3';
        } elseif (! empty($foreigners)
            && ! empty($foreigner)
            && $foreignData['foreign_link'] == false
        ) {
            // foreign key in a drop-down
            $nullify_code = '4';
        } elseif (! empty($foreigners)
            && ! empty($foreigner)
            && $foreignData['foreign_link'] == true
        ) {
            // foreign key with a browsing icon
            $nullify_code = '6';
        } else {
            $nullify_code = '5';
        }

        return $nullify_code;
    }

    /**
     * Get the HTML elements for value column in insert form
     * (here, "column" is used in the sense of HTML column in HTML table)
     *
     * @param array  $column                description of column in given table
     * @param string $backup_field          hidden input field
     * @param string $column_name_appendix  the name attribute
     * @param string $onChangeClause        onchange clause for fields
     * @param int    $tabindex              tab index
     * @param int    $tabindex_for_value    offset for the values tabindex
     * @param int    $idindex               id index
     * @param string $data                  description of the column field
     * @param string $special_chars         special characters
     * @param array  $foreignData           data about the foreign keys
     * @param array  $paramTableDbArray     array containing $table and $db
     * @param int    $rownumber             the row number
     * @param string $text_dir              text direction
     * @param string $special_chars_encoded replaced char if the string starts
     *                                      with a \r\n pair (0x0d0a) add an extra \n
     * @param string $vkey                  [multi_edit]['row_id']
     * @param bool   $is_upload             is upload or not
     * @param int    $biggest_max_file_size 0 integer
     * @param string $default_char_editing  default char editing mode which is stored
     *                                      in the config.inc.php script
     * @param array  $no_support_types      list of datatypes that are not (yet)
     *                                      handled by PMA
     * @param array  $gis_data_types        list of GIS data types
     * @param array  $extracted_columnspec  associative array containing type,
     *                                      spec_in_brackets and possibly
     *                                      enum_set_values (another array)
     * @param bool   $readOnly              is column read only or not
     *
     * @return string an html snippet
     */
    private function getValueColumn(
        array $column,
        $backup_field,
        $column_name_appendix,
        $onChangeClause,
        $tabindex,
        $tabindex_for_value,
        $idindex,
        $data,
        $special_chars,
        array $foreignData,
        array $paramTableDbArray,
        $rownumber,
        $text_dir,
        $special_chars_encoded,
        $vkey,
        $is_upload,
        $biggest_max_file_size,
        $default_char_editing,
        array $no_support_types,
        array $gis_data_types,
        array $extracted_columnspec,
        $readOnly
    ) {
        // HTML5 data-* attribute data-type
        $data_type = $this->dbi->types->getTypeClass($column['True_Type']);
        $html_output = '';

        if ($foreignData['foreign_link'] == true) {
            $html_output .= $this->getForeignLink(
                $column,
                $backup_field,
                $column_name_appendix,
                $onChangeClause,
                $tabindex,
                $tabindex_for_value,
                $idindex,
                $data,
                $paramTableDbArray,
                $rownumber,
                $readOnly
            );
        } elseif (is_array($foreignData['disp_row'])) {
            $html_output .= $this->dispRowForeignData(
                $column,
                $backup_field,
                $column_name_appendix,
                $onChangeClause,
                $tabindex,
                $tabindex_for_value,
                $idindex,
                $data,
                $foreignData,
                $readOnly
            );
        } elseif ((
                $GLOBALS['cfg']['LongtextDoubleTextarea']
                && mb_strstr($column['pma_type'], 'longtext'))
            || mb_strstr($column['pma_type'], 'json')
        ) {
            $html_output .= $this->getTextarea(
                $column,
                $backup_field,
                $column_name_appendix,
                $onChangeClause,
                $tabindex,
                $tabindex_for_value,
                $idindex,
                $text_dir,
                $special_chars_encoded,
                $data_type,
                $readOnly
            );
        } elseif (mb_strstr($column['pma_type'], 'text')) {
            $html_output .= $this->getTextarea(
                $column,
                $backup_field,
                $column_name_appendix,
                $onChangeClause,
                $tabindex,
                $tabindex_for_value,
                $idindex,
                $text_dir,
                $special_chars_encoded,
                $data_type,
                $readOnly
            );
            $html_output .= "\n";
            if (mb_strlen($special_chars) > 32000) {
                $html_output .= "</td>\n";
                $html_output .= '<td>' . __(
                    'Because of its length,<br> this column might not be editable.'
                );
            }
        } elseif ($column['pma_type'] === 'enum') {
            $html_output .= $this->getPmaTypeEnum(
                $column,
                $backup_field,
                $column_name_appendix,
                $extracted_columnspec,
                $onChangeClause,
                $tabindex,
                $tabindex_for_value,
                $idindex,
                $data,
                $readOnly
            );
        } elseif ($column['pma_type'] === 'set') {
            $html_output .= $this->getPmaTypeSet(
                $column,
                $extracted_columnspec,
                $backup_field,
                $column_name_appendix,
                $onChangeClause,
                $tabindex,
                $tabindex_for_value,
                $idindex,
                $data,
                $readOnly
            );
        } elseif ($column['is_binary'] || $column['is_blob']) {
            $html_output .= $this->getBinaryAndBlobColumn(
                $column,
                $data,
                $special_chars,
                $biggest_max_file_size,
                $backup_field,
                $column_name_appendix,
                $onChangeClause,
                $tabindex,
                $tabindex_for_value,
                $idindex,
                $text_dir,
                $special_chars_encoded,
                $vkey,
                $is_upload,
                $readOnly
            );
        } elseif (! in_array($column['pma_type'], $no_support_types)) {
            $html_output .= $this->getValueColumnForOtherDatatypes(
                $column,
                $default_char_editing,
                $backup_field,
                $column_name_appendix,
                $onChangeClause,
                $tabindex,
                $special_chars,
                $tabindex_for_value,
                $idindex,
                $text_dir,
                $special_chars_encoded,
                $data,
                $extracted_columnspec,
                $readOnly
            );
        }

        if (in_array($column['pma_type'], $gis_data_types)) {
            $html_output .= $this->getHtmlForGisDataTypes();
        }

        return $html_output;
    }

    /**
     * Get HTML for foreign link in insert form
     *
     * @param array  $column               description of column in given table
     * @param string $backup_field         hidden input field
     * @param string $column_name_appendix the name attribute
     * @param string $onChangeClause       onchange clause for fields
     * @param int    $tabindex             tab index
     * @param int    $tabindex_for_value   offset for the values tabindex
     * @param int    $idindex              id index
     * @param string $data                 data to edit
     * @param array  $paramTableDbArray    array containing $table and $db
     * @param int    $rownumber            the row number
     * @param bool   $readOnly             is column read only or not
     *
     * @return string                       an html snippet
     */
    private function getForeignLink(
        array $column,
        $backup_field,
        $column_name_appendix,
        $onChangeClause,
        $tabindex,
        $tabindex_for_value,
        $idindex,
        $data,
        array $paramTableDbArray,
        $rownumber,
        $readOnly
    ) {
        [$table, $db] = $paramTableDbArray;
        $html_output = '';
        $html_output .= $backup_field . "\n";

        $html_output .= '<input type="hidden" name="fields_type'
            . $column_name_appendix . '" value="foreign">';

        $html_output .= '<input type="text" name="fields' . $column_name_appendix . '" '
            . 'class="textfield" '
            . $onChangeClause . ' '
            . ($readOnly ? 'readonly="readonly" ' : '')
            . 'tabindex="' . ($tabindex + $tabindex_for_value) . '" '
            . 'id="field_' . $idindex . '_3" '
            . 'value="' . htmlspecialchars($data) . '">';

        $html_output .= '<a class="ajax browse_foreign" href="'
            . Url::getFromRoute('/browse-foreigners')
            . '" data-post="'
            . Url::getCommon(
                [
                    'db' => $db,
                    'table' => $table,
                    'field' => $column['Field'],
                    'rownumber' => $rownumber,
                    'data'      => $data,
                ],
                ''
            ) . '">'
            . Generator::getIcon('b_browse', __('Browse foreign values')) . '</a>';

        return $html_output;
    }

    /**
     * Get HTML to display foreign data
     *
     * @param array  $column               description of column in given table
     * @param string $backup_field         hidden input field
     * @param string $column_name_appendix the name attribute
     * @param string $onChangeClause       onchange clause for fields
     * @param int    $tabindex             tab index
     * @param int    $tabindex_for_value   offset for the values tabindex
     * @param int    $idindex              id index
     * @param string $data                 data to edit
     * @param array  $foreignData          data about the foreign keys
     * @param bool   $readOnly             is display read only or not
     *
     * @return string                       an html snippet
     */
    private function dispRowForeignData(
        $column,
        $backup_field,
        $column_name_appendix,
        $onChangeClause,
        $tabindex,
        $tabindex_for_value,
        $idindex,
        $data,
        array $foreignData,
        $readOnly
    ) {
        $html_output = '';
        $html_output .= $backup_field . "\n";
        $html_output .= '<input type="hidden"'
            . ' name="fields_type' . $column_name_appendix . '"';
        if ($column['is_binary']) {
            $html_output .= ' value="hex">';
        } else {
            $html_output .= ' value="foreign">';
        }

        $html_output .= '<select name="fields' . $column_name_appendix . '"'
            . ' ' . $onChangeClause
            . ' class="textfield"'
            . ($readOnly ? ' disabled' : '')
            . ' tabindex="' . ($tabindex + $tabindex_for_value) . '"'
            . ' id="field_' . $idindex . '_3">';
        $html_output .= $this->relation->foreignDropdown(
            $foreignData['disp_row'],
            $foreignData['foreign_field'],
            $foreignData['foreign_display'],
            $data,
            $GLOBALS['cfg']['ForeignKeyMaxLimit']
        );
        $html_output .= '</select>';

        //Add hidden input, as disabled <select> input does not included in POST.
        if ($readOnly) {
            $html_output .= '<input name="fields' . $column_name_appendix . '"'
                . ' type="hidden" value="' . htmlspecialchars($data) . '">';
        }

        return $html_output;
    }

    /**
     * Get HTML textarea for insert form
     *
     * @param array  $column                column information
     * @param string $backup_field          hidden input field
     * @param string $column_name_appendix  the name attribute
     * @param string $onChangeClause        onchange clause for fields
     * @param int    $tabindex              tab index
     * @param int    $tabindex_for_value    offset for the values tabindex
     * @param int    $idindex               id index
     * @param string $text_dir              text direction
     * @param string $special_chars_encoded replaced char if the string starts
     *                                      with a \r\n pair (0x0d0a) add an extra \n
     * @param string $data_type             the html5 data-* attribute type
     * @param bool   $readOnly              is column read only or not
     *
     * @return string                       an html snippet
     */
    private function getTextarea(
        array $column,
        $backup_field,
        $column_name_appendix,
        $onChangeClause,
        $tabindex,
        $tabindex_for_value,
        $idindex,
        $text_dir,
        $special_chars_encoded,
        $data_type,
        $readOnly
    ) {
        $the_class = '';
        $textAreaRows = $GLOBALS['cfg']['TextareaRows'];
        $textareaCols = $GLOBALS['cfg']['TextareaCols'];

        if ($column['is_char']) {
            /**
             * @todo clarify the meaning of the "textfield" class and explain
             *       why character columns have the "char" class instead
             */
            $the_class = 'char charField';
            $textAreaRows = max($GLOBALS['cfg']['CharTextareaRows'], 7);
            $textareaCols = $GLOBALS['cfg']['CharTextareaCols'];
            $extracted_columnspec = Util::extractColumnSpec(
                $column['Type']
            );
            $maxlength = $extracted_columnspec['spec_in_brackets'];
        } elseif ($GLOBALS['cfg']['LongtextDoubleTextarea']
            && mb_strstr($column['pma_type'], 'longtext')
        ) {
            $textAreaRows = $GLOBALS['cfg']['TextareaRows'] * 2;
            $textareaCols = $GLOBALS['cfg']['TextareaCols'] * 2;
        }

        return $backup_field . "\n"
            . '<textarea name="fields' . $column_name_appendix . '"'
            . ' class="' . $the_class . '"'
            . ($readOnly ? ' readonly="readonly"' : '')
            . (isset($maxlength) ? ' data-maxlength="' . $maxlength . '"' : '')
            . ' rows="' . $textAreaRows . '"'
            . ' cols="' . $textareaCols . '"'
            . ' dir="' . $text_dir . '"'
            . ' id="field_' . $idindex . '_3"'
            . (! empty($onChangeClause) ? ' ' . $onChangeClause : '')
            . ' tabindex="' . ($tabindex + $tabindex_for_value) . '"'
            . ' data-type="' . $data_type . '">'
            . $special_chars_encoded
            . '</textarea>';
    }

    /**
     * Get HTML for enum type
     *
     * @param array  $column               description of column in given table
     * @param string $backup_field         hidden input field
     * @param string $column_name_appendix the name attribute
     * @param array  $extracted_columnspec associative array containing type,
     *                                     spec_in_brackets and possibly
     *                                     enum_set_values (another array)
     * @param string $onChangeClause       onchange clause for fields
     * @param int    $tabindex             tab index
     * @param int    $tabindex_for_value   offset for the values tabindex
     * @param int    $idindex              id index
     * @param mixed  $data                 data to edit
     * @param bool   $readOnly             is column read only or not
     *
     * @return string an html snippet
     */
    private function getPmaTypeEnum(
        array $column,
        $backup_field,
        $column_name_appendix,
        array $extracted_columnspec,
        $onChangeClause,
        $tabindex,
        $tabindex_for_value,
        $idindex,
        $data,
        $readOnly
    ) {
        $html_output = '';
        if (! isset($column['values'])) {
            $column['values'] = $this->getColumnEnumValues(
                $column,
                $extracted_columnspec
            );
        }
        $column_enum_values = $column['values'];
        $html_output .= '<input type="hidden" name="fields_type'
            . $column_name_appendix . '" value="enum">';
        $html_output .= "\n" . '            ' . $backup_field . "\n";
        if (mb_strlen($column['Type']) > 20) {
            $html_output .= $this->getDropDownDependingOnLength(
                $column,
                $column_name_appendix,
                $onChangeClause,
                $tabindex,
                $tabindex_for_value,
                $idindex,
                $data,
                $column_enum_values,
                $readOnly
            );
        } else {
            $html_output .= $this->getRadioButtonDependingOnLength(
                $column_name_appendix,
                $onChangeClause,
                $tabindex,
                $column,
                $tabindex_for_value,
                $idindex,
                $data,
                $column_enum_values,
                $readOnly
            );
        }

        return $html_output;
    }

    /**
     * Get column values
     *
     * @param array $column               description of column in given table
     * @param array $extracted_columnspec associative array containing type,
     *                                    spec_in_brackets and possibly enum_set_values
     *                                    (another array)
     *
     * @return array column values as an associative array
     */
    private function getColumnEnumValues(array $column, array $extracted_columnspec)
    {
        $column['values'] = [];
        foreach ($extracted_columnspec['enum_set_values'] as $val) {
            $column['values'][] = [
                'plain' => $val,
                'html'  => htmlspecialchars($val),
            ];
        }

        return $column['values'];
    }

    /**
     * Get HTML drop down for more than 20 string length
     *
     * @param array  $column               description of column in given table
     * @param string $column_name_appendix the name attribute
     * @param string $onChangeClause       onchange clause for fields
     * @param int    $tabindex             tab index
     * @param int    $tabindex_for_value   offset for the values tabindex
     * @param int    $idindex              id index
     * @param string $data                 data to edit
     * @param array  $column_enum_values   $column['values']
     * @param bool   $readOnly             is column read only or not
     *
     * @return string                       an html snippet
     */
    private function getDropDownDependingOnLength(
        array $column,
        $column_name_appendix,
        $onChangeClause,
        $tabindex,
        $tabindex_for_value,
        $idindex,
        $data,
        array $column_enum_values,
        $readOnly
    ) {
        $html_output = '<select name="fields' . $column_name_appendix . '"'
            . ' ' . $onChangeClause
            . ' class="textfield"'
            . ' tabindex="' . ($tabindex + $tabindex_for_value) . '"'
            . ($readOnly ? ' disabled' : '')
            . ' id="field_' . $idindex . '_3">';
        $html_output .= '<option value="">&nbsp;</option>' . "\n";

        $selected_html = '';
        foreach ($column_enum_values as $enum_value) {
            $html_output .= '<option value="' . $enum_value['html'] . '"';
            if ($data == $enum_value['plain']
                || ($data == ''
                && (! isset($_POST['where_clause']) || $column['Null'] !== 'YES')
                && isset($column['Default'])
                && $enum_value['plain'] == $column['Default'])
            ) {
                $html_output .= ' selected="selected"';
                $selected_html = $enum_value['html'];
            }
            $html_output .= '>' . $enum_value['html'] . '</option>' . "\n";
        }
        $html_output .= '</select>';

        //Add hidden input, as disabled <select> input does not included in POST.
        if ($readOnly) {
            $html_output .= '<input name="fields' . $column_name_appendix . '"'
                . ' type="hidden" value="' . $selected_html . '">';
        }

        return $html_output;
    }

    /**
     * Get HTML radio button for less than 20 string length
     *
     * @param string $column_name_appendix the name attribute
     * @param string $onChangeClause       onchange clause for fields
     * @param int    $tabindex             tab index
     * @param array  $column               description of column in given table
     * @param int    $tabindex_for_value   offset for the values tabindex
     * @param int    $idindex              id index
     * @param string $data                 data to edit
     * @param array  $column_enum_values   $column['values']
     * @param bool   $readOnly             is column read only or not
     *
     * @return string                       an html snippet
     */
    private function getRadioButtonDependingOnLength(
        $column_name_appendix,
        $onChangeClause,
        $tabindex,
        array $column,
        $tabindex_for_value,
        $idindex,
        $data,
        array $column_enum_values,
        $readOnly
    ) {
        $j = 0;
        $html_output = '';
        foreach ($column_enum_values as $enum_value) {
            $html_output .= '            '
                . '<input type="radio" name="fields' . $column_name_appendix . '"'
                . ' class="textfield"'
                . ' value="' . $enum_value['html'] . '"'
                . ' id="field_' . $idindex . '_3_' . $j . '"'
                . ' ' . $onChangeClause;
            if ($data == $enum_value['plain']
                || ($data == ''
                && (! isset($_POST['where_clause']) || $column['Null'] !== 'YES')
                && isset($column['Default'])
                && $enum_value['plain'] == $column['Default'])
            ) {
                $html_output .= ' checked="checked"';
            } elseif ($readOnly) {
                $html_output .= ' disabled';
            }
            $html_output .= ' tabindex="' . ($tabindex + $tabindex_for_value) . '">';
            $html_output .= '<label for="field_' . $idindex . '_3_' . $j . '">'
                . $enum_value['html'] . '</label>' . "\n";
            $j++;
        }

        return $html_output;
    }

    /**
     * Get the HTML for 'set' pma type
     *
     * @param array  $column               description of column in given table
     * @param array  $extracted_columnspec associative array containing type,
     *                                     spec_in_brackets and possibly
     *                                     enum_set_values (another array)
     * @param string $backup_field         hidden input field
     * @param string $column_name_appendix the name attribute
     * @param string $onChangeClause       onchange clause for fields
     * @param int    $tabindex             tab index
     * @param int    $tabindex_for_value   offset for the values tabindex
     * @param int    $idindex              id index
     * @param string $data                 description of the column field
     * @param bool   $readOnly             is column read only or not
     *
     * @return string                       an html snippet
     */
    private function getPmaTypeSet(
        array $column,
        array $extracted_columnspec,
        $backup_field,
        $column_name_appendix,
        $onChangeClause,
        $tabindex,
        $tabindex_for_value,
        $idindex,
        $data,
        $readOnly
    ) {
        [$column_set_values, $select_size] = $this->getColumnSetValueAndSelectSize(
            $column,
            $extracted_columnspec
        );
        $vset = array_flip(explode(',', $data));
        $html_output = $backup_field . "\n";
        $html_output .= '<input type="hidden" name="fields_type'
            . $column_name_appendix . '" value="set">';
        $html_output .= '<select name="fields' . $column_name_appendix . '[]"'
            . ' class="textfield"'
            . ($readOnly ? ' disabled' : '')
            . ' size="' . $select_size . '"'
            . ' multiple="multiple"'
            . ' ' . $onChangeClause
            . ' tabindex="' . ($tabindex + $tabindex_for_value) . '"'
            . ' id="field_' . $idindex . '_3">';

        $selected_html = '';
        foreach ($column_set_values as $column_set_value) {
            $html_output .= '<option value="' . $column_set_value['html'] . '"';
            if (isset($vset[$column_set_value['plain']])) {
                $html_output .= ' selected="selected"';
                $selected_html = $column_set_value['html'];
            }
            $html_output .= '>' . $column_set_value['html'] . '</option>' . "\n";
        }
        $html_output .= '</select>';

        //Add hidden input, as disabled <select> input does not included in POST.
        if ($readOnly) {
            $html_output .= '<input name="fields' . $column_name_appendix . '[]"'
                . ' type="hidden" value="' . $selected_html . '">';
        }

        return $html_output;
    }

    /**
     * Retrieve column 'set' value and select size
     *
     * @param array $column               description of column in given table
     * @param array $extracted_columnspec associative array containing type,
     *                                    spec_in_brackets and possibly enum_set_values
     *                                    (another array)
     *
     * @return array $column['values'], $column['select_size']
     */
    private function getColumnSetValueAndSelectSize(
        array $column,
        array $extracted_columnspec
    ) {
        if (! isset($column['values'])) {
            $column['values'] = [];
            foreach ($extracted_columnspec['enum_set_values'] as $val) {
                $column['values'][] = [
                    'plain' => $val,
                    'html'  => htmlspecialchars($val),
                ];
            }
            $column['select_size'] = min(4, count($column['values']));
        }

        return [
            $column['values'],
            $column['select_size'],
        ];
    }

    /**
     * Get HTML for binary and blob column
     *
     * @param array       $column                description of column in given table
     * @param string|null $data                  data to edit
     * @param string      $special_chars         special characters
     * @param int         $biggest_max_file_size biggest max file size for uploading
     * @param string      $backup_field          hidden input field
     * @param string      $column_name_appendix  the name attribute
     * @param string      $onChangeClause        onchange clause for fields
     * @param int         $tabindex              tab index
     * @param int         $tabindex_for_value    offset for the values tabindex
     * @param int         $idindex               id index
     * @param string      $text_dir              text direction
     * @param string      $special_chars_encoded replaced char if the string starts
     *                                           with a \r\n pair (0x0d0a) add an
     *                                           extra \n
     * @param string      $vkey                  [multi_edit]['row_id']
     * @param bool        $is_upload             is upload or not
     * @param bool        $readOnly              is column read only or not
     *
     * @return string                           an html snippet
     */
    private function getBinaryAndBlobColumn(
        array $column,
        ?string $data,
        $special_chars,
        $biggest_max_file_size,
        $backup_field,
        $column_name_appendix,
        $onChangeClause,
        $tabindex,
        $tabindex_for_value,
        $idindex,
        $text_dir,
        $special_chars_encoded,
        $vkey,
        $is_upload,
        $readOnly
    ) {
        $html_output = '';
        // Add field type : Protected or Hexadecimal
        $fields_type_html = '<input type="hidden" name="fields_type'
            . $column_name_appendix . '" value="%s">';
        // Default value : hex
        $fields_type_val = 'hex';
        if (($GLOBALS['cfg']['ProtectBinary'] === 'blob' && $column['is_blob'])
            || ($GLOBALS['cfg']['ProtectBinary'] === 'all')
            || ($GLOBALS['cfg']['ProtectBinary'] === 'noblob' && ! $column['is_blob'])
        ) {
            $html_output .= __('Binary - do not edit');
            if (isset($data)) {
                $data_size = Util::formatByteDown(
                    mb_strlen(stripslashes($data)),
                    3,
                    1
                );
                $html_output .= ' (' . $data_size[0] . ' ' . $data_size[1] . ')';
                unset($data_size);
            }
            $fields_type_val = 'protected';
            $html_output .= '<input type="hidden" name="fields'
                . $column_name_appendix . '" value="">';
        } elseif ($column['is_blob']
            || ($column['len'] > $GLOBALS['cfg']['LimitChars'])
        ) {
            $html_output .= "\n" . $this->getTextarea(
                $column,
                $backup_field,
                $column_name_appendix,
                $onChangeClause,
                $tabindex,
                $tabindex_for_value,
                $idindex,
                $text_dir,
                $special_chars_encoded,
                'HEX',
                $readOnly
            );
        } else {
            // field size should be at least 4 and max $GLOBALS['cfg']['LimitChars']
            $fieldsize = min(max($column['len'], 4), $GLOBALS['cfg']['LimitChars']);
            $html_output .= "\n" . $backup_field . "\n" . $this->getHtmlInput(
                $column,
                $column_name_appendix,
                $special_chars,
                $fieldsize,
                $onChangeClause,
                $tabindex,
                $tabindex_for_value,
                $idindex,
                'HEX',
                $readOnly
            );
        }
        $html_output .= sprintf($fields_type_html, $fields_type_val);

        if ($is_upload && $column['is_blob'] && ! $readOnly) {
            // We don't want to prevent users from using
            // browser's default drag-drop feature on some page(s),
            // so we add noDragDrop class to the input
            $html_output .= '<br>'
                . '<input type="file"'
                . ' name="fields_upload' . $vkey . '[' . $column['Field_md5'] . ']"'
                . ' class="textfield noDragDrop" id="field_' . $idindex . '_3" size="10"'
                . ' ' . $onChangeClause . '>&nbsp;';
            [$html_out] = $this->getMaxUploadSize(
                $column,
                $biggest_max_file_size
            );
            $html_output .= $html_out;
        }

        if (! empty($GLOBALS['cfg']['UploadDir']) && ! $readOnly) {
            $html_output .= $this->getSelectOptionForUpload($vkey, $column);
        }

        return $html_output;
    }

    /**
     * Get HTML input type
     *
     * @param array  $column               description of column in given table
     * @param string $column_name_appendix the name attribute
     * @param string $special_chars        special characters
     * @param int    $fieldsize            html field size
     * @param string $onChangeClause       onchange clause for fields
     * @param int    $tabindex             tab index
     * @param int    $tabindex_for_value   offset for the values tabindex
     * @param int    $idindex              id index
     * @param string $data_type            the html5 data-* attribute type
     * @param bool   $readOnly             is column read only or not
     *
     * @return string                       an html snippet
     */
    private function getHtmlInput(
        array $column,
        $column_name_appendix,
        $special_chars,
        $fieldsize,
        $onChangeClause,
        $tabindex,
        $tabindex_for_value,
        $idindex,
        $data_type,
        $readOnly
    ) {
        $input_type = 'text';
        // do not use the 'date' or 'time' types here; they have no effect on some
        // browsers and create side effects (see bug #4218)

        $the_class = 'textfield';
        // verify True_Type which does not contain the parentheses and length
        if (! $readOnly) {
            if ($column['True_Type'] === 'date') {
                $the_class .= ' datefield';
            } elseif ($column['True_Type'] === 'time') {
                $the_class .= ' timefield';
            } elseif ($column['True_Type'] === 'datetime'
                || $column['True_Type'] === 'timestamp'
            ) {
                $the_class .= ' datetimefield';
            }
        }
        $input_min_max = false;
        if (in_array($column['True_Type'], $this->dbi->types->getIntegerTypes())) {
            $extracted_columnspec = Util::extractColumnSpec(
                $column['Type']
            );
            $is_unsigned = $extracted_columnspec['unsigned'];
            $min_max_values = $this->dbi->types->getIntegerRange(
                $column['True_Type'],
                ! $is_unsigned
            );
            $input_min_max = 'min="' . $min_max_values[0] . '" '
                . 'max="' . $min_max_values[1] . '"';
            $data_type = 'INT';
        }

        return '<input type="' . $input_type . '"'
            . ' name="fields' . $column_name_appendix . '"'
            . ' value="' . $special_chars . '" size="' . $fieldsize . '"'
            . (isset($column['is_char']) && $column['is_char']
            ? ' data-maxlength="' . $fieldsize . '"'
            : '')
            . ($readOnly ? ' readonly="readonly"' : '')
            . ($input_min_max !== false ? ' ' . $input_min_max : '')
            . ' data-type="' . $data_type . '"'
            . ($input_type === 'time' ? ' step="1"' : '')
            . ' class="' . $the_class . '" ' . $onChangeClause
            . ' tabindex="' . ($tabindex + $tabindex_for_value) . '"'
            . ' id="field_' . $idindex . '_3">';
    }

    /**
     * Get HTML select option for upload
     *
     * @param string $vkey   [multi_edit]['row_id']
     * @param array  $column description of column in given table
     *
     * @return string|null an html snippet
     */
    private function getSelectOptionForUpload($vkey, array $column)
    {
        $files = $this->fileListing->getFileSelectOptions(
            Util::userDir($GLOBALS['cfg']['UploadDir'])
        );

        if ($files === false) {
            return '<span style="color:red">' . __('Error') . '</span><br>' . "\n"
                . __('The directory you set for upload work cannot be reached.') . "\n";
        }

        if (! empty($files)) {
            return "<br>\n"
                . '<i>' . __('Or') . '</i> '
                . __('web server upload directory:') . '<br>' . "\n"
                . '<select size="1" name="fields_uploadlocal'
                . $vkey . '[' . $column['Field_md5'] . ']">' . "\n"
                . '<option value="" selected="selected"></option>' . "\n"
                . $files
                . '</select>' . "\n";
        }

        return null;
    }

    /**
     * Retrieve the maximum upload file size
     *
     * @param array $column                description of column in given table
     * @param int   $biggest_max_file_size biggest max file size for uploading
     *
     * @return array an html snippet and $biggest_max_file_size
     */
    private function getMaxUploadSize(array $column, $biggest_max_file_size)
    {
        // find maximum upload size, based on field type
        /**
         * @todo with functions this is not so easy, as you can basically
         * process any data with function like MD5
         */
        global $max_upload_size;
        $max_field_sizes = [
            'tinyblob'   =>        '256',
            'blob'       =>      '65536',
            'mediumblob' =>   '16777216',
            'longblob'   => '4294967296',// yeah, really
        ];

        $this_field_max_size = $max_upload_size; // from PHP max
        if ($this_field_max_size > $max_field_sizes[$column['pma_type']]) {
            $this_field_max_size = $max_field_sizes[$column['pma_type']];
        }
        $html_output
            = Util::getFormattedMaximumUploadSize(
                $this_field_max_size
            ) . "\n";
        // do not generate here the MAX_FILE_SIZE, because we should
        // put only one in the form to accommodate the biggest field
        if ($this_field_max_size > $biggest_max_file_size) {
            $biggest_max_file_size = $this_field_max_size;
        }

        return [
            $html_output,
            $biggest_max_file_size,
        ];
    }

    /**
     * Get HTML for the Value column of other datatypes
     * (here, "column" is used in the sense of HTML column in HTML table)
     *
     * @param array  $column                description of column in given table
     * @param string $default_char_editing  default char editing mode which is stored
     *                                      in the config.inc.php script
     * @param string $backup_field          hidden input field
     * @param string $column_name_appendix  the name attribute
     * @param string $onChangeClause        onchange clause for fields
     * @param int    $tabindex              tab index
     * @param string $special_chars         special characters
     * @param int    $tabindex_for_value    offset for the values tabindex
     * @param int    $idindex               id index
     * @param string $text_dir              text direction
     * @param string $special_chars_encoded replaced char if the string starts
     *                                      with a \r\n pair (0x0d0a) add an extra \n
     * @param string $data                  data to edit
     * @param array  $extracted_columnspec  associative array containing type,
     *                                      spec_in_brackets and possibly
     *                                      enum_set_values (another array)
     * @param bool   $readOnly              is column read only or not
     *
     * @return string an html snippet
     */
    private function getValueColumnForOtherDatatypes(
        array $column,
        $default_char_editing,
        $backup_field,
        $column_name_appendix,
        $onChangeClause,
        $tabindex,
        $special_chars,
        $tabindex_for_value,
        $idindex,
        $text_dir,
        $special_chars_encoded,
        $data,
        array $extracted_columnspec,
        $readOnly
    ) {
        // HTML5 data-* attribute data-type
        $data_type = $this->dbi->types->getTypeClass($column['True_Type']);
        $fieldsize = $this->getColumnSize($column, $extracted_columnspec);
        $html_output = $backup_field . "\n";
        if ($column['is_char']
            && ($GLOBALS['cfg']['CharEditing'] === 'textarea'
            || mb_strpos($data, "\n") !== false)
        ) {
            $html_output .= "\n";
            $GLOBALS['cfg']['CharEditing'] = $default_char_editing;
            $html_output .= $this->getTextarea(
                $column,
                $backup_field,
                $column_name_appendix,
                $onChangeClause,
                $tabindex,
                $tabindex_for_value,
                $idindex,
                $text_dir,
                $special_chars_encoded,
                $data_type,
                $readOnly
            );
        } else {
            $html_output .= $this->getHtmlInput(
                $column,
                $column_name_appendix,
                $special_chars,
                $fieldsize,
                $onChangeClause,
                $tabindex,
                $tabindex_for_value,
                $idindex,
                $data_type,
                $readOnly
            );

            if (preg_match('/(VIRTUAL|PERSISTENT|GENERATED)/', $column['Extra'])
                && strpos($column['Extra'], 'DEFAULT_GENERATED') === false
            ) {
                $html_output .= '<input type="hidden" name="virtual'
                    . $column_name_appendix . '" value="1">';
            }
            if ($column['Extra'] === 'auto_increment') {
                $html_output .= '<input type="hidden" name="auto_increment'
                    . $column_name_appendix . '" value="1">';
            }
            if (substr($column['pma_type'], 0, 9) === 'timestamp') {
                $html_output .= '<input type="hidden" name="fields_type'
                    . $column_name_appendix . '" value="timestamp">';
            }
            if (substr($column['pma_type'], 0, 8) === 'datetime') {
                $html_output .= '<input type="hidden" name="fields_type'
                    . $column_name_appendix . '" value="datetime">';
            }
            if ($column['True_Type'] === 'bit') {
                $html_output .= '<input type="hidden" name="fields_type'
                    . $column_name_appendix . '" value="bit">';
            }
        }

        return $html_output;
    }

    /**
     * Get the field size
     *
     * @param array $column               description of column in given table
     * @param array $extracted_columnspec associative array containing type,
     *                                    spec_in_brackets and possibly enum_set_values
     *                                    (another array)
     *
     * @return int field size
     */
    private function getColumnSize(array $column, array $extracted_columnspec)
    {
        if ($column['is_char']) {
            $fieldsize = $extracted_columnspec['spec_in_brackets'];
            if ($fieldsize > $GLOBALS['cfg']['MaxSizeForInputField']) {
                /**
                 * This case happens for CHAR or VARCHAR columns which have
                 * a size larger than the maximum size for input field.
                 */
                $GLOBALS['cfg']['CharEditing'] = 'textarea';
            }
        } else {
            /**
             * This case happens for example for INT or DATE columns;
             * in these situations, the value returned in $column['len']
             * seems appropriate.
             */
            $fieldsize = $column['len'];
        }

        return min(
            max($fieldsize, $GLOBALS['cfg']['MinSizeForInputField']),
            $GLOBALS['cfg']['MaxSizeForInputField']
        );
    }

    /**
     * Get HTML for gis data types
     *
     * @return string an html snippet
     */
    private function getHtmlForGisDataTypes()
    {
        $edit_str = Generator::getIcon('b_edit', __('Edit/Insert'));

        return '<span class="open_gis_editor">'
            . Generator::linkOrButton(
                '#',
                $edit_str,
                [],
                '_blank'
            )
            . '</span>';
    }

    /**
     * get html for continue insertion form
     *
     * @param string $table              name of the table
     * @param string $db                 name of the database
     * @param array  $where_clause_array array of where clauses
     * @param string $err_url            error url
     *
     * @return string                   an html snippet
     */
    public function getContinueInsertionForm(
        $table,
        $db,
        array $where_clause_array,
        $err_url
    ) {
        return $this->template->render('table/insert/continue_insertion_form', [
            'db' => $db,
            'table' => $table,
            'where_clause_array' => $where_clause_array,
            'err_url' => $err_url,
            'goto' => $GLOBALS['goto'],
            'sql_query' => $_POST['sql_query'] ?? null,
            'has_where_clause' => isset($_POST['where_clause']),
            'insert_rows_default' => $GLOBALS['cfg']['InsertRows'],
        ]);
    }

    /**
     * Get action panel
     *
     * @param array|null $where_clause       where clause
     * @param string     $after_insert       insert mode, e.g. new_insert, same_insert
     * @param int        $tabindex           tab index
     * @param int        $tabindex_for_value offset for the values tabindex
     * @param bool       $found_unique_key   boolean variable for unique key
     *
     * @return string an html snippet
     */
    public function getActionsPanel(
        $where_clause,
        $after_insert,
        $tabindex,
        $tabindex_for_value,
        $found_unique_key
    ) {
        $html_output = '<fieldset id="actions_panel">'
            . '<table cellpadding="5" cellspacing="0" class="tdblock w-100">'
            . '<tr>'
            . '<td class="nowrap vmiddle">'
            . $this->getSubmitTypeDropDown($where_clause, $tabindex, $tabindex_for_value)
            . "\n";

        $html_output .= '</td>'
            . '<td class="vmiddle">'
            . '&nbsp;&nbsp;&nbsp;<strong>'
            . __('and then') . '</strong>&nbsp;&nbsp;&nbsp;'
            . '</td>'
            . '<td class="nowrap vmiddle">'
            . $this->getAfterInsertDropDown(
                $where_clause,
                $after_insert,
                $found_unique_key
            )
            . '</td>'
            . '</tr>';
        $html_output .= '<tr>'
            . $this->getSubmitAndResetButtonForActionsPanel($tabindex, $tabindex_for_value)
            . '</tr>'
            . '</table>'
            . '</fieldset>';

        return $html_output;
    }

    /**
     * Get a HTML drop down for submit types
     *
     * @param array|null $where_clause       where clause
     * @param int        $tabindex           tab index
     * @param int        $tabindex_for_value offset for the values tabindex
     *
     * @return string                       an html snippet
     */
    private function getSubmitTypeDropDown(
        $where_clause,
        $tabindex,
        $tabindex_for_value
    ) {
        $html_output = '<select name="submit_type" class="control_at_footer" tabindex="'
            . ($tabindex + $tabindex_for_value + 1) . '">';
        if (isset($where_clause)) {
            $html_output .= '<option value="save">' . __('Save') . '</option>';
        }
        $html_output .= '<option value="insert">'
            . __('Insert as new row')
            . '</option>'
            . '<option value="insertignore">'
            . __('Insert as new row and ignore errors')
            . '</option>'
            . '<option value="showinsert">'
            . __('Show insert query')
            . '</option>'
            . '</select>';

        return $html_output;
    }

    /**
     * Get HTML drop down for after insert
     *
     * @param array|null $where_clause     where clause
     * @param string     $after_insert     insert mode, e.g. new_insert, same_insert
     * @param bool       $found_unique_key boolean variable for unique key
     *
     * @return string                   an html snippet
     */
    private function getAfterInsertDropDown($where_clause, $after_insert, $found_unique_key)
    {
        $html_output = '<select name="after_insert" class="control_at_footer">'
            . '<option value="back" '
            . ($after_insert === 'back' ? 'selected="selected"' : '') . '>'
            . __('Go back to previous page') . '</option>'
            . '<option value="new_insert" '
            . ($after_insert === 'new_insert' ? 'selected="selected"' : '') . '>'
            . __('Insert another new row') . '</option>';

        if (isset($where_clause)) {
            $html_output .= '<option value="same_insert" '
                . ($after_insert === 'same_insert' ? 'selected="selected"' : '') . '>'
                . __('Go back to this page') . '</option>';

            // If we have just numeric primary key, we can also edit next
            // in 2.8.2, we were looking for `field_name` = numeric_value
            //if (preg_match('@^[\s]*`[^`]*` = [0-9]+@', $where_clause)) {
            // in 2.9.0, we are looking for `table_name`.`field_name` = numeric_value
            $is_numeric = false;
            if (! is_array($where_clause)) {
                $where_clause = [$where_clause];
            }
            for ($i = 0, $nb = count($where_clause); $i < $nb; $i++) {
                // preg_match() returns 1 if there is a match
                $is_numeric = (preg_match(
                    '@^[\s]*`[^`]*`[\.]`[^`]*` = [0-9]+@',
                    $where_clause[$i]
                ) == 1);
                if ($is_numeric === true) {
                    break;
                }
            }
            if ($found_unique_key && $is_numeric) {
                $html_output .= '<option value="edit_next" '
                    . ($after_insert === 'edit_next' ? 'selected="selected"' : '') . '>'
                    . __('Edit next row') . '</option>';
            }
        }

        return $html_output . '</select>';
    }

    /**
     * get Submit button and Reset button for action panel
     *
     * @param int $tabindex           tab index
     * @param int $tabindex_for_value offset for the values tabindex
     *
     * @return string an html snippet
     */
    private function getSubmitAndResetButtonForActionsPanel($tabindex, $tabindex_for_value)
    {
        return '<td>'
            . Generator::showHint(
                __(
                    'Use TAB key to move from value to value,'
                    . ' or CTRL+arrows to move anywhere.'
                )
            )
            . '</td>'
            . '<td colspan="3" class="right vmiddle">'
            . '<input type="button" class="btn btn-secondary preview_sql" value="' . __('Preview SQL') . '"'
            . ' tabindex="' . ($tabindex + $tabindex_for_value + 6) . '">'
            . '<input type="reset" class="btn btn-secondary control_at_footer" value="' . __('Reset') . '"'
            . ' tabindex="' . ($tabindex + $tabindex_for_value + 7) . '">'
            . '<input type="submit" class="btn btn-primary control_at_footer" value="' . __('Go') . '"'
            . ' tabindex="' . ($tabindex + $tabindex_for_value + 8) . '" id="buttonYes">'
            . '</td>';
    }

    /**
     * Get table head and table foot for insert row table
     *
     * @param array $url_params url parameters
     *
     * @return string           an html snippet
     */
    private function getHeadAndFootOfInsertRowTable(array $url_params)
    {
        $html_output = '<div class="responsivetable">'
            . '<table class="insertRowTable topmargin">'
            . '<thead>'
            . '<tr>'
            . '<th>' . __('Column') . '</th>';

        if ($GLOBALS['cfg']['ShowFieldTypesInDataEditView']) {
            $html_output .= $this->showTypeOrFunction('type', $url_params, true);
        }
        if ($GLOBALS['cfg']['ShowFunctionFields']) {
            $html_output .= $this->showTypeOrFunction('function', $url_params, true);
        }

        $html_output .= '<th>' . __('Null') . '</th>'
            . '<th class="fillPage">' . __('Value') . '</th>'
            . '</tr>'
            . '</thead>'
            . ' <tfoot>'
            . '<tr>'
            . '<th colspan="5" class="tblFooters right">'
            . '<input class="btn btn-primary" type="submit" value="' . __('Go') . '">'
            . '</th>'
            . '</tr>'
            . '</tfoot>';

        return $html_output;
    }

    /**
     * Prepares the field value and retrieve special chars, backup field and data array
     *
     * @param array  $current_row          a row of the table
     * @param array  $column               description of column in given table
     * @param array  $extracted_columnspec associative array containing type,
     *                                     spec_in_brackets and possibly
     *                                     enum_set_values (another array)
     * @param bool   $real_null_value      whether column value null or not null
     * @param array  $gis_data_types       list of GIS data types
     * @param string $column_name_appendix string to append to column name in input
     * @param bool   $as_is                use the data as is, used in repopulating
     *
     * @return array $real_null_value, $data, $special_chars, $backup_field,
     *               $special_chars_encoded
     */
    private function getSpecialCharsAndBackupFieldForExistingRow(
        array $current_row,
        array $column,
        array $extracted_columnspec,
        $real_null_value,
        array $gis_data_types,
        $column_name_appendix,
        $as_is
    ) {
        $special_chars_encoded = '';
        $data = null;
        // (we are editing)
        if (! isset($current_row[$column['Field']])) {
            $real_null_value = true;
            $current_row[$column['Field']] = '';
            $special_chars = '';
            $data = $current_row[$column['Field']];
        } elseif ($column['True_Type'] === 'bit') {
            $special_chars = $as_is
                ? $current_row[$column['Field']]
                : Util::printableBitValue(
                    (int) $current_row[$column['Field']],
                    (int) $extracted_columnspec['spec_in_brackets']
                );
        } elseif ((substr($column['True_Type'], 0, 9) === 'timestamp'
            || $column['True_Type'] === 'datetime'
            || $column['True_Type'] === 'time')
            && (mb_strpos($current_row[$column['Field']], '.') !== false)
        ) {
            $current_row[$column['Field']] = $as_is
                ? $current_row[$column['Field']]
                : Util::addMicroseconds(
                    $current_row[$column['Field']]
                );
            $special_chars = htmlspecialchars($current_row[$column['Field']]);
        } elseif (in_array($column['True_Type'], $gis_data_types)) {
            // Convert gis data to Well Know Text format
            $current_row[$column['Field']] = $as_is
                ? $current_row[$column['Field']]
                : Util::asWKT(
                    $current_row[$column['Field']],
                    true
                );
            $special_chars = htmlspecialchars($current_row[$column['Field']]);
        } else {
            // special binary "characters"
            if ($column['is_binary']
                || ($column['is_blob'] && $GLOBALS['cfg']['ProtectBinary'] !== 'all')
            ) {
                $current_row[$column['Field']] = $as_is
                    ? $current_row[$column['Field']]
                    : bin2hex(
                        $current_row[$column['Field']]
                    );
            } // end if
            $special_chars = htmlspecialchars($current_row[$column['Field']]);

            //We need to duplicate the first \n or otherwise we will lose
            //the first newline entered in a VARCHAR or TEXT column
            $special_chars_encoded
                = Util::duplicateFirstNewline($special_chars);

            $data = $current_row[$column['Field']];
        } // end if... else...

        //when copying row, it is useful to empty auto-increment column
        // to prevent duplicate key error
        if (isset($_POST['default_action'])
            && $_POST['default_action'] === 'insert'
        ) {
            if ($column['Key'] === 'PRI'
                && mb_strpos($column['Extra'], 'auto_increment') !== false
            ) {
                $data = $special_chars_encoded = $special_chars = null;
            }
        }
        // If a timestamp field value is not included in an update
        // statement MySQL auto-update it to the current timestamp;
        // however, things have changed since MySQL 4.1, so
        // it's better to set a fields_prev in this situation
        $backup_field = '<input type="hidden" name="fields_prev'
            . $column_name_appendix . '" value="'
            . htmlspecialchars($current_row[$column['Field']]) . '">';

        return [
            $real_null_value,
            $special_chars_encoded,
            $special_chars,
            $data,
            $backup_field,
        ];
    }

    /**
     * display default values
     *
     * @param array $column          description of column in given table
     * @param bool  $real_null_value whether column value null or not null
     *
     * @return array $real_null_value, $data, $special_chars,
     *               $backup_field, $special_chars_encoded
     */
    private function getSpecialCharsAndBackupFieldForInsertingMode(
        array $column,
        $real_null_value
    ) {
        if (! isset($column['Default'])) {
            $column['Default']    = '';
            $real_null_value          = true;
            $data                     = '';
        } else {
            $data                     = $column['Default'];
        }

        $trueType = $column['True_Type'];

        if ($trueType === 'bit') {
            $special_chars = Util::convertBitDefaultValue(
                $column['Default']
            );
        } elseif (substr($trueType, 0, 9) === 'timestamp'
            || $trueType === 'datetime'
            || $trueType === 'time'
        ) {
            $special_chars = Util::addMicroseconds($column['Default']);
        } elseif ($trueType === 'binary' || $trueType === 'varbinary') {
            $special_chars = bin2hex($column['Default']);
        } elseif (substr($trueType, -4) === 'text') {
            $textDefault = substr($column['Default'], 1, -1);
            $special_chars = stripcslashes($textDefault !== false ? $textDefault : $column['Default']);
        } else {
            $special_chars = htmlspecialchars($column['Default']);
        }
        $backup_field = '';
        $special_chars_encoded = Util::duplicateFirstNewline(
            $special_chars
        );

        return [
            $real_null_value,
            $data,
            $special_chars,
            $backup_field,
            $special_chars_encoded,
        ];
    }

    /**
     * Prepares the update/insert of a row
     *
     * @return array $loop_array, $using_key, $is_insert, $is_insertignore
     */
    public function getParamsForUpdateOrInsert()
    {
        if (isset($_POST['where_clause'])) {
            // we were editing something => use the WHERE clause
            $loop_array = is_array($_POST['where_clause'])
                ? $_POST['where_clause']
                : [$_POST['where_clause']];
            $using_key  = true;
            $is_insert  = isset($_POST['submit_type'])
                          && ($_POST['submit_type'] === 'insert'
                          || $_POST['submit_type'] === 'showinsert'
                          || $_POST['submit_type'] === 'insertignore');
        } else {
            // new row => use indexes
            $loop_array = [];
            if (! empty($_POST['fields'])) {
                foreach ($_POST['fields']['multi_edit'] as $key => $dummy) {
                    $loop_array[] = $key;
                }
            }
            $using_key  = false;
            $is_insert  = true;
        }
        $is_insertignore  = isset($_POST['submit_type'])
            && $_POST['submit_type'] === 'insertignore';

        return [
            $loop_array,
            $using_key,
            $is_insert,
            $is_insertignore,
        ];
    }

    /**
     * Check wether insert row mode and if so include tbl_changen script and set
     * global variables.
     *
     * @return void
     */
    public function isInsertRow()
    {
        global $containerBuilder;

        if (! isset($_POST['insert_rows'])
            || ! is_numeric($_POST['insert_rows'])
            || $_POST['insert_rows'] == $GLOBALS['cfg']['InsertRows']
        ) {
            return;
        }

        $GLOBALS['cfg']['InsertRows'] = $_POST['insert_rows'];
        $response = Response::getInstance();
        $header = $response->getHeader();
        $scripts = $header->getScripts();
        $scripts->addFile('vendor/jquery/additional-methods.js');
        $scripts->addFile('table/change.js');
        if (! defined('TESTSUITE')) {
            /** @var ChangeController $controller */
            $controller = $containerBuilder->get(ChangeController::class);
            $controller->index();
            exit;
        }
    }

    /**
     * set $_SESSION for edit_next
     *
     * @param string $one_where_clause one where clause from where clauses array
     *
     * @return void
     */
    public function setSessionForEditNext($one_where_clause)
    {
        $local_query = 'SELECT * FROM ' . Util::backquote($GLOBALS['db'])
            . '.' . Util::backquote($GLOBALS['table']) . ' WHERE '
            . str_replace('` =', '` >', $one_where_clause) . ' LIMIT 1;';

        $res = $this->dbi->query($local_query);
        $row = $this->dbi->fetchRow($res);
        $meta = $this->dbi->getFieldsMeta($res);
        // must find a unique condition based on unique key,
        // not a combination of all fields
        [$unique_condition, $clause_is_unique] = Util::getUniqueCondition(
            $res,
            count($meta),
            $meta,
            $row ?? [],
            true
        );
        if (! empty($unique_condition)) {
            $_SESSION['edit_next'] = $unique_condition;
        }
        unset($unique_condition, $clause_is_unique);
    }

    /**
     * set $goto_include variable for different cases and retrieve like,
     * if $GLOBALS['goto'] empty, if $goto_include previously not defined
     * and new_insert, same_insert, edit_next
     *
     * @param string|false $goto_include store some script for include, otherwise it is
     *                                   boolean false
     *
     * @return string|false
     */
    public function getGotoInclude($goto_include)
    {
        $valid_options = [
            'new_insert',
            'same_insert',
            'edit_next',
        ];
        if (isset($_POST['after_insert'])
            && in_array($_POST['after_insert'], $valid_options)
        ) {
            $goto_include = '/table/change';
        } elseif (! empty($GLOBALS['goto'])) {
            if (! preg_match('@^[a-z_]+\.php$@', $GLOBALS['goto'])) {
                // this should NOT happen
                //$GLOBALS['goto'] = false;
                if ($GLOBALS['goto'] === 'index.php?route=/sql') {
                    $goto_include = '/sql';
                } else {
                    $goto_include = false;
                }
            } else {
                $goto_include = $GLOBALS['goto'];
            }
            if ($GLOBALS['goto'] === 'index.php?route=/database/sql' && strlen($GLOBALS['table']) > 0) {
                $GLOBALS['table'] = '';
            }
        }
        if (! $goto_include) {
            if (strlen($GLOBALS['table']) === 0) {
                $goto_include = '/database/sql';
            } else {
                $goto_include = '/table/sql';
            }
        }

        return $goto_include;
    }

    /**
     * Defines the url to return in case of failure of the query
     *
     * @param array $url_params url parameters
     *
     * @return string           error url for query failure
     */
    public function getErrorUrl(array $url_params)
    {
        if (isset($_POST['err_url'])) {
            return $_POST['err_url'];
        }

        return Url::getFromRoute('/table/change', $url_params);
    }

    /**
     * Builds the sql query
     *
     * @param bool  $is_insertignore $_POST['submit_type'] === 'insertignore'
     * @param array $query_fields    column names array
     * @param array $value_sets      array of query values
     *
     * @return array of query
     */
    public function buildSqlQuery($is_insertignore, array $query_fields, array $value_sets)
    {
        if ($is_insertignore) {
            $insert_command = 'INSERT IGNORE ';
        } else {
            $insert_command = 'INSERT ';
        }

        return [
            $insert_command . 'INTO '
            . Util::backquote($GLOBALS['table'])
            . ' (' . implode(', ', $query_fields) . ') VALUES ('
            . implode('), (', $value_sets) . ')',
        ];
    }

    /**
     * Executes the sql query and get the result, then move back to the calling page
     *
     * @param array $url_params url parameters array
     * @param array $query      built query from buildSqlQuery()
     *
     * @return array $url_params, $total_affected_rows, $last_messages
     *               $warning_messages, $error_messages, $return_to_sql_query
     */
    public function executeSqlQuery(array $url_params, array $query)
    {
        $return_to_sql_query = '';
        if (! empty($GLOBALS['sql_query'])) {
            $url_params['sql_query'] = $GLOBALS['sql_query'];
            $return_to_sql_query = $GLOBALS['sql_query'];
        }
        $GLOBALS['sql_query'] = implode('; ', $query) . ';';
        // to ensure that the query is displayed in case of
        // "insert as new row" and then "insert another new row"
        $GLOBALS['display_query'] = $GLOBALS['sql_query'];

        $total_affected_rows = 0;
        $last_messages = [];
        $warning_messages = [];
        $error_messages = [];

        foreach ($query as $single_query) {
            if ($_POST['submit_type'] === 'showinsert') {
                $last_messages[] = Message::notice(__('Showing SQL query'));
                continue;
            }
            if ($GLOBALS['cfg']['IgnoreMultiSubmitErrors']) {
                $result = $this->dbi->tryQuery($single_query);
            } else {
                $result = $this->dbi->query($single_query);
            }
            if (! $result) {
                $error_messages[] = $this->dbi->getError();
            } else {
                $tmp = @$this->dbi->affectedRows();

                if ($tmp) {
                    $total_affected_rows += $tmp;
                }
                unset($tmp);

                $insert_id = $this->dbi->insertId();
                if ($insert_id != 0) {
                    // insert_id is id of FIRST record inserted in one insert, so if we
                    // inserted multiple rows, we had to increment this

                    if ($total_affected_rows > 0) {
                        $insert_id += $total_affected_rows - 1;
                    }
                    $last_message = Message::notice(__('Inserted row id: %1$d'));
                    $last_message->addParam($insert_id);
                    $last_messages[] = $last_message;
                }
                $this->dbi->freeResult($result);
            }
            $warning_messages = $this->getWarningMessages();
        }

        return [
            $url_params,
            $total_affected_rows,
            $last_messages,
            $warning_messages,
            $error_messages,
            $return_to_sql_query,
        ];
    }

    /**
     * get the warning messages array
     *
     * @return array
     */
    private function getWarningMessages()
    {
        $warning_essages = [];
        foreach ($this->dbi->getWarnings() as $warning) {
            $warning_essages[] = Message::sanitize(
                $warning['Level'] . ': #' . $warning['Code'] . ' ' . $warning['Message']
            );
        }

        return $warning_essages;
    }

    /**
     * Column to display from the foreign table?
     *
     * @param string $where_comparison string that contain relation field value
     * @param array  $map              all Relations to foreign tables for a given
     *                                 table or optionally a given column in a table
     * @param string $relation_field   relation field
     *
     * @return string display value from the foreign table
     */
    public function getDisplayValueForForeignTableColumn(
        $where_comparison,
        array $map,
        $relation_field
    ) {
        $foreigner = $this->relation->searchColumnInForeigners($map, $relation_field);

        if (! is_array($foreigner)) {
            return '';
        }

        $display_field = $this->relation->getDisplayField(
            $foreigner['foreign_db'],
            $foreigner['foreign_table']
        );
        // Field to display from the foreign table?
        if (is_string($display_field) && strlen($display_field) > 0) {
            $dispsql = 'SELECT ' . Util::backquote($display_field)
                . ' FROM ' . Util::backquote($foreigner['foreign_db'])
                . '.' . Util::backquote($foreigner['foreign_table'])
                . ' WHERE ' . Util::backquote($foreigner['foreign_field'])
                . $where_comparison;
            $dispresult = $this->dbi->tryQuery(
                $dispsql,
                DatabaseInterface::CONNECT_USER,
                DatabaseInterface::QUERY_STORE
            );
            if ($dispresult && $this->dbi->numRows($dispresult) > 0) {
                [$dispval] = $this->dbi->fetchRow($dispresult);
            } else {
                $dispval = '';
            }
            if ($dispresult) {
                $this->dbi->freeResult($dispresult);
            }

            return $dispval;
        }

        return '';
    }

    /**
     * Display option in the cell according to user choices
     *
     * @param array  $map                  all Relations to foreign tables for a given
     *                                     table or optionally a given column in a table
     * @param string $relation_field       relation field
     * @param string $where_comparison     string that contain relation field value
     * @param string $dispval              display value from the foreign table
     * @param string $relation_field_value relation field value
     *
     * @return string HTML <a> tag
     */
    public function getLinkForRelationalDisplayField(
        array $map,
        $relation_field,
        $where_comparison,
        $dispval,
        $relation_field_value
    ) {
        $foreigner = $this->relation->searchColumnInForeigners($map, $relation_field);

        if (! is_array($foreigner)) {
            return '';
        }

        if ($_SESSION['tmpval']['relational_display'] === 'K') {
            // user chose "relational key" in the display options, so
            // the title contains the display field
            $title = ! empty($dispval)
                ? ' title="' . htmlspecialchars($dispval) . '"'
                : '';
        } else {
            $title = ' title="' . htmlspecialchars($relation_field_value) . '"';
        }
        $sqlQuery = 'SELECT * FROM '
            . Util::backquote($foreigner['foreign_db'])
            . '.' . Util::backquote($foreigner['foreign_table'])
            . ' WHERE ' . Util::backquote($foreigner['foreign_field'])
            . $where_comparison;
        $_url_params = [
            'db'    => $foreigner['foreign_db'],
            'table' => $foreigner['foreign_table'],
            'pos'   => '0',
            'sql_signature' => Core::signSqlQuery($sqlQuery),
            'sql_query' => $sqlQuery,
        ];
        $output = '<a href="' . Url::getFromRoute('/sql', $_url_params) . '"' . $title . '>';

        if ($_SESSION['tmpval']['relational_display'] === 'D') {
            // user chose "relational display field" in the
            // display options, so show display field in the cell
            $output .= ! empty($dispval) ? htmlspecialchars($dispval) : '';
        } else {
            // otherwise display data in the cell
            $output .= htmlspecialchars($relation_field_value);
        }
        $output .= '</a>';

        return $output;
    }

    /**
     * Transform edited values
     *
     * @param string $db             db name
     * @param string $table          table name
     * @param array  $transformation mimetypes for all columns of a table
     *                               [field_name][field_key]
     * @param array  $edited_values  transform columns list and new values
     * @param string $file           file containing the transformation plugin
     * @param string $column_name    column name
     * @param array  $extra_data     extra data array
     * @param string $type           the type of transformation
     *
     * @return array
     */
    public function transformEditedValues(
        $db,
        $table,
        array $transformation,
        array &$edited_values,
        $file,
        $column_name,
        array $extra_data,
        $type
    ) {
        $include_file = 'libraries/classes/Plugins/Transformations/' . $file;
        if (is_file($include_file)) {
            $_url_params = [
                'db'            => $db,
                'table'         => $table,
                'where_clause'  => $_POST['where_clause'],
                'transform_key' => $column_name,
            ];
            $transform_options = $this->transformations->getOptions(
                $transformation[$type . '_options'] ?? ''
            );
            $transform_options['wrapper_link'] = Url::getCommon($_url_params);
            $transform_options['wrapper_params'] = $_url_params;
            $class_name = $this->transformations->getClassName($include_file);
            if (class_exists($class_name)) {
                /** @var TransformationsPlugin $transformation_plugin */
                $transformation_plugin = new $class_name();

                foreach ($edited_values as $cell_index => $curr_cell_edited_values) {
                    if (! isset($curr_cell_edited_values[$column_name])) {
                        continue;
                    }

                    $edited_values[$cell_index][$column_name]
                        = $extra_data['transformations'][$cell_index]
                            = $transformation_plugin->applyTransformation(
                                $curr_cell_edited_values[$column_name],
                                $transform_options
                            );
                }   // end of loop for each transformation cell
            }
        }

        return $extra_data;
    }

    /**
     * Get current value in multi edit mode
     *
     * @param array  $multi_edit_funcs        multiple edit functions array
     * @param array  $multi_edit_salt         multiple edit array with encryption salt
     * @param array  $gis_from_text_functions array that contains gis from text functions
     * @param string $current_value           current value in the column
     * @param array  $gis_from_wkb_functions  initially $val is $multi_edit_columns[$key]
     * @param array  $func_optional_param     array('RAND','UNIX_TIMESTAMP')
     * @param array  $func_no_param           array of set of string
     * @param string $key                     an md5 of the column name
     *
     * @return string
     */
    public function getCurrentValueAsAnArrayForMultipleEdit(
        $multi_edit_funcs,
        $multi_edit_salt,
        $gis_from_text_functions,
        $current_value,
        $gis_from_wkb_functions,
        $func_optional_param,
        $func_no_param,
        $key
    ) {
        if (empty($multi_edit_funcs[$key])) {
            return $current_value;
        }

        if ($multi_edit_funcs[$key] === 'PHP_PASSWORD_HASH') {
            /**
             * @see https://github.com/vimeo/psalm/issues/3350
             *
             * @psalm-suppress InvalidArgument
             */
            $hash = password_hash($current_value, PASSWORD_DEFAULT);

            return "'" . $hash . "'";
        }

        if ($multi_edit_funcs[$key] === 'UUID') {
            /* This way user will know what UUID new row has */
            $uuid = $this->dbi->fetchValue('SELECT UUID()');

            return "'" . $uuid . "'";
        }

        if ((in_array($multi_edit_funcs[$key], $gis_from_text_functions)
            && substr($current_value, 0, 3) == "'''")
            || in_array($multi_edit_funcs[$key], $gis_from_wkb_functions)
        ) {
            // Remove enclosing apostrophes
            $current_value = mb_substr($current_value, 1, -1);
            // Remove escaping apostrophes
            $current_value = str_replace("''", "'", $current_value);
<<<<<<< HEAD
=======
            // Remove backslash-escaped apostrophes
            $current_value = str_replace("\'", "'", $current_value);
>>>>>>> 6c135c5f

            return $multi_edit_funcs[$key] . '(' . $current_value . ')';
        }

        if (! in_array($multi_edit_funcs[$key], $func_no_param)
            || ($current_value != "''"
            && in_array($multi_edit_funcs[$key], $func_optional_param))
        ) {
            if ((isset($multi_edit_salt[$key])
                && ($multi_edit_funcs[$key] === 'AES_ENCRYPT'
                || $multi_edit_funcs[$key] === 'AES_DECRYPT'))
                || (! empty($multi_edit_salt[$key])
                && ($multi_edit_funcs[$key] === 'DES_ENCRYPT'
                || $multi_edit_funcs[$key] === 'DES_DECRYPT'
                || $multi_edit_funcs[$key] === 'ENCRYPT'))
            ) {
                return $multi_edit_funcs[$key] . '(' . $current_value . ",'"
                    . $this->dbi->escapeString($multi_edit_salt[$key]) . "')";
            }

            return $multi_edit_funcs[$key] . '(' . $current_value . ')';
        }

        return $multi_edit_funcs[$key] . '()';
    }

    /**
     * Get query values array and query fields array for insert and update in multi edit
     *
     * @param array  $multi_edit_columns_name      multiple edit columns name array
     * @param array  $multi_edit_columns_null      multiple edit columns null array
     * @param string $current_value                current value in the column in loop
     * @param array  $multi_edit_columns_prev      multiple edit previous columns array
     * @param array  $multi_edit_funcs             multiple edit functions array
     * @param bool   $is_insert                    boolean value whether insert or not
     * @param array  $query_values                 SET part of the sql query
     * @param array  $query_fields                 array of query fields
     * @param string $current_value_as_an_array    current value in the column
     *                                             as an array
     * @param array  $value_sets                   array of valu sets
     * @param string $key                          an md5 of the column name
     * @param array  $multi_edit_columns_null_prev array of multiple edit columns
     *                                             null previous
     *
     * @return array ($query_values, $query_fields)
     */
    public function getQueryValuesForInsertAndUpdateInMultipleEdit(
        $multi_edit_columns_name,
        $multi_edit_columns_null,
        $current_value,
        $multi_edit_columns_prev,
        $multi_edit_funcs,
        $is_insert,
        $query_values,
        $query_fields,
        $current_value_as_an_array,
        $value_sets,
        $key,
        $multi_edit_columns_null_prev
    ) {
        //  i n s e r t
        if ($is_insert) {
            // no need to add column into the valuelist
            if (strlen($current_value_as_an_array) > 0) {
                $query_values[] = $current_value_as_an_array;
                // first inserted row so prepare the list of fields
                if (empty($value_sets)) {
                    $query_fields[] = Util::backquote(
                        $multi_edit_columns_name[$key]
                    );
                }
            }
        } elseif (! empty($multi_edit_columns_null_prev[$key])
            && ! isset($multi_edit_columns_null[$key])
        ) {
            //  u p d a t e

            // field had the null checkbox before the update
            // field no longer has the null checkbox
            $query_values[]
                = Util::backquote($multi_edit_columns_name[$key])
                . ' = ' . $current_value_as_an_array;
        } elseif (! (empty($multi_edit_funcs[$key])
            && isset($multi_edit_columns_prev[$key])
            && (($current_value === "'" . $this->dbi->escapeString($multi_edit_columns_prev[$key]) . "'")
            || ($current_value === '0x' . $multi_edit_columns_prev[$key])))
            && ! empty($current_value)
        ) {
            // avoid setting a field to NULL when it's already NULL
            // (field had the null checkbox before the update
            //  field still has the null checkbox)
            if (empty($multi_edit_columns_null_prev[$key])
                || empty($multi_edit_columns_null[$key])
            ) {
                 $query_values[]
                     = Util::backquote($multi_edit_columns_name[$key])
                    . ' = ' . $current_value_as_an_array;
            }
        }

        return [
            $query_values,
            $query_fields,
        ];
    }

    /**
     * Get the current column value in the form for different data types
     *
     * @param string|false $possibly_uploaded_val        uploaded file content
     * @param string       $key                          an md5 of the column name
     * @param array|null   $multi_edit_columns_type      array of multi edit column types
     * @param string       $current_value                current column value in the form
     * @param array|null   $multi_edit_auto_increment    multi edit auto increment
     * @param int          $rownumber                    index of where clause array
     * @param array        $multi_edit_columns_name      multi edit column names array
     * @param array        $multi_edit_columns_null      multi edit columns null array
     * @param array        $multi_edit_columns_null_prev multi edit columns previous null
     * @param bool         $is_insert                    whether insert or not
     * @param bool         $using_key                    whether editing or new row
     * @param string       $where_clause                 where clause
     * @param string       $table                        table name
     * @param array        $multi_edit_funcs             multiple edit functions array
     *
     * @return string  current column value in the form
     */
    public function getCurrentValueForDifferentTypes(
        $possibly_uploaded_val,
        $key,
        ?array $multi_edit_columns_type,
        $current_value,
        ?array $multi_edit_auto_increment,
        $rownumber,
        $multi_edit_columns_name,
        $multi_edit_columns_null,
        $multi_edit_columns_null_prev,
        $is_insert,
        $using_key,
        $where_clause,
        $table,
        $multi_edit_funcs
    ) {
        // Fetch the current values of a row to use in case we have a protected field
        if ($is_insert
            && $using_key && isset($multi_edit_columns_type)
            && is_array($multi_edit_columns_type) && ! empty($where_clause)
        ) {
            $protected_row = $this->dbi->fetchSingleRow(
                'SELECT * FROM ' . Util::backquote($table)
                . ' WHERE ' . $where_clause . ';'
            );
        }

        if ($possibly_uploaded_val !== false) {
            $current_value = $possibly_uploaded_val;
        } elseif (! empty($multi_edit_funcs[$key])) {
            $current_value = "'" . $this->dbi->escapeString($current_value)
                . "'";
        } else {
            // c o l u m n    v a l u e    i n    t h e    f o r m
            if (isset($multi_edit_columns_type[$key])) {
                $type = $multi_edit_columns_type[$key];
            } else {
                $type = '';
            }

            if ($type !== 'protected' && $type !== 'set' && strlen($current_value) === 0) {
                // best way to avoid problems in strict mode
                // (works also in non-strict mode)
                if (isset($multi_edit_auto_increment, $multi_edit_auto_increment[$key])) {
                    $current_value = 'NULL';
                } else {
                    $current_value = "''";
                }
            } elseif ($type === 'set') {
                if (! empty($_POST['fields']['multi_edit'][$rownumber][$key])) {
                    $current_value = implode(
                        ',',
                        $_POST['fields']['multi_edit'][$rownumber][$key]
                    );
                    $current_value = "'"
                        . $this->dbi->escapeString($current_value) . "'";
                } else {
                     $current_value = "''";
                }
            } elseif ($type === 'protected') {
                // here we are in protected mode (asked in the config)
                // so tbl_change has put this special value in the
                // columns array, so we do not change the column value
                // but we can still handle column upload

                // when in UPDATE mode, do not alter field's contents. When in INSERT
                // mode, insert empty field because no values were submitted.
                // If protected blobs where set, insert original fields content.
                if (! empty($protected_row[$multi_edit_columns_name[$key]])) {
                    $current_value = '0x'
                        . bin2hex($protected_row[$multi_edit_columns_name[$key]]);
                } else {
                    $current_value = '';
                }
            } elseif ($type === 'hex') {
                if (substr($current_value, 0, 2) != '0x') {
                    $current_value = '0x' . $current_value;
                }
            } elseif ($type === 'bit') {
                $current_value = preg_replace('/[^01]/', '0', $current_value);
                $current_value = "b'" . $this->dbi->escapeString($current_value)
                    . "'";
            } elseif (! ($type === 'datetime' || $type === 'timestamp')
                || ($current_value !== 'CURRENT_TIMESTAMP'
                    && $current_value !== 'current_timestamp()')
            ) {
                $current_value = "'" . $this->dbi->escapeString($current_value)
                    . "'";
            }

            // Was the Null checkbox checked for this field?
            // (if there is a value, we ignore the Null checkbox: this could
            // be possible if Javascript is disabled in the browser)
            if (! empty($multi_edit_columns_null[$key])
                && ($current_value == "''" || $current_value == '')
            ) {
                $current_value = 'NULL';
            }

            // The Null checkbox was unchecked for this field
            if (empty($current_value)
                && ! empty($multi_edit_columns_null_prev[$key])
                && ! isset($multi_edit_columns_null[$key])
            ) {
                $current_value = "''";
            }
        }  // end else (column value in the form)

        return $current_value;
    }

    /**
     * Check whether inline edited value can be truncated or not,
     * and add additional parameters for extra_data array  if needed
     *
     * @param string $db          Database name
     * @param string $table       Table name
     * @param string $column_name Column name
     * @param array  $extra_data  Extra data for ajax response
     *
     * @return void
     */
    public function verifyWhetherValueCanBeTruncatedAndAppendExtraData(
        $db,
        $table,
        $column_name,
        array &$extra_data
    ) {
        $extra_data['isNeedToRecheck'] = false;

        $sql_for_real_value = 'SELECT ' . Util::backquote($table) . '.'
            . Util::backquote($column_name)
            . ' FROM ' . Util::backquote($db) . '.'
            . Util::backquote($table)
            . ' WHERE ' . $_POST['where_clause'][0];

        $result = $this->dbi->tryQuery($sql_for_real_value);
        $fields_meta = $this->dbi->getFieldsMeta($result);
        $meta = $fields_meta[0];
        $row = $this->dbi->fetchRow($result);

        if ($row) {
            $new_value = $row[0];
            if ((substr($meta->type, 0, 9) === 'timestamp')
                || ($meta->type === 'datetime')
                || ($meta->type === 'time')
            ) {
                $new_value = Util::addMicroseconds($new_value);
            } elseif (mb_strpos($meta->flags, 'binary') !== false) {
                $new_value = '0x' . bin2hex($new_value);
            }
            $extra_data['isNeedToRecheck'] = true;
            $extra_data['truncatableFieldValue'] = $new_value;
        }
        $this->dbi->freeResult($result);
    }

    /**
     * Function to get the columns of a table
     *
     * @param string $db    current db
     * @param string $table current table
     *
     * @return array
     */
    public function getTableColumns($db, $table)
    {
        $this->dbi->selectDb($db);

        return array_values($this->dbi->getColumns($db, $table, null, true));
    }

    /**
     * Function to determine Insert/Edit rows
     *
     * @param string $where_clause where clause
     * @param string $db           current database
     * @param string $table        current table
     *
     * @return array
     */
    public function determineInsertOrEdit($where_clause, $db, $table): array
    {
        if (isset($_POST['where_clause'])) {
            $where_clause = $_POST['where_clause'];
        }
        if (isset($_SESSION['edit_next'])) {
            $where_clause = $_SESSION['edit_next'];
            unset($_SESSION['edit_next']);
            $after_insert = 'edit_next';
        }
        if (isset($_POST['ShowFunctionFields'])) {
            $GLOBALS['cfg']['ShowFunctionFields'] = $_POST['ShowFunctionFields'];
        }
        if (isset($_POST['ShowFieldTypesInDataEditView'])) {
            $GLOBALS['cfg']['ShowFieldTypesInDataEditView']
                = $_POST['ShowFieldTypesInDataEditView'];
        }
        if (isset($_POST['after_insert'])) {
            $after_insert = $_POST['after_insert'];
        }

        if (isset($where_clause)) {
            // we are editing
            $insert_mode = false;
            $where_clause_array = $this->getWhereClauseArray($where_clause);
            [$where_clauses, $result, $rows, $found_unique_key]
                = $this->analyzeWhereClauses(
                    $where_clause_array,
                    $table,
                    $db
                );
        } else {
            // we are inserting
            $insert_mode = true;
            $where_clause = null;
            [$result, $rows] = $this->loadFirstRow($table, $db);
            $where_clauses = null;
            $where_clause_array = [];
            $found_unique_key = false;
        }

        // Copying a row - fetched data will be inserted as a new row,
        // therefore the where clause is needless.
        if (isset($_POST['default_action'])
            && $_POST['default_action'] === 'insert'
        ) {
            $where_clause = $where_clauses = null;
        }

        return [
            $insert_mode,
            $where_clause,
            $where_clause_array,
            $where_clauses,
            $result,
            $rows,
            $found_unique_key,
            $after_insert ?? null,
        ];
    }

    /**
     * Function to get comments for the table columns
     *
     * @param string $db    current database
     * @param string $table current table
     *
     * @return array comments for columns
     */
    public function getCommentsMap($db, $table)
    {
        $comments_map = [];

        if ($GLOBALS['cfg']['ShowPropertyComments']) {
            $comments_map = $this->relation->getComments($db, $table);
        }

        return $comments_map;
    }

    /**
     * Function to get URL parameters
     *
     * @param string $db    current database
     * @param string $table current table
     *
     * @return array url parameters
     */
    public function getUrlParameters($db, $table)
    {
        global $goto;
        /**
         * @todo check if we could replace by "db_|tbl_" - please clarify!?
         */
        $url_params = [
            'db' => $db,
            'sql_query' => $_POST['sql_query'],
        ];

        if (strpos($goto, 'tbl_') === 0 || strpos($goto, 'index.php?route=/table') === 0) {
            $url_params['table'] = $table;
        }

        return $url_params;
    }

    /**
     * Function to get html for the gis editor div
     *
     * @return string
     */
    public function getHtmlForGisEditor()
    {
        return '<div id="gis_editor"></div>'
            . '<div id="popup_background"></div>'
            . '<br>';
    }

    /**
     * Function to get html for the ignore option in insert mode
     *
     * @param int  $row_id  row id
     * @param bool $checked ignore option is checked or not
     *
     * @return string
     */
    public function getHtmlForIgnoreOption($row_id, $checked = true)
    {
        return '<input type="checkbox"'
                . ($checked ? ' checked="checked"' : '')
                . ' name="insert_ignore_' . $row_id . '"'
                . ' id="insert_ignore_' . $row_id . '">'
                . '<label for="insert_ignore_' . $row_id . '">'
                . __('Ignore')
                . '</label><br>' . "\n";
    }

    /**
     * Function to get html for the function option
     *
     * @param array  $column               column
     * @param string $column_name_appendix column name appendix
     */
    private function getHtmlForFunctionOption(array $column, $column_name_appendix): string
    {
        return '<tr class="noclick">'
            . '<td '
            . 'class="text-center">'
            . $column['Field_title']
            . '<input type="hidden" name="fields_name' . $column_name_appendix
            . '" value="' . $column['Field_html'] . '">'
            . '</td>';
    }

    /**
     * Function to get html for the column type
     *
     * @param array $column column
     *
     * @return string
     */
    private function getHtmlForInsertEditColumnType(array $column)
    {
        return '<td class="text-center' . $column['wrap'] . '">'
            . '<span class="column_type" dir="ltr">' . $column['pma_type'] . '</span>'
            . '</td>';
    }

    /**
     * Function to get html for the insert edit form header
     *
     * @param bool $has_blob_field whether has blob field
     * @param bool $is_upload      whether is upload
     *
     * @return string
     */
    public function getHtmlForInsertEditFormHeader($has_blob_field, $is_upload)
    {
        $html_output = '<form id="insertForm" class="lock-page ';
        if ($has_blob_field && $is_upload) {
            $html_output .= 'disableAjax';
        }
        $html_output .= '" method="post" action="' . Url::getFromRoute('/table/replace') . '" name="insertForm" ';
        if ($is_upload) {
            $html_output .= ' enctype="multipart/form-data"';
        }
        $html_output .= '>';

        return $html_output;
    }

    /**
     * Function to get html for each insert/edit column
     *
     * @param array  $table_columns         table columns
     * @param int    $column_number         column index in table_columns
     * @param array  $comments_map          comments map
     * @param bool   $timestamp_seen        whether timestamp seen
     * @param array  $current_result        current result
     * @param string $chg_evt_handler       javascript change event handler
     * @param string $jsvkey                javascript validation key
     * @param string $vkey                  validation key
     * @param bool   $insert_mode           whether insert mode
     * @param array  $current_row           current row
     * @param int    $o_rows                row offset
     * @param int    $tabindex              tab index
     * @param int    $columns_cnt           columns count
     * @param bool   $is_upload             whether upload
     * @param int    $tabindex_for_function tab index offset for function
     * @param array  $foreigners            foreigners
     * @param int    $tabindex_for_null     tab index offset for null
     * @param int    $tabindex_for_value    tab index offset for value
     * @param string $table                 table
     * @param string $db                    database
     * @param int    $row_id                row id
     * @param int    $biggest_max_file_size biggest max file size
     * @param string $default_char_editing  default char editing mode which is stored
     *                                      in the config.inc.php script
     * @param string $text_dir              text direction
     * @param array  $repopulate            the data to be repopulated
     * @param array  $column_mime           the mime information of column
     * @param string $where_clause          the where clause
     *
     * @return string
     */
    private function getHtmlForInsertEditFormColumn(
        array $table_columns,
        $column_number,
        array $comments_map,
        $timestamp_seen,
        $current_result,
        $chg_evt_handler,
        $jsvkey,
        $vkey,
        $insert_mode,
        array $current_row,
        &$o_rows,
        &$tabindex,
        $columns_cnt,
        $is_upload,
        $tabindex_for_function,
        array $foreigners,
        $tabindex_for_null,
        $tabindex_for_value,
        $table,
        $db,
        $row_id,
        $biggest_max_file_size,
        $default_char_editing,
        $text_dir,
        array $repopulate,
        array $column_mime,
        $where_clause
    ) {
        $column = $table_columns[$column_number];
        $readOnly = false;

        if (! isset($column['processed'])) {
            $column = $this->analyzeTableColumnsArray(
                $column,
                $comments_map,
                $timestamp_seen
            );
        }
        $as_is = false;
        if (! empty($repopulate) && ! empty($current_row)) {
            $current_row[$column['Field']] = $repopulate[$column['Field_md5']];
            $as_is = true;
        }

        $extracted_columnspec
            = Util::extractColumnSpec($column['Type']);

        if ($column['len'] === -1) {
            $column['len'] = $this->dbi->fieldLen(
                $current_result,
                $column_number
            );
            // length is unknown for geometry fields,
            // make enough space to edit very simple WKTs
            if ($column['len'] === -1) {
                $column['len'] = 30;
            }
        }
        //Call validation when the form submitted...
        $onChangeClause = $chg_evt_handler
            . "=\"return verificationsAfterFieldChange('"
            . Sanitize::escapeJsString($column['Field_md5']) . "', '"
            . Sanitize::escapeJsString($jsvkey) . "','" . $column['pma_type'] . "')\"";

        // Use an MD5 as an array index to avoid having special characters
        // in the name attribute (see bug #1746964 )
        $column_name_appendix = $vkey . '[' . $column['Field_md5'] . ']';

        if ($column['Type'] === 'datetime' && ! isset($column['Default']) && $insert_mode) {
            $column['Default'] = date('Y-m-d H:i:s', time());
        }

        $html_output = $this->getHtmlForFunctionOption(
            $column,
            $column_name_appendix
        );

        if ($GLOBALS['cfg']['ShowFieldTypesInDataEditView']) {
            $html_output .= $this->getHtmlForInsertEditColumnType($column);
        } //End if

        // Get a list of GIS data types.
        $gis_data_types = Util::getGISDatatypes();

        // Prepares the field value
        $real_null_value = false;
        $special_chars_encoded = '';
        if (! empty($current_row)) {
            // (we are editing)
            [
                $real_null_value,
                $special_chars_encoded,
                $special_chars,
                $data,
                $backup_field,
            ]
                = $this->getSpecialCharsAndBackupFieldForExistingRow(
                    $current_row,
                    $column,
                    $extracted_columnspec,
                    $real_null_value,
                    $gis_data_types,
                    $column_name_appendix,
                    $as_is
                );
        } else {
            // (we are inserting)
            // display default values
            $tmp = $column;
            if (isset($repopulate[$column['Field_md5']])) {
                $tmp['Default'] = $repopulate[$column['Field_md5']];
            }
            [
                $real_null_value,
                $data,
                $special_chars,
                $backup_field,
                $special_chars_encoded,
            ]
                = $this->getSpecialCharsAndBackupFieldForInsertingMode(
                    $tmp,
                    $real_null_value
                );
            unset($tmp);
        }

        $idindex = ($o_rows * $columns_cnt) + $column_number + 1;
        $tabindex = $idindex;

        // Get a list of data types that are not yet supported.
        $no_support_types = Util::unsupportedDatatypes();

        // The function column
        // -------------------
        $foreignData = $this->relation->getForeignData(
            $foreigners,
            $column['Field'],
            false,
            '',
            ''
        );
        if ($GLOBALS['cfg']['ShowFunctionFields']) {
            $html_output .= $this->getFunctionColumn(
                $column,
                $is_upload,
                $column_name_appendix,
                $onChangeClause,
                $no_support_types,
                $tabindex_for_function,
                $tabindex,
                $idindex,
                $insert_mode,
                $readOnly,
                $foreignData
            );
        }

        // The null column
        // ---------------
        $html_output .= $this->getNullColumn(
            $column,
            $column_name_appendix,
            $real_null_value,
            $tabindex,
            $tabindex_for_null,
            $idindex,
            $vkey,
            $foreigners,
            $foreignData,
            $readOnly
        );

        // The value column (depends on type)
        // ----------------
        // See bug #1667887 for the reason why we don't use the maxlength
        // HTML attribute

        //add data attributes "no of decimals" and "data type"
        $no_decimals = 0;
        $type = current(explode('(', $column['pma_type']));
        if (preg_match('/\(([^()]+)\)/', $column['pma_type'], $match)) {
            $match[0] = trim($match[0], '()');
            $no_decimals = $match[0];
        }
        $html_output .= '<td data-type="' . $type . '" data-decimals="'
            . $no_decimals . '">' . "\n";
        // Will be used by js/table/change.js to set the default value
        // for the "Continue insertion" feature
        $html_output .= '<span class="default_value hide">'
            . $special_chars . '</span>';

        // Check input transformation of column
        $transformed_html = '';
        if (! empty($column_mime['input_transformation'])) {
            $file = $column_mime['input_transformation'];
            $include_file = 'libraries/classes/Plugins/Transformations/' . $file;
            if (is_file($include_file)) {
                $class_name = $this->transformations->getClassName($include_file);
                if (class_exists($class_name)) {
                    $transformation_plugin = new $class_name();
                    $transformation_options = $this->transformations->getOptions(
                        $column_mime['input_transformation_options']
                    );
                    $_url_params = [
                        'db'            => $db,
                        'table'         => $table,
                        'transform_key' => $column['Field'],
                        'where_clause'  => $where_clause,
                    ];
                    $transformation_options['wrapper_link'] = Url::getCommon($_url_params);
                    $transformation_options['wrapper_params'] = $_url_params;
                    $current_value = '';
                    if (isset($current_row[$column['Field']])) {
                        $current_value = $current_row[$column['Field']];
                    }
                    if (method_exists($transformation_plugin, 'getInputHtml')) {
                        $transformed_html = $transformation_plugin->getInputHtml(
                            $column,
                            $row_id,
                            $column_name_appendix,
                            $transformation_options,
                            $current_value,
                            $text_dir,
                            $tabindex,
                            $tabindex_for_value,
                            $idindex
                        );
                    }
                    if (method_exists($transformation_plugin, 'getScripts')) {
                        $GLOBALS['plugin_scripts'] = array_merge(
                            $GLOBALS['plugin_scripts'],
                            $transformation_plugin->getScripts()
                        );
                    }
                }
            }
        }
        if (! empty($transformed_html)) {
            $html_output .= $transformed_html;
        } else {
            $html_output .= $this->getValueColumn(
                $column,
                $backup_field,
                $column_name_appendix,
                $onChangeClause,
                $tabindex,
                $tabindex_for_value,
                $idindex,
                $data,
                $special_chars,
                $foreignData,
                [
                    $table,
                    $db,
                ],
                $row_id,
                $text_dir,
                $special_chars_encoded,
                $vkey,
                $is_upload,
                $biggest_max_file_size,
                $default_char_editing,
                $no_support_types,
                $gis_data_types,
                $extracted_columnspec,
                $readOnly
            );
        }

        return $html_output;
    }

    /**
     * Function to get html for each insert/edit row
     *
     * @param array  $url_params            url parameters
     * @param array  $table_columns         table columns
     * @param array  $comments_map          comments map
     * @param bool   $timestamp_seen        whether timestamp seen
     * @param array  $current_result        current result
     * @param string $chg_evt_handler       javascript change event handler
     * @param string $jsvkey                javascript validation key
     * @param string $vkey                  validation key
     * @param bool   $insert_mode           whether insert mode
     * @param array  $current_row           current row
     * @param int    $o_rows                row offset
     * @param int    $tabindex              tab index
     * @param int    $columns_cnt           columns count
     * @param bool   $is_upload             whether upload
     * @param int    $tabindex_for_function tab index offset for function
     * @param array  $foreigners            foreigners
     * @param int    $tabindex_for_null     tab index offset for null
     * @param int    $tabindex_for_value    tab index offset for value
     * @param string $table                 table
     * @param string $db                    database
     * @param int    $row_id                row id
     * @param int    $biggest_max_file_size biggest max file size
     * @param string $text_dir              text direction
     * @param array  $repopulate            the data to be repopulated
     * @param array  $where_clause_array    the array of where clauses
     *
     * @return string
     */
    public function getHtmlForInsertEditRow(
        array $url_params,
        array $table_columns,
        array $comments_map,
        $timestamp_seen,
        $current_result,
        $chg_evt_handler,
        $jsvkey,
        $vkey,
        $insert_mode,
        array $current_row,
        &$o_rows,
        &$tabindex,
        $columns_cnt,
        $is_upload,
        $tabindex_for_function,
        array $foreigners,
        $tabindex_for_null,
        $tabindex_for_value,
        $table,
        $db,
        $row_id,
        $biggest_max_file_size,
        $text_dir,
        array $repopulate,
        array $where_clause_array
    ) {
        $html_output = $this->getHeadAndFootOfInsertRowTable($url_params)
            . '<tbody>';

        //store the default value for CharEditing
        $default_char_editing = $GLOBALS['cfg']['CharEditing'];
        $mime_map = $this->transformations->getMime($db, $table);
        $where_clause = '';
        if (isset($where_clause_array[$row_id])) {
            $where_clause = $where_clause_array[$row_id];
        }
        for ($column_number = 0; $column_number < $columns_cnt; $column_number++) {
            $table_column = $table_columns[$column_number];
            $column_mime = [];
            if (isset($mime_map[$table_column['Field']])) {
                $column_mime = $mime_map[$table_column['Field']];
            }

            $virtual = [
                'VIRTUAL',
                'PERSISTENT',
                'VIRTUAL GENERATED',
                'STORED GENERATED',
            ];
            if (in_array($table_column['Extra'], $virtual)) {
                continue;
            }

            $html_output .= $this->getHtmlForInsertEditFormColumn(
                $table_columns,
                $column_number,
                $comments_map,
                $timestamp_seen,
                $current_result,
                $chg_evt_handler,
                $jsvkey,
                $vkey,
                $insert_mode,
                $current_row,
                $o_rows,
                $tabindex,
                $columns_cnt,
                $is_upload,
                $tabindex_for_function,
                $foreigners,
                $tabindex_for_null,
                $tabindex_for_value,
                $table,
                $db,
                $row_id,
                $biggest_max_file_size,
                $default_char_editing,
                $text_dir,
                $repopulate,
                $column_mime,
                $where_clause
            );
        } // end for
        $o_rows++;

        return $html_output . '  </tbody>'
            . '</table></div><br>'
            . '<div class="clearfloat"></div>';
    }
}<|MERGE_RESOLUTION|>--- conflicted
+++ resolved
@@ -2688,11 +2688,8 @@
             $current_value = mb_substr($current_value, 1, -1);
             // Remove escaping apostrophes
             $current_value = str_replace("''", "'", $current_value);
-<<<<<<< HEAD
-=======
             // Remove backslash-escaped apostrophes
             $current_value = str_replace("\'", "'", $current_value);
->>>>>>> 6c135c5f
 
             return $multi_edit_funcs[$key] . '(' . $current_value . ')';
         }
