--- conflicted
+++ resolved
@@ -2333,12 +2333,8 @@
         // in the name attribute (see bug #1746964 )
         $columnNameAppendix = $vkey . '[' . $column['Field_md5'] . ']';
 
-<<<<<<< HEAD
-        if ($column['Type'] === 'datetime' && $column['Null'] !== 'YES' && ! isset($column['Default']) && $insertMode) {
-=======
         if ($column['Type'] === 'datetime' && $column['Null'] !== 'YES'
-            && ! isset($column['Default']) && $insert_mode) {
->>>>>>> 16924946
+            && ! isset($column['Default']) && $insertMode) {
             $column['Default'] = date('Y-m-d H:i:s', time());
         }
 
