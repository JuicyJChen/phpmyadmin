<?php

declare(strict_types=1);

namespace PhpMyAdmin;

use PhpMyAdmin\ConfigStorage\Relation;
use PhpMyAdmin\Dbal\ResultInterface;
use PhpMyAdmin\Html\Generator;
use PhpMyAdmin\Plugins\TransformationsPlugin;
use PhpMyAdmin\Utils\Gis;

use function __;
use function array_fill;
use function array_key_exists;
use function array_keys;
use function array_merge;
use function array_values;
use function bin2hex;
use function class_exists;
use function count;
use function current;
use function date;
use function explode;
use function htmlspecialchars;
use function implode;
use function in_array;
use function is_array;
use function is_file;
use function is_string;
use function json_encode;
use function max;
use function mb_stripos;
use function mb_strlen;
use function mb_strstr;
use function md5;
use function method_exists;
use function min;
use function password_hash;
use function preg_match;
use function preg_replace;
use function str_contains;
use function str_replace;
use function stripcslashes;
use function stripslashes;
use function strlen;
use function substr;
use function time;
use function trim;

use const ENT_COMPAT;
use const PASSWORD_DEFAULT;

class InsertEdit
{
    /** @var DatabaseInterface */
    private $dbi;

    /** @var Relation */
    private $relation;

    /** @var Transformations */
    private $transformations;

    /** @var FileListing */
    private $fileListing;

    /** @var Template */
    private $template;

    private const FUNC_OPTIONAL_PARAM = [
        'RAND',
        'UNIX_TIMESTAMP',
    ];

    private const FUNC_NO_PARAM = [
        'CONNECTION_ID',
        'CURRENT_USER',
        'CURDATE',
        'CURTIME',
        'CURRENT_DATE',
        'CURRENT_TIME',
        'DATABASE',
        'LAST_INSERT_ID',
        'NOW',
        'PI',
        'RAND',
        'SYSDATE',
        'UNIX_TIMESTAMP',
        'USER',
        'UTC_DATE',
        'UTC_TIME',
        'UTC_TIMESTAMP',
        'UUID',
        'UUID_SHORT',
        'VERSION',
    ];

    public function __construct(
        DatabaseInterface $dbi,
        Relation $relation,
        Transformations $transformations,
        FileListing $fileListing,
        Template $template
    ) {
        $this->dbi = $dbi;
        $this->relation = $relation;
        $this->transformations = $transformations;
        $this->fileListing = $fileListing;
        $this->template = $template;
    }

    /**
     * Retrieve form parameters for insert/edit form
     *
     * @param string     $db               name of the database
     * @param string     $table            name of the table
     * @param array|null $whereClauses     where clauses
     * @param array      $whereClauseArray array of where clauses
     * @param string     $errorUrl         error url
     *
     * @return array<string, string> array of insert/edit form parameters
     */
    public function getFormParametersForInsertForm(
        $db,
        $table,
        ?array $whereClauses,
        array $whereClauseArray,
        $errorUrl
    ): array {
        $formParams = [
            'db' => $db,
            'table' => $table,
            'goto' => $GLOBALS['goto'],
            'err_url' => $errorUrl,
            'sql_query' => $_POST['sql_query'] ?? '',
        ];
        if (isset($whereClauses)) {
            foreach ($whereClauseArray as $keyId => $whereClause) {
                $formParams['where_clause[' . $keyId . ']'] = trim($whereClause);
            }
        }

        if (isset($_POST['clause_is_unique'])) {
            $formParams['clause_is_unique'] = $_POST['clause_is_unique'];
        }

        return $formParams;
    }

    /**
     * Creates array of where clauses
     *
     * @param string[]|string|null $whereClause where clause
     *
     * @return string[] whereClauseArray array of where clauses
     */
    private function getWhereClauseArray($whereClause): array
    {
        if ($whereClause === null) {
            return [];
        }

        if (is_array($whereClause)) {
            return $whereClause;
        }

        return [$whereClause];
    }

    /**
     * Analysing where clauses array
     *
     * @param string[] $whereClauseArray array of where clauses
     * @param string   $table            name of the table
     * @param string   $db               name of the database
     *
     * @return array<int, string[]|ResultInterface[]|array<string, string|null>[]|bool>
     * @phpstan-return array{string[], ResultInterface[], array<string, string|null>[], bool}
     */
    private function analyzeWhereClauses(
        array $whereClauseArray,
        $table,
        $db
    ): array {
        $rows = [];
        $result = [];
        $whereClauses = [];
        $foundUniqueKey = false;
        foreach ($whereClauseArray as $keyId => $whereClause) {
            $localQuery = 'SELECT * FROM '
                . Util::backquote($db) . '.'
                . Util::backquote($table)
                . ' WHERE ' . $whereClause . ';';
            $result[$keyId] = $this->dbi->query($localQuery);
            $rows[$keyId] = $result[$keyId]->fetchAssoc();

            $whereClauses[$keyId] = str_replace('\\', '\\\\', $whereClause);
            $hasUniqueCondition = $this->showEmptyResultMessageOrSetUniqueCondition(
                $rows,
                $keyId,
                $whereClauseArray,
                $localQuery,
                $result
            );
            if (! $hasUniqueCondition) {
                continue;
            }

            $foundUniqueKey = true;
        }

        return [
            $whereClauses,
            $result,
            $rows,
            $foundUniqueKey,
        ];
    }

    /**
     * Show message for empty result or set the unique_condition
     *
     * @param array             $rows             MySQL returned rows
     * @param string            $keyId            ID in current key
     * @param array             $whereClauseArray array of where clauses
     * @param string            $localQuery       query performed
     * @param ResultInterface[] $result           MySQL result handle
     */
    private function showEmptyResultMessageOrSetUniqueCondition(
        array $rows,
        $keyId,
        array $whereClauseArray,
        $localQuery,
        array $result
    ): bool {
        // No row returned
        if (! $rows[$keyId]) {
            unset($rows[$keyId], $whereClauseArray[$keyId]);
            ResponseRenderer::getInstance()->addHTML(
                Generator::getMessage(
                    __('MySQL returned an empty result set (i.e. zero rows).'),
                    $localQuery
                )
            );
            /**
             * @todo not sure what should be done at this point, but we must not
             * exit if we want the message to be displayed
             */

            return false;
        }

        $meta = $this->dbi->getFieldsMeta($result[$keyId]);

        [$uniqueCondition] = Util::getUniqueCondition(
            count($meta),
            $meta,
            $rows[$keyId],
            true
        );

        return (bool) $uniqueCondition;
    }

    /**
     * No primary key given, just load first row
     *
     * @param string $table name of the table
     * @param string $db    name of the database
     *
     * @return array<int, ResultInterface|false[]>
     * @phpstan-return array{ResultInterface, false[]}
     */
    private function loadFirstRow($table, $db): array
    {
        $result = $this->dbi->query(
            'SELECT * FROM ' . Util::backquote($db)
            . '.' . Util::backquote($table) . ' LIMIT 1;'
        );
        // Can be a string on some old configuration storage settings
        $rows = array_fill(0, (int) $GLOBALS['cfg']['InsertRows'], false);

        return [
            $result,
            $rows,
        ];
    }

    /**
     * Add some url parameters
     *
     * @param array $urlParams        containing $db and $table as url parameters
     * @param array $whereClauseArray where clauses array
     *
     * @return array Add some url parameters to $url_params array and return it
     */
    public function urlParamsInEditMode(
        array $urlParams,
        array $whereClauseArray
    ): array {
        foreach ($whereClauseArray as $whereClause) {
            $urlParams['where_clause'] = trim($whereClause);
        }

        if (! empty($_POST['sql_query'])) {
            $urlParams['sql_query'] = $_POST['sql_query'];
        }

        return $urlParams;
    }

    /**
     * Show type information or function selectors in Insert/Edit
     *
     * @param string $which     function|type
     * @param array  $urlParams containing url parameters
     * @param bool   $isShow    whether to show the element in $which
     *
     * @return string an HTML snippet
     */
    public function showTypeOrFunction($which, array $urlParams, $isShow): string
    {
        $params = [];

        switch ($which) {
            case 'function':
                $params['ShowFunctionFields'] = ($isShow ? 0 : 1);
                $params['ShowFieldTypesInDataEditView'] = $GLOBALS['cfg']['ShowFieldTypesInDataEditView'];
                break;
            case 'type':
                $params['ShowFieldTypesInDataEditView'] = ($isShow ? 0 : 1);
                $params['ShowFunctionFields'] = $GLOBALS['cfg']['ShowFunctionFields'];
                break;
        }

        $params['goto'] = Url::getFromRoute('/sql');
        $thisUrlParams = array_merge($urlParams, $params);

        if (! $isShow) {
            return ' : <a href="' . Url::getFromRoute('/table/change') . '" data-post="'
                . Url::getCommon($thisUrlParams, '', false) . '">'
                . $this->showTypeOrFunctionLabel($which)
                . '</a>';
        }

        return '<th><a href="' . Url::getFromRoute('/table/change') . '" data-post="'
            . Url::getCommon($thisUrlParams, '', false)
            . '" title="' . __('Hide') . '">'
            . $this->showTypeOrFunctionLabel($which)
            . '</a></th>';
    }

    /**
     * Show type information or function selectors labels in Insert/Edit
     *
     * @param string $which function|type
     *
     * @return string an HTML snippet
     */
    private function showTypeOrFunctionLabel($which): string
    {
        switch ($which) {
            case 'function':
                return __('Function');

            case 'type':
                return __('Type');
        }

        return '';
    }

    /**
     * Analyze the table column array
     *
     * @param array $column        description of column in given table
     * @param array $commentsMap   comments for every column that has a comment
     * @param bool  $timestampSeen whether a timestamp has been seen
     *
     * @return array                   description of column in given table
     */
    private function analyzeTableColumnsArray(
        array $column,
        array $commentsMap,
        $timestampSeen
    ) {
        $column['Field_md5'] = md5($column['Field']);
        // True_Type contains only the type (stops at first bracket)
        $column['True_Type'] = preg_replace('@\(.*@s', '', $column['Type']);
        $column['len'] = preg_match('@float|double@', $column['Type']) ? 100 : -1;
        $column['Field_title'] = $this->getColumnTitle($column, $commentsMap);
        $column['is_binary'] = $this->isColumn(
            $column,
            [
                'binary',
                'varbinary',
            ]
        );
        $column['is_blob'] = $this->isColumn(
            $column,
            [
                'blob',
                'tinyblob',
                'mediumblob',
                'longblob',
            ]
        );
        $column['is_char'] = $this->isColumn(
            $column,
            [
                'char',
                'varchar',
            ]
        );

        [
            $column['pma_type'],
            $column['wrap'],
            $column['first_timestamp'],
        ] = $this->getEnumSetAndTimestampColumns($column, $timestampSeen);

        return $column;
    }

    /**
     * Retrieve the column title
     *
     * @param array $column      description of column in given table
     * @param array $commentsMap comments for every column that has a comment
     *
     * @return string              column title
     */
    private function getColumnTitle(array $column, array $commentsMap): string
    {
        if (isset($commentsMap[$column['Field']])) {
            return '<span style="border-bottom: 1px dashed black;" title="'
                . htmlspecialchars($commentsMap[$column['Field']]) . '">'
                . htmlspecialchars($column['Field']) . '</span>';
        }

        return htmlspecialchars($column['Field']);
    }

    /**
     * check whether the column is of a certain type
     * the goal is to ensure that types such as "enum('one','two','binary',..)"
     * or "enum('one','two','varbinary',..)" are not categorized as binary
     *
     * @param array    $column description of column in given table
     * @param string[] $types  the types to verify
     */
    public function isColumn(array $column, array $types): bool
    {
        foreach ($types as $oneType) {
            if (mb_stripos($column['Type'], $oneType) === 0) {
                return true;
            }
        }

        return false;
    }

    /**
     * Retrieve set, enum, timestamp table columns
     *
     * @param array $column        description of column in given table
     * @param bool  $timestampSeen whether a timestamp has been seen
     *
     * @return array $column['pma_type'], $column['wrap'], $column['first_timestamp']
     * @psalm-return array{0: mixed, 1: string, 2: bool}
     */
    private function getEnumSetAndTimestampColumns(array $column, $timestampSeen)
    {
        switch ($column['True_Type']) {
            case 'set':
                return [
                    'set',
                    '',
                    false,
                ];

            case 'enum':
                return [
                    'enum',
                    '',
                    false,
                ];

            case 'timestamp':
                return [
                    $column['Type'],
                    ' text-nowrap',
                    ! $timestampSeen, // can only occur once per table
                ];

            default:
                return [
                    $column['Type'],
                    ' text-nowrap',
                    false,
                ];
        }
    }

    /**
     * Retrieve the nullify code for the null column
     *
     * @param array $column      description of column in given table
     * @param array $foreigners  keys into foreign fields
     * @param array $foreignData data about the foreign keys
     */
    private function getNullifyCodeForNullColumn(
        array $column,
        array $foreigners,
        array $foreignData
    ): string {
        $foreigner = $this->relation->searchColumnInForeigners($foreigners, $column['Field']);
        if (mb_strstr($column['True_Type'], 'enum')) {
            if (mb_strlen((string) $column['Type']) > 20) {
                $nullifyCode = '1';
            } else {
                $nullifyCode = '2';
            }
        } elseif (mb_strstr($column['True_Type'], 'set')) {
            $nullifyCode = '3';
        } elseif ($foreigner && $foreignData['foreign_link'] == false) {
            // foreign key in a drop-down
            $nullifyCode = '4';
        } elseif ($foreigner && $foreignData['foreign_link'] == true) {
            // foreign key with a browsing icon
            $nullifyCode = '6';
        } else {
            $nullifyCode = '5';
        }

        return $nullifyCode;
    }

    /**
     * Get HTML textarea for insert form
     *
     * @param array  $column              column information
     * @param string $backupField         hidden input field
     * @param string $columnNameAppendix  the name attribute
     * @param string $onChangeClause      onchange clause for fields
     * @param int    $tabindex            tab index
     * @param int    $tabindexForValue    offset for the values tabindex
     * @param int    $idindex             id index
     * @param string $textDir             text direction
     * @param string $specialCharsEncoded replaced char if the string starts
     *                                      with a \r\n pair (0x0d0a) add an extra \n
     * @param string $dataType            the html5 data-* attribute type
     * @param bool   $readOnly            is column read only or not
     *
     * @return string                       an html snippet
     */
    private function getTextarea(
        array $column,
        $backupField,
        $columnNameAppendix,
        $onChangeClause,
        $tabindex,
        $tabindexForValue,
        $idindex,
        $textDir,
        $specialCharsEncoded,
        $dataType,
        $readOnly
    ): string {
        $theClass = '';
        $textAreaRows = $GLOBALS['cfg']['TextareaRows'];
        $textareaCols = $GLOBALS['cfg']['TextareaCols'];

        if ($column['is_char']) {
            /**
             * @todo clarify the meaning of the "textfield" class and explain
             *       why character columns have the "char" class instead
             */
            $theClass = 'char charField';
            $textAreaRows = $GLOBALS['cfg']['CharTextareaRows'];
            $textareaCols = $GLOBALS['cfg']['CharTextareaCols'];
            $extractedColumnspec = Util::extractColumnSpec($column['Type']);
            $maxlength = $extractedColumnspec['spec_in_brackets'];
        } elseif ($GLOBALS['cfg']['LongtextDoubleTextarea'] && mb_strstr($column['pma_type'], 'longtext')) {
            $textAreaRows = $GLOBALS['cfg']['TextareaRows'] * 2;
            $textareaCols = $GLOBALS['cfg']['TextareaCols'] * 2;
        }

        return $backupField . "\n"
            . '<textarea name="fields' . $columnNameAppendix . '"'
            . ' class="' . $theClass . '"'
            . ($readOnly ? ' readonly="readonly"' : '')
            . (isset($maxlength) ? ' data-maxlength="' . $maxlength . '"' : '')
            . ' rows="' . $textAreaRows . '"'
            . ' cols="' . $textareaCols . '"'
            . ' dir="' . $textDir . '"'
            . ' id="field_' . $idindex . '_3"'
            . ($onChangeClause ? ' onchange="' . htmlspecialchars($onChangeClause, ENT_COMPAT) . '"' : '')
            . ' tabindex="' . ($tabindex + $tabindexForValue) . '"'
            . ' data-type="' . $dataType . '">'
            . $specialCharsEncoded
            . '</textarea>';
    }

    /**
     * Get column values
     *
     * @param string[] $enum_set_values
     *
     * @return array column values as an associative array
     * @psalm-return list<array{html: string, plain: string}>
     */
    private function getColumnEnumValues(array $enum_set_values): array
    {
        $values = [];
        foreach ($enum_set_values as $val) {
            $values[] = [
                'plain' => $val,
                'html' => htmlspecialchars($val),
            ];
        }

        return $values;
    }

    /**
     * Retrieve column 'set' value and select size
     *
     * @param array    $column          description of column in given table
     * @param string[] $enum_set_values
     *
     * @return array $column['values'], $column['select_size']
     */
    private function getColumnSetValueAndSelectSize(
        array $column,
        array $enum_set_values
    ): array {
        if (! isset($column['values'])) {
            $column['values'] = [];
            foreach ($enum_set_values as $val) {
                $column['values'][] = [
                    'plain' => $val,
                    'html' => htmlspecialchars($val),
                ];
            }

            $column['select_size'] = min(4, count($column['values']));
        }

        return [
            $column['values'],
            $column['select_size'],
        ];
    }

    /**
     * Get HTML input type
     *
     * @param array  $column             description of column in given table
     * @param string $columnNameAppendix the name attribute
     * @param string $specialChars       special characters
     * @param int    $fieldsize          html field size
     * @param string $onChangeClause     onchange clause for fields
     * @param int    $tabindex           tab index
     * @param int    $tabindexForValue   offset for the values tabindex
     * @param int    $idindex            id index
     * @param string $dataType           the html5 data-* attribute type
     * @param bool   $readOnly           is column read only or not
     *
     * @return string                       an html snippet
     */
    private function getHtmlInput(
        array $column,
        $columnNameAppendix,
        $specialChars,
        $fieldsize,
        $onChangeClause,
        $tabindex,
        $tabindexForValue,
        $idindex,
        $dataType,
        $readOnly
    ): string {
        $theClass = 'textfield';
        // verify True_Type which does not contain the parentheses and length
        if (! $readOnly) {
            if ($column['True_Type'] === 'date') {
                $theClass .= ' datefield';
            } elseif ($column['True_Type'] === 'time') {
                $theClass .= ' timefield';
            } elseif ($column['True_Type'] === 'datetime' || $column['True_Type'] === 'timestamp') {
                $theClass .= ' datetimefield';
            }
        }

        $inputMinMax = '';
        $isInteger = in_array($column['True_Type'], $this->dbi->types->getIntegerTypes());
        if ($isInteger) {
            $extractedColumnspec = Util::extractColumnSpec($column['Type']);
            $isUnsigned = $extractedColumnspec['unsigned'];
            $minMaxValues = $this->dbi->types->getIntegerRange($column['True_Type'], ! $isUnsigned);
            $inputMinMax = 'min="' . $minMaxValues[0] . '" '
                . 'max="' . $minMaxValues[1] . '"';
            $dataType = 'INT';
        }

        // do not use the 'date' or 'time' types here; they have no effect on some
        // browsers and create side effects (see bug #4218)
        return '<input type="text"'
            . ' name="fields' . $columnNameAppendix . '"'
            . ' value="' . $specialChars . '" size="' . $fieldsize . '"'
            . (isset($column['is_char']) && $column['is_char']
                ? ' data-maxlength="' . $fieldsize . '"'
                : '')
            . ($readOnly ? ' readonly="readonly"' : '')
            . ($inputMinMax ? ' ' . $inputMinMax : '')
            . ' data-type="' . $dataType . '"'
            . ' class="' . $theClass . '" onchange="' . htmlspecialchars($onChangeClause, ENT_COMPAT) . '"'
            . ' tabindex="' . ($tabindex + $tabindexForValue) . '"'
            . ($isInteger ? ' inputmode="numeric"' : '')
            . ' id="field_' . $idindex . '_3">';
    }

    /**
     * Get HTML select option for upload
     *
     * @param string $vkey         [multi_edit]['row_id']
     * @param string $fieldHashMd5 array index as an MD5 to avoid having special characters
     *
     * @return string an HTML snippet
     */
    private function getSelectOptionForUpload(string $vkey, string $fieldHashMd5): string
    {
        $files = $this->fileListing->getFileSelectOptions(
            Util::userDir((string) ($GLOBALS['cfg']['UploadDir'] ?? ''))
        );

        if ($files === false) {
            return '<span style="color:red">' . __('Error') . '</span><br>' . "\n"
                . __('The directory you set for upload work cannot be reached.') . "\n";
        }

        if ($files === '') {
            return '';
        }

        return "<br>\n"
            . '<i>' . __('Or') . '</i> '
            . __('web server upload directory:') . '<br>' . "\n"
            . '<select size="1" name="fields_uploadlocal'
            . $vkey . '[' . $fieldHashMd5 . ']">' . "\n"
            . '<option value="" selected="selected"></option>' . "\n"
            . $files
            . '</select>' . "\n";
    }

    /**
     * Retrieve the maximum upload file size
     *
     * @param string $pma_type           column type
     * @param int    $biggestMaxFileSize biggest max file size for uploading
     *
     * @return array an html snippet and $biggest_max_file_size
     * @psalm-return array{non-empty-string, int}
     */
    private function getMaxUploadSize(string $pma_type, $biggestMaxFileSize): array
    {
        // find maximum upload size, based on field type
        /**
         * @todo with functions this is not so easy, as you can basically
         * process any data with function like MD5
         */
        $maxFieldSizes = [
            'tinyblob' => 256,
            'blob' => 65536,
            'mediumblob' => 16777216,
            'longblob' => 4294967296,// yeah, really
        ];

        $thisFieldMaxSize = (int) $GLOBALS['config']->get('max_upload_size'); // from PHP max
        if ($thisFieldMaxSize > $maxFieldSizes[$pma_type]) {
            $thisFieldMaxSize = $maxFieldSizes[$pma_type];
        }

        $htmlOutput = Util::getFormattedMaximumUploadSize($thisFieldMaxSize) . "\n";
        // do not generate here the MAX_FILE_SIZE, because we should
        // put only one in the form to accommodate the biggest field
        if ($thisFieldMaxSize > $biggestMaxFileSize) {
            $biggestMaxFileSize = $thisFieldMaxSize;
        }

        return [
            $htmlOutput,
            $biggestMaxFileSize,
        ];
    }

    /**
     * Get HTML for the Value column of other datatypes
     * (here, "column" is used in the sense of HTML column in HTML table)
     *
     * @param array  $column              description of column in given table
     * @param string $defaultCharEditing  default char editing mode which is stored
     *                                       in the config.inc.php script
     * @param string $backupField         hidden input field
     * @param string $columnNameAppendix  the name attribute
     * @param string $onChangeClause      onchange clause for fields
     * @param int    $tabindex            tab index
     * @param string $specialChars        special characters
     * @param int    $tabindexForValue    offset for the values tabindex
     * @param int    $idindex             id index
     * @param string $textDir             text direction
     * @param string $specialCharsEncoded replaced char if the string starts
     *                                      with a \r\n pair (0x0d0a) add an extra \n
     * @param string $data                data to edit
     * @param array  $extractedColumnspec associative array containing type,
     *                                      spec_in_brackets and possibly
     *                                      enum_set_values (another array)
     * @param bool   $readOnly            is column read only or not
     *
     * @return string an html snippet
     */
    private function getValueColumnForOtherDatatypes(
        array $column,
        $defaultCharEditing,
        $backupField,
        $columnNameAppendix,
        $onChangeClause,
        $tabindex,
        $specialChars,
        $tabindexForValue,
        $idindex,
        $textDir,
        $specialCharsEncoded,
        $data,
        array $extractedColumnspec,
        $readOnly
    ): string {
        // HTML5 data-* attribute data-type
        $dataType = $this->dbi->types->getTypeClass($column['True_Type']);
        $fieldsize = $this->getColumnSize($column, $extractedColumnspec['spec_in_brackets']);

        $isTextareaRequired = $column['is_char']
            && ($GLOBALS['cfg']['CharEditing'] === 'textarea' || str_contains($data, "\n"));
        if ($isTextareaRequired) {
            $GLOBALS['cfg']['CharEditing'] = $defaultCharEditing;
            $htmlField = $this->getTextarea(
                $column,
                $backupField,
                $columnNameAppendix,
                $onChangeClause,
                $tabindex,
                $tabindexForValue,
                $idindex,
                $textDir,
                $specialCharsEncoded,
                $dataType,
                $readOnly
            );
        } else {
            $htmlField = $this->getHtmlInput(
                $column,
                $columnNameAppendix,
                $specialChars,
                $fieldsize,
                $onChangeClause,
                $tabindex,
                $tabindexForValue,
                $idindex,
                $dataType,
                $readOnly
            );
<<<<<<< HEAD
=======

            if (
                preg_match('/(VIRTUAL|PERSISTENT|GENERATED)/', $column['Extra'])
                && ! str_contains($column['Extra'], 'DEFAULT_GENERATED')
            ) {
                $htmlOutput .= '<input type="hidden" name="virtual'
                    . $columnNameAppendix . '" value="1">';
            }

            if ($column['Extra'] === 'auto_increment') {
                $htmlOutput .= '<input type="hidden" name="auto_increment'
                    . $columnNameAppendix . '" value="1">';
            }

            if (substr($column['pma_type'], 0, 9) === 'timestamp') {
                $htmlOutput .= '<input type="hidden" name="fields_type'
                    . $columnNameAppendix . '" value="timestamp">';
            }

            if (substr($column['pma_type'], 0, 4) === 'date') {
                $type = substr($column['pma_type'], 0, 8) === 'datetime' ? 'datetime' : 'date';
                $htmlOutput .= '<input type="hidden" name="fields_type'
                    . $columnNameAppendix . '" value="' . $type . '">';
            }

            if (in_array($column['True_Type'], ['bit', 'uuid'], true)) {
                $htmlOutput .= '<input type="hidden" name="fields_type'
                    . $columnNameAppendix . '" value="' . $column['True_Type'] . '">';
            }
>>>>>>> be57ae7d
        }

        return $this->template->render('table/insert/value_column_for_other_datatype', [
            'html_field' => $htmlField,
            'backup_field' => $backupField,
            'is_textarea' => $isTextareaRequired,
            'columnNameAppendix' => $columnNameAppendix,
            'column' => $column,
        ]);
    }

    /**
     * Get the field size
     *
     * @param array  $column         description of column in given table
     * @param string $specInBrackets text in brackets inside column definition
     *
     * @return int field size
     */
    private function getColumnSize(array $column, string $specInBrackets): int
    {
        if ($column['is_char']) {
            $fieldsize = (int) $specInBrackets;
            if ($fieldsize > $GLOBALS['cfg']['MaxSizeForInputField']) {
                /**
                 * This case happens for CHAR or VARCHAR columns which have
                 * a size larger than the maximum size for input field.
                 */
                $GLOBALS['cfg']['CharEditing'] = 'textarea';
            }
        } else {
            /**
             * This case happens for example for INT or DATE columns;
             * in these situations, the value returned in $column['len']
             * seems appropriate.
             */
            $fieldsize = $column['len'];
        }

        return min(
            max($fieldsize, $GLOBALS['cfg']['MinSizeForInputField']),
            $GLOBALS['cfg']['MaxSizeForInputField']
        );
    }

    /**
     * get html for continue insertion form
     *
     * @param string $table            name of the table
     * @param string $db               name of the database
     * @param array  $whereClauseArray array of where clauses
     * @param string $errorUrl         error url
     *
     * @return string                   an html snippet
     */
    public function getContinueInsertionForm(
        $table,
        $db,
        array $whereClauseArray,
        $errorUrl
    ): string {
        return $this->template->render('table/insert/continue_insertion_form', [
            'db' => $db,
            'table' => $table,
            'where_clause_array' => $whereClauseArray,
            'err_url' => $errorUrl,
            'goto' => $GLOBALS['goto'],
            'sql_query' => $_POST['sql_query'] ?? null,
            'has_where_clause' => isset($_POST['where_clause']),
            'insert_rows_default' => $GLOBALS['cfg']['InsertRows'],
        ]);
    }

    /**
     * @param string[]|string|null $whereClause
     *
     * @psalm-pure
     */
    public static function isWhereClauseNumeric($whereClause): bool
    {
        if ($whereClause === null) {
            return false;
        }

        if (! is_array($whereClause)) {
            $whereClause = [$whereClause];
        }

        // If we have just numeric primary key, we can also edit next
        // we are looking for `table_name`.`field_name` = numeric_value
        foreach ($whereClause as $clause) {
            // preg_match() returns 1 if there is a match
            $isNumeric = preg_match('@^[\s]*`[^`]*`[\.]`[^`]*` = [0-9]+@', $clause) === 1;
            if ($isNumeric) {
                return true;
            }
        }

        return false;
    }

    /**
     * Get table head and table foot for insert row table
     *
     * @param array $urlParams url parameters
     *
     * @return string           an html snippet
     */
    private function getHeadAndFootOfInsertRowTable(array $urlParams): string
    {
        $type = '';
        $function = '';

        if ($GLOBALS['cfg']['ShowFieldTypesInDataEditView']) {
            $type = $this->showTypeOrFunction('type', $urlParams, true);
        }

        if ($GLOBALS['cfg']['ShowFunctionFields']) {
            $function = $this->showTypeOrFunction('function', $urlParams, true);
        }

        $template = new Template();

        return $template->render('table/insert/get_head_and_foot_of_insert_row_table', [
            'type' => $type,
            'function' => $function,
        ]);
    }

    /**
     * Prepares the field value and retrieve special chars, backup field and data array
     *
     * @param array  $currentRow          a row of the table
     * @param array  $column              description of column in given table
     * @param array  $extractedColumnspec associative array containing type,
     *                                      spec_in_brackets and possibly
     *                                      enum_set_values (another array)
     * @param array  $gisDataTypes        list of GIS data types
     * @param string $columnNameAppendix  string to append to column name in input
     * @param bool   $asIs                use the data as is, used in repopulating
     *
     * @return array $real_null_value, $data, $special_chars, $backup_field,
     *               $special_chars_encoded
     */
    private function getSpecialCharsAndBackupFieldForExistingRow(
        array $currentRow,
        array $column,
        array $extractedColumnspec,
        array $gisDataTypes,
        $columnNameAppendix,
        $asIs
    ) {
        $specialCharsEncoded = '';
        $data = null;
        $realNullValue = false;
        // (we are editing)
        if (! isset($currentRow[$column['Field']])) {
            $realNullValue = true;
            $currentRow[$column['Field']] = '';
            $specialChars = '';
            $data = $currentRow[$column['Field']];
        } elseif ($column['True_Type'] === 'bit') {
            $specialChars = $asIs
                ? $currentRow[$column['Field']]
                : Util::printableBitValue(
                    (int) $currentRow[$column['Field']],
                    (int) $extractedColumnspec['spec_in_brackets']
                );
        } elseif (
            (substr($column['True_Type'], 0, 9) === 'timestamp'
                || $column['True_Type'] === 'datetime'
                || $column['True_Type'] === 'time')
            && (str_contains($currentRow[$column['Field']], '.'))
        ) {
            $currentRow[$column['Field']] = $asIs
                ? $currentRow[$column['Field']]
                : Util::addMicroseconds($currentRow[$column['Field']]);
            $specialChars = htmlspecialchars($currentRow[$column['Field']], ENT_COMPAT);
        } elseif (in_array($column['True_Type'], $gisDataTypes)) {
            // Convert gis data to Well Know Text format
            $currentRow[$column['Field']] = $asIs
                ? $currentRow[$column['Field']]
                : Gis::convertToWellKnownText($currentRow[$column['Field']], true);
            $specialChars = htmlspecialchars($currentRow[$column['Field']], ENT_COMPAT);
        } else {
            // special binary "characters"
            if ($column['is_binary'] || ($column['is_blob'] && $GLOBALS['cfg']['ProtectBinary'] !== 'all')) {
                $currentRow[$column['Field']] = $asIs
                    ? $currentRow[$column['Field']]
                    : bin2hex($currentRow[$column['Field']]);
            }

            $specialChars = htmlspecialchars($currentRow[$column['Field']], ENT_COMPAT);

            //We need to duplicate the first \n or otherwise we will lose
            //the first newline entered in a VARCHAR or TEXT column
            $specialCharsEncoded = Util::duplicateFirstNewline($specialChars);

            $data = $currentRow[$column['Field']];
        }

        //when copying row, it is useful to empty auto-increment column
        // to prevent duplicate key error
        if (isset($_POST['default_action']) && $_POST['default_action'] === 'insert') {
            if ($column['Key'] === 'PRI' && str_contains($column['Extra'], 'auto_increment')) {
                $data = $specialCharsEncoded = $specialChars = null;
            }
        }

        // If a timestamp field value is not included in an update
        // statement MySQL auto-update it to the current timestamp;
        // however, things have changed since MySQL 4.1, so
        // it's better to set a fields_prev in this situation
        $backupField = '<input type="hidden" name="fields_prev'
            . $columnNameAppendix . '" value="'
            . htmlspecialchars($currentRow[$column['Field']], ENT_COMPAT) . '">';

        return [
            $realNullValue,
            $specialCharsEncoded,
            $specialChars,
            $data,
            $backupField,
        ];
    }

    /**
     * display default values
     *
     * @param array $column description of column in given table
     *
     * @return array $real_null_value, $data, $special_chars,
     *               $backup_field, $special_chars_encoded
     * @psalm-return array{bool, mixed, string, string, string}
     */
    private function getSpecialCharsAndBackupFieldForInsertingMode(
        array $column
    ) {
        if (! isset($column['Default'])) {
            $column['Default'] = '';
            $realNullValue = true;
            $data = '';
        } else {
            $realNullValue = false;
            $data = $column['Default'];
        }

        $trueType = $column['True_Type'];

        if ($trueType === 'bit') {
            $specialChars = Util::convertBitDefaultValue($column['Default']);
        } elseif (substr($trueType, 0, 9) === 'timestamp' || $trueType === 'datetime' || $trueType === 'time') {
            $specialChars = Util::addMicroseconds($column['Default']);
        } elseif ($trueType === 'binary' || $trueType === 'varbinary') {
            $specialChars = bin2hex($column['Default']);
        } elseif (substr($trueType, -4) === 'text') {
            $textDefault = substr($column['Default'], 1, -1);
            $specialChars = stripcslashes($textDefault !== false ? $textDefault : $column['Default']);
        } else {
            $specialChars = htmlspecialchars($column['Default']);
        }

        $specialCharsEncoded = Util::duplicateFirstNewline($specialChars);

        return [
            $realNullValue,
            $data,
            $specialChars,
            '',
            $specialCharsEncoded,
        ];
    }

    /**
     * Prepares the update/insert of a row
     *
     * @return array $loop_array, $using_key, $is_insert, $is_insertignore
     * @psalm-return array{array, bool, bool, bool}
     */
    public function getParamsForUpdateOrInsert()
    {
        if (isset($_POST['where_clause'])) {
            // we were editing something => use the WHERE clause
            $loopArray = is_array($_POST['where_clause'])
                ? $_POST['where_clause']
                : [$_POST['where_clause']];
            $usingKey = true;
            $isInsert = isset($_POST['submit_type'])
                && ($_POST['submit_type'] === 'insert'
                    || $_POST['submit_type'] === 'showinsert'
                    || $_POST['submit_type'] === 'insertignore');
        } else {
            // new row => use indexes
            $loopArray = [];
            if (! empty($_POST['fields'])) {
                $loopArray = array_keys($_POST['fields']['multi_edit']);
            }

            $usingKey = false;
            $isInsert = true;
        }

        $isInsertIgnore = isset($_POST['submit_type'])
            && $_POST['submit_type'] === 'insertignore';

        return [
            $loopArray,
            $usingKey,
            $isInsert,
            $isInsertIgnore,
        ];
    }

    /**
     * set $_SESSION for edit_next
     *
     * @param string $oneWhereClause one where clause from where clauses array
     */
    public function setSessionForEditNext($oneWhereClause): void
    {
        $localQuery = 'SELECT * FROM ' . Util::backquote($GLOBALS['db'])
            . '.' . Util::backquote($GLOBALS['table']) . ' WHERE '
            . str_replace('` =', '` >', $oneWhereClause) . ' LIMIT 1;';

        $res = $this->dbi->query($localQuery);
        $row = $res->fetchRow();
        $meta = $this->dbi->getFieldsMeta($res);
        // must find a unique condition based on unique key,
        // not a combination of all fields
        [$uniqueCondition] = Util::getUniqueCondition(
            count($meta),
            $meta,
            $row,
            true
        );
        if (! $uniqueCondition) {
            return;
        }

        $_SESSION['edit_next'] = $uniqueCondition;
    }

    /**
     * set $goto_include variable for different cases and retrieve like,
     * if $GLOBALS['goto'] empty, if $goto_include previously not defined
     * and new_insert, same_insert, edit_next
     *
     * @param string|false $gotoInclude store some script for include, otherwise it is
     *                                   boolean false
     */
    public function getGotoInclude($gotoInclude): string
    {
        $validOptions = [
            'new_insert',
            'same_insert',
            'edit_next',
        ];
        if (isset($_POST['after_insert']) && in_array($_POST['after_insert'], $validOptions)) {
            return '/table/change';
        }

        if (! empty($GLOBALS['goto'])) {
            if (! preg_match('@^[a-z_]+\.php$@', $GLOBALS['goto'])) {
                // this should NOT happen
                //$GLOBALS['goto'] = false;
                if ($GLOBALS['goto'] === 'index.php?route=/sql') {
                    $gotoInclude = '/sql';
                } else {
                    $gotoInclude = false;
                }
            } else {
                $gotoInclude = $GLOBALS['goto'];
            }

            if ($GLOBALS['goto'] === 'index.php?route=/database/sql' && strlen($GLOBALS['table']) > 0) {
                $GLOBALS['table'] = '';
            }
        }

        if (! $gotoInclude) {
            if (strlen($GLOBALS['table']) === 0) {
                $gotoInclude = '/database/sql';
            } else {
                $gotoInclude = '/table/sql';
            }
        }

        return $gotoInclude;
    }

    /**
     * Defines the url to return in case of failure of the query
     *
     * @param array $urlParams url parameters
     *
     * @return string           error url for query failure
     */
    public function getErrorUrl(array $urlParams)
    {
        if (isset($_POST['err_url'])) {
            return $_POST['err_url'];
        }

        return Url::getFromRoute('/table/change', $urlParams);
    }

    /**
     * Builds the sql query
     *
     * @param bool  $isInsertIgnore $_POST['submit_type'] === 'insertignore'
     * @param array $queryFields    column names array
     * @param array $valueSets      array of query values
     *
     * @return array of query
     * @psalm-return array{string}
     */
    public function buildSqlQuery(bool $isInsertIgnore, array $queryFields, array $valueSets)
    {
        if ($isInsertIgnore) {
            $insertCommand = 'INSERT IGNORE ';
        } else {
            $insertCommand = 'INSERT ';
        }

        return [
            $insertCommand . 'INTO '
            . Util::backquote($GLOBALS['table'])
            . ' (' . implode(', ', $queryFields) . ') VALUES ('
            . implode('), (', $valueSets) . ')',
        ];
    }

    /**
     * Executes the sql query and get the result, then move back to the calling page
     *
     * @param array $urlParams url parameters array
     * @param array $query     built query from buildSqlQuery()
     *
     * @return array $url_params, $total_affected_rows, $last_messages
     *               $warning_messages, $error_messages, $return_to_sql_query
     */
    public function executeSqlQuery(array $urlParams, array $query)
    {
        $returnToSqlQuery = '';
        if (! empty($GLOBALS['sql_query'])) {
            $urlParams['sql_query'] = $GLOBALS['sql_query'];
            $returnToSqlQuery = $GLOBALS['sql_query'];
        }

        $GLOBALS['sql_query'] = implode('; ', $query) . ';';
        // to ensure that the query is displayed in case of
        // "insert as new row" and then "insert another new row"
        $GLOBALS['display_query'] = $GLOBALS['sql_query'];

        $totalAffectedRows = 0;
        $lastMessages = [];
        $warningMessages = [];
        $errorMessages = [];

        foreach ($query as $singleQuery) {
            if (isset($_POST['submit_type']) && $_POST['submit_type'] === 'showinsert') {
                $lastMessages[] = Message::notice(__('Showing SQL query'));
                continue;
            }

            if ($GLOBALS['cfg']['IgnoreMultiSubmitErrors']) {
                $result = $this->dbi->tryQuery($singleQuery);
            } else {
                $result = $this->dbi->query($singleQuery);
            }

            if (! $result) {
                $errorMessages[] = $this->dbi->getError();
            } else {
                $totalAffectedRows += $this->dbi->affectedRows();

                $insertId = $this->dbi->insertId();
                if ($insertId) {
                    // insert_id is id of FIRST record inserted in one insert, so if we
                    // inserted multiple rows, we had to increment this

                    if ($totalAffectedRows > 0) {
                        $insertId += $totalAffectedRows - 1;
                    }

                    $lastMessage = Message::notice(__('Inserted row id: %1$d'));
                    $lastMessage->addParam($insertId);
                    $lastMessages[] = $lastMessage;
                }
            }

            $warningMessages = $this->getWarningMessages();
        }

        return [
            $urlParams,
            $totalAffectedRows,
            $lastMessages,
            $warningMessages,
            $errorMessages,
            $returnToSqlQuery,
        ];
    }

    /**
     * get the warning messages array
     *
     * @return string[]
     */
    private function getWarningMessages(): array
    {
        $warningMessages = [];
        foreach ($this->dbi->getWarnings() as $warning) {
            $warningMessages[] = htmlspecialchars((string) $warning);
        }

        return $warningMessages;
    }

    /**
     * Column to display from the foreign table?
     *
     * @param string $whereComparison string that contain relation field value
     * @param array  $map             all Relations to foreign tables for a given
     *                                             table or optionally a given column in a table
     * @param string $relationField   relation field
     *
     * @return string display value from the foreign table
     */
    public function getDisplayValueForForeignTableColumn(
        $whereComparison,
        array $map,
        $relationField
    ) {
        $foreigner = $this->relation->searchColumnInForeigners($map, $relationField);

        if (! is_array($foreigner)) {
            return '';
        }

        $displayField = $this->relation->getDisplayField($foreigner['foreign_db'], $foreigner['foreign_table']);
        // Field to display from the foreign table?
        if (is_string($displayField) && strlen($displayField) > 0) {
            $dispsql = 'SELECT ' . Util::backquote($displayField)
                . ' FROM ' . Util::backquote($foreigner['foreign_db'])
                . '.' . Util::backquote($foreigner['foreign_table'])
                . ' WHERE ' . Util::backquote($foreigner['foreign_field'])
                . $whereComparison;
            $dispresult = $this->dbi->tryQuery($dispsql);
            if ($dispresult && $dispresult->numRows() > 0) {
                return (string) $dispresult->fetchValue();
            }
        }

        return '';
    }

    /**
     * Display option in the cell according to user choices
     *
     * @param array  $map                all Relations to foreign tables for a given
     *                                                   table or optionally a given column in a table
     * @param string $relationField      relation field
     * @param string $whereComparison    string that contain relation field value
     * @param string $dispval            display value from the foreign table
     * @param string $relationFieldValue relation field value
     *
     * @return string HTML <a> tag
     */
    public function getLinkForRelationalDisplayField(
        array $map,
        $relationField,
        $whereComparison,
        $dispval,
        $relationFieldValue
    ): string {
        $foreigner = $this->relation->searchColumnInForeigners($map, $relationField);

        if (! is_array($foreigner)) {
            return '';
        }

        if ($_SESSION['tmpval']['relational_display'] === 'K') {
            // user chose "relational key" in the display options, so
            // the title contains the display field
            $title = $dispval
                ? ' title="' . htmlspecialchars($dispval) . '"'
                : '';
        } else {
            $title = ' title="' . htmlspecialchars($relationFieldValue) . '"';
        }

        $sqlQuery = 'SELECT * FROM '
            . Util::backquote($foreigner['foreign_db'])
            . '.' . Util::backquote($foreigner['foreign_table'])
            . ' WHERE ' . Util::backquote($foreigner['foreign_field'])
            . $whereComparison;
        $urlParams = [
            'db' => $foreigner['foreign_db'],
            'table' => $foreigner['foreign_table'],
            'pos' => '0',
            'sql_signature' => Core::signSqlQuery($sqlQuery),
            'sql_query' => $sqlQuery,
        ];
        $output = '<a href="' . Url::getFromRoute('/sql', $urlParams) . '"' . $title . '>';

        if ($_SESSION['tmpval']['relational_display'] === 'D') {
            // user chose "relational display field" in the
            // display options, so show display field in the cell
            $output .= htmlspecialchars($dispval);
        } else {
            // otherwise display data in the cell
            $output .= htmlspecialchars($relationFieldValue);
        }

        $output .= '</a>';

        return $output;
    }

    /**
     * Transform edited values
     *
     * @param string $db             db name
     * @param string $table          table name
     * @param array  $transformation mimetypes for all columns of a table
     *                                [field_name][field_key]
     * @param array  $editedValues   transform columns list and new values
     * @param string $file           file containing the transformation plugin
     * @param string $columnName     column name
     * @param array  $extraData      extra data array
     * @param string $type           the type of transformation
     *
     * @return array
     */
    public function transformEditedValues(
        $db,
        $table,
        array $transformation,
        array &$editedValues,
        $file,
        $columnName,
        array $extraData,
        $type
    ) {
        $includeFile = 'libraries/classes/Plugins/Transformations/' . $file;
        if (is_file(ROOT_PATH . $includeFile)) {
            // $cfg['SaveCellsAtOnce'] = true; JS code sends an array
            $whereClause = is_array($_POST['where_clause']) ? $_POST['where_clause'][0] : $_POST['where_clause'];
            $urlParams = [
                'db' => $db,
                'table' => $table,
                'where_clause_sign' => Core::signSqlQuery($whereClause),
                'where_clause' => $whereClause,
                'transform_key' => $columnName,
            ];
            $transformOptions = $this->transformations->getOptions($transformation[$type . '_options'] ?? '');
            $transformOptions['wrapper_link'] = Url::getCommon($urlParams);
            $transformOptions['wrapper_params'] = $urlParams;
            $className = $this->transformations->getClassName($includeFile);
            if (class_exists($className)) {
                /** @var TransformationsPlugin $transformationPlugin */
                $transformationPlugin = new $className();

                foreach ($editedValues as $cellIndex => $currCellEditedValues) {
                    if (! isset($currCellEditedValues[$columnName])) {
                        continue;
                    }

                    $extraData['transformations'][$cellIndex] = $transformationPlugin->applyTransformation(
                        $currCellEditedValues[$columnName],
                        $transformOptions
                    );
                    $editedValues[$cellIndex][$columnName] = $extraData['transformations'][$cellIndex];
                }
            }
        }

        return $extraData;
    }

    /**
     * Get value part if a function was specified
     */
    private function formatAsSqlFunction(
        EditField $editField
    ): string {
        if ($editField->function === 'PHP_PASSWORD_HASH') {
            /**
             * @see https://github.com/vimeo/psalm/issues/3350
             *
             * @psalm-suppress InvalidArgument
             */
            $hash = password_hash($editField->value, PASSWORD_DEFAULT);

            return "'" . $this->dbi->escapeString($hash) . "'";
        }

        if ($editField->function === 'UUID') {
            /* This way user will know what UUID new row has */
            $uuid = (string) $this->dbi->fetchValue('SELECT UUID()');

            return "'" . $this->dbi->escapeString($uuid) . "'";
        }

        if (
            in_array($editField->function, $this->getGisFromTextFunctions())
            || in_array($editField->function, $this->getGisFromWKBFunctions())
        ) {
            return $editField->function . "('" . $this->dbi->escapeString($editField->value) . "')";
        }

        if (
            ! in_array($editField->function, self::FUNC_NO_PARAM)
            || ($editField->value !== '' && in_array($editField->function, self::FUNC_OPTIONAL_PARAM))
        ) {
            if (
                ($editField->salt !== null
                    && ($editField->function === 'AES_ENCRYPT'
                        || $editField->function === 'AES_DECRYPT'
                        || $editField->function === 'SHA2'))
                || ($editField->salt
                    && ($editField->function === 'DES_ENCRYPT'
                        || $editField->function === 'DES_DECRYPT'
                        || $editField->function === 'ENCRYPT'))
            ) {
                return $editField->function . "('" . $this->dbi->escapeString($editField->value) . "','"
                    . $this->dbi->escapeString($editField->salt) . "')";
            }

            return $editField->function . "('" . $this->dbi->escapeString($editField->value) . "')";
        }

        return $editField->function . '()';
    }

    /**
     * Get the field value formatted for use in a SQL statement.
     * Used in both INSERT and UPDATE statements.
     */
    private function getValueFormattedAsSql(
        EditField $editField,
        string $protectedValue = ''
    ): string {
        if ($editField->isUploaded) {
            return $editField->value;
        }

        if ($editField->function !== '') {
            return $this->formatAsSqlFunction($editField);
        }

        return $this->formatAsSqlValueBasedOnType(
            $editField,
            $protectedValue
        );
    }

    /**
     * Get query values array and query fields array for insert and update in multi edit
     *
     * @param string|int $whereClause Either a positional index or string representing selected row
     */
    public function getQueryValueForInsert(
        EditField $editField,
        bool $usingKey,
        $whereClause
    ): string {
        $protectedValue = '';
        if ($editField->type === 'protected' && $usingKey && $whereClause !== '') {
            // Fetch the current values of a row to use in case we have a protected field
            $protectedValue = $this->dbi->fetchValue(
                'SELECT ' . Util::backquote($editField->columnName)
                . ' FROM ' . Util::backquote($GLOBALS['table'])
                . ' WHERE ' . $whereClause
            ) ?: '';
        }

        return $this->getValueFormattedAsSql($editField, $protectedValue);
    }

    /**
     * Get field-value pairs for update SQL.
     * During update, we build the SQL only with the fields that should be updated.
     */
    public function getQueryValueForUpdate(EditField $editField): string
    {
        $currentValueFormattedAsSql = $this->getValueFormattedAsSql($editField);

        // avoid setting a field to NULL when it's already NULL
        // (field had the null checkbox before the update; field still has the null checkbox)
        if ($editField->wasPreviouslyNull && $editField->isNull) {
            return '';
        }

        // A blob field that hasn't been changed will have no value
        if ($currentValueFormattedAsSql === '') {
            return '';
        }

        if (
            // Field had the null checkbox before the update; field no longer has the null checkbox
            $editField->wasPreviouslyNull ||
            // Field was marked as NULL (the value will be unchanged if it was an empty string)
            $editField->isNull ||
            // A function was applied to the field
            $editField->function !== '' ||
            // The value was changed
            $editField->value !== $editField->previousValue
        ) {
            return Util::backquote($editField->columnName) . ' = ' . $currentValueFormattedAsSql;
        }

        return '';
    }

    /**
     * Get the current column value in the form for different data types
     */
    private function formatAsSqlValueBasedOnType(
        EditField $editField,
        string $protectedValue
    ): string {
        if ($editField->type === 'protected') {
            // here we are in protected mode (asked in the config)
            // so tbl_change has put this special value in the
            // columns array, so we do not change the column value
            // but we can still handle column upload

            // when in UPDATE mode, do not alter field's contents. When in INSERT
            // mode, insert empty field because no values were submitted.
            // If protected blobs where set, insert original fields content.
            if ($protectedValue !== '') {
                return '0x' . bin2hex($protectedValue);
            }

            if ($editField->isNull) {
                return 'NULL';
            }

            // The Null checkbox was unchecked for this field
            if ($editField->wasPreviouslyNull) {
                return "''";
            }

            return '';
        }

        if ($editField->value === '') {
            // When the field is autoIncrement, the best way to avoid problems
            // in strict mode is to set the value to null (works also in non-strict mode)

            // If the value is empty and the null checkbox is checked, set it to null
            return $editField->autoIncrement || $editField->isNull ? 'NULL' : "''";
        }

        if ($editField->type === 'hex') {
            if (substr($editField->value, 0, 2) != '0x') {
                return '0x' . $editField->value;
            }

            return $editField->value;
        }

        if ($editField->type === 'bit') {
            $currentValue = (string) preg_replace('/[^01]/', '0', $editField->value);

            return "b'" . $this->dbi->escapeString($currentValue) . "'";
        }

        if (
            ($editField->type !== 'datetime' && $editField->type !== 'timestamp' && $editField->type !== 'date')
            || ($editField->value !== 'CURRENT_TIMESTAMP' && $editField->value !== 'current_timestamp()')
        ) {
            return "'" . $this->dbi->escapeString($editField->value) . "'";
        }

<<<<<<< HEAD
        // If there is a value, we ignore the Null checkbox;
        // this could be possible if Javascript is disabled in the browser
        return $editField->value;
=======
        // For uuid type, generate uuid value
        // if empty value but not set null or value is uuid() function
        if (
            $type === 'uuid'
                && ! isset($multiEditColumnsNull[$key])
                && ($currentValue == "''"
                    || $currentValue == ''
                    || $currentValue === "'uuid()'")
        ) {
            $currentValue = 'uuid()';
        }

        return $currentValue;
>>>>>>> be57ae7d
    }

    /**
     * Check whether inline edited value can be truncated or not,
     * and add additional parameters for extra_data array  if needed
     *
     * @param string $db         Database name
     * @param string $table      Table name
     * @param string $columnName Column name
     * @param array  $extraData  Extra data for ajax response
     */
    public function verifyWhetherValueCanBeTruncatedAndAppendExtraData(
        $db,
        $table,
        $columnName,
        array &$extraData
    ): void {
        $extraData['isNeedToRecheck'] = false;

        $sqlForRealValue = 'SELECT ' . Util::backquote($table) . '.'
            . Util::backquote($columnName)
            . ' FROM ' . Util::backquote($db) . '.'
            . Util::backquote($table)
            . ' WHERE ' . $_POST['where_clause'][0];

        $result = $this->dbi->tryQuery($sqlForRealValue);

        if (! $result) {
            return;
        }

        $fieldsMeta = $this->dbi->getFieldsMeta($result);
        $meta = $fieldsMeta[0];
        $newValue = $result->fetchValue();

        if ($newValue === false) {
            return;
        }

        if ($meta->isTimeType()) {
            $newValue = Util::addMicroseconds($newValue);
        } elseif ($meta->isBinary()) {
            $newValue = '0x' . bin2hex($newValue);
        }

        $extraData['isNeedToRecheck'] = true;
        $extraData['truncatableFieldValue'] = $newValue;
    }

    /**
     * Function to get the columns of a table
     *
     * @param string $db    current db
     * @param string $table current table
     *
     * @return array[]
     */
    public function getTableColumns($db, $table)
    {
        $this->dbi->selectDb($db);

        return array_values($this->dbi->getColumns($db, $table, true));
    }

    /**
     * Function to determine Insert/Edit rows
     *
     * @param string[]|string|null $whereClause where clause
     * @param string               $db          current database
     * @param string               $table       current table
     *
     * @return array<int, bool|string[]|string|ResultInterface|ResultInterface[]|null>
     * @phpstan-return array{
     *     bool,
     *     string[]|string|null,
     *     string[],
     *     string[]|null,
     *     ResultInterface[]|ResultInterface,
     *     array<string, string|null>[]|false[],
     *     bool,
     *     string|null
     * }
     */
    public function determineInsertOrEdit($whereClause, $db, $table): array
    {
        if (isset($_POST['where_clause'])) {
            $whereClause = $_POST['where_clause'];
        }

        if (isset($_SESSION['edit_next'])) {
            $whereClause = $_SESSION['edit_next'];
            unset($_SESSION['edit_next']);
            $afterInsert = 'edit_next';
        }

        if (isset($_POST['ShowFunctionFields'])) {
            $GLOBALS['cfg']['ShowFunctionFields'] = $_POST['ShowFunctionFields'];
        }

        if (isset($_POST['ShowFieldTypesInDataEditView'])) {
            $GLOBALS['cfg']['ShowFieldTypesInDataEditView'] = $_POST['ShowFieldTypesInDataEditView'];
        }

        if (isset($_POST['after_insert'])) {
            $afterInsert = $_POST['after_insert'];
        }

        if (isset($whereClause)) {
            // we are editing
            $insertMode = false;
            $whereClauseArray = $this->getWhereClauseArray($whereClause);
            [$whereClauses, $result, $rows, $foundUniqueKey] = $this->analyzeWhereClauses(
                $whereClauseArray,
                $table,
                $db
            );
        } else {
            // we are inserting
            $insertMode = true;
            $whereClause = null;
            [$result, $rows] = $this->loadFirstRow($table, $db);
            $whereClauses = null;
            $whereClauseArray = [];
            $foundUniqueKey = false;
        }

        // Copying a row - fetched data will be inserted as a new row,
        // therefore the where clause is needless.
        if (isset($_POST['default_action']) && $_POST['default_action'] === 'insert') {
            $whereClause = $whereClauses = null;
        }

        return [
            $insertMode,
            $whereClause,
            $whereClauseArray,
            $whereClauses,
            $result,
            $rows,
            $foundUniqueKey,
            $afterInsert ?? null,
        ];
    }

    /**
     * Function to get comments for the table columns
     *
     * @param string $db    current database
     * @param string $table current table
     *
     * @return array comments for columns
     */
    public function getCommentsMap($db, $table): array
    {
        if ($GLOBALS['cfg']['ShowPropertyComments']) {
            return $this->relation->getComments($db, $table);
        }

        return [];
    }

    /**
     * Function to get html for the gis editor div
     */
    public function getHtmlForGisEditor(): string
    {
        return '<div id="gis_editor"></div><div id="popup_background"></div><br>';
    }

    /**
     * Function to get html for the ignore option in insert mode
     *
     * @param int  $rowId   row id
     * @param bool $checked ignore option is checked or not
     */
    public function getHtmlForIgnoreOption($rowId, $checked = true): string
    {
        return '<input type="checkbox"'
            . ($checked ? ' checked="checked"' : '')
            . ' name="insert_ignore_' . $rowId . '"'
            . ' id="insert_ignore_' . $rowId . '">'
            . '<label for="insert_ignore_' . $rowId . '">'
            . __('Ignore')
            . '</label><br>' . "\n";
    }

    /**
     * Function to get html for the insert edit form header
     *
     * @param bool $hasBlobField whether has blob field
     * @param bool $isUpload     whether is upload
     */
    public function getHtmlForInsertEditFormHeader($hasBlobField, $isUpload): string
    {
        $template = new Template();

        return $template->render('table/insert/get_html_for_insert_edit_form_header', [
            'has_blob_field' => $hasBlobField,
            'is_upload' => $isUpload,
        ]);
    }

    /**
     * Function to get html for each insert/edit column
     *
     * @param array           $column             column
     * @param int             $columnNumber       column index in table_columns
     * @param array           $commentsMap        comments map
     * @param bool            $timestampSeen      whether timestamp seen
     * @param ResultInterface $currentResult      current result
     * @param string          $jsvkey             javascript validation key
     * @param string          $vkey               validation key
     * @param bool            $insertMode         whether insert mode
     * @param array           $currentRow         current row
     * @param int             $oRows              row offset
     * @param int             $tabindex           tab index
     * @param int             $columnsCnt         columns count
     * @param bool            $isUpload           whether upload
     * @param array           $foreigners         foreigners
     * @param int             $tabindexForValue   tab index offset for value
     * @param string          $table              table
     * @param string          $db                 database
     * @param int             $rowId              row id
     * @param int             $biggestMaxFileSize biggest max file size
     * @param string          $defaultCharEditing default char editing mode which is stored in the config.inc.php script
     * @param string          $textDir            text direction
     * @param array           $repopulate         the data to be repopulated
     * @param array           $columnMime         the mime information of column
     * @param string          $whereClause        the where clause
     *
     * @return string
     */
    private function getHtmlForInsertEditFormColumn(
        array $column,
        int $columnNumber,
        array $commentsMap,
        $timestampSeen,
        ResultInterface $currentResult,
        $jsvkey,
        $vkey,
        $insertMode,
        array $currentRow,
        $oRows,
        &$tabindex,
        $columnsCnt,
        $isUpload,
        array $foreigners,
        $tabindexForValue,
        $table,
        $db,
        $rowId,
        $biggestMaxFileSize,
        $defaultCharEditing,
        $textDir,
        array $repopulate,
        array $columnMime,
        $whereClause
    ) {
        $readOnly = false;

        if (! isset($column['processed'])) {
            $column = $this->analyzeTableColumnsArray($column, $commentsMap, $timestampSeen);
        }

        $asIs = false;
        /** @var string $fieldHashMd5 */
        $fieldHashMd5 = $column['Field_md5'];
        if ($repopulate && array_key_exists($fieldHashMd5, $currentRow)) {
            $currentRow[$column['Field']] = $repopulate[$fieldHashMd5];
            $asIs = true;
        }

        $extractedColumnspec = Util::extractColumnSpec($column['Type']);

        if ($column['len'] === -1) {
            $column['len'] = $this->dbi->getFieldsMeta($currentResult)[$columnNumber]->length;
            // length is unknown for geometry fields,
            // make enough space to edit very simple WKTs
            if ($column['len'] === -1) {
                $column['len'] = 30;
            }
        }

        //Call validation when the form submitted...
        $onChangeClause = 'return verificationsAfterFieldChange('
            . json_encode($fieldHashMd5) . ', '
            . json_encode($jsvkey) . ',' . json_encode($column['pma_type']) . ')';

        // Use an MD5 as an array index to avoid having special characters
        // in the name attribute (see bug #1746964 )
        $columnNameAppendix = $vkey . '[' . $fieldHashMd5 . ']';

        if ($column['Type'] === 'datetime' && $column['Null'] !== 'YES' && ! isset($column['Default']) && $insertMode) {
            $column['Default'] = date('Y-m-d H:i:s', time());
        }

        // Get a list of GIS data types.
        $gisDataTypes = Gis::getDataTypes();

        // Prepares the field value
        if ($currentRow) {
            // (we are editing)
            [
                $realNullValue,
                $specialCharsEncoded,
                $specialChars,
                $data,
                $backupField,
            ] = $this->getSpecialCharsAndBackupFieldForExistingRow(
                $currentRow,
                $column,
                $extractedColumnspec,
                $gisDataTypes,
                $columnNameAppendix,
                $asIs
            );
        } else {
            // (we are inserting)
            // display default values
            $tmp = $column;
            if (isset($repopulate[$fieldHashMd5])) {
                $tmp['Default'] = $repopulate[$fieldHashMd5];
            }

            [
                $realNullValue,
                $data,
                $specialChars,
                $backupField,
                $specialCharsEncoded,
            ] = $this->getSpecialCharsAndBackupFieldForInsertingMode($tmp);
            unset($tmp);
        }

        $idindex = ($oRows * $columnsCnt) + $columnNumber + 1;
        $tabindex = $idindex;

        // The function column
        // -------------------
        $foreignData = $this->relation->getForeignData($foreigners, $column['Field'], false, '', '');
        $isColumnBinary = $this->isColumnBinary($column, $isUpload);
        $functionOptions = '';

        if ($GLOBALS['cfg']['ShowFunctionFields']) {
            $functionOptions = Generator::getFunctionsForField($column, $insertMode, $foreignData);
        }

        // nullify code is needed by the js nullify() function to be able to generate calls to nullify() in jQuery
        $nullifyCode = $this->getNullifyCodeForNullColumn($column, $foreigners, $foreignData);

        // The value column (depends on type)
        // ----------------
        // See bug #1667887 for the reason why we don't use the maxlength
        // HTML attribute

        //add data attributes "no of decimals" and "data type"
        $noDecimals = 0;
        $type = current(explode('(', $column['pma_type']));
        if (preg_match('/\(([^()]+)\)/', $column['pma_type'], $match)) {
            $match[0] = trim($match[0], '()');
            $noDecimals = $match[0];
        }

        // Check input transformation of column
        $transformedHtml = '';
        if (! empty($columnMime['input_transformation'])) {
            $file = $columnMime['input_transformation'];
            $includeFile = 'libraries/classes/Plugins/Transformations/' . $file;
            if (is_file(ROOT_PATH . $includeFile)) {
                $className = $this->transformations->getClassName($includeFile);
                if (class_exists($className)) {
                    $transformationPlugin = new $className();
                    $transformationOptions = $this->transformations->getOptions(
                        $columnMime['input_transformation_options']
                    );
                    $urlParams = [
                        'db' => $db,
                        'table' => $table,
                        'transform_key' => $column['Field'],
                        'where_clause_sign' => Core::signSqlQuery($whereClause),
                        'where_clause' => $whereClause,
                    ];
                    $transformationOptions['wrapper_link'] = Url::getCommon($urlParams);
                    $transformationOptions['wrapper_params'] = $urlParams;
                    $currentValue = '';
                    if (isset($currentRow[$column['Field']])) {
                        $currentValue = $currentRow[$column['Field']];
                    }

                    if (method_exists($transformationPlugin, 'getInputHtml')) {
                        $transformedHtml = $transformationPlugin->getInputHtml(
                            $column,
                            $rowId,
                            $columnNameAppendix,
                            $transformationOptions,
                            $currentValue,
                            $textDir,
                            $tabindex,
                            $tabindexForValue,
                            $idindex
                        );
                    }

                    if (method_exists($transformationPlugin, 'getScripts')) {
                        $GLOBALS['plugin_scripts'] = array_merge(
                            $GLOBALS['plugin_scripts'],
                            $transformationPlugin->getScripts()
                        );
                    }
                }
            }
        }

        $columnValue = '';
        $foreignDropdown = '';
        $dataType = '';
        $textAreaRows = $GLOBALS['cfg']['TextareaRows'];
        $textareaCols = $GLOBALS['cfg']['TextareaCols'];
        $maxlength = '';
        $enumSelectedValue = '';
        $columnSetValues = [];
        $setSelectSize = 0;
        $isColumnProtectedBlob = false;
        $blobValue = '';
        $blobValueUnit = '';
        $maxUploadSize = 0;
        $selectOptionForUpload = '';
        $inputFieldHtml = '';
        if (empty($transformedHtml)) {
            if (is_array($foreignData['disp_row'])) {
                $foreignDropdown = $this->relation->foreignDropdown(
                    $foreignData['disp_row'],
                    $foreignData['foreign_field'],
                    $foreignData['foreign_display'],
                    $data,
                    $GLOBALS['cfg']['ForeignKeyMaxLimit']
                );
            }

            $dataType = $this->dbi->types->getTypeClass($column['True_Type']);

            if ($column['is_char']) {
                $textAreaRows = max($GLOBALS['cfg']['CharTextareaRows'], 7);
                $textareaCols = $GLOBALS['cfg']['CharTextareaCols'];
                $maxlength = $extractedColumnspec['spec_in_brackets'];
            } elseif ($GLOBALS['cfg']['LongtextDoubleTextarea'] && mb_strstr($column['pma_type'], 'longtext')) {
                $textAreaRows = $GLOBALS['cfg']['TextareaRows'] * 2;
                $textareaCols = $GLOBALS['cfg']['TextareaCols'] * 2;
            }

            if ($column['pma_type'] === 'enum') {
                if (! isset($column['values'])) {
                    $column['values'] = $this->getColumnEnumValues($extractedColumnspec['enum_set_values']);
                }

                foreach ($column['values'] as $enumValue) {
                    if (
                        $data == $enumValue['plain'] || ($data == ''
                            && (! isset($_POST['where_clause']) || $column['Null'] !== 'YES')
                            && isset($column['Default']) && $enumValue['plain'] == $column['Default'])
                    ) {
                        $enumSelectedValue = $enumValue['plain'];
                        break;
                    }
                }
            } elseif ($column['pma_type'] === 'set') {
                [$columnSetValues, $setSelectSize] = $this->getColumnSetValueAndSelectSize(
                    $column,
                    $extractedColumnspec['enum_set_values']
                );
            } elseif ($column['is_binary'] || $column['is_blob']) {
                $isColumnProtectedBlob = ($GLOBALS['cfg']['ProtectBinary'] === 'blob' && $column['is_blob'])
                    || ($GLOBALS['cfg']['ProtectBinary'] === 'all')
                    || ($GLOBALS['cfg']['ProtectBinary'] === 'noblob' && ! $column['is_blob']);
                if ($isColumnProtectedBlob && isset($data)) {
                    $blobSize = Util::formatByteDown(mb_strlen(stripslashes($data)), 3, 1);
                    if ($blobSize !== null) {
                        [$blobValue, $blobValueUnit] = $blobSize;
                    }
                }

                if ($isUpload && $column['is_blob']) {
                    [$maxUploadSize] = $this->getMaxUploadSize($column['pma_type'], $biggestMaxFileSize);
                }

                if (! empty($GLOBALS['cfg']['UploadDir'])) {
                    $selectOptionForUpload = $this->getSelectOptionForUpload($vkey, $fieldHashMd5);
                }

                if (
                    ! $isColumnProtectedBlob
                    && ! ($column['is_blob'] || ($column['len'] > $GLOBALS['cfg']['LimitChars']))
                ) {
                    $inputFieldHtml = $this->getHtmlInput(
                        $column,
                        $columnNameAppendix,
                        $specialChars,
                        min(max($column['len'], 4), $GLOBALS['cfg']['LimitChars']),
                        $onChangeClause,
                        $tabindex,
                        $tabindexForValue,
                        $idindex,
                        'HEX',
                        $readOnly
                    );
                }
            } else {
                $columnValue = $this->getValueColumnForOtherDatatypes(
                    $column,
                    $defaultCharEditing,
                    $backupField,
                    $columnNameAppendix,
                    $onChangeClause,
                    $tabindex,
                    $specialChars,
                    $tabindexForValue,
                    $idindex,
                    $textDir,
                    $specialCharsEncoded,
                    $data,
                    $extractedColumnspec,
                    $readOnly
                );
            }
        }

        return $this->template->render('table/insert/column_row', [
            'db' => $db,
            'table' => $table,
            'column' => $column,
            'row_id' => $rowId,
            'show_field_types_in_data_edit_view' => $GLOBALS['cfg']['ShowFieldTypesInDataEditView'],
            'show_function_fields' => $GLOBALS['cfg']['ShowFunctionFields'],
            'is_column_binary' => $isColumnBinary,
            'function_options' => $functionOptions,
            'read_only' => $readOnly,
            'nullify_code' => $nullifyCode,
            'real_null_value' => $realNullValue,
            'id_index' => $idindex,
            'type' => $type,
            'decimals' => $noDecimals,
            'special_chars' => $specialChars,
            'transformed_value' => $transformedHtml,
            'value' => $columnValue,
            'is_value_foreign_link' => $foreignData['foreign_link'] === true,
            'backup_field' => $backupField,
            'data' => $data,
            'gis_data_types' => $gisDataTypes,
            'foreign_dropdown' => $foreignDropdown,
            'data_type' => $dataType,
            'textarea_cols' => $textareaCols,
            'textarea_rows' => $textAreaRows,
            'text_dir' => $textDir,
            'max_length' => $maxlength,
            'longtext_double_textarea' => $GLOBALS['cfg']['LongtextDoubleTextarea'],
            'enum_selected_value' => $enumSelectedValue,
            'set_values' => $columnSetValues,
            'set_select_size' => $setSelectSize,
            'is_column_protected_blob' => $isColumnProtectedBlob,
            'blob_value' => $blobValue,
            'blob_value_unit' => $blobValueUnit,
            'is_upload' => $isUpload,
            'max_upload_size' => $maxUploadSize,
            'select_option_for_upload' => $selectOptionForUpload,
            'limit_chars' => $GLOBALS['cfg']['LimitChars'],
            'input_field_html' => $inputFieldHtml,
        ]);
    }

    private function isColumnBinary(array $column, bool $isUpload): bool
    {
        if (! $GLOBALS['cfg']['ShowFunctionFields']) {
            return false;
        }

        return ($GLOBALS['cfg']['ProtectBinary'] === 'blob' && $column['is_blob'] && ! $isUpload)
            || ($GLOBALS['cfg']['ProtectBinary'] === 'all' && $column['is_binary'])
            || ($GLOBALS['cfg']['ProtectBinary'] === 'noblob' && $column['is_binary']);
    }

    /**
     * Function to get html for each insert/edit row
     *
     * @param array           $urlParams          url parameters
     * @param array[]         $tableColumns       table columns
     * @param array           $commentsMap        comments map
     * @param bool            $timestampSeen      whether timestamp seen
     * @param ResultInterface $currentResult      current result
     * @param string          $jsvkey             javascript validation key
     * @param string          $vkey               validation key
     * @param bool            $insertMode         whether insert mode
     * @param array           $currentRow         current row
     * @param int             $oRows              row offset
     * @param int             $tabindex           tab index
     * @param int             $columnsCnt         columns count
     * @param bool            $isUpload           whether upload
     * @param array           $foreigners         foreigners
     * @param int             $tabindexForValue   tab index offset for value
     * @param string          $table              table
     * @param string          $db                 database
     * @param int             $rowId              row id
     * @param int             $biggestMaxFileSize biggest max file size
     * @param string          $textDir            text direction
     * @param array           $repopulate         the data to be repopulated
     * @param array           $whereClauseArray   the array of where clauses
     *
     * @return string
     */
    public function getHtmlForInsertEditRow(
        array $urlParams,
        array $tableColumns,
        array $commentsMap,
        $timestampSeen,
        ResultInterface $currentResult,
        $jsvkey,
        $vkey,
        $insertMode,
        array $currentRow,
        &$oRows,
        &$tabindex,
        $columnsCnt,
        $isUpload,
        array $foreigners,
        $tabindexForValue,
        $table,
        $db,
        $rowId,
        $biggestMaxFileSize,
        $textDir,
        array $repopulate,
        array $whereClauseArray
    ) {
        $htmlOutput = $this->getHeadAndFootOfInsertRowTable($urlParams)
            . '<tbody>';

        //store the default value for CharEditing
        $defaultCharEditing = $GLOBALS['cfg']['CharEditing'];
        $mimeMap = $this->transformations->getMime($db, $table);
        $whereClause = '';
        if (isset($whereClauseArray[$rowId])) {
            $whereClause = $whereClauseArray[$rowId];
        }

        for ($columnNumber = 0; $columnNumber < $columnsCnt; $columnNumber++) {
            $tableColumn = $tableColumns[$columnNumber];
            $columnMime = [];
            if (isset($mimeMap[$tableColumn['Field']])) {
                $columnMime = $mimeMap[$tableColumn['Field']];
            }

            $virtual = [
                'VIRTUAL',
                'PERSISTENT',
                'VIRTUAL GENERATED',
                'STORED GENERATED',
            ];
            if (in_array($tableColumn['Extra'], $virtual)) {
                continue;
            }

            $htmlOutput .= $this->getHtmlForInsertEditFormColumn(
                $tableColumn,
                $columnNumber,
                $commentsMap,
                $timestampSeen,
                $currentResult,
                $jsvkey,
                $vkey,
                $insertMode,
                $currentRow,
                $oRows,
                $tabindex,
                $columnsCnt,
                $isUpload,
                $foreigners,
                $tabindexForValue,
                $table,
                $db,
                $rowId,
                $biggestMaxFileSize,
                $defaultCharEditing,
                $textDir,
                $repopulate,
                $columnMime,
                $whereClause
            );
        }

        $oRows++;

        return $htmlOutput . '  </tbody>'
            . '</table></div><br>'
            . '<div class="clearfloat"></div>';
    }

    /**
     * Returns list of function names that accept WKB as text
     *
     * @return string[]
     */
    private function getGisFromTextFunctions(): array
    {
        return $this->dbi->getVersion() >= 50600 ?
        [
            'ST_GeomFromText',
            'ST_GeomCollFromText',
            'ST_LineFromText',
            'ST_MLineFromText',
            'ST_PointFromText',
            'ST_MPointFromText',
            'ST_PolyFromText',
            'ST_MPolyFromText',
        ] :
        [
            'GeomFromText',
            'GeomCollFromText',
            'LineFromText',
            'MLineFromText',
            'PointFromText',
            'MPointFromText',
            'PolyFromText',
            'MPolyFromText',
        ];
    }

    /**
     * Returns list of function names that accept WKB as binary
     *
     * @return string[]
     */
    private function getGisFromWKBFunctions(): array
    {
        return $this->dbi->getVersion() >= 50600 ?
        [
            'ST_GeomFromWKB',
            'ST_GeomCollFromWKB',
            'ST_LineFromWKB',
            'ST_MLineFromWKB',
            'ST_PointFromWKB',
            'ST_MPointFromWKB',
            'ST_PolyFromWKB',
            'ST_MPolyFromWKB',
        ] :
        [
            'GeomFromWKB',
            'GeomCollFromWKB',
            'LineFromWKB',
            'MLineFromWKB',
            'PointFromWKB',
            'MPointFromWKB',
            'PolyFromWKB',
            'MPolyFromWKB',
        ];
    }
}<|MERGE_RESOLUTION|>--- conflicted
+++ resolved
@@ -871,38 +871,6 @@
                 $dataType,
                 $readOnly
             );
-<<<<<<< HEAD
-=======
-
-            if (
-                preg_match('/(VIRTUAL|PERSISTENT|GENERATED)/', $column['Extra'])
-                && ! str_contains($column['Extra'], 'DEFAULT_GENERATED')
-            ) {
-                $htmlOutput .= '<input type="hidden" name="virtual'
-                    . $columnNameAppendix . '" value="1">';
-            }
-
-            if ($column['Extra'] === 'auto_increment') {
-                $htmlOutput .= '<input type="hidden" name="auto_increment'
-                    . $columnNameAppendix . '" value="1">';
-            }
-
-            if (substr($column['pma_type'], 0, 9) === 'timestamp') {
-                $htmlOutput .= '<input type="hidden" name="fields_type'
-                    . $columnNameAppendix . '" value="timestamp">';
-            }
-
-            if (substr($column['pma_type'], 0, 4) === 'date') {
-                $type = substr($column['pma_type'], 0, 8) === 'datetime' ? 'datetime' : 'date';
-                $htmlOutput .= '<input type="hidden" name="fields_type'
-                    . $columnNameAppendix . '" value="' . $type . '">';
-            }
-
-            if (in_array($column['True_Type'], ['bit', 'uuid'], true)) {
-                $htmlOutput .= '<input type="hidden" name="fields_type'
-                    . $columnNameAppendix . '" value="' . $column['True_Type'] . '">';
-            }
->>>>>>> be57ae7d
         }
 
         return $this->template->render('table/insert/value_column_for_other_datatype', [
@@ -1773,6 +1741,16 @@
             return "b'" . $this->dbi->escapeString($currentValue) . "'";
         }
 
+        // For uuid type, generate uuid value
+        // if empty value but not set null or value is uuid() function
+        if (
+            $editField->type === 'uuid'
+                && ! $editField->isNull
+                && in_array($editField->value, ["''", '', "'uuid()'"], true)
+        ) {
+            return 'uuid()';
+        }
+
         if (
             ($editField->type !== 'datetime' && $editField->type !== 'timestamp' && $editField->type !== 'date')
             || ($editField->value !== 'CURRENT_TIMESTAMP' && $editField->value !== 'current_timestamp()')
@@ -1780,25 +1758,9 @@
             return "'" . $this->dbi->escapeString($editField->value) . "'";
         }
 
-<<<<<<< HEAD
         // If there is a value, we ignore the Null checkbox;
         // this could be possible if Javascript is disabled in the browser
         return $editField->value;
-=======
-        // For uuid type, generate uuid value
-        // if empty value but not set null or value is uuid() function
-        if (
-            $type === 'uuid'
-                && ! isset($multiEditColumnsNull[$key])
-                && ($currentValue == "''"
-                    || $currentValue == ''
-                    || $currentValue === "'uuid()'")
-        ) {
-            $currentValue = 'uuid()';
-        }
-
-        return $currentValue;
->>>>>>> be57ae7d
     }
 
     /**
