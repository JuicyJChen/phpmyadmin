--- conflicted
+++ resolved
@@ -10,13 +10,8 @@
 use PhpMyAdmin\Controllers\Table\ChangeController;
 use PhpMyAdmin\Html\Generator;
 use PhpMyAdmin\Plugins\TransformationsPlugin;
-<<<<<<< HEAD
 use PhpMyAdmin\Utils\Gis;
 
-=======
-use const ENT_COMPAT;
-use const PASSWORD_DEFAULT;
->>>>>>> cb141f20
 use function array_fill;
 use function array_flip;
 use function array_merge;
@@ -57,6 +52,7 @@
 use function time;
 use function trim;
 
+use const ENT_COMPAT;
 use const PASSWORD_DEFAULT;
 
 /**
@@ -2095,13 +2091,8 @@
                 : Util::addMicroseconds(
                     $currentRow[$column['Field']]
                 );
-<<<<<<< HEAD
-            $specialChars = htmlspecialchars($currentRow[$column['Field']]);
+            $specialChars = htmlspecialchars($currentRow[$column['Field']], ENT_COMPAT);
         } elseif (in_array($column['True_Type'], $gisDataTypes)) {
-=======
-            $special_chars = htmlspecialchars($current_row[$column['Field']], ENT_COMPAT);
-        } elseif (in_array($column['True_Type'], $gis_data_types)) {
->>>>>>> cb141f20
             // Convert gis data to Well Know Text format
             $currentRow[$column['Field']] = $asIs
                 ? $currentRow[$column['Field']]
@@ -2109,11 +2100,7 @@
                     $currentRow[$column['Field']],
                     true
                 );
-<<<<<<< HEAD
-            $specialChars = htmlspecialchars($currentRow[$column['Field']]);
-=======
-            $special_chars = htmlspecialchars($current_row[$column['Field']], ENT_COMPAT);
->>>>>>> cb141f20
+            $specialChars = htmlspecialchars($currentRow[$column['Field']], ENT_COMPAT);
         } else {
             // special binary "characters"
             if (
@@ -2126,12 +2113,8 @@
                         $currentRow[$column['Field']]
                     );
             }
-<<<<<<< HEAD
-
-            $specialChars = htmlspecialchars($currentRow[$column['Field']]);
-=======
-            $special_chars = htmlspecialchars($current_row[$column['Field']], ENT_COMPAT);
->>>>>>> cb141f20
+
+            $specialChars = htmlspecialchars($currentRow[$column['Field']], ENT_COMPAT);
 
             //We need to duplicate the first \n or otherwise we will lose
             //the first newline entered in a VARCHAR or TEXT column
@@ -2159,15 +2142,9 @@
         // statement MySQL auto-update it to the current timestamp;
         // however, things have changed since MySQL 4.1, so
         // it's better to set a fields_prev in this situation
-<<<<<<< HEAD
         $backupField = '<input type="hidden" name="fields_prev'
             . $columnNameAppendix . '" value="'
-            . htmlspecialchars($currentRow[$column['Field']]) . '">';
-=======
-        $backup_field = '<input type="hidden" name="fields_prev'
-            . $column_name_appendix . '" value="'
-            . htmlspecialchars($current_row[$column['Field']], ENT_COMPAT) . '">';
->>>>>>> cb141f20
+            . htmlspecialchars($currentRow[$column['Field']], ENT_COMPAT) . '">';
 
         return [
             $realNullValue,
