--- conflicted
+++ resolved
@@ -707,47 +707,25 @@
                         ->countRecords(true);
                 }
             } else {
-<<<<<<< HEAD
                 $statement = $statementInfo->statement;
-                $tokenList = $statementInfo->parser->list;
-                $replaces = [
-                    // Remove ORDER BY to decrease unnecessary sorting time
-                    [
-                        'ORDER BY',
-                        '',
-                    ],
-                    // Removes LIMIT clause that might have been added
-                    [
-                        'LIMIT',
-                        '',
-                    ],
-                ];
-                $countQuery = 'SELECT COUNT(*) FROM (' . Query::replaceClauses(
-                    $statement,
-                    $tokenList,
-                    $replaces
-                ) . ') as cnt';
-=======
-                $statement = $analyzedSqlResults['statement'];
 
                 // Remove ORDER BY to decrease unnecessary sorting time
-                if ($analyzedSqlResults['order'] !== false) {
+                if ($statementInfo->order !== false) {
                     $statement->order = null;
                 }
 
                 // Removes LIMIT clause that might have been added
-                if ($analyzedSqlResults['limit'] !== null) {
+                if ($statementInfo->limit !== null) {
                     $statement->limit = null;
                 }
 
-                if ($analyzedSqlResults['is_group'] === false && count($statement->expr) === 1) {
+                if ($statementInfo->isGroup === false && count($statement->expr) === 1) {
                     $statement->expr[0] = new Expression();
                     $statement->expr[0]->expr = '1';
                 }
 
                 $countQuery = 'SELECT COUNT(*) FROM (' . $statement->build() . ' ) as cnt';
 
->>>>>>> 10b4fb35
                 $unlimNumRows = $this->dbi->fetchValue($countQuery);
                 if ($unlimNumRows === false) {
                     $unlimNumRows = 0;
