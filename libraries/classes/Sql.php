<?php
/* vim: set expandtab sw=4 ts=4 sts=4: */
/**
 * Set of functions for the SQL executor
 *
 * @package PhpMyAdmin
 */
declare(strict_types=1);

namespace PhpMyAdmin;

use PhpMyAdmin\Bookmark;
use PhpMyAdmin\Core;
use PhpMyAdmin\DatabaseInterface;
use PhpMyAdmin\Display\Results as DisplayResults;
use PhpMyAdmin\Index;
use PhpMyAdmin\Message;
use PhpMyAdmin\Operations;
use PhpMyAdmin\ParseAnalyze;
use PhpMyAdmin\Relation;
use PhpMyAdmin\RelationCleanup;
use PhpMyAdmin\Response;
use PhpMyAdmin\SqlParser\Statements\AlterStatement;
use PhpMyAdmin\SqlParser\Statements\DropStatement;
use PhpMyAdmin\SqlParser\Statements\SelectStatement;
use PhpMyAdmin\SqlParser\Utils\Query;
use PhpMyAdmin\Table;
use PhpMyAdmin\Transformations;
use PhpMyAdmin\Url;
use PhpMyAdmin\Util;

/**
 * Set of functions for the SQL executor
 *
 * @package PhpMyAdmin
 */
class Sql
{
    /**
     * @var Relation
     */
    private $relation;

    /**
     * @var RelationCleanup
     */
    private $relationCleanup;

    /**
     * @var Transformations
     */
    private $transformations;

    /**
     * @var Operations
     */
    private $operations;

    /**
     * @var Template
     */
    private $template;

    /**
     * Constructor
     */
    public function __construct()
    {
        $this->relation = new Relation($GLOBALS['dbi']);
        $this->relationCleanup = new RelationCleanup($GLOBALS['dbi'], $this->relation);
        $this->operations = new Operations($GLOBALS['dbi'], $this->relation);
        $this->transformations = new Transformations();
        $this->template = new Template();
    }

    /**
     * Parses and analyzes the given SQL query.
     *
     * @param string $sql_query SQL query
     * @param string $db        DB name
     *
     * @return mixed
     */
    public function parseAndAnalyze($sql_query, $db = null)
    {
        if (is_null($db) && isset($GLOBALS['db']) && strlen($GLOBALS['db'])) {
            $db = $GLOBALS['db'];
        }
        list($analyzed_sql_results,,) = ParseAnalyze::sqlQuery($sql_query, $db);
        return $analyzed_sql_results;
    }

    /**
     * Handle remembered sorting order, only for single table query
     *
     * @param string $db                   database name
     * @param string $table                table name
     * @param array  $analyzed_sql_results the analyzed query results
     * @param string $full_sql_query       SQL query
     *
     * @return void
     */
    private function handleSortOrder(
        $db,
        $table,
        array &$analyzed_sql_results,
        &$full_sql_query
    ) {
        $pmatable = new Table($table, $db);

        if (empty($analyzed_sql_results['order'])) {
            // Retrieving the name of the column we should sort after.
            $sortCol = $pmatable->getUiProp(Table::PROP_SORTED_COLUMN);
            if (empty($sortCol)) {
                return;
            }

            // Remove the name of the table from the retrieved field name.
            $sortCol = str_replace(
                Util::backquote($table) . '.',
                '',
                $sortCol
            );

            // Create the new query.
            $full_sql_query = Query::replaceClause(
                $analyzed_sql_results['statement'],
                $analyzed_sql_results['parser']->list,
                'ORDER BY ' . $sortCol
            );

            // TODO: Avoid reparsing the query.
            $analyzed_sql_results = Query::getAll($full_sql_query);
        } else {
            // Store the remembered table into session.
            $pmatable->setUiProp(
                Table::PROP_SORTED_COLUMN,
                Query::getClause(
                    $analyzed_sql_results['statement'],
                    $analyzed_sql_results['parser']->list,
                    'ORDER BY'
                )
            );
        }
    }

    /**
     * Append limit clause to SQL query
     *
     * @param array $analyzed_sql_results the analyzed query results
     *
     * @return string limit clause appended SQL query
     */
    private function getSqlWithLimitClause(array &$analyzed_sql_results)
    {
        return Query::replaceClause(
            $analyzed_sql_results['statement'],
            $analyzed_sql_results['parser']->list,
            'LIMIT ' . $_SESSION['tmpval']['pos'] . ', '
            . $_SESSION['tmpval']['max_rows']
        );
    }

    /**
     * Verify whether the result set has columns from just one table
     *
     * @param array $fields_meta meta fields
     *
     * @return boolean whether the result set has columns from just one table
     */
    private function resultSetHasJustOneTable(array $fields_meta)
    {
        $just_one_table = true;
        $prev_table = '';
        foreach ($fields_meta as $one_field_meta) {
            if ($one_field_meta->table != ''
                && $prev_table != ''
                && $one_field_meta->table != $prev_table
            ) {
                $just_one_table = false;
            }
            if ($one_field_meta->table != '') {
                $prev_table = $one_field_meta->table;
            }
        }
        return $just_one_table && $prev_table != '';
    }

    /**
     * Verify whether the result set contains all the columns
     * of at least one unique key
     *
     * @param string $db          database name
     * @param string $table       table name
     * @param array  $fields_meta meta fields
     *
     * @return boolean whether the result set contains a unique key
     */
    private function resultSetContainsUniqueKey($db, $table, array $fields_meta)
    {
        $columns = $GLOBALS['dbi']->getColumns($db, $table);
        $resultSetColumnNames = [];
        foreach ($fields_meta as $oneMeta) {
            $resultSetColumnNames[] = $oneMeta->name;
        }
        foreach (Index::getFromTable($table, $db) as $index) {
            if ($index->isUnique()) {
                $indexColumns = $index->getColumns();
                $numberFound = 0;
                foreach ($indexColumns as $indexColumnName => $dummy) {
                    if (in_array($indexColumnName, $resultSetColumnNames)) {
                        $numberFound++;
                    } elseif (! in_array($indexColumnName, $columns)) {
                        $numberFound++;
                    } elseif (strpos($columns[$indexColumnName]['Extra'], 'INVISIBLE') !== false) {
                        $numberFound++;
                    }
                }
                if ($numberFound == count($indexColumns)) {
                    return true;
                }
            }
        }
        return false;
    }

    /**
     * Get the HTML for relational column dropdown
     * During grid edit, if we have a relational field, returns the html for the
     * dropdown
     *
     * @param string $db         current database
     * @param string $table      current table
     * @param string $column     current column
     * @param string $curr_value current selected value
     *
     * @return string html for the dropdown
     */
    private function getHtmlForRelationalColumnDropdown($db, $table, $column, $curr_value)
    {
        $foreigners = $this->relation->getForeigners($db, $table, $column);

        $foreignData = $this->relation->getForeignData(
            $foreigners,
            $column,
            false,
            '',
            ''
        );

        if ($foreignData['disp_row'] == null) {
            //Handle the case when number of values
            //is more than $cfg['ForeignKeyMaxLimit']
            $_url_params = [
                'db' => $db,
                'table' => $table,
                'field' => $column,
            ];

            $dropdown = $this->template->render('sql/relational_column_dropdown', [
                'current_value' => $_POST['curr_value'],
                'params' => $_url_params,
            ]);
        } else {
            $dropdown = $this->relation->foreignDropdown(
                $foreignData['disp_row'],
                $foreignData['foreign_field'],
                $foreignData['foreign_display'],
                $curr_value,
                $GLOBALS['cfg']['ForeignKeyMaxLimit']
            );
            $dropdown = '<select>' . $dropdown . '</select>';
        }

        return $dropdown;
    }

    /**
     * Get the HTML for the profiling table and accompanying chart if profiling is set.
     * Otherwise returns null
     *
     * @param string|null $urlQuery         url query
     * @param string      $database         current database
     * @param array       $profilingResults array containing the profiling info
     *
     * @return string html for the profiling table and chart
     */
    private function getHtmlForProfilingChart($urlQuery, $database, $profilingResults): string
    {
        if (! empty($profilingResults)) {
            $urlQuery = isset($urlQuery) ? $urlQuery : Url::getCommon(['db' => $database]);

            list(
                $detailedTable,
                $chartJson,
                $profilingStats
            ) = $this->analyzeAndGetTableHtmlForProfilingResults($profilingResults);

            return $this->template->render('sql/profiling_chart', [
                'url_query' => $urlQuery,
                'detailed_table' => $detailedTable,
                'states' => $profilingStats['states'],
                'total_time' => $profilingStats['total_time'],
                'chart_json' => $chartJson,
            ]);
        }
        return '';
    }

    /**
     * Function to get HTML for detailed profiling results table, profiling stats, and
     * $chart_json for displaying the chart.
     *
     * @param array $profiling_results profiling results
     *
     * @return mixed
     */
    private function analyzeAndGetTableHtmlForProfilingResults(
        $profiling_results
    ) {
        $profiling_stats = [
            'total_time' => 0,
            'states' => [],
        ];
        $chart_json = [];
        $i = 1;
        $table = '';
        foreach ($profiling_results as $one_result) {
            if (isset($profiling_stats['states'][ucwords($one_result['Status'])])) {
                $states = $profiling_stats['states'];
                $states[ucwords($one_result['Status'])]['total_time']
                    += $one_result['Duration'];
                $states[ucwords($one_result['Status'])]['calls']++;
            } else {
                $profiling_stats['states'][ucwords($one_result['Status'])] = [
                    'total_time' => $one_result['Duration'],
                    'calls' => 1,
                ];
            }
            $profiling_stats['total_time'] += $one_result['Duration'];

            $table .= $this->template->render('sql/detailed_table', [
                'index' => $i++,
                'status' => $one_result['Status'],
                'duration' => $one_result['Duration'],
            ]);

            if (isset($chart_json[ucwords($one_result['Status'])])) {
                $chart_json[ucwords($one_result['Status'])]
                    += $one_result['Duration'];
            } else {
                $chart_json[ucwords($one_result['Status'])]
                    = $one_result['Duration'];
            }
        }
        return [
            $table,
            $chart_json,
            $profiling_stats,
        ];
    }

    /**
     * Get the HTML for the enum column dropdown
     * During grid edit, if we have a enum field, returns the html for the
     * dropdown
     *
     * @param string $db         current database
     * @param string $table      current table
     * @param string $column     current column
     * @param string $curr_value currently selected value
     *
     * @return string html for the dropdown
     */
    private function getHtmlForEnumColumnDropdown($db, $table, $column, $curr_value)
    {
        $values = $this->getValuesForColumn($db, $table, $column);
        return $this->template->render('sql/enum_column_dropdown', [
            'values' => $values,
            'selected_values' => [$curr_value],
        ]);
    }

    /**
     * Get value of a column for a specific row (marked by $where_clause)
     *
     * @param string $db           current database
     * @param string $table        current table
     * @param string $column       current column
     * @param string $where_clause where clause to select a particular row
     *
     * @return string with value
     */
    private function getFullValuesForSetColumn($db, $table, $column, $where_clause)
    {
        $result = $GLOBALS['dbi']->fetchSingleRow(
            "SELECT `$column` FROM `$db`.`$table` WHERE $where_clause"
        );

        return $result[$column];
    }

    /**
     * Get the HTML for the set column dropdown
     * During grid edit, if we have a set field, returns the html for the
     * dropdown
     *
     * @param string $db         current database
     * @param string $table      current table
     * @param string $column     current column
     * @param string $curr_value currently selected value
     *
     * @return string html for the set column
     */
    private function getHtmlForSetColumn($db, $table, $column, $curr_value): string
    {
        $values = $this->getValuesForColumn($db, $table, $column);

        $full_values = isset($_POST['get_full_values']) ? $_POST['get_full_values'] : false;
        $where_clause = isset($_POST['where_clause']) ? $_POST['where_clause'] : null;

        // If the $curr_value was truncated, we should
        // fetch the correct full values from the table
        if ($full_values && ! empty($where_clause)) {
            $curr_value = $this->getFullValuesForSetColumn(
                $db,
                $table,
                $column,
                $where_clause
            );
        }

        //converts characters of $curr_value to HTML entities
        $converted_curr_value = htmlentities(
            $curr_value,
            ENT_COMPAT,
            "UTF-8"
        );

        $selected_values = explode(',', $converted_curr_value);
        $select_size = (count($values) > 10) ? 10 : count($values);

        return $this->template->render('sql/set_column', [
            'size' => $select_size,
            'values' => $values,
            'selected_values' => $selected_values,
        ]);
    }

    /**
     * Get all the values for a enum column or set column in a table
     *
     * @param string $db     current database
     * @param string $table  current table
     * @param string $column current column
     *
     * @return array array containing the value list for the column
     */
    private function getValuesForColumn($db, $table, $column)
    {
        $field_info_query = $GLOBALS['dbi']->getColumnsSql($db, $table, $column);

        $field_info_result = $GLOBALS['dbi']->fetchResult(
            $field_info_query,
            null,
            null,
            DatabaseInterface::CONNECT_USER,
            DatabaseInterface::QUERY_STORE
        );

        return Util::parseEnumSetValues($field_info_result[0]['Type']);
    }

    /**
     * Function to get html for bookmark support if bookmarks are enabled. Else will
     * return null
     *
     * @param array       $displayParts   the parts to display
     * @param array       $cfgBookmark    configuration setting for bookmarking
     * @param string      $sql_query      sql query
     * @param string      $db             current database
     * @param string      $table          current table
     * @param string|null $complete_query complete query
     * @param string      $bkm_user       bookmarking user
     *
     * @return string
     */
    public function getHtmlForBookmark(
        array $displayParts,
        array $cfgBookmark,
        $sql_query,
        $db,
        $table,
        ?string $complete_query,
        $bkm_user
    ): string {
        if ($displayParts['bkm_form'] == '1'
            && (! empty($cfgBookmark) && empty($_GET['id_bookmark']))
            && ! empty($sql_query)
        ) {
            return $this->template->render('sql/bookmark', [
                'db' => $db,
                'goto' => 'sql.php' . Url::getCommon([
                    'db' => $db,
                    'table' => $table,
                    'sql_query' => $sql_query,
                    'id_bookmark' => 1,
                ]),
                'user' => $bkm_user,
                'sql_query' => isset($complete_query) ? $complete_query : $sql_query,
            ]);
        }
        return '';
    }

    /**
     * Function to check whether to remember the sorting order or not
     *
     * @param array $analyzed_sql_results the analyzed query and other variables set
     *                                    after analyzing the query
     *
     * @return boolean
     */
    private function isRememberSortingOrder(array $analyzed_sql_results)
    {
        return $GLOBALS['cfg']['RememberSorting']
            && ! ($analyzed_sql_results['is_count']
                || $analyzed_sql_results['is_export']
                || $analyzed_sql_results['is_func']
                || $analyzed_sql_results['is_analyse'])
            && $analyzed_sql_results['select_from']
            && isset($analyzed_sql_results['select_expr'])
            && isset($analyzed_sql_results['select_tables'])
            && (empty($analyzed_sql_results['select_expr'])
                || ((count($analyzed_sql_results['select_expr']) == 1)
                    && ($analyzed_sql_results['select_expr'][0] == '*')))
            && count($analyzed_sql_results['select_tables']) == 1;
    }

    /**
     * Function to check whether the LIMIT clause should be appended or not
     *
     * @param array $analyzed_sql_results the analyzed query and other variables set
     *                                    after analyzing the query
     *
     * @return boolean
     */
    private function isAppendLimitClause(array $analyzed_sql_results)
    {
        // Assigning LIMIT clause to an syntactically-wrong query
        // is not needed. Also we would want to show the true query
        // and the true error message to the query executor

        return (isset($analyzed_sql_results['parser'])
            && count($analyzed_sql_results['parser']->errors) === 0)
            && ($_SESSION['tmpval']['max_rows'] != 'all')
            && ! ($analyzed_sql_results['is_export']
            || $analyzed_sql_results['is_analyse'])
            && ($analyzed_sql_results['select_from']
                || $analyzed_sql_results['is_subquery'])
            && empty($analyzed_sql_results['limit']);
    }

    /**
     * Function to check whether this query is for just browsing
     *
     * @param array        $analyzed_sql_results the analyzed query and other variables set
     *                                           after analyzing the query
     * @param boolean|null $find_real_end        whether the real end should be found
     *
     * @return boolean
     */
    public function isJustBrowsing(array $analyzed_sql_results, ?bool $find_real_end): bool
    {
        return ! $analyzed_sql_results['is_group']
            && ! $analyzed_sql_results['is_func']
            && empty($analyzed_sql_results['union'])
            && empty($analyzed_sql_results['distinct'])
            && $analyzed_sql_results['select_from']
            && (count($analyzed_sql_results['select_tables']) === 1)
            && (empty($analyzed_sql_results['statement']->where)
                || (count($analyzed_sql_results['statement']->where) == 1
                    && $analyzed_sql_results['statement']->where[0]->expr === '1'))
            && empty($analyzed_sql_results['group'])
            && ! isset($find_real_end)
            && ! $analyzed_sql_results['is_subquery']
            && ! $analyzed_sql_results['join']
            && empty($analyzed_sql_results['having']);
    }

    /**
     * Function to check whether the related transformation information should be deleted
     *
     * @param array $analyzed_sql_results the analyzed query and other variables set
     *                                    after analyzing the query
     *
     * @return boolean
     */
    private function isDeleteTransformationInfo(array $analyzed_sql_results)
    {
        return ! empty($analyzed_sql_results['querytype'])
            && (($analyzed_sql_results['querytype'] == 'ALTER')
                || ($analyzed_sql_results['querytype'] == 'DROP'));
    }

    /**
     * Function to check whether the user has rights to drop the database
     *
     * @param array   $analyzed_sql_results  the analyzed query and other variables set
     *                                       after analyzing the query
     * @param boolean $allowUserDropDatabase whether the user is allowed to drop db
     * @param boolean $is_superuser          whether this user is a superuser
     *
     * @return boolean
     */
    public function hasNoRightsToDropDatabase(
        array $analyzed_sql_results,
        $allowUserDropDatabase,
        $is_superuser
    ) {
        return ! $allowUserDropDatabase
            && isset($analyzed_sql_results['drop_database'])
            && $analyzed_sql_results['drop_database']
            && ! $is_superuser;
    }

    /**
     * Function to set a column property
     *
     * @param Table  $pmatable      Table instance
     * @param string $request_index col_order|col_visib
     *
     * @return boolean
     */
    private function setColumnProperty($pmatable, $request_index)
    {
        $property_value = array_map('intval', explode(',', $_POST[$request_index]));
        switch ($request_index) {
            case 'col_order':
                $property_to_set = Table::PROP_COLUMN_ORDER;
                break;
            case 'col_visib':
                $property_to_set = Table::PROP_COLUMN_VISIB;
                break;
            default:
                $property_to_set = '';
        }
        $retval = $pmatable->setUiProp(
            $property_to_set,
            $property_value,
            $_POST['table_create_time']
        );
        if (gettype($retval) != 'boolean') {
            $response = Response::getInstance();
            $response->setRequestStatus(false);
            $response->addJSON('message', $retval->getString());
            exit;
        }

        return $retval;
    }

    /**
     * Function to check the request for setting the column order or visibility
     *
     * @param string $table the current table
     * @param string $db    the current database
     *
     * @return void
     */
    public function setColumnOrderOrVisibility($table, $db)
    {
        $pmatable = new Table($table, $db);
        $retval = false;

        // set column order
        if (isset($_POST['col_order'])) {
            $retval = $this->setColumnProperty($pmatable, 'col_order');
        }

        // set column visibility
        if ($retval === true && isset($_POST['col_visib'])) {
            $retval = $this->setColumnProperty($pmatable, 'col_visib');
        }

        $response = Response::getInstance();
        $response->setRequestStatus($retval == true);
        exit;
    }

    /**
     * Function to add a bookmark
     *
     * @param string $goto goto page URL
     *
     * @return void
     */
    public function addBookmark($goto)
    {
        $bookmark = Bookmark::createBookmark(
            $GLOBALS['dbi'],
            $GLOBALS['cfg']['Server']['user'],
            $_POST['bkm_fields'],
            (isset($_POST['bkm_all_users'])
                && $_POST['bkm_all_users'] == 'true' ? true : false
            )
        );
        $result = $bookmark->save();
        $response = Response::getInstance();
        if ($response->isAjax()) {
            if ($result) {
                $msg = Message::success(__('Bookmark %s has been created.'));
                $msg->addParam($_POST['bkm_fields']['bkm_label']);
                $response->addJSON('message', $msg);
            } else {
                $msg = Message::error(__('Bookmark not created!'));
                $response->setRequestStatus(false);
                $response->addJSON('message', $msg);
            }
            exit;
        } else {
            // go back to sql.php to redisplay query; do not use &amp; in this case:
            /**
             * @todo In which scenario does this happen?
             */
            Core::sendHeaderLocation(
                './' . $goto
                . '&label=' . $_POST['bkm_fields']['bkm_label']
            );
        }
    }

    /**
     * Function to find the real end of rows
     *
     * @param string $db    the current database
     * @param string $table the current table
     *
     * @return mixed the number of rows if "retain" param is true, otherwise true
     */
    public function findRealEndOfRows($db, $table)
    {
        $unlim_num_rows = $GLOBALS['dbi']->getTable($db, $table)->countRecords(true);
        $_SESSION['tmpval']['pos'] = $this->getStartPosToDisplayRow($unlim_num_rows);

        return $unlim_num_rows;
    }

    /**
     * Function to get values for the relational columns
     *
     * @param string $db    the current database
     * @param string $table the current table
     *
     * @return void
     */
    public function getRelationalValues($db, $table)
    {
        $column = $_POST['column'];
        if ($_SESSION['tmpval']['relational_display'] == 'D'
            && isset($_POST['relation_key_or_display_column'])
            && $_POST['relation_key_or_display_column']
        ) {
            $curr_value = $_POST['relation_key_or_display_column'];
        } else {
            $curr_value = $_POST['curr_value'];
        }
        $dropdown = $this->getHtmlForRelationalColumnDropdown(
            $db,
            $table,
            $column,
            $curr_value
        );
        $response = Response::getInstance();
        $response->addJSON('dropdown', $dropdown);
        exit;
    }

    /**
     * Function to get values for Enum or Set Columns
     *
     * @param string $db         the current database
     * @param string $table      the current table
     * @param string $columnType whether enum or set
     *
     * @return void
     */
    public function getEnumOrSetValues($db, $table, $columnType)
    {
        $column = $_POST['column'];
        $curr_value = $_POST['curr_value'];
        $response = Response::getInstance();
        if ($columnType == "enum") {
            $dropdown = $this->getHtmlForEnumColumnDropdown(
                $db,
                $table,
                $column,
                $curr_value
            );
            $response->addJSON('dropdown', $dropdown);
        } else {
            $select = $this->getHtmlForSetColumn(
                $db,
                $table,
                $column,
                $curr_value
            );
            $response->addJSON('select', $select);
        }
        exit;
    }

    /**
     * Function to get the default sql query for browsing page
     *
     * @param string $db    the current database
     * @param string $table the current table
     *
     * @return string the default $sql_query for browse page
     */
    public function getDefaultSqlQueryForBrowse($db, $table)
    {
        $bookmark = Bookmark::get(
            $GLOBALS['dbi'],
            $GLOBALS['cfg']['Server']['user'],
            $db,
            $table,
            'label',
            false,
            true
        );

        if (! empty($bookmark) && ! empty($bookmark->getQuery())) {
            $GLOBALS['using_bookmark_message'] = Message::notice(
                __('Using bookmark "%s" as default browse query.')
            );
            $GLOBALS['using_bookmark_message']->addParam($table);
            $GLOBALS['using_bookmark_message']->addHtml(
                Util::showDocu('faq', 'faq6-22')
            );
            $sql_query = $bookmark->getQuery();
        } else {
            $defaultOrderByClause = '';

            if (isset($GLOBALS['cfg']['TablePrimaryKeyOrder'])
                && ($GLOBALS['cfg']['TablePrimaryKeyOrder'] !== 'NONE')
            ) {
                $primaryKey     = null;
                $primary        = Index::getPrimary($table, $db);

                if ($primary !== false) {
                    $primarycols    = $primary->getColumns();

                    foreach ($primarycols as $col) {
                        $primaryKey = $col->getName();
                        break;
                    }

                    if ($primaryKey != null) {
                        $defaultOrderByClause = ' ORDER BY '
                            . Util::backquote($table) . '.'
                            . Util::backquote($primaryKey) . ' '
                            . $GLOBALS['cfg']['TablePrimaryKeyOrder'];
                    }
                }
            }

            $sql_query = 'SELECT * FROM ' . Util::backquote($table)
                . $defaultOrderByClause;
        }

        return $sql_query;
    }

    /**
     * Responds an error when an error happens when executing the query
     *
     * @param boolean $is_gotofile    whether goto file or not
     * @param string  $error          error after executing the query
     * @param string  $full_sql_query full sql query
     *
     * @return void
     */
    private function handleQueryExecuteError($is_gotofile, $error, $full_sql_query)
    {
        if ($is_gotofile) {
            $message = Message::rawError($error);
            $response = Response::getInstance();
            $response->setRequestStatus(false);
            $response->addJSON('message', $message);
        } else {
            Util::mysqlDie($error, $full_sql_query, '', '');
        }
        exit;
    }

    /**
     * Function to store the query as a bookmark
     *
     * @param string       $db                     the current database
     * @param string       $bkm_user               the bookmarking user
     * @param string       $sql_query_for_bookmark the query to be stored in bookmark
     * @param string       $bkm_label              bookmark label
     * @param boolean|null $bkm_replace            whether to replace existing bookmarks
     *
     * @return void
     */
    public function storeTheQueryAsBookmark(
        $db,
        $bkm_user,
        $sql_query_for_bookmark,
        $bkm_label,
        ?bool $bkm_replace
    ) {
        $bfields = [
            'bkm_database' => $db,
            'bkm_user'  => $bkm_user,
            'bkm_sql_query' => $sql_query_for_bookmark,
            'bkm_label' => $bkm_label,
        ];

        // Should we replace bookmark?
        if (isset($bkm_replace)) {
            $bookmarks = Bookmark::getList(
                $GLOBALS['dbi'],
                $GLOBALS['cfg']['Server']['user'],
                $db
            );
            foreach ($bookmarks as $bookmark) {
                if ($bookmark->getLabel() == $bkm_label) {
                    $bookmark->delete();
                }
            }
        }

        $bookmark = Bookmark::createBookmark(
            $GLOBALS['dbi'],
            $GLOBALS['cfg']['Server']['user'],
            $bfields,
            isset($_POST['bkm_all_users'])
        );
        $bookmark->save();
    }

    /**
     * Executes the SQL query and measures its execution time
     *
     * @param string $full_sql_query the full sql query
     *
     * @return array ($result, $querytime)
     */
    private function executeQueryAndMeasureTime($full_sql_query)
    {
        // close session in case the query takes too long
        session_write_close();

        // Measure query time.
        $querytime_before = array_sum(explode(' ', microtime()));

        $result = @$GLOBALS['dbi']->tryQuery(
            $full_sql_query,
            DatabaseInterface::CONNECT_USER,
            DatabaseInterface::QUERY_STORE
        );
        $querytime_after = array_sum(explode(' ', microtime()));

        // reopen session
        session_start();

        return [
            $result,
            $querytime_after - $querytime_before,
        ];
    }

    /**
     * Function to get the affected or changed number of rows after executing a query
     *
     * @param boolean $is_affected whether the query affected a table
     * @param mixed   $result      results of executing the query
     *
     * @return int    number of rows affected or changed
     */
    private function getNumberOfRowsAffectedOrChanged($is_affected, $result)
    {
        if (! $is_affected) {
            $num_rows = $result ? @$GLOBALS['dbi']->numRows($result) : 0;
        } else {
            $num_rows = @$GLOBALS['dbi']->affectedRows();
        }

        return $num_rows;
    }

    /**
     * Checks if the current database has changed
     * This could happen if the user sends a query like "USE `database`;"
     *
     * @param string $db the database in the query
     *
     * @return int whether to reload the navigation(1) or not(0)
     */
    private function hasCurrentDbChanged($db)
    {
        if (strlen($db) > 0) {
            $current_db = $GLOBALS['dbi']->fetchValue('SELECT DATABASE()');
            // $current_db is false, except when a USE statement was sent
            return ($current_db != false) && ($db !== $current_db);
        }

        return false;
    }

    /**
     * If a table, database or column gets dropped, clean comments.
     *
     * @param string      $db     current database
     * @param string      $table  current table
     * @param string|null $column current column
     * @param bool        $purge  whether purge set or not
     *
     * @return void
     */
    private function cleanupRelations($db, $table, ?string $column, $purge)
    {
        if (! empty($purge) && strlen($db) > 0) {
            if (strlen($table) > 0) {
                if (isset($column) && strlen($column) > 0) {
                    $this->relationCleanup->column($db, $table, $column);
                } else {
                    $this->relationCleanup->table($db, $table);
                }
            } else {
                $this->relationCleanup->database($db);
            }
        }
    }

    /**
     * Function to count the total number of rows for the same 'SELECT' query without
     * the 'LIMIT' clause that may have been programatically added
     *
     * @param int    $num_rows             number of rows affected/changed by the query
     * @param bool   $justBrowsing         whether just browsing or not
     * @param string $db                   the current database
     * @param string $table                the current table
     * @param array  $analyzed_sql_results the analyzed query and other variables set
     *                                     after analyzing the query
     *
     * @return int unlimited number of rows
     */
    private function countQueryResults(
        $num_rows,
        $justBrowsing,
        $db,
        $table,
        array $analyzed_sql_results
    ) {

        /* Shortcut for not analyzed/empty query */
        if (empty($analyzed_sql_results)) {
            return 0;
        }

        if (! $this->isAppendLimitClause($analyzed_sql_results)) {
            // if we did not append a limit, set this to get a correct
            // "Showing rows..." message
            // $_SESSION['tmpval']['max_rows'] = 'all';
            $unlim_num_rows = $num_rows;
        } elseif ($this->isAppendLimitClause($analyzed_sql_results) && $_SESSION['tmpval']['max_rows'] > $num_rows) {
            // When user has not defined a limit in query and total rows in
            // result are less than max_rows to display, there is no need
            // to count total rows for that query again
            $unlim_num_rows = $_SESSION['tmpval']['pos'] + $num_rows;
        } elseif ($analyzed_sql_results['querytype'] == 'SELECT'
            || $analyzed_sql_results['is_subquery']
        ) {
            //    c o u n t    q u e r y

            // If we are "just browsing", there is only one table (and no join),
            // and no WHERE clause (or just 'WHERE 1 '),
            // we do a quick count (which uses MaxExactCount) because
            // SQL_CALC_FOUND_ROWS is not quick on large InnoDB tables

            // However, do not count again if we did it previously
            // due to $find_real_end == true
            if ($justBrowsing) {
                // Get row count (is approximate for InnoDB)
                $unlim_num_rows = $GLOBALS['dbi']->getTable($db, $table)->countRecords();
                /**
                 * @todo Can we know at this point that this is InnoDB,
                 *       (in this case there would be no need for getting
                 *       an exact count)?
                 */
                if ($unlim_num_rows < $GLOBALS['cfg']['MaxExactCount']) {
                    // Get the exact count if approximate count
                    // is less than MaxExactCount
                    /**
                     * @todo In countRecords(), MaxExactCount is also verified,
                     *       so can we avoid checking it twice?
                     */
                    $unlim_num_rows = $GLOBALS['dbi']->getTable($db, $table)
                        ->countRecords(true);
                }
            } else {
                // The SQL_CALC_FOUND_ROWS option of the SELECT statement is used.

                // For UNION statements, only a SQL_CALC_FOUND_ROWS is required
                // after the first SELECT.

                $count_query = Query::replaceClause(
                    $analyzed_sql_results['statement'],
                    $analyzed_sql_results['parser']->list,
                    'SELECT SQL_CALC_FOUND_ROWS',
                    null,
                    true
                );

                // Another LIMIT clause is added to avoid long delays.
                // A complete result will be returned anyway, but the LIMIT would
                // stop the query as soon as the result that is required has been
                // computed.

                if (empty($analyzed_sql_results['union'])) {
                    $count_query .= ' LIMIT 1';
                }

                // Running the count query.
                $GLOBALS['dbi']->tryQuery($count_query);

                $unlim_num_rows = $GLOBALS['dbi']->fetchValue('SELECT FOUND_ROWS()');
            } // end else "just browsing"
        } else {// not $is_select
            $unlim_num_rows = 0;
        }

        return $unlim_num_rows;
    }

    /**
     * Function to handle all aspects relating to executing the query
     *
     * @param array        $analyzed_sql_results   analyzed sql results
     * @param string       $full_sql_query         full sql query
     * @param boolean      $is_gotofile            whether to go to a file
     * @param string       $db                     current database
     * @param string       $table                  current table
     * @param boolean|null $find_real_end          whether to find the real end
     * @param string       $sql_query_for_bookmark sql query to be stored as bookmark
     * @param array        $extra_data             extra data
     *
     * @return mixed
     */
    private function executeTheQuery(
        array $analyzed_sql_results,
        $full_sql_query,
        $is_gotofile,
        $db,
        $table,
        ?bool $find_real_end,
        $sql_query_for_bookmark,
        $extra_data
    ) {
        $response = Response::getInstance();
        $response->getHeader()->getMenu()->setTable($table);

        // Only if we ask to see the php code
        if (isset($GLOBALS['show_as_php'])) {
            $result = null;
            $num_rows = 0;
            $unlim_num_rows = 0;
        } else { // If we don't ask to see the php code
            if (isset($_SESSION['profiling'])
                && Util::profilingSupported()
            ) {
                $GLOBALS['dbi']->query('SET PROFILING=1;');
            }

            list(
                $result,
                $GLOBALS['querytime']
            ) = $this->executeQueryAndMeasureTime($full_sql_query);

            // Displays an error message if required and stop parsing the script
            $error = $GLOBALS['dbi']->getError();
            if ($error && $GLOBALS['cfg']['IgnoreMultiSubmitErrors']) {
                $extra_data['error'] = $error;
            } elseif ($error) {
                $this->handleQueryExecuteError($is_gotofile, $error, $full_sql_query);
            }

            // If there are no errors and bookmarklabel was given,
            // store the query as a bookmark
            if (! empty($_POST['bkm_label']) && ! empty($sql_query_for_bookmark)) {
                $cfgBookmark = Bookmark::getParams($GLOBALS['cfg']['Server']['user']);
                $this->storeTheQueryAsBookmark(
                    $db,
                    $cfgBookmark['user'],
                    $sql_query_for_bookmark,
                    $_POST['bkm_label'],
                    isset($_POST['bkm_replace']) ? $_POST['bkm_replace'] : null
                );
            } // end store bookmarks

            // Gets the number of rows affected/returned
            // (This must be done immediately after the query because
            // mysql_affected_rows() reports about the last query done)
            $num_rows = $this->getNumberOfRowsAffectedOrChanged(
                $analyzed_sql_results['is_affected'],
                $result
            );

            // Grabs the profiling results
            if (isset($_SESSION['profiling'])
                && Util::profilingSupported()
            ) {
                $profiling_results = $GLOBALS['dbi']->fetchResult('SHOW PROFILE;');
            }

            $justBrowsing = $this->isJustBrowsing(
                $analyzed_sql_results,
                isset($find_real_end) ? $find_real_end : null
            );

            $unlim_num_rows = $this->countQueryResults(
                $num_rows,
                $justBrowsing,
                $db,
                $table,
                $analyzed_sql_results
            );

            $this->cleanupRelations(
                isset($db) ? $db : '',
                isset($table) ? $table : '',
                isset($_POST['dropped_column']) ? $_POST['dropped_column'] : null,
                isset($_POST['purge']) ? $_POST['purge'] : null
            );

            if (isset($_POST['dropped_column'])
                && strlen($db) > 0
                && strlen($table) > 0
            ) {
                // to refresh the list of indexes (Ajax mode)
                $extra_data['indexes_list'] = Index::getHtmlForIndexes(
                    $table,
                    $db
                );
            }
        }

        return [
            $result,
            $num_rows,
            $unlim_num_rows,
            isset($profiling_results) ? $profiling_results : null,
            $extra_data,
        ];
    }
    /**
     * Delete related transformation information
     *
     * @param string $db                   current database
     * @param string $table                current table
     * @param array  $analyzed_sql_results analyzed sql results
     *
     * @return void
     */
    private function deleteTransformationInfo($db, $table, array $analyzed_sql_results)
    {
        if (! isset($analyzed_sql_results['statement'])) {
            return;
        }
        $statement = $analyzed_sql_results['statement'];
        if ($statement instanceof AlterStatement) {
            if (! empty($statement->altered[0])
                && $statement->altered[0]->options->has('DROP')
            ) {
                if (! empty($statement->altered[0]->field->column)) {
                    $this->transformations->clear(
                        $db,
                        $table,
                        $statement->altered[0]->field->column
                    );
                }
            }
        } elseif ($statement instanceof DropStatement) {
            $this->transformations->clear($db, $table);
        }
    }

    /**
     * Function to get the message for the no rows returned case
     *
     * @param string $message_to_show      message to show
     * @param array  $analyzed_sql_results analyzed sql results
     * @param int    $num_rows             number of rows
     *
     * @return string
     */
    private function getMessageForNoRowsReturned(
        $message_to_show,
        array $analyzed_sql_results,
        $num_rows
    ) {
        if ($analyzed_sql_results['querytype'] == 'DELETE"') {
            $message = Message::getMessageForDeletedRows($num_rows);
        } elseif ($analyzed_sql_results['is_insert']) {
            if ($analyzed_sql_results['querytype'] == 'REPLACE') {
                // For REPLACE we get DELETED + INSERTED row count,
                // so we have to call it affected
                $message = Message::getMessageForAffectedRows($num_rows);
            } else {
                $message = Message::getMessageForInsertedRows($num_rows);
            }
            $insert_id = $GLOBALS['dbi']->insertId();
            if ($insert_id != 0) {
                // insert_id is id of FIRST record inserted in one insert,
                // so if we inserted multiple rows, we had to increment this
                $message->addText('[br]');
                // need to use a temporary because the Message class
                // currently supports adding parameters only to the first
                // message
                $_inserted = Message::notice(__('Inserted row id: %1$d'));
                $_inserted->addParam($insert_id + $num_rows - 1);
                $message->addMessage($_inserted);
            }
        } elseif ($analyzed_sql_results['is_affected']) {
            $message = Message::getMessageForAffectedRows($num_rows);

            // Ok, here is an explanation for the !$is_select.
            // The form generated by PhpMyAdmin\SqlQueryForm
            // and db_sql.php has many submit buttons
            // on the same form, and some confusion arises from the
            // fact that $message_to_show is sent for every case.
            // The $message_to_show containing a success message and sent with
            // the form should not have priority over errors
        } elseif (! empty($message_to_show)
            && $analyzed_sql_results['querytype'] != 'SELECT'
        ) {
            $message = Message::rawSuccess(htmlspecialchars($message_to_show));
        } elseif (! empty($GLOBALS['show_as_php'])) {
            $message = Message::success(__('Showing as PHP code'));
        } elseif (isset($GLOBALS['show_as_php'])) {
            /* User disable showing as PHP, query is only displayed */
            $message = Message::notice(__('Showing SQL query'));
        } else {
            $message = Message::success(
                __('MySQL returned an empty result set (i.e. zero rows).')
            );
        }

        if (isset($GLOBALS['querytime'])) {
            $_querytime = Message::notice(
                '(' . __('Query took %01.4f seconds.') . ')'
            );
            $_querytime->addParam($GLOBALS['querytime']);
            $message->addMessage($_querytime);
        }

        // In case of ROLLBACK, notify the user.
        if (isset($_POST['rollback_query'])) {
            $message->addText(__('[ROLLBACK occurred.]'));
        }

        return $message;
    }

    /**
     * Function to respond back when the query returns zero rows
     * This method is called
     * 1-> When browsing an empty table
     * 2-> When executing a query on a non empty table which returns zero results
     * 3-> When executing a query on an empty table
     * 4-> When executing an INSERT, UPDATE, DELETE query from the SQL tab
     * 5-> When deleting a row from BROWSE tab
     * 6-> When searching using the SEARCH tab which returns zero results
     * 7-> When changing the structure of the table except change operation
     *
     * @param array          $analyzed_sql_results analyzed sql results
     * @param string         $db                   current database
     * @param string         $table                current table
     * @param string|null    $message_to_show      message to show
     * @param int            $num_rows             number of rows
     * @param DisplayResults $displayResultsObject DisplayResult instance
     * @param array|null     $extra_data           extra data
     * @param string         $pmaThemeImage        uri of the theme image
     * @param object         $result               executed query results
     * @param string         $sql_query            sql query
     * @param string|null    $complete_query       complete sql query
     *
     * @return string html
     */
    private function getQueryResponseForNoResultsReturned(
        array $analyzed_sql_results,
        $db,
        $table,
        ?string $message_to_show,
        $num_rows,
        $displayResultsObject,
        ?array $extra_data,
        $pmaThemeImage,
        $result,
        $sql_query,
        ?string $complete_query
    ) {
        global $url_query;
        if ($this->isDeleteTransformationInfo($analyzed_sql_results)) {
            $this->deleteTransformationInfo($db, $table, $analyzed_sql_results);
        }

        if (isset($extra_data['error'])) {
            $message = Message::rawError($extra_data['error']);
        } else {
            $message = $this->getMessageForNoRowsReturned(
                isset($message_to_show) ? $message_to_show : null,
                $analyzed_sql_results,
                $num_rows
            );
        }

        $html_output = '';
        $html_message = Util::getMessage(
            $message,
            $GLOBALS['sql_query'],
            'success'
        );
        $html_output .= $html_message;
        if (! isset($GLOBALS['show_as_php'])) {
            if (! empty($GLOBALS['reload'])) {
                $extra_data['reload'] = 1;
                $extra_data['db'] = $GLOBALS['db'];
            }

            // For ajax requests add message and sql_query as JSON
            if (empty($_REQUEST['ajax_page_request'])) {
                $extra_data['message'] = $message;
                if ($GLOBALS['cfg']['ShowSQL']) {
                    $extra_data['sql_query'] = $html_message;
                }
            }

            $response = Response::getInstance();
            $response->addJSON(isset($extra_data) ? $extra_data : []);

            if (! empty($analyzed_sql_results['is_select']) &&
                    ! isset($extra_data['error'])) {
                $url_query = isset($url_query) ? $url_query : null;

                $displayParts = [
                    'edit_lnk' => null,
                    'del_lnk' => null,
                    'sort_lnk' => '1',
                    'nav_bar'  => '0',
                    'bkm_form' => '1',
                    'text_btn' => '1',
                    'pview_lnk' => '1',
                ];

                $html_output .= $this->getHtmlForSqlQueryResultsTable(
                    $displayResultsObject,
                    $pmaThemeImage,
                    $url_query,
                    $displayParts,
                    false,
                    0,
                    $num_rows,
                    true,
                    $result,
                    $analyzed_sql_results,
                    true
                );

                $html_output .= $displayResultsObject->getCreateViewQueryResultOp(
                    $analyzed_sql_results
                );

                $cfgBookmark = Bookmark::getParams($GLOBALS['cfg']['Server']['user']);
                if ($cfgBookmark) {
                    $html_output .= $this->getHtmlForBookmark(
                        $displayParts,
                        $cfgBookmark,
                        $sql_query,
                        $db,
                        $table,
                        isset($complete_query) ? $complete_query : $sql_query,
                        $cfgBookmark['user']
                    );
                }
            }
        }

        return $html_output;
    }

    /**
     * Function to send response for ajax grid edit
     *
     * @param object $result result of the executed query
     *
     * @return void
     */
    private function sendResponseForGridEdit($result)
    {
        $row = $GLOBALS['dbi']->fetchRow($result);
        $field_flags = $GLOBALS['dbi']->fieldFlags($result, 0);
        if (stristr($field_flags, DisplayResults::BINARY_FIELD)) {
            $row[0] = bin2hex($row[0]);
        }
        $response = Response::getInstance();
        $response->addJSON('value', $row[0]);
        exit;
    }

    /**
     * Returns a message for successful creation of a bookmark or null if a bookmark
     * was not created
     *
     * @return string
     */
    private function getBookmarkCreatedMessage(): string
    {
        $output = '';
        if (isset($_GET['label'])) {
            $message = Message::success(
                __('Bookmark %s has been created.')
            );
            $message->addParam($_GET['label']);
            $output = $message->getDisplay();
        }

        return $output;
    }

    /**
     * Function to get html for the sql query results table
     *
     * @param DisplayResults $displayResultsObject instance of DisplayResult
     * @param string         $pmaThemeImage        theme image uri
     * @param string         $url_query            url query
     * @param array          $displayParts         the parts to display
     * @param bool           $editable             whether the result table is
     *                                             editable or not
     * @param int            $unlim_num_rows       unlimited number of rows
     * @param int            $num_rows             number of rows
     * @param bool           $showtable            whether to show table or not
     * @param object|null    $result               result of the executed query
     * @param array          $analyzed_sql_results analyzed sql results
     * @param bool           $is_limited_display   Show only limited operations or not
     *
     * @return string
     */
    private function getHtmlForSqlQueryResultsTable(
        $displayResultsObject,
        $pmaThemeImage,
        $url_query,
        array $displayParts,
        $editable,
        $unlim_num_rows,
        $num_rows,
        $showtable,
        $result,
        array $analyzed_sql_results,
        $is_limited_display = false
    ) {
        $printview = isset($_POST['printview']) && $_POST['printview'] == '1' ? '1' : null;
        $table_html = '';
        $browse_dist = ! empty($_POST['is_browse_distinct']);

        if ($analyzed_sql_results['is_procedure']) {
            do {
                if (! isset($result)) {
                    $result = $GLOBALS['dbi']->storeResult();
                }
                $num_rows = $GLOBALS['dbi']->numRows($result);

                if ($result !== false && $num_rows > 0) {
                    $fields_meta = $GLOBALS['dbi']->getFieldsMeta($result);
                    if (! is_array($fields_meta)) {
                        $fields_cnt = 0;
                    } else {
                        $fields_cnt  = count($fields_meta);
                    }

                    $displayResultsObject->setProperties(
                        $num_rows,
                        $fields_meta,
                        $analyzed_sql_results['is_count'],
                        $analyzed_sql_results['is_export'],
                        $analyzed_sql_results['is_func'],
                        $analyzed_sql_results['is_analyse'],
                        $num_rows,
                        $fields_cnt,
                        $GLOBALS['querytime'],
                        $pmaThemeImage,
                        $GLOBALS['text_dir'],
                        $analyzed_sql_results['is_maint'],
                        $analyzed_sql_results['is_explain'],
                        $analyzed_sql_results['is_show'],
                        $showtable,
                        $printview,
                        $url_query,
                        $editable,
                        $browse_dist
                    );

                    $displayParts = [
                        'edit_lnk' => $displayResultsObject::NO_EDIT_OR_DELETE,
                        'del_lnk' => $displayResultsObject::NO_EDIT_OR_DELETE,
                        'sort_lnk' => '1',
                        'nav_bar'  => '1',
                        'bkm_form' => '1',
                        'text_btn' => '1',
                        'pview_lnk' => '1',
                    ];

                    $table_html .= $displayResultsObject->getTable(
                        $result,
                        $displayParts,
                        $analyzed_sql_results,
                        $is_limited_display
                    );
                }

                $GLOBALS['dbi']->freeResult($result);
                unset($result);
            } while ($GLOBALS['dbi']->moreResults() && $GLOBALS['dbi']->nextResult());
        } else {
            $fields_meta = [];
            if (isset($result) && ! is_bool($result)) {
                $fields_meta = $GLOBALS['dbi']->getFieldsMeta($result);
            }
            $fields_cnt = count($fields_meta);
            $_SESSION['is_multi_query'] = false;
            $displayResultsObject->setProperties(
                $unlim_num_rows,
                $fields_meta,
                $analyzed_sql_results['is_count'],
                $analyzed_sql_results['is_export'],
                $analyzed_sql_results['is_func'],
                $analyzed_sql_results['is_analyse'],
                $num_rows,
                $fields_cnt,
                $GLOBALS['querytime'],
                $pmaThemeImage,
                $GLOBALS['text_dir'],
                $analyzed_sql_results['is_maint'],
                $analyzed_sql_results['is_explain'],
                $analyzed_sql_results['is_show'],
                $showtable,
                $printview,
                $url_query,
                $editable,
                $browse_dist
            );

            if (! is_bool($result)) {
                $table_html .= $displayResultsObject->getTable(
                    $result,
                    $displayParts,
                    $analyzed_sql_results,
                    $is_limited_display
                );
            }
            $GLOBALS['dbi']->freeResult($result);
        }

        return $table_html;
    }

    /**
     * Function to get html for the previous query if there is such. If not will return
     * null
     *
     * @param string|null    $displayQuery   display query
     * @param bool           $showSql        whether to show sql
     * @param array          $sqlData        sql data
     * @param Message|string $displayMessage display message
     *
     * @return string
     */
    private function getHtmlForPreviousUpdateQuery(
        ?string $displayQuery,
        $showSql,
        $sqlData,
        $displayMessage
    ): string {
        $output = '';
        if (isset($displayQuery) && ($showSql == true) && empty($sqlData)) {
            $output = Util::getMessage(
                $displayMessage,
                $displayQuery,
                'success'
            );
        }

        return $output;
    }

    /**
     * To get the message if a column index is missing. If not will return null
     *
     * @param string  $table        current table
     * @param string  $database     current database
     * @param boolean $editable     whether the results table can be editable or not
     * @param boolean $hasUniqueKey whether there is a unique key
     *
     * @return string
     */
    private function getMessageIfMissingColumnIndex($table, $database, $editable, $hasUniqueKey): string
    {
        $output = '';
        if (! empty($table) && ($GLOBALS['dbi']->isSystemSchema($database) || ! $editable)) {
            $output = Message::notice(
                sprintf(
                    __(
                        'Current selection does not contain a unique column.'
                        . ' Grid edit, checkbox, Edit, Copy and Delete features'
                        . ' are not available. %s'
                    ),
                    Util::showDocu(
                        'config',
                        'cfg_RowActionLinksWithoutUnique'
                    )
                )
            )->getDisplay();
        } elseif (! empty($table) && ! $hasUniqueKey) {
            $output = Message::notice(
                sprintf(
                    __(
                        'Current selection does not contain a unique column.'
                        . ' Grid edit, Edit, Copy and Delete features may result in'
                        . ' undesired behavior. %s'
                    ),
                    Util::showDocu(
                        'config',
                        'cfg_RowActionLinksWithoutUnique'
                    )
                )
            )->getDisplay();
        }

        return $output;
    }

    /**
     * Function to get html to display problems in indexes
     *
     * @param string|null $queryType      query type
     * @param array|null  $selectedTables array of table names selected from the
     *                                    database structure page, for an action
     *                                    like check table, optimize table,
     *                                    analyze table or repair table
     * @param string      $database       current database
     *
     * @return string
     */
    private function getHtmlForIndexesProblems(?string $queryType, ?array $selectedTables, string $database): string
    {
        // BEGIN INDEX CHECK See if indexes should be checked.
        $output = '';
        if (isset($queryType)
            && $queryType == 'check_tbl'
            && isset($selectedTables)
            && is_array($selectedTables)
        ) {
            foreach ($selectedTables as $table) {
                $check = Index::findDuplicates($table, $database);
                if (! empty($check)) {
                    $output .= sprintf(
                        __('Problems with indexes of table `%s`'),
                        $table
                    );
                    $output .= $check;
                }
            }
        }

        return $output;
    }

    /**
     * Function to display results when the executed query returns non empty results
     *
     * @param object|null         $result               executed query results
     * @param array               $analyzed_sql_results analysed sql results
     * @param string              $db                   current database
     * @param string              $table                current table
     * @param string|null         $message              message to show
     * @param array|null          $sql_data             sql data
     * @param DisplayResults      $displayResultsObject Instance of DisplayResults
     * @param string              $pmaThemeImage        uri of the theme image
     * @param int                 $unlim_num_rows       unlimited number of rows
     * @param int                 $num_rows             number of rows
     * @param string|null         $disp_query           display query
     * @param Message|string|null $disp_message         display message
     * @param array|null          $profiling_results    profiling results
     * @param string|null         $query_type           query type
     * @param array|null          $selectedTables       array of table names selected
     *                                                  from the database structure page, for
     *                                                  an action like check table,
     *                                                  optimize table, analyze table or
     *                                                  repair table
     * @param string              $sql_query            sql query
     * @param string|null         $complete_query       complete sql query
     *
     * @return string html
     */
    private function getQueryResponseForResultsReturned(
        $result,
        array $analyzed_sql_results,
        $db,
        $table,
        ?string $message,
        ?array $sql_data,
        $displayResultsObject,
        $pmaThemeImage,
        $unlim_num_rows,
        $num_rows,
        ?string $disp_query,
        $disp_message,
        ?array $profiling_results,
        ?string $query_type,
        $selectedTables,
        $sql_query,
        ?string $complete_query
    ) {
        global $showtable, $url_query;
        // If we are retrieving the full value of a truncated field or the original
        // value of a transformed field, show it here
        if (isset($_POST['grid_edit']) && $_POST['grid_edit'] == true) {
            $this->sendResponseForGridEdit($result);
            // script has exited at this point
        }

        // Gets the list of fields properties
        if (isset($result) && $result) {
            $fields_meta = $GLOBALS['dbi']->getFieldsMeta($result);
        } else {
            $fields_meta = [];
        }

        // Should be initialized these parameters before parsing
        $showtable = isset($showtable) ? $showtable : null;
        $url_query = isset($url_query) ? $url_query : null;

        $response = Response::getInstance();
        $header   = $response->getHeader();
        $scripts  = $header->getScripts();

        $just_one_table = $this->resultSetHasJustOneTable($fields_meta);

        // hide edit and delete links:
        // - for information_schema
        // - if the result set does not contain all the columns of a unique key
        //   (unless this is an updatable view)
        // - if the SELECT query contains a join or a subquery

        $updatableView = false;

        $statement = isset($analyzed_sql_results['statement']) ? $analyzed_sql_results['statement'] : null;
        if ($statement instanceof SelectStatement) {
            if (! empty($statement->expr)) {
                if ($statement->expr[0]->expr === '*') {
                    $_table = new Table($table, $db);
                    $updatableView = $_table->isUpdatableView();
                }
            }

            if ($analyzed_sql_results['join']
                || $analyzed_sql_results['is_subquery']
                || count($analyzed_sql_results['select_tables']) !== 1
            ) {
                $just_one_table = false;
            }
        }

        $has_unique = $this->resultSetContainsUniqueKey(
            $db,
            $table,
            $fields_meta
        );

        $editable = ($has_unique
            || $GLOBALS['cfg']['RowActionLinksWithoutUnique']
            || $updatableView)
            && $just_one_table;

        $_SESSION['tmpval']['possible_as_geometry'] = $editable;

        $displayParts = [
            'edit_lnk' => $displayResultsObject::UPDATE_ROW,
            'del_lnk' => $displayResultsObject::DELETE_ROW,
            'sort_lnk' => '1',
            'nav_bar'  => '1',
            'bkm_form' => '1',
            'text_btn' => '0',
            'pview_lnk' => '1',
        ];

        if ($GLOBALS['dbi']->isSystemSchema($db) || ! $editable) {
            $displayParts = [
                'edit_lnk' => $displayResultsObject::NO_EDIT_OR_DELETE,
                'del_lnk' => $displayResultsObject::NO_EDIT_OR_DELETE,
                'sort_lnk' => '1',
                'nav_bar'  => '1',
                'bkm_form' => '1',
                'text_btn' => '1',
                'pview_lnk' => '1',
            ];
        }
        if (isset($_POST['printview']) && $_POST['printview'] == '1') {
            $displayParts = [
                'edit_lnk' => $displayResultsObject::NO_EDIT_OR_DELETE,
                'del_lnk' => $displayResultsObject::NO_EDIT_OR_DELETE,
                'sort_lnk' => '0',
                'nav_bar'  => '0',
                'bkm_form' => '0',
                'text_btn' => '0',
                'pview_lnk' => '0',
            ];
        }

        $tableMaintenanceHtml = '';
        if (isset($_POST['table_maintenance'])) {
            $scripts->addFile('makegrid.js');
            $scripts->addFile('sql.js');
            if (isset($message)) {
                $message = Message::success($message);
                $tableMaintenanceHtml = Util::getMessage(
                    $message,
                    $GLOBALS['sql_query'],
                    'success'
                );
            }
            $tableMaintenanceHtml .= $this->getHtmlForSqlQueryResultsTable(
                $displayResultsObject,
                $pmaThemeImage,
                $url_query,
                $displayParts,
                false,
                $unlim_num_rows,
                $num_rows,
                $showtable,
                $result,
                $analyzed_sql_results
            );
            if (empty($sql_data) || ($sql_data['valid_queries'] = 1)) {
                $response->addHTML($tableMaintenanceHtml);
                exit();
            }
        }

        if (! isset($_POST['printview']) || $_POST['printview'] != '1') {
            $scripts->addFile('makegrid.js');
            $scripts->addFile('sql.js');
            unset($GLOBALS['message']);
            //we don't need to buffer the output in getMessage here.
            //set a global variable and check against it in the function
            $GLOBALS['buffer_message'] = false;
        }

        $previousUpdateQueryHtml = $this->getHtmlForPreviousUpdateQuery(
            isset($disp_query) ? $disp_query : null,
            $GLOBALS['cfg']['ShowSQL'],
            isset($sql_data) ? $sql_data : null,
            isset($disp_message) ? $disp_message : null
        );

        $profilingChartHtml = $this->getHtmlForProfilingChart(
            $url_query,
            $db,
            isset($profiling_results) ? $profiling_results : []
        );

        $missingUniqueColumnMessage = $this->getMessageIfMissingColumnIndex(
            $table,
            $db,
            $editable,
            $has_unique
        );

        $bookmarkCreatedMessage = $this->getBookmarkCreatedMessage();

        $tableHtml = $this->getHtmlForSqlQueryResultsTable(
            $displayResultsObject,
            $pmaThemeImage,
            $url_query,
            $displayParts,
            $editable,
            $unlim_num_rows,
            $num_rows,
            $showtable,
            $result,
            $analyzed_sql_results
        );

        $indexesProblemsHtml = $this->getHtmlForIndexesProblems(
            isset($query_type) ? $query_type : null,
            isset($selectedTables) ? $selectedTables : null,
            $db
        );

        $cfgBookmark = Bookmark::getParams($GLOBALS['cfg']['Server']['user']);
        $bookmarkSupportHtml = '';
        if ($cfgBookmark) {
            $bookmarkSupportHtml = $this->getHtmlForBookmark(
                $displayParts,
                $cfgBookmark,
                $sql_query,
                $db,
                $table,
                isset($complete_query) ? $complete_query : $sql_query,
                $cfgBookmark['user']
            );
        }

        return $this->template->render('sql/sql_query_results', [
            'table_maintenance' => $tableMaintenanceHtml,
            'previous_update_query' => $previousUpdateQueryHtml,
            'profiling_chart' => $profilingChartHtml,
            'missing_unique_column_message' => $missingUniqueColumnMessage,
            'bookmark_created_message' => $bookmarkCreatedMessage,
            'table' => $tableHtml,
            'indexes_problems' => $indexesProblemsHtml,
            'bookmark_support' => $bookmarkSupportHtml,
        ]);
    }

    /**
     * Function to execute the query and send the response
     *
     * @param array          $analyzed_sql_results   analysed sql results
     * @param bool           $is_gotofile            whether goto file or not
     * @param string         $db                     current database
     * @param string         $table                  current table
     * @param bool|null      $find_real_end          whether to find real end or not
     * @param string         $sql_query_for_bookmark the sql query to be stored as bookmark
     * @param array|null     $extra_data             extra data
     * @param string         $message_to_show        message to show
     * @param string         $message                message
     * @param array|null     $sql_data               sql data
     * @param string         $goto                   goto page url
     * @param string         $pmaThemeImage          uri of the PMA theme image
     * @param string         $disp_query             display query
     * @param Message|string $disp_message           display message
     * @param string         $query_type             query type
     * @param string         $sql_query              sql query
     * @param array|null     $selectedTables         array of table names selected from the
     *                                               database structure page, for an action
     *                                               like check table, optimize table,
     *                                               analyze table or repair table
     * @param string         $complete_query         complete query
     *
     * @return void
     */
    public function executeQueryAndSendQueryResponse(
        $analyzed_sql_results,
        $is_gotofile,
        $db,
        $table,
        $find_real_end,
        $sql_query_for_bookmark,
        $extra_data,
        $message_to_show,
        $message,
        $sql_data,
        $goto,
        $pmaThemeImage,
        $disp_query,
        $disp_message,
        $query_type,
        $sql_query,
        $selectedTables,
        $complete_query
    ) {
        if ($analyzed_sql_results == null) {
            // Parse and analyze the query
            list(
                $analyzed_sql_results,
                $db,
                $table_from_sql
            ) = ParseAnalyze::sqlQuery($sql_query, $db);
            // @todo: possibly refactor
            extract($analyzed_sql_results);

            if ($table != $table_from_sql && ! empty($table_from_sql)) {
                $table = $table_from_sql;
            }
        }

        $html_output = $this->executeQueryAndGetQueryResponse(
            $analyzed_sql_results, // analyzed_sql_results
            $is_gotofile, // is_gotofile
            $db, // db
            $table, // table
            $find_real_end, // find_real_end
            $sql_query_for_bookmark, // sql_query_for_bookmark
            $extra_data, // extra_data
            $message_to_show, // message_to_show
            $message, // message
            $sql_data, // sql_data
            $goto, // goto
            $pmaThemeImage, // pmaThemeImage
            $disp_query, // disp_query
            $disp_message, // disp_message
            $query_type, // query_type
            $sql_query, // sql_query
            $selectedTables, // selectedTables
            $complete_query // complete_query
        );

        $response = Response::getInstance();
        $response->addHTML($html_output);
    }

    /**
     * Function to execute the query and send the response
     *
     * @param array               $analyzed_sql_results   analysed sql results
     * @param bool                $is_gotofile            whether goto file or not
     * @param string              $db                     current database
     * @param string              $table                  current table
     * @param bool|null           $find_real_end          whether to find real end or not
     * @param string|null         $sql_query_for_bookmark the sql query to be stored as bookmark
     * @param array|null          $extra_data             extra data
     * @param string|null         $message_to_show        message to show
     * @param Message|string|null $message                message
     * @param array|null          $sql_data               sql data
     * @param string              $goto                   goto page url
     * @param string              $pmaThemeImage          uri of the PMA theme image
     * @param string|null         $disp_query             display query
     * @param Message|string|null $disp_message           display message
     * @param string|null         $query_type             query type
     * @param string              $sql_query              sql query
     * @param array|null          $selectedTables         array of table names selected from the
     *                                                    database structure page, for an action
     *                                                    like check table, optimize table,
     *                                                    analyze table or repair table
     * @param string|null         $complete_query         complete query
     *
     * @return string html
     */
    public function executeQueryAndGetQueryResponse(
        array $analyzed_sql_results,
        $is_gotofile,
        $db,
        $table,
        $find_real_end,
        ?string $sql_query_for_bookmark,
        $extra_data,
        ?string $message_to_show,
        $message,
        $sql_data,
        $goto,
        $pmaThemeImage,
        ?string $disp_query,
        $disp_message,
        ?string $query_type,
        $sql_query,
        $selectedTables,
        ?string $complete_query
    ) {
        // Handle disable/enable foreign key checks
        $default_fk_check = Util::handleDisableFKCheckInit();

        // Handle remembered sorting order, only for single table query.
        // Handling is not required when it's a union query
        // (the parser never sets the 'union' key to 0).
        // Handling is also not required if we came from the "Sort by key"
        // drop-down.
        if (! empty($analyzed_sql_results)
            && $this->isRememberSortingOrder($analyzed_sql_results)
            && empty($analyzed_sql_results['union'])
            && ! isset($_POST['sort_by_key'])
        ) {
            if (! isset($_SESSION['sql_from_query_box'])) {
                $this->handleSortOrder($db, $table, $analyzed_sql_results, $sql_query);
            } else {
                unset($_SESSION['sql_from_query_box']);
            }
        }

        $displayResultsObject = new DisplayResults(
            $GLOBALS['db'],
            $GLOBALS['table'],
            $goto,
            $sql_query
        );
        $displayResultsObject->setConfigParamsForDisplayTable();

        // assign default full_sql_query
        $full_sql_query = $sql_query;

        // Do append a "LIMIT" clause?
        if ($this->isAppendLimitClause($analyzed_sql_results)) {
            $full_sql_query = $this->getSqlWithLimitClause($analyzed_sql_results);
        }

        $GLOBALS['reload'] = $this->hasCurrentDbChanged($db);
        $GLOBALS['dbi']->selectDb($db);

        list(
            $result,
            $num_rows,
            $unlim_num_rows,
            $profiling_results,
            $extra_data
        ) = $this->executeTheQuery(
            $analyzed_sql_results,
            $full_sql_query,
            $is_gotofile,
            $db,
            $table,
            isset($find_real_end) ? $find_real_end : null,
            isset($sql_query_for_bookmark) ? $sql_query_for_bookmark : null,
            isset($extra_data) ? $extra_data : null
        );

<<<<<<< HEAD
        $warning_messages = $this->operations->getWarningMessagesArray();
=======
        if ($GLOBALS['dbi']->moreResults()) {
            $GLOBALS['dbi']->nextResult();
        }

        $operations = new Operations();
        $warning_messages = $operations->getWarningMessagesArray();
>>>>>>> a4714b16

        // No rows returned -> move back to the calling page
        if ((0 == $num_rows && 0 == $unlim_num_rows)
            || $analyzed_sql_results['is_affected']
        ) {
            $html_output = $this->getQueryResponseForNoResultsReturned(
                $analyzed_sql_results,
                $db,
                $table,
                isset($message_to_show) ? $message_to_show : null,
                $num_rows,
                $displayResultsObject,
                $extra_data,
                $pmaThemeImage,
                isset($result) ? $result : null,
                $sql_query,
                isset($complete_query) ? $complete_query : null
            );
        } else {
            // At least one row is returned -> displays a table with results
            $html_output = $this->getQueryResponseForResultsReturned(
                isset($result) ? $result : null,
                $analyzed_sql_results,
                $db,
                $table,
                isset($message) ? $message : null,
                isset($sql_data) ? $sql_data : null,
                $displayResultsObject,
                $pmaThemeImage,
                $unlim_num_rows,
                $num_rows,
                isset($disp_query) ? $disp_query : null,
                isset($disp_message) ? $disp_message : null,
                $profiling_results,
                isset($query_type) ? $query_type : null,
                isset($selectedTables) ? $selectedTables : null,
                $sql_query,
                isset($complete_query) ? $complete_query : null
            );
        }

        // Handle disable/enable foreign key checks
        Util::handleDisableFKCheckCleanup($default_fk_check);

        foreach ($warning_messages as $warning) {
            $message = Message::notice(Message::sanitize($warning));
            $html_output .= $message->getDisplay();
        }

        return $html_output;
    }

    /**
     * Function to define pos to display a row
     *
     * @param int $number_of_line Number of the line to display
     * @param int $max_rows       Number of rows by page
     *
     * @return int Start position to display the line
     */
    private function getStartPosToDisplayRow($number_of_line, $max_rows = null)
    {
        if (null === $max_rows) {
            $max_rows = $_SESSION['tmpval']['max_rows'];
        }

        return @((ceil($number_of_line / $max_rows) - 1) * $max_rows);
    }

    /**
     * Function to calculate new pos if pos is higher than number of rows
     * of displayed table
     *
     * @param string   $db    Database name
     * @param string   $table Table name
     * @param int|null $pos   Initial position
     *
     * @return int Number of pos to display last page
     */
    public function calculatePosForLastPage($db, $table, $pos)
    {
        if (null === $pos) {
            $pos = $_SESSION['tmpval']['pos'];
        }

        $_table = new Table($table, $db);
        $unlim_num_rows = $_table->countRecords(true);
        //If position is higher than number of rows
        if ($unlim_num_rows <= $pos && 0 != $pos) {
            $pos = $this->getStartPosToDisplayRow($unlim_num_rows);
        }

        return $pos;
    }
}<|MERGE_RESOLUTION|>--- conflicted
+++ resolved
@@ -2217,16 +2217,11 @@
             isset($extra_data) ? $extra_data : null
         );
 
-<<<<<<< HEAD
-        $warning_messages = $this->operations->getWarningMessagesArray();
-=======
         if ($GLOBALS['dbi']->moreResults()) {
             $GLOBALS['dbi']->nextResult();
         }
 
-        $operations = new Operations();
-        $warning_messages = $operations->getWarningMessagesArray();
->>>>>>> a4714b16
+        $warning_messages = $this->operations->getWarningMessagesArray();
 
         // No rows returned -> move back to the calling page
         if ((0 == $num_rows && 0 == $unlim_num_rows)
