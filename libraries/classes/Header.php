<?php
/**
 * Used to render the header of PMA's pages
 *
 * @package PhpMyAdmin
 */
declare(strict_types=1);

namespace PhpMyAdmin;

use PhpMyAdmin\Html\Generator;
use PhpMyAdmin\Navigation\Navigation;
use function ini_get;

/**
 * Class used to output the HTTP and HTML headers
 *
 * @package PhpMyAdmin
 */
class Header
{
    /**
     * Scripts instance
     *
     * @access private
     * @var Scripts
     */
    private $_scripts;
    /**
     * PhpMyAdmin\Console instance
     *
     * @access private
     * @var Console
     */
    private $_console;
    /**
     * Menu instance
     *
     * @access private
     * @var Menu
     */
    private $_menu;
    /**
     * Whether to offer the option of importing user settings
     *
     * @access private
     * @var bool
     */
    private $_userprefsOfferImport;
    /**
     * The page title
     *
     * @access private
     * @var string
     */
    private $_title;
    /**
     * The value for the id attribute for the body tag
     *
     * @access private
     * @var string
     */
    private $_bodyId;
    /**
     * Whether to show the top menu
     *
     * @access private
     * @var bool
     */
    private $_menuEnabled;
    /**
     * Whether to show the warnings
     *
     * @access private
     * @var bool
     */
    private $_warningsEnabled;
    /**
     * Whether the page is in 'print view' mode
     *
     * @access private
     * @var bool
     */
    private $_isPrintView;
    /**
     * Whether we are servicing an ajax request.
     *
     * @access private
     * @var bool
     */
    private $_isAjax;
    /**
     * Whether to display anything
     *
     * @access private
     * @var bool
     */
    private $_isEnabled;
    /**
     * Whether the HTTP headers (and possibly some HTML)
     * have already been sent to the browser
     *
     * @access private
     * @var bool
     */
    private $_headerIsSent;

    /**
     * @var UserPreferences
     */
    private $userPreferences;

    /**
     * @var Template
     */
    private $template;

    /**
     * @var Navigation
     */
    private $navigation;

    /**
     * Creates a new class instance
     */
    public function __construct()
    {
        global $db, $table;

        $this->template = new Template();

        $this->_isEnabled = true;
        $this->_isAjax = false;
        $this->_bodyId = '';
        $this->_title = '';
        $this->_console = new Console();
        $this->_menu = new Menu(
            $db ?? '',
            $table ?? ''
        );
        $this->_menuEnabled = true;
        $this->_warningsEnabled = true;
        $this->_isPrintView = false;
        $this->_scripts = new Scripts();
        $this->_addDefaultScripts();
        $this->_headerIsSent = false;
        // if database storage for user preferences is transient,
        // offer to load exported settings from localStorage
        // (detection will be done in JavaScript)
        $this->_userprefsOfferImport = false;
        if ($GLOBALS['PMA_Config']->get('user_preferences') == 'session'
            && ! isset($_SESSION['userprefs_autoload'])
        ) {
            $this->_userprefsOfferImport = true;
        }

        $this->userPreferences = new UserPreferences();
        $this->navigation = new Navigation(
            $this->template,
            new Relation($GLOBALS['dbi']),
            $GLOBALS['dbi']
        );
    }

    /**
     * Loads common scripts
     *
     * @return void
     */
    private function _addDefaultScripts(): void
    {
        // Localised strings
        $this->_scripts->addFile('vendor/jquery/jquery.min.js');
        $this->_scripts->addFile('vendor/jquery/jquery-migrate.js');
        $this->_scripts->addFile('vendor/sprintf.js');
        $this->_scripts->addFile('ajax.js');
        $this->_scripts->addFile('keyhandler.js');
        $this->_scripts->addFile('vendor/bootstrap/bootstrap.bundle.min.js');
        $this->_scripts->addFile('vendor/jquery/jquery-ui.min.js');
        $this->_scripts->addFile('vendor/js.cookie.js');
        $this->_scripts->addFile('vendor/jquery/jquery.mousewheel.js');
        $this->_scripts->addFile('vendor/jquery/jquery.event.drag-2.2.js');
        $this->_scripts->addFile('vendor/jquery/jquery.validate.js');
        $this->_scripts->addFile('vendor/jquery/jquery-ui-timepicker-addon.js');
        $this->_scripts->addFile('vendor/jquery/jquery.ba-hashchange-1.3.js');
        $this->_scripts->addFile('vendor/jquery/jquery.debounce-1.0.5.js');
        $this->_scripts->addFile('menu_resizer.js');

        // Cross-framing protection
        if ($GLOBALS['cfg']['AllowThirdPartyFraming'] === false) {
            $this->_scripts->addFile('cross_framing_protection.js');
        }

        $this->_scripts->addFile('rte.js');
        if ($GLOBALS['cfg']['SendErrorReports'] !== 'never') {
            $this->_scripts->addFile('vendor/tracekit.js');
            $this->_scripts->addFile('error_report.js');
        }

        // Here would not be a good place to add CodeMirror because
        // the user preferences have not been merged at this point

        $this->_scripts->addFile('messages.php', ['l' => $GLOBALS['lang']]);
        $this->_scripts->addCode($this->getVariablesForJavaScript());
        $this->_scripts->addFile('config.js');
        $this->_scripts->addFile('doclinks.js');
        $this->_scripts->addFile('functions.js');
        $this->_scripts->addFile('navigation.js');
        $this->_scripts->addFile('indexes.js');
        $this->_scripts->addFile('common.js');
        $this->_scripts->addFile('page_settings.js');
        if ($GLOBALS['cfg']['enable_drag_drop_import'] === true) {
            $this->_scripts->addFile('drag_drop_import.js');
        }
        if (! $GLOBALS['PMA_Config']->get('DisableShortcutKeys')) {
            $this->_scripts->addFile('shortcuts_handler.js');
        }
        $this->_scripts->addCode($this->getJsParamsCode());
    }

    /**
     * Returns, as an array, a list of parameters
     * used on the client side
     *
     * @return array
     */
    public function getJsParams(): array
    {
        global $db, $table;

        $pftext = $_SESSION['tmpval']['pftext'] ?? '';

        $params = [
            'common_query' => Url::getCommonRaw(),
            'opendb_url' => Util::getScriptNameForOption(
                $GLOBALS['cfg']['DefaultTabDatabase'],
                'database'
            ),
            'lang' => $GLOBALS['lang'],
            'server' => $GLOBALS['server'],
            'table' => $table ?? '',
            'db' => $db ?? '',
            'token' => $_SESSION[' PMA_token '],
            'text_dir' => $GLOBALS['text_dir'],
            'show_databases_navigation_as_tree' => $GLOBALS['cfg']['ShowDatabasesNavigationAsTree'],
            'pma_text_default_tab' => Util::getTitleForTarget(
                $GLOBALS['cfg']['DefaultTabTable']
            ),
            'pma_text_left_default_tab' => Util::getTitleForTarget(
                $GLOBALS['cfg']['NavigationTreeDefaultTabTable']
            ),
            'pma_text_left_default_tab2' => Util::getTitleForTarget(
                $GLOBALS['cfg']['NavigationTreeDefaultTabTable2']
            ),
            'LimitChars' => $GLOBALS['cfg']['LimitChars'],
            'pftext' => $pftext,
            'confirm' => $GLOBALS['cfg']['Confirm'],
            'LoginCookieValidity' => $GLOBALS['cfg']['LoginCookieValidity'],
            'session_gc_maxlifetime' => (int) ini_get('session.gc_maxlifetime'),
            'logged_in' => isset($GLOBALS['dbi']) ? $GLOBALS['dbi']->isUserType('logged') : false,
            'is_https' => $GLOBALS['PMA_Config']->isHttps(),
            'rootPath' => $GLOBALS['PMA_Config']->getRootPath(),
            'arg_separator' => Url::getArgSeparator(),
            'PMA_VERSION' => PMA_VERSION,
        ];
        if (isset($GLOBALS['cfg']['Server'], $GLOBALS['cfg']['Server']['auth_type'])) {
            $params['auth_type'] = $GLOBALS['cfg']['Server']['auth_type'];
            if (isset($GLOBALS['cfg']['Server']['user'])) {
                $params['user'] = $GLOBALS['cfg']['Server']['user'];
            }
        }

        return $params;
    }

    /**
     * Returns, as a string, a list of parameters
     * used on the client side
     *
     * @return string
     */
    public function getJsParamsCode(): string
    {
        $params = $this->getJsParams();
        foreach ($params as $key => $value) {
            if (is_bool($value)) {
                $params[$key] = $key . ':' . ($value ? 'true' : 'false') . '';
            } else {
                $params[$key] = $key . ':"' . Sanitize::escapeJsString($value) . '"';
            }
        }
        return 'CommonParams.setAll({' . implode(',', $params) . '});';
    }

    /**
     * Disables the rendering of the header
     *
     * @return void
     */
    public function disable(): void
    {
        $this->_isEnabled = false;
    }

    /**
     * Set the ajax flag to indicate whether
     * we are servicing an ajax request
     *
     * @param bool $isAjax Whether we are servicing an ajax request
     *
     * @return void
     */
    public function setAjax(bool $isAjax): void
    {
        $this->_isAjax = $isAjax;
        $this->_console->setAjax($isAjax);
    }

    /**
     * Returns the Scripts object
     *
     * @return Scripts object
     */
    public function getScripts(): Scripts
    {
        return $this->_scripts;
    }

    /**
     * Returns the Menu object
     *
     * @return Menu object
     */
    public function getMenu(): Menu
    {
        return $this->_menu;
    }

    /**
     * Setter for the ID attribute in the BODY tag
     *
     * @param string $id Value for the ID attribute
     *
     * @return void
     */
    public function setBodyId(string $id): void
    {
        $this->_bodyId = htmlspecialchars($id);
    }

    /**
     * Setter for the title of the page
     *
     * @param string $title New title
     *
     * @return void
     */
    public function setTitle(string $title): void
    {
        $this->_title = htmlspecialchars($title);
    }

    /**
     * Disables the display of the top menu
     *
     * @return void
     */
    public function disableMenuAndConsole(): void
    {
        $this->_menuEnabled = false;
        $this->_console->disable();
    }

    /**
     * Disables the display of the top menu
     *
     * @return void
     */
    public function disableWarnings(): void
    {
        $this->_warningsEnabled = false;
    }

    /**
     * Turns on 'print view' mode
     *
     * @return void
     */
    public function enablePrintView(): void
    {
        $this->disableMenuAndConsole();
        $this->setTitle(__('Print view') . ' - phpMyAdmin ' . PMA_VERSION);
        $this->_isPrintView = true;
    }

    /**
     * Generates the header
     *
     * @return string The header
     */
    public function getDisplay(): string
    {
<<<<<<< HEAD
        global $db, $table;

        if (! $this->_headerIsSent) {
            if (! $this->_isAjax && $this->_isEnabled) {
=======
        if (! $this->_headerIsSent && $this->_isEnabled) {
            if (! $this->_isAjax) {
>>>>>>> b8afa21a
                $this->sendHttpHeaders();

                $baseDir = defined('PMA_PATH_TO_BASEDIR') ? PMA_PATH_TO_BASEDIR : '';
                $uniqueValue = $GLOBALS['PMA_Config']->getThemeUniqueValue();
                $themePath = $GLOBALS['pmaThemePath'];
                $version = self::getVersionParameter();

                // The user preferences have been merged at this point
                // so we can conditionally add CodeMirror
                if ($GLOBALS['cfg']['CodemirrorEnable']) {
                    $this->_scripts->addFile('vendor/codemirror/lib/codemirror.js');
                    $this->_scripts->addFile('vendor/codemirror/mode/sql/sql.js');
                    $this->_scripts->addFile('vendor/codemirror/addon/runmode/runmode.js');
                    $this->_scripts->addFile('vendor/codemirror/addon/hint/show-hint.js');
                    $this->_scripts->addFile('vendor/codemirror/addon/hint/sql-hint.js');
                    if ($GLOBALS['cfg']['LintEnable']) {
                        $this->_scripts->addFile('vendor/codemirror/addon/lint/lint.js');
                        $this->_scripts->addFile(
                            'codemirror/addon/lint/sql-lint.js'
                        );
                    }
                }
                $this->_scripts->addCode(
                    'ConsoleEnterExecutes='
                    . ($GLOBALS['cfg']['ConsoleEnterExecutes'] ? 'true' : 'false')
                );
                $this->_scripts->addFiles($this->_console->getScripts());
                if ($this->_userprefsOfferImport) {
                    $this->_scripts->addFile('config.js');
                }

                if ($this->_menuEnabled && $GLOBALS['server'] > 0) {
                    $navigation = $this->navigation->getDisplay();
                }

                $customHeader = Config::renderHeader();

                // offer to load user preferences from localStorage
                if ($this->_userprefsOfferImport) {
                    $loadUserPreferences = $this->userPreferences->autoloadGetHeader();
                }

                if ($this->_menuEnabled && $GLOBALS['server'] > 0) {
                    $menu = $this->_menu->getDisplay();
                }
                $console = $this->_console->getDisplay();
                $messages = $this->getMessage();
            }
<<<<<<< HEAD
            if ($this->_isEnabled && empty($_REQUEST['recent_table'])) {
                $recentTable = $this->_addRecentTable($db, $table);
=======
            if (empty($_REQUEST['recent_table'])) {
                $recentTable = $this->_addRecentTable(
                    $GLOBALS['db'],
                    $GLOBALS['table']
                );
>>>>>>> b8afa21a
            }
            return $this->template->render('header', [
                'is_ajax' => $this->_isAjax,
                'is_enabled' => $this->_isEnabled,
                'lang' => $GLOBALS['lang'],
                'allow_third_party_framing' => $GLOBALS['cfg']['AllowThirdPartyFraming'],
                'is_print_view' => $this->_isPrintView,
                'base_dir' => $baseDir ?? '',
                'unique_value' => $uniqueValue ?? '',
                'theme_path' => $themePath ?? '',
                'version' => $version ?? '',
                'text_dir' => $GLOBALS['text_dir'],
                'server' => $GLOBALS['server'] ?? null,
                'title' => $this->getPageTitle(),
                'scripts' => $this->_scripts->getDisplay(),
                'body_id' => $this->_bodyId,
                'navigation' => $navigation ?? '',
                'custom_header' => $customHeader ?? '',
                'load_user_preferences' => $loadUserPreferences ?? '',
                'show_hint' => $GLOBALS['cfg']['ShowHint'],
                'is_warnings_enabled' => $this->_warningsEnabled,
                'is_menu_enabled' => $this->_menuEnabled,
                'menu' => $menu ?? '',
                'console' => $console ?? '',
                'messages' => $messages ?? '',
                'has_recent_table' => empty($_REQUEST['recent_table']),
                'recent_table' => $recentTable ?? '',
            ]);
        }
        return '';
    }

    /**
     * Returns the message to be displayed at the top of
     * the page, including the executed SQL query, if any.
     *
     * @return string
     */
    public function getMessage(): string
    {
        $retval = '';
        $message = '';
        if (! empty($GLOBALS['message'])) {
            $message = $GLOBALS['message'];
            unset($GLOBALS['message']);
        } elseif (! empty($_REQUEST['message'])) {
            $message = $_REQUEST['message'];
        }
        if (! empty($message)) {
            if (isset($GLOBALS['buffer_message'])) {
                $buffer_message = $GLOBALS['buffer_message'];
            }
            $retval .= Generator::getMessage($message);
            if (isset($buffer_message)) {
                $GLOBALS['buffer_message'] = $buffer_message;
            }
        }
        return $retval;
    }

    /**
     * Sends out the HTTP headers
     *
     * @return void
     */
    public function sendHttpHeaders(): void
    {
        if (defined('TESTSUITE')) {
            return;
        }
        $map_tile_urls = ' *.tile.openstreetmap.org';

        /**
         * Sends http headers
         */
        $GLOBALS['now'] = gmdate('D, d M Y H:i:s') . ' GMT';
        if (! empty($GLOBALS['cfg']['CaptchaLoginPrivateKey'])
            && ! empty($GLOBALS['cfg']['CaptchaLoginPublicKey'])
        ) {
            $captcha_url
                = ' https://apis.google.com https://www.google.com/recaptcha/'
                . ' https://www.gstatic.com/recaptcha/ https://ssl.gstatic.com/ ';
        } else {
            $captcha_url = '';
        }
        /* Prevent against ClickJacking by disabling framing */
        if (strtolower((string) $GLOBALS['cfg']['AllowThirdPartyFraming']) === 'sameorigin') {
            header(
                'X-Frame-Options: SAMEORIGIN'
            );
        } elseif ($GLOBALS['cfg']['AllowThirdPartyFraming'] !== true) {
            header(
                'X-Frame-Options: DENY'
            );
        }
        header(
            'Referrer-Policy: no-referrer'
        );
        header(
            "Content-Security-Policy: default-src 'self' "
            . $captcha_url
            . $GLOBALS['cfg']['CSPAllow'] . ';'
            . "script-src 'self' 'unsafe-inline' 'unsafe-eval' "
            . $captcha_url
            . $GLOBALS['cfg']['CSPAllow'] . ';'
            . "style-src 'self' 'unsafe-inline' "
            . $captcha_url
            . $GLOBALS['cfg']['CSPAllow']
            . ';'
            . "img-src 'self' data: "
            . $GLOBALS['cfg']['CSPAllow']
            . $map_tile_urls
            . $captcha_url
            . ';'
            . "object-src 'none';"
        );
        header(
            "X-Content-Security-Policy: default-src 'self' "
            . $captcha_url
            . $GLOBALS['cfg']['CSPAllow'] . ';'
            . 'options inline-script eval-script;'
            . 'referrer no-referrer;'
            . "img-src 'self' data: "
            . $GLOBALS['cfg']['CSPAllow']
            . $map_tile_urls
            . $captcha_url
            . ';'
            . "object-src 'none';"
        );
        header(
            "X-WebKit-CSP: default-src 'self' "
            . $captcha_url
            . $GLOBALS['cfg']['CSPAllow'] . ';'
            . "script-src 'self' "
            . $captcha_url
            . $GLOBALS['cfg']['CSPAllow']
            . " 'unsafe-inline' 'unsafe-eval';"
            . 'referrer no-referrer;'
            . "style-src 'self' 'unsafe-inline' "
            . $captcha_url
            . ';'
            . "img-src 'self' data: "
            . $GLOBALS['cfg']['CSPAllow']
            . $map_tile_urls
            . $captcha_url
            . ';'
            . "object-src 'none';"
        );
        // Re-enable possible disabled XSS filters
        // see https://www.owasp.org/index.php/List_of_useful_HTTP_headers
        header(
            'X-XSS-Protection: 1; mode=block'
        );
        // "nosniff", prevents Internet Explorer and Google Chrome from MIME-sniffing
        // a response away from the declared content-type
        // see https://www.owasp.org/index.php/List_of_useful_HTTP_headers
        header(
            'X-Content-Type-Options: nosniff'
        );
        // Adobe cross-domain-policies
        // see https://www.adobe.com/devnet/articles/crossdomain_policy_file_spec.html
        header(
            'X-Permitted-Cross-Domain-Policies: none'
        );
        // Robots meta tag
        // see https://developers.google.com/webmasters/control-crawl-index/docs/robots_meta_tag
        header(
            'X-Robots-Tag: noindex, nofollow'
        );
        Core::noCacheHeader();
        if (! defined('IS_TRANSFORMATION_WRAPPER')) {
            // Define the charset to be used
            header('Content-Type: text/html; charset=utf-8');
        }
        $this->_headerIsSent = true;
    }

    /**
     * If the page is missing the title, this function
     * will set it to something reasonable
     *
     * @return string
     */
    public function getPageTitle(): string
    {
        if (strlen($this->_title) == 0) {
            if ($GLOBALS['server'] > 0) {
                if (strlen($GLOBALS['table'])) {
                    $temp_title = $GLOBALS['cfg']['TitleTable'];
                } elseif (strlen($GLOBALS['db'])) {
                    $temp_title = $GLOBALS['cfg']['TitleDatabase'];
                } elseif (strlen($GLOBALS['cfg']['Server']['host'])) {
                    $temp_title = $GLOBALS['cfg']['TitleServer'];
                } else {
                    $temp_title = $GLOBALS['cfg']['TitleDefault'];
                }
                $this->_title = htmlspecialchars(
                    Util::expandUserString($temp_title)
                );
            } else {
                $this->_title = 'phpMyAdmin';
            }
        }
        return $this->_title;
    }

    /**
     * Add recently used table and reload the navigation.
     *
     * @param string $db    Database name where the table is located.
     * @param string $table The table name
     *
     * @return string
     */
    private function _addRecentTable(string $db, string $table): string
    {
        $retval = '';
        if ($this->_menuEnabled
            && strlen($table) > 0
            && $GLOBALS['cfg']['NumRecentTables'] > 0
        ) {
            $tmp_result = RecentFavoriteTable::getInstance('recent')->add(
                $db,
                $table
            );
            if ($tmp_result === true) {
                $retval = RecentFavoriteTable::getHtmlUpdateRecentTables();
            } else {
                $error  = $tmp_result;
                $retval = $error->getDisplay();
            }
        }
        return $retval;
    }

    /**
     * Returns the phpMyAdmin version to be appended to the url to avoid caching
     * between versions
     *
     * @return string urlenocded pma version as a parameter
     */
    public static function getVersionParameter(): string
    {
        return 'v=' . urlencode(PMA_VERSION);
    }

    /**
     * @return string
     */
    private function getVariablesForJavaScript(): string
    {
        global $cfg, $pmaThemeImage;

        $maxInputVars = ini_get('max_input_vars');
        $maxInputVarsValue = $maxInputVars === false || $maxInputVars === '' ? 'false' : (int) $maxInputVars;

        return $this->template->render('javascript/variables', [
            'first_day_of_calendar' => $cfg['FirstDayOfCalendar'],
            'pma_theme_image' => $pmaThemeImage,
            'max_input_vars' => $maxInputVarsValue,
        ]);
    }
}<|MERGE_RESOLUTION|>--- conflicted
+++ resolved
@@ -400,15 +400,10 @@
      */
     public function getDisplay(): string
     {
-<<<<<<< HEAD
         global $db, $table;
 
-        if (! $this->_headerIsSent) {
-            if (! $this->_isAjax && $this->_isEnabled) {
-=======
         if (! $this->_headerIsSent && $this->_isEnabled) {
             if (! $this->_isAjax) {
->>>>>>> b8afa21a
                 $this->sendHttpHeaders();
 
                 $baseDir = defined('PMA_PATH_TO_BASEDIR') ? PMA_PATH_TO_BASEDIR : '';
@@ -457,16 +452,8 @@
                 $console = $this->_console->getDisplay();
                 $messages = $this->getMessage();
             }
-<<<<<<< HEAD
-            if ($this->_isEnabled && empty($_REQUEST['recent_table'])) {
+            if (empty($_REQUEST['recent_table'])) {
                 $recentTable = $this->_addRecentTable($db, $table);
-=======
-            if (empty($_REQUEST['recent_table'])) {
-                $recentTable = $this->_addRecentTable(
-                    $GLOBALS['db'],
-                    $GLOBALS['table']
-                );
->>>>>>> b8afa21a
             }
             return $this->template->render('header', [
                 'is_ajax' => $this->_isAjax,
