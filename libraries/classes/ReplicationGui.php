<?php
/**
 * Functions for the replication GUI
 */

declare(strict_types=1);

namespace PhpMyAdmin;

use PhpMyAdmin\Query\Utilities;

use function __;
use function htmlspecialchars;
use function in_array;
use function mb_strrpos;
use function mb_strtolower;
use function mb_substr;
use function sprintf;
use function str_replace;
use function strlen;
use function strtok;
use function time;

/**
 * Functions for the replication GUI
 */
class ReplicationGui
{
    /** @var Replication */
    private $replication;

    /** @var Template */
    private $template;

    /**
     * @param Replication $replication Replication instance
     * @param Template    $template    Template instance
     */
    public function __construct(Replication $replication, Template $template)
    {
        $this->replication = $replication;
        $this->template = $template;
    }

    /**
     * returns HTML for error message
     *
     * @return string HTML code
     */
    public function getHtmlForErrorMessage(): string
    {
        $html = '';
        if (isset($_SESSION['replication']['sr_action_status'], $_SESSION['replication']['sr_action_info'])) {
            if ($_SESSION['replication']['sr_action_status'] === 'error') {
                $errorMessage = $_SESSION['replication']['sr_action_info'];
                $html .= Message::error($errorMessage)->getDisplay();
                $_SESSION['replication']['sr_action_status'] = 'unknown';
            } elseif ($_SESSION['replication']['sr_action_status'] === 'success') {
                $successMessage = $_SESSION['replication']['sr_action_info'];
                $html .= Message::success($successMessage)->getDisplay();
                $_SESSION['replication']['sr_action_status'] = 'unknown';
            }
        }

        return $html;
    }

    /**
     * returns HTML for primary replication
     *
     * @return string HTML code
     */
    public function getHtmlForPrimaryReplication(): string
    {
        global $dbi;

        if (! isset($_POST['repl_clear_scr'])) {
            $primaryStatusTable = $this->getHtmlForReplicationStatusTable('primary', true, false);
            $replicas = $dbi->fetchResult('SHOW SLAVE HOSTS', null, null);

            $urlParams = $GLOBALS['urlParams'];
            $urlParams['primary_add_user'] = true;
            $urlParams['repl_clear_scr'] = true;
        }

        if (isset($_POST['primary_add_user'])) {
            $primaryAddReplicaUser = $this->getHtmlForReplicationPrimaryAddReplicaUser();
        }

        return $this->template->render('server/replication/primary_replication', [
            'clear_screen' => isset($_POST['repl_clear_scr']),
            'primary_status_table' => $primaryStatusTable ?? '',
            'replicas' => $replicas ?? [],
            'url_params' => $urlParams ?? [],
            'primary_add_user' => isset($_POST['primary_add_user']),
            'primary_add_replica_user' => $primaryAddReplicaUser ?? '',
        ]);
    }

    /**
     * returns HTML for primary replication configuration
     *
     * @return string HTML code
     */
    public function getHtmlForPrimaryConfiguration(): string
    {
        $databaseMultibox = $this->getHtmlForReplicationDbMultibox();

        return $this->template->render(
            'server/replication/primary_configuration',
            ['database_multibox' => $databaseMultibox]
        );
    }

    /**
     * returns HTML for replica replication configuration
     *
     * @param bool  $serverReplicaStatus      Whether it is Primary or Replica
     * @param array $serverReplicaReplication Replica replication
     *
     * @return string HTML code
     */
    public function getHtmlForReplicaConfiguration(
        $serverReplicaStatus,
        array $serverReplicaReplication
    ): string {
        global $dbi;

        $serverReplicaMultiReplication = $dbi->fetchResult('SHOW ALL SLAVES STATUS');
        if ($serverReplicaStatus) {
            $urlParams = $GLOBALS['urlParams'];
            $urlParams['sr_take_action'] = true;
            $urlParams['sr_replica_server_control'] = true;

            if ($serverReplicaReplication[0]['Slave_IO_Running'] === 'No') {
                $urlParams['sr_replica_action'] = 'start';
            } else {
                $urlParams['sr_replica_action'] = 'stop';
            }

<<<<<<< HEAD
            $urlParams['sr_replica_control_param'] = 'IO_THREAD';
            $replicaControlIoLink = Url::getCommon($urlParams, '');
=======
            $urlParams['sr_slave_control_parm'] = 'IO_THREAD';
            $slaveControlIoLink = Url::getCommon($urlParams, '', false);
>>>>>>> 7dde0d01

            if ($serverReplicaReplication[0]['Slave_SQL_Running'] === 'No') {
                $urlParams['sr_replica_action'] = 'start';
            } else {
                $urlParams['sr_replica_action'] = 'stop';
            }

<<<<<<< HEAD
            $urlParams['sr_replica_control_param'] = 'SQL_THREAD';
            $replicaControlSqlLink = Url::getCommon($urlParams, '');
=======
            $urlParams['sr_slave_control_parm'] = 'SQL_THREAD';
            $slaveControlSqlLink = Url::getCommon($urlParams, '', false);
>>>>>>> 7dde0d01

            if (
                $serverReplicaReplication[0]['Slave_IO_Running'] === 'No'
                || $serverReplicaReplication[0]['Slave_SQL_Running'] === 'No'
            ) {
                $urlParams['sr_replica_action'] = 'start';
            } else {
                $urlParams['sr_replica_action'] = 'stop';
            }

<<<<<<< HEAD
            $urlParams['sr_replica_control_param'] = null;
            $replicaControlFullLink = Url::getCommon($urlParams, '');

            $urlParams['sr_replica_action'] = 'reset';
            $replicaControlResetLink = Url::getCommon($urlParams, '');
=======
            $urlParams['sr_slave_control_parm'] = null;
            $slaveControlFullLink = Url::getCommon($urlParams, '', false);

            $urlParams['sr_slave_action'] = 'reset';
            $slaveControlResetLink = Url::getCommon($urlParams, '', false);
>>>>>>> 7dde0d01

            $urlParams = $GLOBALS['urlParams'];
            $urlParams['sr_take_action'] = true;
<<<<<<< HEAD
            $urlParams['sr_replica_skip_error'] = true;
            $replicaSkipErrorLink = Url::getCommon($urlParams, '');
=======
            $urlParams['sr_slave_skip_error'] = true;
            $slaveSkipErrorLink = Url::getCommon($urlParams, '', false);
>>>>>>> 7dde0d01

            $urlParams = $GLOBALS['urlParams'];
            $urlParams['replica_configure'] = true;
            $urlParams['repl_clear_scr'] = true;

<<<<<<< HEAD
            $reconfigurePrimaryLink = Url::getCommon($urlParams, '');
=======
            $reconfigureMasterLink =  Url::getCommon($urlParams, '', false);
>>>>>>> 7dde0d01

            $replicaStatusTable = $this->getHtmlForReplicationStatusTable('replica', true, false);

            $replicaIoRunning = $serverReplicaReplication[0]['Slave_IO_Running'] !== 'No';
            $replicaSqlRunning = $serverReplicaReplication[0]['Slave_SQL_Running'] !== 'No';
        }

        return $this->template->render('server/replication/replica_configuration', [
            'server_replica_multi_replication' => $serverReplicaMultiReplication,
            'url_params' => $GLOBALS['urlParams'],
            'primary_connection' => $_POST['primary_connection'] ?? '',
            'server_replica_status' => $serverReplicaStatus,
            'replica_status_table' => $replicaStatusTable ?? '',
            'replica_sql_running' => $replicaSqlRunning ?? false,
            'replica_io_running' => $replicaIoRunning ?? false,
            'replica_control_full_link' => $replicaControlFullLink ?? '',
            'replica_control_reset_link' => $replicaControlResetLink ?? '',
            'replica_control_sql_link' => $replicaControlSqlLink ?? '',
            'replica_control_io_link' => $replicaControlIoLink ?? '',
            'replica_skip_error_link' => $replicaSkipErrorLink ?? '',
            'reconfigure_primary_link' => $reconfigurePrimaryLink ?? '',
            'has_replica_configure' => isset($_POST['replica_configure']),
        ]);
    }

    /**
     * returns HTML code for selecting databases
     *
     * @return string HTML code
     */
    public function getHtmlForReplicationDbMultibox(): string
    {
        $databases = [];
        foreach ($GLOBALS['dblist']->databases as $database) {
            if (Utilities::isSystemSchema($database)) {
                continue;
            }

            $databases[] = $database;
        }

        return $this->template->render('server/replication/database_multibox', ['databases' => $databases]);
    }

    /**
     * returns HTML for changing primary
     *
     * @param string $submitName submit button name
     *
     * @return string HTML code
     */
    public function getHtmlForReplicationChangePrimary($submitName): string
    {
        [
            $usernameLength,
            $hostnameLength,
        ] = $this->getUsernameHostnameLength();

        return $this->template->render('server/replication/change_primary', [
            'server_id' => time(),
            'username_length' => $usernameLength,
            'hostname_length' => $hostnameLength,
            'submit_name' => $submitName,
        ]);
    }

    /**
     * This function returns html code for table with replication status.
     *
     * @param string $type     either primary or replica
     * @param bool   $isHidden if true, then default style is set to hidden, default value false
     * @param bool   $hasTitle if true, then title is displayed, default true
     *
     * @return string HTML code
     */
    public function getHtmlForReplicationStatusTable(
        $type,
        $isHidden = false,
        $hasTitle = true
    ): string {
        global $dbi;

        $replicationInfo = new ReplicationInfo($dbi);
        $replicationInfo->load($_POST['primary_connection'] ?? null);

        $replicationVariables = $replicationInfo->primaryVariables;
        $variablesAlerts = null;
        $variablesOks = null;
        $serverReplication = $replicationInfo->getPrimaryStatus();
        if ($type === 'replica') {
            $replicationVariables = $replicationInfo->replicaVariables;
            $variablesAlerts = [
                'Slave_IO_Running' => 'No',
                'Slave_SQL_Running' => 'No',
            ];
            $variablesOks = [
                'Slave_IO_Running' => 'Yes',
                'Slave_SQL_Running' => 'Yes',
            ];
            $serverReplication = $replicationInfo->getReplicaStatus();
        }

        $variables = [];
        foreach ($replicationVariables as $variable) {
            $serverReplicationVariable = isset($serverReplication[0])
                ? $serverReplication[0][$variable]
                : '';

            $variables[$variable] = [
                'name' => $variable,
                'status' => '',
                'value' => $serverReplicationVariable,
            ];

            if (isset($variablesAlerts[$variable]) && $variablesAlerts[$variable] === $serverReplicationVariable) {
                $variables[$variable]['status'] = 'text-danger';
            } elseif (isset($variablesOks[$variable]) && $variablesOks[$variable] === $serverReplicationVariable) {
                $variables[$variable]['status'] = 'text-success';
            }

            $variablesWrap = [
                'Replicate_Do_DB',
                'Replicate_Ignore_DB',
                'Replicate_Do_Table',
                'Replicate_Ignore_Table',
                'Replicate_Wild_Do_Table',
                'Replicate_Wild_Ignore_Table',
            ];
            if (! in_array($variable, $variablesWrap)) {
                continue;
            }

            $variables[$variable]['value'] = str_replace(',', ', ', $serverReplicationVariable);
        }

        return $this->template->render('server/replication/status_table', [
            'type' => $type,
            'is_hidden' => $isHidden,
            'has_title' => $hasTitle,
            'variables' => $variables,
        ]);
    }

    /**
     * get the correct username and hostname lengths for this MySQL server
     *
     * @return array<int,int> username length, hostname length
     */
    public function getUsernameHostnameLength(): array
    {
        global $dbi;

        $fieldsInfo = $dbi->getColumns('mysql', 'user');
        $usernameLength = 16;
        $hostnameLength = 41;
        foreach ($fieldsInfo as $val) {
            if ($val['Field'] === 'User') {
                strtok($val['Type'], '()');
                $v = strtok('()');
                if (Util::isInteger($v)) {
                    $usernameLength = (int) $v;
                }
            } elseif ($val['Field'] === 'Host') {
                strtok($val['Type'], '()');
                $v = strtok('()');
                if (Util::isInteger($v)) {
                    $hostnameLength = (int) $v;
                }
            }
        }

        return [
            $usernameLength,
            $hostnameLength,
        ];
    }

    /**
     * returns html code to add a replication replica user to the primary
     *
     * @return string HTML code
     */
    public function getHtmlForReplicationPrimaryAddReplicaUser(): string
    {
        global $dbi;

        [
            $usernameLength,
            $hostnameLength,
        ] = $this->getUsernameHostnameLength();

        if (isset($_POST['username']) && strlen($_POST['username']) === 0) {
            $GLOBALS['pred_username'] = 'any';
        }

        $username = '';
        if (! empty($_POST['username'])) {
            $username = $GLOBALS['new_username'] ?? $_POST['username'];
        }

        $currentUser = $dbi->fetchValue('SELECT USER();');
        if (! empty($currentUser)) {
            $userHost = str_replace(
                "'",
                '',
                mb_substr(
                    $currentUser,
                    mb_strrpos($currentUser, '@') + 1
                )
            );
            if ($userHost !== 'localhost' && $userHost !== '127.0.0.1') {
                $thisHost = $userHost;
            }
        }

        // when we start editing a user, $GLOBALS['pred_hostname'] is not defined
        if (! isset($GLOBALS['pred_hostname']) && isset($_POST['hostname'])) {
            switch (mb_strtolower($_POST['hostname'])) {
                case 'localhost':
                case '127.0.0.1':
                    $GLOBALS['pred_hostname'] = 'localhost';
                    break;
                case '%':
                    $GLOBALS['pred_hostname'] = 'any';
                    break;
                default:
                    $GLOBALS['pred_hostname'] = 'userdefined';
                    break;
            }
        }

        return $this->template->render('server/replication/primary_add_replica_user', [
            'username_length' => $usernameLength,
            'hostname_length' => $hostnameLength,
            'has_username' => isset($_POST['username']),
            'username' => $username,
            'hostname' => $_POST['hostname'] ?? '',
            'predefined_username' => $GLOBALS['pred_username'] ?? '',
            'predefined_hostname' => $GLOBALS['pred_hostname'] ?? '',
            'this_host' => $thisHost ?? null,
        ]);
    }

    /**
     * handle control requests
     */
    public function handleControlRequest(): void
    {
        if (! isset($_POST['sr_take_action'])) {
            return;
        }

        $refresh = false;
        $result = false;
        $messageSuccess = '';
        $messageError = '';

        if (isset($_POST['replica_changeprimary']) && ! $GLOBALS['cfg']['AllowArbitraryServer']) {
            $_SESSION['replication']['sr_action_status'] = 'error';
            $_SESSION['replication']['sr_action_info'] = __(
                'Connection to server is disabled, please enable'
                . ' $cfg[\'AllowArbitraryServer\'] in phpMyAdmin configuration.'
            );
        } elseif (isset($_POST['replica_changeprimary'])) {
            $result = $this->handleRequestForReplicaChangePrimary();
        } elseif (isset($_POST['sr_replica_server_control'])) {
            $result = $this->handleRequestForReplicaServerControl();
            $refresh = true;

            switch ($_POST['sr_replica_action']) {
                case 'start':
                    $messageSuccess = __('Replication started successfully.');
                    $messageError = __('Error starting replication.');
                    break;
                case 'stop':
                    $messageSuccess = __('Replication stopped successfully.');
                    $messageError = __('Error stopping replication.');
                    break;
                case 'reset':
                    $messageSuccess = __('Replication resetting successfully.');
                    $messageError = __('Error resetting replication.');
                    break;
                default:
                    $messageSuccess = __('Success.');
                    $messageError = __('Error.');
                    break;
            }
        } elseif (isset($_POST['sr_replica_skip_error'])) {
            $result = $this->handleRequestForReplicaSkipError();
        }

        if ($refresh) {
            $response = ResponseRenderer::getInstance();
            if ($response->isAjax()) {
                $response->setRequestStatus($result);
                $response->addJSON(
                    'message',
                    $result
                    ? Message::success($messageSuccess)
                    : Message::error($messageError)
                );
            } else {
                Core::sendHeaderLocation(
                    './index.php?route=/server/replication'
                    . Url::getCommonRaw($GLOBALS['urlParams'], '&')
                );
            }
        }

        unset($refresh);
    }

    public function handleRequestForReplicaChangePrimary(): bool
    {
        global $dbi;

        $sr = [
            'username' => $dbi->escapeString($_POST['username']),
            'pma_pw' => $dbi->escapeString($_POST['pma_pw']),
            'hostname' => $dbi->escapeString($_POST['hostname']),
            'port' => (int) $dbi->escapeString($_POST['text_port']),
        ];

        $_SESSION['replication']['m_username'] = $sr['username'];
        $_SESSION['replication']['m_password'] = $sr['pma_pw'];
        $_SESSION['replication']['m_hostname'] = $sr['hostname'];
        $_SESSION['replication']['m_port'] = $sr['port'];
        $_SESSION['replication']['m_correct'] = '';
        $_SESSION['replication']['sr_action_status'] = 'error';
        $_SESSION['replication']['sr_action_info'] = __('Unknown error');

        // Attempt to connect to the new primary server
        $linkToPrimary = $this->replication->connectToPrimary(
            $sr['username'],
            $sr['pma_pw'],
            $sr['hostname'],
            $sr['port']
        );

        if (! $linkToPrimary) {
            $_SESSION['replication']['sr_action_status'] = 'error';
            $_SESSION['replication']['sr_action_info'] = sprintf(
                __('Unable to connect to primary %s.'),
                htmlspecialchars($sr['hostname'])
            );
        } else {
            // Read the current primary position
            $position = $this->replication->replicaBinLogPrimary(DatabaseInterface::CONNECT_AUXILIARY);

            if (empty($position)) {
                $_SESSION['replication']['sr_action_status'] = 'error';
                $_SESSION['replication']['sr_action_info'] = __(
                    'Unable to read primary log position. Possible privilege problem on primary.'
                );
            } else {
                $_SESSION['replication']['m_correct'] = true;

                if (
                    ! $this->replication->replicaChangePrimary(
                        $sr['username'],
                        $sr['pma_pw'],
                        $sr['hostname'],
                        $sr['port'],
                        $position,
                        true,
                        false,
                        DatabaseInterface::CONNECT_USER
                    )
                ) {
                    $_SESSION['replication']['sr_action_status'] = 'error';
                    $_SESSION['replication']['sr_action_info'] = __('Unable to change primary!');
                } else {
                    $_SESSION['replication']['sr_action_status'] = 'success';
                    $_SESSION['replication']['sr_action_info'] = sprintf(
                        __('Primary server changed successfully to %s.'),
                        htmlspecialchars($sr['hostname'])
                    );
                }
            }
        }

        return $_SESSION['replication']['sr_action_status'] === 'success';
    }

    public function handleRequestForReplicaServerControl(): bool
    {
        global $dbi;

        /** @var string|null $control */
        $control = $_POST['sr_replica_control_param'] ?? null;

        if ($_POST['sr_replica_action'] === 'reset') {
            $qStop = $this->replication->replicaControl('STOP', null, DatabaseInterface::CONNECT_USER);
            $qReset = $dbi->tryQuery('RESET SLAVE;');
            $qStart = $this->replication->replicaControl('START', null, DatabaseInterface::CONNECT_USER);

            $result = $qStop !== false && $qStop !== -1 &&
                $qReset !== false &&
                $qStart !== false && $qStart !== -1;
        } else {
            $qControl = $this->replication->replicaControl(
                $_POST['sr_replica_action'],
                $control,
                DatabaseInterface::CONNECT_USER
            );

            $result = $qControl !== false && $qControl !== -1;
        }

        return $result;
    }

    public function handleRequestForReplicaSkipError(): bool
    {
        global $dbi;

        $count = 1;
        if (isset($_POST['sr_skip_errors_count'])) {
            $count = $_POST['sr_skip_errors_count'] * 1;
        }

        $qStop = $this->replication->replicaControl('STOP', null, DatabaseInterface::CONNECT_USER);
        $qSkip = $dbi->tryQuery('SET GLOBAL SQL_SLAVE_SKIP_COUNTER = ' . $count . ';');
        $qStart = $this->replication->replicaControl('START', null, DatabaseInterface::CONNECT_USER);

        return $qStop !== false && $qStop !== -1 &&
            $qSkip !== false &&
            $qStart !== false && $qStart !== -1;
    }
}<|MERGE_RESOLUTION|>--- conflicted
+++ resolved
@@ -138,13 +138,8 @@
                 $urlParams['sr_replica_action'] = 'stop';
             }
 
-<<<<<<< HEAD
             $urlParams['sr_replica_control_param'] = 'IO_THREAD';
-            $replicaControlIoLink = Url::getCommon($urlParams, '');
-=======
-            $urlParams['sr_slave_control_parm'] = 'IO_THREAD';
-            $slaveControlIoLink = Url::getCommon($urlParams, '', false);
->>>>>>> 7dde0d01
+            $replicaControlIoLink = Url::getCommon($urlParams, '', false);
 
             if ($serverReplicaReplication[0]['Slave_SQL_Running'] === 'No') {
                 $urlParams['sr_replica_action'] = 'start';
@@ -152,13 +147,8 @@
                 $urlParams['sr_replica_action'] = 'stop';
             }
 
-<<<<<<< HEAD
             $urlParams['sr_replica_control_param'] = 'SQL_THREAD';
-            $replicaControlSqlLink = Url::getCommon($urlParams, '');
-=======
-            $urlParams['sr_slave_control_parm'] = 'SQL_THREAD';
-            $slaveControlSqlLink = Url::getCommon($urlParams, '', false);
->>>>>>> 7dde0d01
+            $replicaControlSqlLink = Url::getCommon($urlParams, '', false);
 
             if (
                 $serverReplicaReplication[0]['Slave_IO_Running'] === 'No'
@@ -169,39 +159,22 @@
                 $urlParams['sr_replica_action'] = 'stop';
             }
 
-<<<<<<< HEAD
             $urlParams['sr_replica_control_param'] = null;
-            $replicaControlFullLink = Url::getCommon($urlParams, '');
+            $replicaControlFullLink = Url::getCommon($urlParams, '', false);
 
             $urlParams['sr_replica_action'] = 'reset';
-            $replicaControlResetLink = Url::getCommon($urlParams, '');
-=======
-            $urlParams['sr_slave_control_parm'] = null;
-            $slaveControlFullLink = Url::getCommon($urlParams, '', false);
-
-            $urlParams['sr_slave_action'] = 'reset';
-            $slaveControlResetLink = Url::getCommon($urlParams, '', false);
->>>>>>> 7dde0d01
+            $replicaControlResetLink = Url::getCommon($urlParams, '', false);
 
             $urlParams = $GLOBALS['urlParams'];
             $urlParams['sr_take_action'] = true;
-<<<<<<< HEAD
             $urlParams['sr_replica_skip_error'] = true;
-            $replicaSkipErrorLink = Url::getCommon($urlParams, '');
-=======
-            $urlParams['sr_slave_skip_error'] = true;
-            $slaveSkipErrorLink = Url::getCommon($urlParams, '', false);
->>>>>>> 7dde0d01
+            $replicaSkipErrorLink = Url::getCommon($urlParams, '', false);
 
             $urlParams = $GLOBALS['urlParams'];
             $urlParams['replica_configure'] = true;
             $urlParams['repl_clear_scr'] = true;
 
-<<<<<<< HEAD
-            $reconfigurePrimaryLink = Url::getCommon($urlParams, '');
-=======
-            $reconfigureMasterLink =  Url::getCommon($urlParams, '', false);
->>>>>>> 7dde0d01
+            $reconfigurePrimaryLink = Url::getCommon($urlParams, '', false);
 
             $replicaStatusTable = $this->getHtmlForReplicationStatusTable('replica', true, false);
 
