--- conflicted
+++ resolved
@@ -580,19 +580,11 @@
             $count = $_POST['sr_skip_errors_count'] * 1;
         }
 
-<<<<<<< HEAD
-        $qStop = $this->replication->slaveControl('STOP');
-=======
-        $qStop = $this->replication->slaveControl("STOP", null, DatabaseInterface::CONNECT_USER);
->>>>>>> a3d62176
+        $qStop = $this->replication->slaveControl('STOP', null, DatabaseInterface::CONNECT_USER);
         $qSkip = $GLOBALS['dbi']->tryQuery(
             'SET GLOBAL SQL_SLAVE_SKIP_COUNTER = ' . $count . ';'
         );
-<<<<<<< HEAD
-        $qStart = $this->replication->slaveControl('START');
-=======
-        $qStart = $this->replication->slaveControl("START", null, DatabaseInterface::CONNECT_USER);
->>>>>>> a3d62176
+        $qStart = $this->replication->slaveControl('START', null, DatabaseInterface::CONNECT_USER);
 
         $result = ($qStop !== false && $qStop !== -1 &&
             $qSkip !== false && $qSkip !== -1 &&
