--- conflicted
+++ resolved
@@ -1108,14 +1108,9 @@
     public static function linkOrButton(
         $url,
         $message,
-<<<<<<< HEAD
         $tagParams = [],
-        $target = ''
-=======
-        $tag_params = [],
         $target = '',
         bool $respectUrlLengthLimit = true
->>>>>>> b58730c5
     ): string {
         $urlLength = strlen($url);
 
@@ -1157,28 +1152,17 @@
             }
         }
 
-<<<<<<< HEAD
         $tagParamsStrings = [];
-        if (
-            ($urlLength > $GLOBALS['cfg']['LinkLengthLimit'])
-            || ! $inSuhosinLimits
-            // Has as sql_query without a signature
-            || (str_contains($url, 'sql_query=') && ! str_contains($url, 'sql_signature='))
-            || str_contains($url, 'view[as]=')
-        ) {
-=======
-        $tag_params_strings = [];
-        $isDataPostFormatSupported = ($url_length > $GLOBALS['cfg']['LinkLengthLimit'])
-                                || ! $in_suhosin_limits
+        $isDataPostFormatSupported = ($urlLength > $GLOBALS['cfg']['LinkLengthLimit'])
+                                || ! $inSuhosinLimits
                                 // Has as sql_query without a signature, to be accepted it needs
                                 // to be sent using POST
                                 || (
-                                    strpos($url, 'sql_query=') !== false
-                                    && strpos($url, 'sql_signature=') === false
+                                    str_contains($url, 'sql_query=')
+                                    && ! str_contains($url, 'sql_signature=')
                                 )
-                                || strpos($url, 'view[as]=') !== false;
+                                || str_contains($url, 'view[as]=');
         if ($respectUrlLengthLimit && $isDataPostFormatSupported) {
->>>>>>> b58730c5
             $parts = explode('?', $url, 2);
             /*
              * The data-post indicates that client should do POST
