<?php
/* vim: set expandtab sw=4 ts=4 sts=4: */
/**
 * Set of functions used with the relation and PDF feature
 *
 * @package PhpMyAdmin
 */
declare(strict_types=1);

namespace PhpMyAdmin;

use PhpMyAdmin\SqlParser\Parser;
use PhpMyAdmin\SqlParser\Utils\Table as TableUtils;

/**
 * Set of functions used with the relation and PDF feature
 *
 * @package PhpMyAdmin
 */
class Relation
{
    /**
     * @var DatabaseInterface
     */
    public $dbi;

    /**
     * @var Template
     */
    public $template;

    /**
     * Relation constructor.
     *
     * @param DatabaseInterface|null $dbi Database interface
     */
    public function __construct(?DatabaseInterface $dbi)
    {
        $this->dbi = $dbi;
        $this->template = new Template();
    }

    /**
     * Executes a query as controluser if possible, otherwise as normal user
     *
     * @param string  $sql        the query to execute
     * @param boolean $show_error whether to display SQL error messages or not
     * @param int     $options    query options
     *
     * @return resource|boolean the result set, or false if no result set
     *
     * @access  public
     *
     */
    public function queryAsControlUser($sql, $show_error = true, $options = 0)
    {
        // Avoid caching of the number of rows affected; for example, this function
        // is called for tracking purposes but we want to display the correct number
        // of rows affected by the original query, not by the query generated for
        // tracking.
        $cache_affected_rows = false;

        if ($show_error) {
            $result = $this->dbi->query(
                $sql,
                DatabaseInterface::CONNECT_CONTROL,
                $options,
                $cache_affected_rows
            );
        } else {
            $result = @$this->dbi->tryQuery(
                $sql,
                DatabaseInterface::CONNECT_CONTROL,
                $options,
                $cache_affected_rows
            );
        } // end if... else...

        if ($result) {
            return $result;
        }

        return false;
    }

    /**
     * Returns current relation parameters
     *
     * @return array
     */
    public function getRelationsParam()
    {
        if (empty($_SESSION['relation'][$GLOBALS['server']])
            || (empty($_SESSION['relation'][$GLOBALS['server']]['PMA_VERSION']))
            || $_SESSION['relation'][$GLOBALS['server']]['PMA_VERSION'] != PMA_VERSION
        ) {
            $_SESSION['relation'][$GLOBALS['server']] = $this->checkRelationsParam();
        }

        // just for BC but needs to be before getRelationsParamDiagnostic()
        // which uses it
        $GLOBALS['cfgRelation'] = $_SESSION['relation'][$GLOBALS['server']];

        return $_SESSION['relation'][$GLOBALS['server']];
    }

    /**
     * prints out diagnostic info for pma relation feature
     *
     * @param array $cfgRelation Relation configuration
     *
     * @return string
     */
    public function getRelationsParamDiagnostic(array $cfgRelation)
    {
        $retval = '<br>';

        $messages = [];
        $messages['error'] = '<span class="caution"><strong>'
            . __('not OK')
            . '</strong></span>';

        $messages['ok'] = '<span class="success"><strong>'
            . _pgettext('Correctly working', 'OK')
            . '</strong></span>';

        $messages['enabled']  = '<span class="success">' . __('Enabled') . '</span>';
        $messages['disabled'] = '<span class="caution">' . __('Disabled') . '</span>';

        if (strlen((string) $cfgRelation['db']) == 0) {
            $retval .= __('Configuration of pmadb…') . ' '
                 . $messages['error']
                 . Util::showDocu('setup', 'linked-tables')
                 . '<br />' . "\n"
                 . __('General relation features')
                 . ' <font color="green">' . __('Disabled')
                 . '</font>' . "\n";
            if ($GLOBALS['cfg']['ZeroConf']) {
                if (strlen($GLOBALS['db']) == 0) {
                    $retval .= $this->getHtmlFixPmaTables(true, true);
                } else {
                    $retval .= $this->getHtmlFixPmaTables(true);
                }
            }
        } else {
            $retval .= '<table>' . "\n";

            if (! $cfgRelation['allworks']
                && $GLOBALS['cfg']['ZeroConf']
                // Avoid showing a "Create missing tables" link if it's a
                // problem of missing definition
                && $this->arePmadbTablesDefined()
            ) {
                $retval .= $this->getHtmlFixPmaTables(false);
                $retval .= '<br />';
            }

            $retval .= $this->getDiagMessageForParameter(
                'pmadb',
                $cfgRelation['db'],
                $messages,
                'pmadb'
            );
            $retval .= $this->getDiagMessageForParameter(
                'relation',
                isset($cfgRelation['relation']),
                $messages,
                'relation'
            );
            $retval .= $this->getDiagMessageForFeature(
                __('General relation features'),
                'relwork',
                $messages
            );
            $retval .= $this->getDiagMessageForParameter(
                'table_info',
                isset($cfgRelation['table_info']),
                $messages,
                'table_info'
            );
            $retval .= $this->getDiagMessageForFeature(
                __('Display Features'),
                'displaywork',
                $messages
            );
            $retval .= $this->getDiagMessageForParameter(
                'table_coords',
                isset($cfgRelation['table_coords']),
                $messages,
                'table_coords'
            );
            $retval .= $this->getDiagMessageForParameter(
                'pdf_pages',
                isset($cfgRelation['pdf_pages']),
                $messages,
                'pdf_pages'
            );
            $retval .= $this->getDiagMessageForFeature(
                __('Designer and creation of PDFs'),
                'pdfwork',
                $messages
            );
            $retval .= $this->getDiagMessageForParameter(
                'column_info',
                isset($cfgRelation['column_info']),
                $messages,
                'column_info'
            );
            $retval .= $this->getDiagMessageForFeature(
                __('Displaying Column Comments'),
                'commwork',
                $messages,
                false
            );
            $retval .= $this->getDiagMessageForFeature(
                __('Browser transformation'),
                'mimework',
                $messages
            );
            if ($cfgRelation['commwork'] && ! $cfgRelation['mimework']) {
                $retval .= '<tr><td colspan=2 class="left error">';
                $retval .=  __(
                    'Please see the documentation on how to'
                    . ' update your column_info table.'
                );
                $retval .= Util::showDocu(
                    'config',
                    'cfg_Servers_column_info'
                );
                $retval .= '</td></tr>';
            }
            $retval .= $this->getDiagMessageForParameter(
                'bookmarktable',
                isset($cfgRelation['bookmark']),
                $messages,
                'bookmark'
            );
            $retval .= $this->getDiagMessageForFeature(
                __('Bookmarked SQL query'),
                'bookmarkwork',
                $messages
            );
            $retval .= $this->getDiagMessageForParameter(
                'history',
                isset($cfgRelation['history']),
                $messages,
                'history'
            );
            $retval .= $this->getDiagMessageForFeature(
                __('SQL history'),
                'historywork',
                $messages
            );
            $retval .= $this->getDiagMessageForParameter(
                'recent',
                isset($cfgRelation['recent']),
                $messages,
                'recent'
            );
            $retval .= $this->getDiagMessageForFeature(
                __('Persistent recently used tables'),
                'recentwork',
                $messages
            );
            $retval .= $this->getDiagMessageForParameter(
                'favorite',
                isset($cfgRelation['favorite']),
                $messages,
                'favorite'
            );
            $retval .= $this->getDiagMessageForFeature(
                __('Persistent favorite tables'),
                'favoritework',
                $messages
            );
            $retval .= $this->getDiagMessageForParameter(
                'table_uiprefs',
                isset($cfgRelation['table_uiprefs']),
                $messages,
                'table_uiprefs'
            );
            $retval .= $this->getDiagMessageForFeature(
                __('Persistent tables\' UI preferences'),
                'uiprefswork',
                $messages
            );
            $retval .= $this->getDiagMessageForParameter(
                'tracking',
                isset($cfgRelation['tracking']),
                $messages,
                'tracking'
            );
            $retval .= $this->getDiagMessageForFeature(
                __('Tracking'),
                'trackingwork',
                $messages
            );
            $retval .= $this->getDiagMessageForParameter(
                'userconfig',
                isset($cfgRelation['userconfig']),
                $messages,
                'userconfig'
            );
            $retval .= $this->getDiagMessageForFeature(
                __('User preferences'),
                'userconfigwork',
                $messages
            );
            $retval .= $this->getDiagMessageForParameter(
                'users',
                isset($cfgRelation['users']),
                $messages,
                'users'
            );
            $retval .= $this->getDiagMessageForParameter(
                'usergroups',
                isset($cfgRelation['usergroups']),
                $messages,
                'usergroups'
            );
            $retval .= $this->getDiagMessageForFeature(
                __('Configurable menus'),
                'menuswork',
                $messages
            );
            $retval .= $this->getDiagMessageForParameter(
                'navigationhiding',
                isset($cfgRelation['navigationhiding']),
                $messages,
                'navigationhiding'
            );
            $retval .= $this->getDiagMessageForFeature(
                __('Hide/show navigation items'),
                'navwork',
                $messages
            );
            $retval .= $this->getDiagMessageForParameter(
                'savedsearches',
                isset($cfgRelation['savedsearches']),
                $messages,
                'savedsearches'
            );
            $retval .= $this->getDiagMessageForFeature(
                __('Saving Query-By-Example searches'),
                'savedsearcheswork',
                $messages
            );
            $retval .= $this->getDiagMessageForParameter(
                'central_columns',
                isset($cfgRelation['central_columns']),
                $messages,
                'central_columns'
            );
            $retval .= $this->getDiagMessageForFeature(
                __('Managing Central list of columns'),
                'centralcolumnswork',
                $messages
            );
            $retval .= $this->getDiagMessageForParameter(
                'designer_settings',
                isset($cfgRelation['designer_settings']),
                $messages,
                'designer_settings'
            );
            $retval .= $this->getDiagMessageForFeature(
                __('Remembering Designer Settings'),
                'designersettingswork',
                $messages
            );
            $retval .= $this->getDiagMessageForParameter(
                'export_templates',
                isset($cfgRelation['export_templates']),
                $messages,
                'export_templates'
            );
            $retval .= $this->getDiagMessageForFeature(
                __('Saving export templates'),
                'exporttemplateswork',
                $messages
            );
            $retval .= '</table>' . "\n";

            if (! $cfgRelation['allworks']) {
                $retval .= '<p>' . __('Quick steps to set up advanced features:')
                    . '</p>';

                $items = [];
                $items[] = sprintf(
                    __(
                        'Create the needed tables with the '
                        . '<code>%screate_tables.sql</code>.'
                    ),
                    htmlspecialchars(SQL_DIR)
                ) . ' ' . Util::showDocu('setup', 'linked-tables');
                $items[] = __('Create a pma user and give access to these tables.') . ' '
                    . Util::showDocu('config', 'cfg_Servers_controluser');
                $items[] = __(
                    'Enable advanced features in configuration file '
                    . '(<code>config.inc.php</code>), for example by '
                    . 'starting from <code>config.sample.inc.php</code>.'
                ) . ' ' . Util::showDocu('setup', 'quick-install');
                $items[] = __(
                    'Re-login to phpMyAdmin to load the updated configuration file.'
                );

                $retval .= $this->template->render('list/unordered', ['items' => $items]);
            }
        }

        return $retval;
    }

    /**
     * prints out one diagnostic message for a feature
     *
     * @param string  $feature_name       feature name in a message string
     * @param string  $relation_parameter the $GLOBALS['cfgRelation'] parameter to check
     * @param array   $messages           utility messages
     * @param boolean $skip_line          whether to skip a line after the message
     *
     * @return string
     */
    public function getDiagMessageForFeature(
        $feature_name,
        $relation_parameter,
        array $messages,
        $skip_line = true
    ) {
        $retval = '    <tr><td colspan=2 class="right">' . $feature_name . ': ';
        if (isset($GLOBALS['cfgRelation'][$relation_parameter])
            && $GLOBALS['cfgRelation'][$relation_parameter]
        ) {
            $retval .= $messages['enabled'];
        } else {
            $retval .= $messages['disabled'];
        }
        $retval .= '</td></tr>';
        if ($skip_line) {
            $retval .= '<tr><td>&nbsp;</td></tr>';
        }
        return $retval;
    }

    /**
     * prints out one diagnostic message for a configuration parameter
     *
     * @param string  $parameter            config parameter name to display
     * @param boolean $relationParameterSet whether this parameter is set
     * @param array   $messages             utility messages
     * @param string  $docAnchor            anchor in documentation
     *
     * @return string
     */
    public function getDiagMessageForParameter(
        $parameter,
        $relationParameterSet,
        array $messages,
        $docAnchor
    ) {
        $retval = '<tr><th class="left">';
        $retval .= '$cfg[\'Servers\'][$i][\'' . $parameter . '\']  ... ';
        $retval .= '</th><td class="right">';
        if ($relationParameterSet) {
            $retval .= $messages['ok'];
        } else {
            $retval .= sprintf(
                $messages['error'],
                Util::getDocuLink('config', 'cfg_Servers_' . $docAnchor)
            );
        }
        $retval .= '</td></tr>' . "\n";
        return $retval;
    }

    /**
     * Defines the relation parameters for the current user
     * just a copy of the functions used for relations ;-)
     * but added some stuff to check what will work
     *
     * @access  protected
     * @return array    the relation parameters for the current user
     */
    public function checkRelationsParam()
    {
        $cfgRelation                   = [];
        $cfgRelation['PMA_VERSION']    = PMA_VERSION;

        $workToTable = [
            'relwork' => 'relation',
            'displaywork' => ['relation', 'table_info'],
            'bookmarkwork' => 'bookmarktable',
            'pdfwork' => ['table_coords', 'pdf_pages'],
            'commwork' => 'column_info',
            'mimework' => 'column_info',
            'historywork' => 'history',
            'recentwork' => 'recent',
            'favoritework' => 'favorite',
            'uiprefswork' => 'table_uiprefs',
            'trackingwork' => 'tracking',
            'userconfigwork' => 'userconfig',
            'menuswork' => ['users', 'usergroups'],
            'navwork' => 'navigationhiding',
            'savedsearcheswork' => 'savedsearches',
            'centralcolumnswork' => 'central_columns',
            'designersettingswork' => 'designer_settings',
            'exporttemplateswork' => 'export_templates',
        ];

        foreach ($workToTable as $work => $table) {
            $cfgRelation[$work] = false;
        }
        $cfgRelation['allworks']       = false;
        $cfgRelation['user']           = null;
        $cfgRelation['db']             = null;

        if ($GLOBALS['server'] == 0
            || empty($GLOBALS['cfg']['Server']['pmadb'])
            || ! $this->dbi->selectDb(
                $GLOBALS['cfg']['Server']['pmadb'],
                DatabaseInterface::CONNECT_CONTROL
            )
        ) {
            // No server selected -> no bookmark table
            // we return the array with the falses in it,
            // to avoid some 'Uninitialized string offset' errors later
            $GLOBALS['cfg']['Server']['pmadb'] = false;
            return $cfgRelation;
        }

        $cfgRelation['user'] = $GLOBALS['cfg']['Server']['user'];
        $cfgRelation['db'] = $GLOBALS['cfg']['Server']['pmadb'];

        //  Now I just check if all tables that i need are present so I can for
        //  example enable relations but not pdf...
        //  I was thinking of checking if they have all required columns but I
        //  fear it might be too slow

        $tab_query = 'SHOW TABLES FROM '
            . Util::backquote(
                $GLOBALS['cfg']['Server']['pmadb']
            );
        $tab_rs = $this->queryAsControlUser(
            $tab_query,
            false,
            DatabaseInterface::QUERY_STORE
        );

        if (! $tab_rs) {
            // query failed ... ?
            //$GLOBALS['cfg']['Server']['pmadb'] = false;
            return $cfgRelation;
        }

        while ($curr_table = @$this->dbi->fetchRow($tab_rs)) {
            if ($curr_table[0] == $GLOBALS['cfg']['Server']['bookmarktable']) {
                $cfgRelation['bookmark']        = $curr_table[0];
            } elseif ($curr_table[0] == $GLOBALS['cfg']['Server']['relation']) {
                $cfgRelation['relation']        = $curr_table[0];
            } elseif ($curr_table[0] == $GLOBALS['cfg']['Server']['table_info']) {
                $cfgRelation['table_info']      = $curr_table[0];
            } elseif ($curr_table[0] == $GLOBALS['cfg']['Server']['table_coords']) {
                $cfgRelation['table_coords']    = $curr_table[0];
            } elseif ($curr_table[0] == $GLOBALS['cfg']['Server']['column_info']) {
                $cfgRelation['column_info']     = $curr_table[0];
            } elseif ($curr_table[0] == $GLOBALS['cfg']['Server']['pdf_pages']) {
                $cfgRelation['pdf_pages']       = $curr_table[0];
            } elseif ($curr_table[0] == $GLOBALS['cfg']['Server']['history']) {
                $cfgRelation['history']         = $curr_table[0];
            } elseif ($curr_table[0] == $GLOBALS['cfg']['Server']['recent']) {
                $cfgRelation['recent']          = $curr_table[0];
            } elseif ($curr_table[0] == $GLOBALS['cfg']['Server']['favorite']) {
                $cfgRelation['favorite']        = $curr_table[0];
            } elseif ($curr_table[0] == $GLOBALS['cfg']['Server']['table_uiprefs']) {
                $cfgRelation['table_uiprefs']   = $curr_table[0];
            } elseif ($curr_table[0] == $GLOBALS['cfg']['Server']['tracking']) {
                $cfgRelation['tracking']        = $curr_table[0];
            } elseif ($curr_table[0] == $GLOBALS['cfg']['Server']['userconfig']) {
                $cfgRelation['userconfig']      = $curr_table[0];
            } elseif ($curr_table[0] == $GLOBALS['cfg']['Server']['users']) {
                $cfgRelation['users']           = $curr_table[0];
            } elseif ($curr_table[0] == $GLOBALS['cfg']['Server']['usergroups']) {
                $cfgRelation['usergroups']      = $curr_table[0];
            } elseif ($curr_table[0] == $GLOBALS['cfg']['Server']['navigationhiding']) {
                $cfgRelation['navigationhiding']      = $curr_table[0];
            } elseif ($curr_table[0] == $GLOBALS['cfg']['Server']['savedsearches']) {
                $cfgRelation['savedsearches']    = $curr_table[0];
            } elseif ($curr_table[0] == $GLOBALS['cfg']['Server']['central_columns']) {
                $cfgRelation['central_columns']    = $curr_table[0];
            } elseif ($curr_table[0] == $GLOBALS['cfg']['Server']['designer_settings']) {
                $cfgRelation['designer_settings'] = $curr_table[0];
            } elseif ($curr_table[0] == $GLOBALS['cfg']['Server']['export_templates']) {
                $cfgRelation['export_templates']    = $curr_table[0];
            }
        } // end while
        $this->dbi->freeResult($tab_rs);

        if (isset($cfgRelation['relation'])) {
            $cfgRelation['relwork']     = true;
        }

        if (isset($cfgRelation['relation']) && isset($cfgRelation['table_info'])) {
            $cfgRelation['displaywork'] = true;
        }

        if (isset($cfgRelation['table_coords']) && isset($cfgRelation['pdf_pages'])) {
            $cfgRelation['pdfwork']     = true;
        }

        if (isset($cfgRelation['column_info'])) {
            $cfgRelation['commwork']    = true;
            // phpMyAdmin 4.3+
            // Check for input transformations upgrade.
            $cfgRelation['mimework'] = $this->tryUpgradeTransformations();
        }

        if (isset($cfgRelation['history'])) {
            $cfgRelation['historywork']     = true;
        }

        if (isset($cfgRelation['recent'])) {
            $cfgRelation['recentwork']      = true;
        }

        if (isset($cfgRelation['favorite'])) {
            $cfgRelation['favoritework']    = true;
        }

        if (isset($cfgRelation['table_uiprefs'])) {
            $cfgRelation['uiprefswork']     = true;
        }

        if (isset($cfgRelation['tracking'])) {
            $cfgRelation['trackingwork']     = true;
        }

        if (isset($cfgRelation['userconfig'])) {
            $cfgRelation['userconfigwork']   = true;
        }

        if (isset($cfgRelation['bookmark'])) {
            $cfgRelation['bookmarkwork']     = true;
        }

        if (isset($cfgRelation['users']) && isset($cfgRelation['usergroups'])) {
            $cfgRelation['menuswork']        = true;
        }

        if (isset($cfgRelation['navigationhiding'])) {
            $cfgRelation['navwork']          = true;
        }

        if (isset($cfgRelation['savedsearches'])) {
            $cfgRelation['savedsearcheswork']      = true;
        }

        if (isset($cfgRelation['central_columns'])) {
            $cfgRelation['centralcolumnswork']      = true;
        }

        if (isset($cfgRelation['designer_settings'])) {
            $cfgRelation['designersettingswork']    = true;
        }

        if (isset($cfgRelation['export_templates'])) {
            $cfgRelation['exporttemplateswork']      = true;
        }

        $allWorks = true;
        foreach ($workToTable as $work => $table) {
            if (! $cfgRelation[$work]) {
                if (is_string($table)) {
                    if (isset($GLOBALS['cfg']['Server'][$table])
                        && $GLOBALS['cfg']['Server'][$table] !== false
                    ) {
                        $allWorks = false;
                        break;
                    }
                } elseif (is_array($table)) {
                    $oneNull = false;
                    foreach ($table as $t) {
                        if (isset($GLOBALS['cfg']['Server'][$t])
                            && $GLOBALS['cfg']['Server'][$t] === false
                        ) {
                            $oneNull = true;
                            break;
                        }
                    }
                    if (! $oneNull) {
                        $allWorks = false;
                        break;
                    }
                }
            }
        }
        $cfgRelation['allworks'] = $allWorks;

        return $cfgRelation;
    }

    /**
     * Check whether column_info table input transformation
     * upgrade is required and try to upgrade silently
     *
     * @return bool false if upgrade failed
     *
     * @access  public
     */
    public function tryUpgradeTransformations()
    {
        // From 4.3, new input oriented transformation feature was introduced.
        // Check whether column_info table has input transformation columns
        $new_cols = [
            "input_transformation",
            "input_transformation_options"
        ];
        $query = 'SHOW COLUMNS FROM '
            . Util::backquote($GLOBALS['cfg']['Server']['pmadb'])
            . '.' . Util::backquote(
                $GLOBALS['cfg']['Server']['column_info']
            )
            . ' WHERE Field IN (\'' . implode('\', \'', $new_cols) . '\')';
        $result = $this->queryAsControlUser(
            $query,
            false,
            DatabaseInterface::QUERY_STORE
        );
        if ($result) {
            $rows = $this->dbi->numRows($result);
            $this->dbi->freeResult($result);
            // input transformations are present
            // no need to upgrade
            if ($rows === 2) {
                return true;
                // try silent upgrade without disturbing the user
            }

            // read upgrade query file
            $query = @file_get_contents(SQL_DIR . 'upgrade_column_info_4_3_0+.sql');
            // replace database name from query to with set in config.inc.php
            $query = str_replace(
                '`phpmyadmin`',
                Util::backquote($GLOBALS['cfg']['Server']['pmadb']),
                $query
            );
            // replace pma__column_info table name from query
            // to with set in config.inc.php
            $query = str_replace(
                '`pma__column_info`',
                Util::backquote(
                    $GLOBALS['cfg']['Server']['column_info']
                ),
                $query
            );
            $this->dbi->tryMultiQuery($query, DatabaseInterface::CONNECT_CONTROL);
            // skips result sets of query as we are not interested in it
            while ($this->dbi->moreResults(DatabaseInterface::CONNECT_CONTROL)
                && $this->dbi->nextResult(DatabaseInterface::CONNECT_CONTROL)
            ) {
            }
            $error = $this->dbi->getError(DatabaseInterface::CONNECT_CONTROL);
            // return true if no error exists otherwise false
            return empty($error);
        }
        // some failure, either in upgrading or something else
        // make some noise, time to wake up user.
        return false;
    }

    /**
     * Gets all Relations to foreign tables for a given table or
     * optionally a given column in a table
     *
     * @param string $db     the name of the db to check for
     * @param string $table  the name of the table to check for
     * @param string $column the name of the column to check for
     * @param string $source the source for foreign key information
     *
     * @return array    db,table,column
     *
     * @access  public
     */
    public function getForeigners($db, $table, $column = '', $source = 'both')
    {
        $cfgRelation = $this->getRelationsParam();
        $foreign = [];

        if ($cfgRelation['relwork'] && ($source == 'both' || $source == 'internal')) {
            $rel_query = '
                SELECT `master_field`,
                    `foreign_db`,
                    `foreign_table`,
                    `foreign_field`
                FROM ' . Util::backquote($cfgRelation['db'])
                    . '.' . Util::backquote($cfgRelation['relation']) . '
                WHERE `master_db`    = \'' . $this->dbi->escapeString($db) . '\'
                    AND `master_table` = \'' . $this->dbi->escapeString($table)
                . '\' ';
            if (strlen($column) > 0) {
                $rel_query .= ' AND `master_field` = '
                    . '\'' . $this->dbi->escapeString($column) . '\'';
            }
            $foreign = $this->dbi->fetchResult(
                $rel_query,
                'master_field',
                null,
                DatabaseInterface::CONNECT_CONTROL
            );
        }

        if (($source == 'both' || $source == 'foreign') && strlen($table) > 0) {
            $tableObj = new Table($table, $db);
            $show_create_table = $tableObj->showCreate();
            if ($show_create_table) {
                $parser = new Parser($show_create_table);
                /**
                 * @var \PhpMyAdmin\SqlParser\Statements\CreateStatement $stmt
                 */
                $stmt = $parser->statements[0];
                $foreign['foreign_keys_data'] = TableUtils::getForeignKeys(
                    $stmt
                );
            }
        }

        /**
         * Emulating relations for some information_schema tables
         */
        $isInformationSchema = mb_strtolower($db) == 'information_schema';
            $isMysql = mb_strtolower($db) == 'mysql';
        if (($isInformationSchema || $isMysql)
            && ($source == 'internal' || $source == 'both')
        ) {
            if ($isInformationSchema) {
                $relations_key = 'information_schema_relations';
                include_once './libraries/information_schema_relations.inc.php';
            } else {
                $relations_key = 'mysql_relations';
                include_once './libraries/mysql_relations.inc.php';
            }
            if (isset($GLOBALS[$relations_key][$table])) {
                foreach ($GLOBALS[$relations_key][$table] as $field => $relations) {
                    if ((strlen($column) === 0 || $column == $field)
                        && (! isset($foreign[$field])
                        || strlen($foreign[$field]) === 0)
                    ) {
                        $foreign[$field] = $relations;
                    }
                }
            }
        }

        return $foreign;
    }

    /**
     * Gets the display field of a table
     *
     * @param string $db    the name of the db to check for
     * @param string $table the name of the table to check for
     *
     * @return string   field name
     *
     * @access  public
     */
    public function getDisplayField($db, $table)
    {
        $cfgRelation = $this->getRelationsParam();

        /**
         * Try to fetch the display field from DB.
         */
        if ($cfgRelation['displaywork']) {
            $disp_query = '
                SELECT `display_field`
                FROM ' . Util::backquote($cfgRelation['db'])
                    . '.' . Util::backquote($cfgRelation['table_info']) . '
                WHERE `db_name`    = \'' . $this->dbi->escapeString((string)$db) . '\'
                    AND `table_name` = \'' . $this->dbi->escapeString((string)$table)
                . '\'';

            $row = $this->dbi->fetchSingleRow(
                $disp_query,
                'ASSOC',
                DatabaseInterface::CONNECT_CONTROL
            );
            if (isset($row['display_field'])) {
                return $row['display_field'];
            }
        }

        /**
         * Emulating the display field for some information_schema tables.
         */
        if ($db == 'information_schema') {
            switch ($table) {
                case 'CHARACTER_SETS':
                    return 'DESCRIPTION';
                case 'TABLES':
                    return 'TABLE_COMMENT';
            }
        }

        /**
         * Pick first char field
         */
        $columns = $this->dbi->getColumnsFull($db, $table);
        if ($columns) {
            foreach ($columns as $column) {
                if ($this->dbi->types->getTypeClass($column['DATA_TYPE']) == 'CHAR') {
                    return $column['COLUMN_NAME'];
                }
            }
        }
        return false;
    }

    /**
     * Gets the comments for all columns of a table or the db itself
     *
     * @param string $db    the name of the db to check for
     * @param string $table the name of the table to check for
     *
     * @return array    [column_name] = comment
     *
     * @access  public
     */
    public function getComments($db, $table = '')
    {
        $comments = [];

        if ($table != '') {
            // MySQL native column comments
            $columns = $this->dbi->getColumns($db, $table, null, true);
            if ($columns) {
                foreach ($columns as $column) {
                    if (! empty($column['Comment'])) {
                        $comments[$column['Field']] = $column['Comment'];
                    }
                }
            }
        } else {
            $comments[] = $this->getDbComment($db);
        }

        return $comments;
    }

    /**
     * Gets the comment for a db
     *
     * @param string $db the name of the db to check for
     *
     * @return string   comment
     *
     * @access  public
     */
    public function getDbComment($db)
    {
        $cfgRelation = $this->getRelationsParam();
        $comment = '';

        if ($cfgRelation['commwork']) {
            // pmadb internal db comment
            $com_qry = "
                SELECT `comment`
                FROM " . Util::backquote($cfgRelation['db'])
                    . "." . Util::backquote($cfgRelation['column_info'])
                    . "
                WHERE db_name     = '" . $this->dbi->escapeString($db) . "'
                    AND table_name  = ''
                    AND column_name = '(db_comment)'";
            $com_rs = $this->queryAsControlUser(
                $com_qry,
                true,
                DatabaseInterface::QUERY_STORE
            );

            if ($com_rs && $this->dbi->numRows($com_rs) > 0) {
                $row = $this->dbi->fetchAssoc($com_rs);
                $comment = $row['comment'];
            }
            $this->dbi->freeResult($com_rs);
        }

        return $comment;
    }

    /**
     * Gets the comment for a db
     *
     * @access  public
     *
     * @return string   comment
     */
    public function getDbComments()
    {
        $cfgRelation = $this->getRelationsParam();
        $comments = [];

        if ($cfgRelation['commwork']) {
            // pmadb internal db comment
            $com_qry = "
                SELECT `db_name`, `comment`
                FROM " . Util::backquote($cfgRelation['db'])
                    . "." . Util::backquote($cfgRelation['column_info'])
                    . "
                WHERE `column_name` = '(db_comment)'";
            $com_rs = $this->queryAsControlUser(
                $com_qry,
                true,
                DatabaseInterface::QUERY_STORE
            );

            if ($com_rs && $this->dbi->numRows($com_rs) > 0) {
                while ($row = $this->dbi->fetchAssoc($com_rs)) {
                    $comments[$row['db_name']] = $row['comment'];
                }
            }
            $this->dbi->freeResult($com_rs);
        }

        return $comments;
    }

    /**
     * Set a database comment to a certain value.
     *
     * @param string $db      the name of the db
     * @param string $comment the value of the column
     *
     * @return boolean  true, if comment-query was made.
     *
     * @access  public
     */
    public function setDbComment($db, $comment = '')
    {
        $cfgRelation = $this->getRelationsParam();

        if (! $cfgRelation['commwork']) {
            return false;
        }

        if (strlen($comment) > 0) {
            $upd_query = 'INSERT INTO '
                . Util::backquote($cfgRelation['db']) . '.'
                . Util::backquote($cfgRelation['column_info'])
                . ' (`db_name`, `table_name`, `column_name`, `comment`)'
                . ' VALUES (\''
                . $this->dbi->escapeString($db)
                . "', '', '(db_comment)', '"
                . $this->dbi->escapeString($comment)
                . "') "
                . ' ON DUPLICATE KEY UPDATE '
                . "`comment` = '" . $this->dbi->escapeString($comment) . "'";
        } else {
            $upd_query = 'DELETE FROM '
                . Util::backquote($cfgRelation['db']) . '.'
                . Util::backquote($cfgRelation['column_info'])
                . ' WHERE `db_name`     = \'' . $this->dbi->escapeString($db)
                . '\'
                    AND `table_name`  = \'\'
                    AND `column_name` = \'(db_comment)\'';
        }

        return $this->queryAsControlUser($upd_query);
    }

    /**
     * Set a SQL history entry
     *
     * @param string $db       the name of the db
     * @param string $table    the name of the table
     * @param string $username the username
     * @param string $sqlquery the sql query
     *
     * @return void
     *
     * @access  public
     */
    public function setHistory($db, $table, $username, $sqlquery)
    {
        $maxCharactersInDisplayedSQL = $GLOBALS['cfg']['MaxCharactersInDisplayedSQL'];
        // Prevent to run this automatically on Footer class destroying in testsuite
        if (defined('TESTSUITE')
            || mb_strlen($sqlquery) > $maxCharactersInDisplayedSQL
        ) {
            return;
        }

        $cfgRelation = $this->getRelationsParam();

        if (! isset($_SESSION['sql_history'])) {
            $_SESSION['sql_history'] = [];
        }

        $_SESSION['sql_history'][] = [
            'db' => $db,
            'table' => $table,
            'sqlquery' => $sqlquery,
        ];

        if (count($_SESSION['sql_history']) > $GLOBALS['cfg']['QueryHistoryMax']) {
            // history should not exceed a maximum count
            array_shift($_SESSION['sql_history']);
        }

        if (! $cfgRelation['historywork'] || ! $GLOBALS['cfg']['QueryHistoryDB']) {
            return;
        }

        $this->queryAsControlUser(
            'INSERT INTO '
            . Util::backquote($cfgRelation['db']) . '.'
            . Util::backquote($cfgRelation['history']) . '
                  (`username`,
                    `db`,
                    `table`,
                    `timevalue`,
                    `sqlquery`)
            VALUES
                  (\'' . $this->dbi->escapeString($username) . '\',
                   \'' . $this->dbi->escapeString($db) . '\',
                   \'' . $this->dbi->escapeString($table) . '\',
                   NOW(),
                   \'' . $this->dbi->escapeString($sqlquery) . '\')'
        );

        $this->purgeHistory($username);
    }

    /**
     * Gets a SQL history entry
     *
     * @param string $username the username
     *
     * @return array    list of history items
     *
     * @access  public
     */
    public function getHistory($username)
    {
        $cfgRelation = $this->getRelationsParam();

        if (! $cfgRelation['historywork']) {
            return false;
        }

        /**
         * if db-based history is disabled but there exists a session-based
         * history, use it
         */
        if (! $GLOBALS['cfg']['QueryHistoryDB']) {
            if (isset($_SESSION['sql_history'])) {
                return array_reverse($_SESSION['sql_history']);
            }
            return false;
        }

        $hist_query = '
             SELECT `db`,
                    `table`,
                    `sqlquery`,
                    `timevalue`
               FROM ' . Util::backquote($cfgRelation['db'])
                . '.' . Util::backquote($cfgRelation['history']) . '
              WHERE `username` = \'' . $this->dbi->escapeString($username) . '\'
           ORDER BY `id` DESC';

        return $this->dbi->fetchResult(
            $hist_query,
            null,
            null,
            DatabaseInterface::CONNECT_CONTROL
        );
    }

    /**
     * purges SQL history
     *
     * deletes entries that exceeds $cfg['QueryHistoryMax'], oldest first, for the
     * given user
     *
     * @param string $username the username
     *
     * @return void
     *
     * @access  public
     */
    public function purgeHistory($username)
    {
        $cfgRelation = $this->getRelationsParam();
        if (! $GLOBALS['cfg']['QueryHistoryDB'] || ! $cfgRelation['historywork']) {
            return;
        }

        if (! $cfgRelation['historywork']) {
            return;
        }

        $search_query = '
            SELECT `timevalue`
            FROM ' . Util::backquote($cfgRelation['db'])
                . '.' . Util::backquote($cfgRelation['history']) . '
            WHERE `username` = \'' . $this->dbi->escapeString($username) . '\'
            ORDER BY `timevalue` DESC
            LIMIT ' . $GLOBALS['cfg']['QueryHistoryMax'] . ', 1';

        if ($max_time = $this->dbi->fetchValue(
            $search_query,
            0,
            0,
            DatabaseInterface::CONNECT_CONTROL
        )) {
            $this->queryAsControlUser(
                'DELETE FROM '
                . Util::backquote($cfgRelation['db']) . '.'
                . Util::backquote($cfgRelation['history']) . '
                  WHERE `username` = \'' . $this->dbi->escapeString($username)
                . '\'
                    AND `timevalue` <= \'' . $max_time . '\''
            );
        }
    }

    /**
     * Prepares the dropdown for one mode
     *
     * @param array  $foreign the keys and values for foreigns
     * @param string $data    the current data of the dropdown
     * @param string $mode    the needed mode
     *
     * @return array   the <option value=""><option>s
     *
     * @access  protected
     */
    public function buildForeignDropdown(array $foreign, $data, $mode)
    {
        $reloptions = [];

        // id-only is a special mode used when no foreign display column
        // is available
        if ($mode == 'id-content' || $mode == 'id-only') {
            // sort for id-content
            if ($GLOBALS['cfg']['NaturalOrder']) {
                uksort($foreign, 'strnatcasecmp');
            } else {
                ksort($foreign);
            }
        } elseif ($mode == 'content-id') {
            // sort for content-id
            if ($GLOBALS['cfg']['NaturalOrder']) {
                natcasesort($foreign);
            } else {
                asort($foreign);
            }
        }

        foreach ($foreign as $key => $value) {
            $vtitle = '';
            $key = (string) $key;
            $value = (string) $value;
            $data = (string) $data;

            if (mb_check_encoding($key, 'utf-8')
                && !preg_match('/[\x00-\x08\x0B\x0C\x0E-\x1F\x80-\x9F]/u', $key)
            ) {
                $selected = ($key == $data);
                // show as text if it's valid utf-8
                $key = htmlspecialchars($key);
            } else {
                $key = '0x' . bin2hex($key);
                if (preg_match('/0x/', $data)) {
                    $selected = ($key == trim($data));
                } else {
                    $selected = ($key == '0x' . $data);
                }
                $key .= $selected;
            }

            if (mb_check_encoding($value, 'utf-8')
                && !preg_match('/[\x00-\x08\x0B\x0C\x0E-\x1F\x80-\x9F]/u', $value)
            ) {
                if (mb_strlen($value) <= $GLOBALS['cfg']['LimitChars']
                ) {
                    // show as text if it's valid utf-8
                    $value = htmlspecialchars($value);
                } else {
                    // show as truncated text if it's valid utf-8
                    $value  = htmlspecialchars(
                        mb_substr(
                            $value,
                            0,
                            $GLOBALS['cfg']['LimitChars']
                        ) . '...'
                    );
                }
            } else {
                $value = '0x' . bin2hex($value);
            }

            $reloption = '<option value="' . $key . '"';
            if ($vtitle != '') {
                $reloption .= ' title="' . $vtitle . '"';
            }

            if ($selected) {
                $reloption .= ' selected="selected"';
            }

            if ($mode == 'content-id') {
                $reloptions[] = $reloption . '>'
                    . $value . '&nbsp;-&nbsp;' . $key . '</option>';
            } elseif ($mode == 'id-content') {
                $reloptions[] = $reloption . '>'
                    . $key . '&nbsp;-&nbsp;' . $value . '</option>';
            } elseif ($mode == 'id-only') {
                $reloptions[] = $reloption . '>'
                    . $key . '</option>';
            }
        } // end foreach

        return $reloptions;
    }

    /**
     * Outputs dropdown with values of foreign fields
     *
     * @param array  $disp_row        array of the displayed row
     * @param string $foreign_field   the foreign field
     * @param string $foreign_display the foreign field to display
     * @param string $data            the current data of the dropdown (field in row)
     * @param int    $max             maximum number of items in the dropdown
     *
     * @return string   the <option value=""><option>s
     *
     * @access  public
     */
    public function foreignDropdown(
        array $disp_row,
        $foreign_field,
        $foreign_display,
        $data,
        $max = null
    ) {
        if (null === $max) {
            $max = $GLOBALS['cfg']['ForeignKeyMaxLimit'];
        }

        $foreign = [];

        // collect the data
        foreach ($disp_row as $relrow) {
            $key   = $relrow[$foreign_field];

            // if the display field has been defined for this foreign table
            if ($foreign_display) {
                $value  = $relrow[$foreign_display];
            } else {
                $value = '';
            } // end if ($foreign_display)

            $foreign[$key] = $value;
        } // end foreach

        // put the dropdown sections in correct order
        $top = [];
        $bottom = [];
        if ($foreign_display) {
            if (Core::isValid($GLOBALS['cfg']['ForeignKeyDropdownOrder'], 'array')) {
                if (Core::isValid($GLOBALS['cfg']['ForeignKeyDropdownOrder'][0])) {
                    $top = $this->buildForeignDropdown(
                        $foreign,
                        $data,
                        $GLOBALS['cfg']['ForeignKeyDropdownOrder'][0]
                    );
                }
                if (Core::isValid($GLOBALS['cfg']['ForeignKeyDropdownOrder'][1])) {
                    $bottom = $this->buildForeignDropdown(
                        $foreign,
                        $data,
                        $GLOBALS['cfg']['ForeignKeyDropdownOrder'][1]
                    );
                }
            } else {
                $top = $this->buildForeignDropdown($foreign, $data, 'id-content');
                $bottom = $this->buildForeignDropdown($foreign, $data, 'content-id');
            }
        } else {
            $top = $this->buildForeignDropdown($foreign, $data, 'id-only');
        }

        // beginning of dropdown
        $ret = '<option value="">&nbsp;</option>';
        $top_count = count($top);
        if ($max == -1 || $top_count < $max) {
            $ret .= implode('', $top);
            if ($foreign_display && $top_count > 0) {
                // this empty option is to visually mark the beginning of the
                // second series of values (bottom)
                $ret .= '<option value="">&nbsp;</option>';
            }
        }
        if ($foreign_display) {
            $ret .= implode('', $bottom);
        }

        return $ret;
    }

    /**
     * Gets foreign keys in preparation for a drop-down selector
     *
     * @param array|boolean $foreigners     array of the foreign keys
     * @param string        $field          the foreign field name
     * @param bool          $override_total whether to override the total
     * @param string        $foreign_filter a possible filter
     * @param string        $foreign_limit  a possible LIMIT clause
     * @param bool          $get_total      optional, whether to get total num of rows
     *                                      in $foreignData['the_total;]
     *                                      (has an effect of performance)
     *
     * @return array    data about the foreign keys
     *
     * @access  public
     */
    public function getForeignData(
        $foreigners,
        $field,
        $override_total,
        $foreign_filter,
        $foreign_limit,
        $get_total = false
    ) {
        // we always show the foreign field in the drop-down; if a display
        // field is defined, we show it besides the foreign field
        $foreign_link = false;
        do {
            if (! $foreigners) {
                break;
            }
            $foreigner = $this->searchColumnInForeigners($foreigners, $field);
            if ($foreigner != false) {
                $foreign_db      = $foreigner['foreign_db'];
                $foreign_table   = $foreigner['foreign_table'];
                $foreign_field   = $foreigner['foreign_field'];
            } else {
                break;
            }

            // Count number of rows in the foreign table. Currently we do
            // not use a drop-down if more than ForeignKeyMaxLimit rows in the
            // foreign table,
            // for speed reasons and because we need a better interface for this.
            //
            // We could also do the SELECT anyway, with a LIMIT, and ensure that
            // the current value of the field is one of the choices.

            // Check if table has more rows than specified by
            // $GLOBALS['cfg']['ForeignKeyMaxLimit']
            $moreThanLimit = $this->dbi->getTable($foreign_db, $foreign_table)
                ->checkIfMinRecordsExist($GLOBALS['cfg']['ForeignKeyMaxLimit']);

            if ($override_total == true
                || !$moreThanLimit
            ) {
                // foreign_display can be false if no display field defined:
                $foreign_display = $this->getDisplayField($foreign_db, $foreign_table);

                $f_query_main = 'SELECT ' . Util::backquote($foreign_field)
                    . (
                        $foreign_display == false
                            ? ''
                            : ', ' . Util::backquote($foreign_display)
                    );
                $f_query_from = ' FROM ' . Util::backquote($foreign_db)
                    . '.' . Util::backquote($foreign_table);
                $f_query_filter = empty($foreign_filter) ? '' : ' WHERE '
                    . Util::backquote($foreign_field)
                    . ' LIKE "%' . $this->dbi->escapeString($foreign_filter) . '%"'
                    . (
                    $foreign_display == false
                        ? ''
                        : ' OR ' . Util::backquote($foreign_display)
                        . ' LIKE "%' . $this->dbi->escapeString($foreign_filter)
                        . '%"'
                    );
                $f_query_order = $foreign_display == false ? '' : ' ORDER BY '
                    . Util::backquote($foreign_table) . '.'
                    . Util::backquote($foreign_display);

                $f_query_limit = ! empty($foreign_limit) ?: '';

                if (!empty($foreign_filter)) {
                    $the_total = $this->dbi->fetchValue(
                        'SELECT COUNT(*)' . $f_query_from . $f_query_filter
                    );
                    if ($the_total === false) {
                        $the_total = 0;
                    }
                }

                $disp  = $this->dbi->tryQuery(
                    $f_query_main . $f_query_from . $f_query_filter
                    . $f_query_order . $f_query_limit
                );
                if ($disp && $this->dbi->numRows($disp) > 0) {
                    // If a resultset has been created, pre-cache it in the $disp_row
                    // array. This helps us from not needing to use mysql_data_seek by
                    // accessing a pre-cached PHP array. Usually those resultsets are
                    // not that big, so a performance hit should not be expected.
                    $disp_row = [];
                    while ($single_disp_row = @$this->dbi->fetchAssoc($disp)) {
                        $disp_row[] = $single_disp_row;
                    }
                    @$this->dbi->freeResult($disp);
                } else {
                    // Either no data in the foreign table or
                    // user does not have select permission to foreign table/field
                    // Show an input field with a 'Browse foreign values' link
                    $disp_row = null;
                    $foreign_link = true;
                }
            } else {
                $disp_row = null;
                $foreign_link = true;
            }
        } while (false);

        if ($get_total) {
            $the_total = $this->dbi->getTable($foreign_db, $foreign_table)
                ->countRecords(true);
        }

        $foreignData = [];
        $foreignData['foreign_link'] = $foreign_link;
        $foreignData['the_total'] = isset($the_total) ? $the_total : null;
        $foreignData['foreign_display'] = (
            isset($foreign_display) ? $foreign_display : null
        );
        $foreignData['disp_row'] = isset($disp_row) ? $disp_row : null;
        $foreignData['foreign_field'] = isset($foreign_field) ? $foreign_field : null;

        return $foreignData;
    }

    /**
     * Rename a field in relation tables
     *
     * usually called after a column in a table was renamed
     *
     * @param string $db       database name
     * @param string $table    table name
     * @param string $field    old field name
     * @param string $new_name new field name
     *
     * @return void
     */
    public function renameField($db, $table, $field, $new_name)
    {
        $cfgRelation = $this->getRelationsParam();

        if ($cfgRelation['displaywork']) {
            $table_query = 'UPDATE '
                . Util::backquote($cfgRelation['db']) . '.'
                . Util::backquote($cfgRelation['table_info'])
                . '   SET display_field = \'' . $this->dbi->escapeString(
                    $new_name
                ) . '\''
                . ' WHERE db_name       = \'' . $this->dbi->escapeString($db)
                . '\''
                . '   AND table_name    = \'' . $this->dbi->escapeString($table)
                . '\''
                . '   AND display_field = \'' . $this->dbi->escapeString($field)
                . '\'';
            $this->queryAsControlUser($table_query);
        }

        if ($cfgRelation['relwork']) {
            $table_query = 'UPDATE '
                . Util::backquote($cfgRelation['db']) . '.'
                . Util::backquote($cfgRelation['relation'])
                . '   SET master_field = \'' . $this->dbi->escapeString(
                    $new_name
                ) . '\''
                . ' WHERE master_db    = \'' . $this->dbi->escapeString($db)
                . '\''
                . '   AND master_table = \'' . $this->dbi->escapeString($table)
                . '\''
                . '   AND master_field = \'' . $this->dbi->escapeString($field)
                . '\'';
            $this->queryAsControlUser($table_query);

            $table_query = 'UPDATE '
                . Util::backquote($cfgRelation['db']) . '.'
                . Util::backquote($cfgRelation['relation'])
                . '   SET foreign_field = \'' . $this->dbi->escapeString(
                    $new_name
                ) . '\''
                . ' WHERE foreign_db    = \'' . $this->dbi->escapeString($db)
                . '\''
                . '   AND foreign_table = \'' . $this->dbi->escapeString($table)
                . '\''
                . '   AND foreign_field = \'' . $this->dbi->escapeString($field)
                . '\'';
            $this->queryAsControlUser($table_query);
        }
    }


    /**
     * Performs SQL query used for renaming table.
     *
     * @param string $table        Relation table to use
     * @param string $source_db    Source database name
     * @param string $target_db    Target database name
     * @param string $source_table Source table name
     * @param string $target_table Target table name
     * @param string $db_field     Name of database field
     * @param string $table_field  Name of table field
     *
     * @return void
     */
    public function renameSingleTable(
        $table,
        $source_db,
        $target_db,
        $source_table,
        $target_table,
        $db_field,
        $table_field
    ) {
        $query = 'UPDATE '
            . Util::backquote($GLOBALS['cfgRelation']['db']) . '.'
            . Util::backquote($GLOBALS['cfgRelation'][$table])
            . ' SET '
            . $db_field . ' = \'' . $this->dbi->escapeString($target_db)
            . '\', '
            . $table_field . ' = \'' . $this->dbi->escapeString($target_table)
            . '\''
            . ' WHERE '
            . $db_field . '  = \'' . $this->dbi->escapeString($source_db) . '\''
            . ' AND '
            . $table_field . ' = \'' . $this->dbi->escapeString($source_table)
            . '\'';
        $this->queryAsControlUser($query);
    }


    /**
     * Rename a table in relation tables
     *
     * usually called after table has been moved
     *
     * @param string $source_db    Source database name
     * @param string $target_db    Target database name
     * @param string $source_table Source table name
     * @param string $target_table Target table name
     *
     * @return void
     */
    public function renameTable($source_db, $target_db, $source_table, $target_table)
    {
        // Move old entries from PMA-DBs to new table
        if ($GLOBALS['cfgRelation']['commwork']) {
            $this->renameSingleTable(
                'column_info',
                $source_db,
                $target_db,
                $source_table,
                $target_table,
                'db_name',
                'table_name'
            );
        }

        // updating bookmarks is not possible since only a single table is
        // moved, and not the whole DB.

        if ($GLOBALS['cfgRelation']['displaywork']) {
            $this->renameSingleTable(
                'table_info',
                $source_db,
                $target_db,
                $source_table,
                $target_table,
                'db_name',
                'table_name'
            );
        }

        if ($GLOBALS['cfgRelation']['relwork']) {
            $this->renameSingleTable(
                'relation',
                $source_db,
                $target_db,
                $source_table,
                $target_table,
                'foreign_db',
                'foreign_table'
            );

            $this->renameSingleTable(
                'relation',
                $source_db,
                $target_db,
                $source_table,
                $target_table,
                'master_db',
                'master_table'
            );
        }

        if ($GLOBALS['cfgRelation']['pdfwork']) {
            if ($source_db == $target_db) {
                // rename within the database can be handled
                $this->renameSingleTable(
                    'table_coords',
                    $source_db,
                    $target_db,
                    $source_table,
                    $target_table,
                    'db_name',
                    'table_name'
                );
            } else {
                // if the table is moved out of the database we can no loger keep the
                // record for table coordinate
                $remove_query = "DELETE FROM "
                    . Util::backquote($GLOBALS['cfgRelation']['db']) . "."
                    . Util::backquote($GLOBALS['cfgRelation']['table_coords'])
                    . " WHERE db_name  = '" . $this->dbi->escapeString($source_db) . "'"
                    . " AND table_name = '" . $this->dbi->escapeString($source_table)
                    . "'";
                $this->queryAsControlUser($remove_query);
            }
        }

        if ($GLOBALS['cfgRelation']['uiprefswork']) {
            $this->renameSingleTable(
                'table_uiprefs',
                $source_db,
                $target_db,
                $source_table,
                $target_table,
                'db_name',
                'table_name'
            );
        }

        if ($GLOBALS['cfgRelation']['navwork']) {
            // update hidden items inside table
            $this->renameSingleTable(
                'navigationhiding',
                $source_db,
                $target_db,
                $source_table,
                $target_table,
                'db_name',
                'table_name'
            );

            // update data for hidden table
            $query = "UPDATE "
                . Util::backquote($GLOBALS['cfgRelation']['db']) . "."
                . Util::backquote(
                    $GLOBALS['cfgRelation']['navigationhiding']
                )
                . " SET db_name = '" . $this->dbi->escapeString($target_db)
                . "',"
                . " item_name = '" . $this->dbi->escapeString($target_table)
                . "'"
                . " WHERE db_name  = '" . $this->dbi->escapeString($source_db)
                . "'"
                . " AND item_name = '" . $this->dbi->escapeString($source_table)
                . "'"
                . " AND item_type = 'table'";
            $this->queryAsControlUser($query);
        }
    }

    /**
     * Create a PDF page
     *
     * @param string|null $newpage     name of the new PDF page
     * @param array       $cfgRelation Relation configuration
     * @param string      $db          database name
     *
     * @return int
     */
    public function createPage(?string $newpage, array $cfgRelation, $db)
    {
        if (! isset($newpage) || $newpage == '') {
            $newpage = __('no description');
        }
        $ins_query   = 'INSERT INTO '
            . Util::backquote($GLOBALS['cfgRelation']['db']) . '.'
            . Util::backquote($cfgRelation['pdf_pages'])
            . ' (db_name, page_descr)'
            . ' VALUES (\''
            . $this->dbi->escapeString($db) . '\', \''
            . $this->dbi->escapeString($newpage) . '\')';
        $this->queryAsControlUser($ins_query, false);

        return $this->dbi->insertId(DatabaseInterface::CONNECT_CONTROL);
    }

    /**
     * Get child table references for a table column.
     * This works only if 'DisableIS' is false. An empty array is returned otherwise.
     *
     * @param string $db     name of master table db.
     * @param string $table  name of master table.
     * @param string $column name of master table column.
     *
     * @return array
     */
    public function getChildReferences($db, $table, $column = '')
    {
        $child_references = [];
        if (! $GLOBALS['cfg']['Server']['DisableIS']) {
            $rel_query = "SELECT `column_name`, `table_name`,"
                . " `table_schema`, `referenced_column_name`"
                . " FROM `information_schema`.`key_column_usage`"
                . " WHERE `referenced_table_name` = '"
                . $this->dbi->escapeString($table) . "'"
                . " AND `referenced_table_schema` = '"
                . $this->dbi->escapeString($db) . "'";
            if ($column) {
                $rel_query .= " AND `referenced_column_name` = '"
                    . $this->dbi->escapeString($column) . "'";
            }

            $child_references = $this->dbi->fetchResult(
                $rel_query,
                ['referenced_column_name', null]
            );
        }
        return $child_references;
    }

    /**
     * Check child table references and foreign key for a table column.
     *
     * @param string     $db                    name of master table db.
     * @param string     $table                 name of master table.
     * @param string     $column                name of master table column.
     * @param array|null $foreigners_full       foreiners array for the whole table.
     * @param array|null $child_references_full child references for the whole table.
     *
     * @return array telling about references if foreign key.
     */
    public function checkChildForeignReferences(
        $db,
        $table,
        $column,
        $foreigners_full = null,
        $child_references_full = null
    ) {
        $column_status = [];
        $column_status['isEditable'] = false;
        $column_status['isReferenced'] = false;
        $column_status['isForeignKey'] = false;
        $column_status['references'] = [];

        $foreigners = [];
        if ($foreigners_full !== null) {
            if (isset($foreigners_full[$column])) {
                $foreigners[$column] = $foreigners_full[$column];
            }
            if (isset($foreigners_full['foreign_keys_data'])) {
                $foreigners['foreign_keys_data'] = $foreigners_full['foreign_keys_data'];
            }
        } else {
            $foreigners = $this->getForeigners($db, $table, $column, 'foreign');
        }
        $foreigner = $this->searchColumnInForeigners($foreigners, $column);

        $child_references = [];
        if ($child_references_full !== null) {
            if (isset($child_references_full[$column])) {
                $child_references = $child_references_full[$column];
            }
        } else {
            $child_references = $this->getChildReferences($db, $table, $column);
        }

        if (sizeof($child_references, 0) > 0
            || $foreigner
        ) {
            if (sizeof($child_references, 0) > 0) {
                $column_status['isReferenced'] = true;
                foreach ($child_references as $columns) {
                    array_push(
                        $column_status['references'],
                        Util::backquote($columns['table_schema'])
                        . '.' . Util::backquote($columns['table_name'])
                    );
                }
            }

            if ($foreigner) {
                $column_status['isForeignKey'] = true;
            }
        } else {
            $column_status['isEditable'] = true;
        }

        return $column_status;
    }

    /**
     * Search a table column in foreign data.
     *
     * @param array  $foreigners Table Foreign data
     * @param string $column     Column name
     *
     * @return bool|array
     */
    public function searchColumnInForeigners(array $foreigners, $column)
    {
        if (isset($foreigners[$column])) {
            return $foreigners[$column];
        }

        $foreigner = [];
        foreach ($foreigners['foreign_keys_data'] as $one_key) {
            $column_index = array_search($column, $one_key['index_list']);
            if ($column_index !== false) {
                $foreigner['foreign_field']
                    = $one_key['ref_index_list'][$column_index];
                $foreigner['foreign_db'] = isset($one_key['ref_db_name'])
                    ? $one_key['ref_db_name']
                    : $GLOBALS['db'];
                $foreigner['foreign_table'] = $one_key['ref_table_name'];
                $foreigner['constraint'] = $one_key['constraint'];
                $foreigner['on_update'] = isset($one_key['on_update'])
                    ? $one_key['on_update']
                    : 'RESTRICT';
                $foreigner['on_delete'] = isset($one_key['on_delete'])
                    ? $one_key['on_delete']
                    : 'RESTRICT';

                return $foreigner;
            }
        }

        return false;
    }

    /**
     * Returns default PMA table names and their create queries.
     *
     * @return array table name, create query
     */
    public function getDefaultPmaTableNames()
    {
        $pma_tables = [];
        $create_tables_file = file_get_contents(
            SQL_DIR . 'create_tables.sql'
        );

        $queries = explode(';', $create_tables_file);

        foreach ($queries as $query) {
            if (preg_match(
                '/CREATE TABLE IF NOT EXISTS `(.*)` \(/',
                $query,
                $table
            )
            ) {
                $pma_tables[$table[1]] = $query . ';';
            }
        }

        return $pma_tables;
    }

    /**
     * Create a table named phpmyadmin to be used as configuration storage
     *
     * @return bool
     */
    public function createPmaDatabase()
    {
        $this->dbi->tryQuery("CREATE DATABASE IF NOT EXISTS `phpmyadmin`");
        if ($error = $this->dbi->getError()) {
            if ($GLOBALS['errno'] == 1044) {
                $GLOBALS['message'] =    __(
                    'You do not have necessary privileges to create a database named'
                    . ' \'phpmyadmin\'. You may go to \'Operations\' tab of any'
                    . ' database to set up the phpMyAdmin configuration storage there.'
                );
            } else {
                $GLOBALS['message'] = $error;
            }
            return false;
        }
        return true;
    }

    /**
     * Creates PMA tables in the given db, updates if already exists.
     *
     * @param string  $db     database
     * @param boolean $create whether to create tables if they don't exist.
     *
     * @return void
     */
    public function fixPmaTables($db, $create = true)
    {
        $tablesToFeatures = [
            'pma__bookmark' => 'bookmarktable',
            'pma__relation' => 'relation',
            'pma__table_info' => 'table_info',
            'pma__table_coords' => 'table_coords',
            'pma__pdf_pages' => 'pdf_pages',
            'pma__column_info' => 'column_info',
            'pma__history' => 'history',
            'pma__recent' => 'recent',
            'pma__favorite' => 'favorite',
            'pma__table_uiprefs' => 'table_uiprefs',
            'pma__tracking' => 'tracking',
            'pma__userconfig' => 'userconfig',
            'pma__users' => 'users',
            'pma__usergroups' => 'usergroups',
            'pma__navigationhiding' => 'navigationhiding',
            'pma__savedsearches' => 'savedsearches',
            'pma__central_columns' => 'central_columns',
            'pma__designer_settings' => 'designer_settings',
            'pma__export_templates' => 'export_templates',
        ];

        $existingTables = $this->dbi->getTables($db, DatabaseInterface::CONNECT_CONTROL);

        $createQueries = null;
        $foundOne = false;
        foreach ($tablesToFeatures as $table => $feature) {
            if (! in_array($table, $existingTables)) {
                if ($create) {
                    if ($createQueries == null) { // first create
                        $createQueries = $this->getDefaultPmaTableNames();
                        $this->dbi->selectDb($db);
                    }
                    $this->dbi->tryQuery($createQueries[$table]);
                    if ($error = $this->dbi->getError()) {
                        $GLOBALS['message'] = $error;
                        return;
                    }
                    $foundOne = true;
                    $GLOBALS['cfg']['Server'][$feature] = $table;
                }
            } else {
                $foundOne = true;
                $GLOBALS['cfg']['Server'][$feature] = $table;
            }
        }

        if (! $foundOne) {
            return;
        }
        $GLOBALS['cfg']['Server']['pmadb'] = $db;
        $_SESSION['relation'][$GLOBALS['server']] = $this->checkRelationsParam();

        $cfgRelation = $this->getRelationsParam();
        if ($cfgRelation['recentwork'] || $cfgRelation['favoritework']) {
            // Since configuration storage is updated, we need to
            // re-initialize the favorite and recent tables stored in the
            // session from the current configuration storage.
            if ($cfgRelation['favoritework']) {
                $fav_tables = RecentFavoriteTable::getInstance('favorite');
                $_SESSION['tmpval']['favorite_tables'][$GLOBALS['server']]
                    = $fav_tables->getFromDb();
            }

            if ($cfgRelation['recentwork']) {
                $recent_tables = RecentFavoriteTable::getInstance('recent');
                $_SESSION['tmpval']['recent_tables'][$GLOBALS['server']]
                    = $recent_tables->getFromDb();
            }

            // Reload navi panel to update the recent/favorite lists.
            $GLOBALS['reload'] = true;
        }
    }

    /**
     * Get Html for PMA tables fixing anchor.
     *
     * @param boolean $allTables whether to create all tables
     * @param boolean $createDb  whether to create the pmadb also
     *
     * @return string Html
     */
    public function getHtmlFixPmaTables($allTables, $createDb = false)
    {
        $retval = '';

<<<<<<< HEAD
        $url_query = Url::getCommon(['db' => $GLOBALS['db']]);
=======
        $url_query = Url::getCommon(array('db' => $GLOBALS['db']), '');
>>>>>>> 09c18849
        if ($allTables) {
            if ($createDb) {
                $url_query .= '&amp;goto=db_operations.php&amp;create_pmadb=1';
                $message = Message::notice(
                    __(
                        '%sCreate%s a database named \'phpmyadmin\' and setup '
                        . 'the phpMyAdmin configuration storage there.'
                    )
                );
            } else {
                $url_query .= '&amp;goto=db_operations.php&amp;fixall_pmadb=1';
                $message = Message::notice(
                    __(
                        '%sCreate%s the phpMyAdmin configuration storage in the '
                        . 'current database.'
                    )
                );
            }
        } else {
            $url_query .= '&amp;goto=db_operations.php&amp;fix_pmadb=1';
            $message = Message::notice(
                __('%sCreate%s missing phpMyAdmin configuration storage tables.')
            );
        }
        $message->addParamHtml('<a href="./chk_rel.php" data-post="' . $url_query . '">');
        $message->addParamHtml('</a>');

        $retval .= $message->getDisplay();

        return $retval;
    }

    /**
     * Gets the relations info and status, depending on the condition
     *
     * @param boolean $condition whether to look for foreigners or not
     * @param string  $db        database name
     * @param string  $table     table name
     *
     * @return array ($res_rel, $have_rel)
     */
    public function getRelationsAndStatus($condition, $db, $table)
    {
        if ($condition) {
            // Find which tables are related with the current one and write it in
            // an array
            $res_rel = $this->getForeigners($db, $table);

            if (count($res_rel) > 0) {
                $have_rel = true;
            } else {
                $have_rel = false;
            }
        } else {
            $have_rel = false;
            $res_rel = [];
        } // end if
        return [$res_rel, $have_rel];
    }

    /**
     * Verifies if all the pmadb tables are defined
     *
     * @return boolean
     */
    public function arePmadbTablesDefined()
    {
        if (empty($GLOBALS['cfg']['Server']['bookmarktable'])
            || empty($GLOBALS['cfg']['Server']['relation'])
            || empty($GLOBALS['cfg']['Server']['table_info'])
            || empty($GLOBALS['cfg']['Server']['table_coords'])
            || empty($GLOBALS['cfg']['Server']['column_info'])
            || empty($GLOBALS['cfg']['Server']['pdf_pages'])
            || empty($GLOBALS['cfg']['Server']['history'])
            || empty($GLOBALS['cfg']['Server']['recent'])
            || empty($GLOBALS['cfg']['Server']['favorite'])
            || empty($GLOBALS['cfg']['Server']['table_uiprefs'])
            || empty($GLOBALS['cfg']['Server']['tracking'])
            || empty($GLOBALS['cfg']['Server']['userconfig'])
            || empty($GLOBALS['cfg']['Server']['users'])
            || empty($GLOBALS['cfg']['Server']['usergroups'])
            || empty($GLOBALS['cfg']['Server']['navigationhiding'])
            || empty($GLOBALS['cfg']['Server']['savedsearches'])
            || empty($GLOBALS['cfg']['Server']['central_columns'])
            || empty($GLOBALS['cfg']['Server']['designer_settings'])
            || empty($GLOBALS['cfg']['Server']['export_templates'])
        ) {
            return false;
        }

        return true;
    }

    /**
     * Get tables for foreign key constraint
     *
     * @param string $foreignDb        Database name
     * @param string $tblStorageEngine Table storage engine
     *
     * @return array Table names
     */
    public function getTables($foreignDb, $tblStorageEngine)
    {
        $tables = [];
        $tablesRows = $this->dbi->query(
            'SHOW TABLE STATUS FROM ' . Util::backquote($foreignDb),
            DatabaseInterface::CONNECT_USER,
            DatabaseInterface::QUERY_STORE
        );
        while ($row = $this->dbi->fetchRow($tablesRows)) {
            if (isset($row[1]) && mb_strtoupper($row[1]) == $tblStorageEngine) {
                $tables[] = $row[0];
            }
        }
        if ($GLOBALS['cfg']['NaturalOrder']) {
            usort($tables, 'strnatcasecmp');
        }
        return $tables;
    }
}<|MERGE_RESOLUTION|>--- conflicted
+++ resolved
@@ -2095,11 +2095,7 @@
     {
         $retval = '';
 
-<<<<<<< HEAD
-        $url_query = Url::getCommon(['db' => $GLOBALS['db']]);
-=======
-        $url_query = Url::getCommon(array('db' => $GLOBALS['db']), '');
->>>>>>> 09c18849
+        $url_query = Url::getCommon(['db' => $GLOBALS['db']], '');
         if ($allTables) {
             if ($createDb) {
                 $url_query .= '&amp;goto=db_operations.php&amp;create_pmadb=1';
