<?php
/**
 * Main interface for database interactions
 */
declare(strict_types=1);

namespace PhpMyAdmin;

use mysqli_result;
use PhpMyAdmin\Database\DatabaseList;
use PhpMyAdmin\Dbal\DbalInterface;
use PhpMyAdmin\Dbal\DbiExtension;
use PhpMyAdmin\Dbal\DbiMysqli;
use PhpMyAdmin\Html\Generator;
use PhpMyAdmin\Html\MySQLDocumentation;
use PhpMyAdmin\SqlParser\Context;
use const E_USER_WARNING;
use const LOG_INFO;
use const LOG_NDELAY;
use const LOG_PID;
use const LOG_USER;
use const SORT_ASC;
use const SORT_DESC;
use function array_diff;
use function array_keys;
use function array_map;
use function array_merge;
use function array_multisort;
use function array_reverse;
use function array_shift;
use function array_slice;
use function basename;
use function closelog;
use function count;
use function debug_backtrace;
use function defined;
use function explode;
use function function_exists;
use function htmlspecialchars;
use function implode;
use function intval;
use function is_array;
use function is_int;
use function is_string;
use function mb_strtolower;
use function md5;
use function microtime;
use function openlog;
use function reset;
use function rtrim;
use function sprintf;
use function stripos;
use function strlen;
use function strncmp;
use function strpos;
use function strtolower;
use function strtoupper;
use function substr;
use function syslog;
use function trigger_error;
use function uasort;
use function uksort;
use function usort;

/**
 * Main interface for database interactions
 */
class DatabaseInterface implements DbalInterface
{
    /**
     * Force STORE_RESULT method, ignored by classic MySQL.
     */
    public const QUERY_STORE = 1;
    /**
     * Do not read whole query.
     */
    public const QUERY_UNBUFFERED = 2;
    /**
     * Get session variable.
     */
    public const GETVAR_SESSION = 1;
    /**
     * Get global variable.
     */
    public const GETVAR_GLOBAL = 2;

    /**
     * User connection.
     */
    public const CONNECT_USER = 0x100;
    /**
     * Control user connection.
     */
    public const CONNECT_CONTROL = 0x101;
    /**
     * Auxiliary connection.
     *
     * Used for example for replication setup.
     */
    public const CONNECT_AUXILIARY = 0x102;

    /** @var DbiExtension */
    private $_extension;

    /**
     * Opened database links
     *
     * @var array
     */
    private $_links;

    /** @var array Table data cache */
    private $_table_cache;

    /** @var array Current user and host cache */
    private $_current_user;

    /** @var null|string lower_case_table_names value cache */
    private $_lower_case_table_names = null;

    /** @var bool Whether connection is MariaDB */
    private $_is_mariadb = false;
    /** @var bool Whether connection is Percona */
    private $_is_percona = false;
    /** @var int Server version as number */
    private $_version_int = 55000;
    /** @var string Server version */
    private $_version_str = '5.50.0';
    /** @var string Server version comment */
    private $_version_comment = '';

    /** @var Types MySQL types data */
    public $types;

    /** @var Relation */
    private $relation;

    /**
     * @param DbiExtension $ext Object to be used for database queries
     */
    public function __construct(DbiExtension $ext)
    {
        $this->_extension = $ext;
        $this->_links = [];
        if (defined('TESTSUITE')) {
            $this->_links[self::CONNECT_USER] = 1;
            $this->_links[self::CONNECT_CONTROL] = 2;
        }
        $this->_table_cache = [];
        $this->_current_user = [];
        $this->types = new Types($this);
        $this->relation = new Relation($this);
    }

    /**
     * runs a query
     *
     * @param string $query               SQL query to execute
     * @param mixed  $link                optional database link to use
     * @param int    $options             optional query options
     * @param bool   $cache_affected_rows whether to cache affected rows
     *
     * @return mixed
     */
    public function query(
        string $query,
        $link = self::CONNECT_USER,
        int $options = 0,
        bool $cache_affected_rows = true
    ) {
        $result = $this->tryQuery($query, $link, $options, $cache_affected_rows);

        if (! $result) {
            Generator::mysqlDie($this->getError($link), $query);

            return false;
        }

        return $result;
    }

    /**
     * Get a cached value from table cache.
     *
     * @param array $contentPath Array of the name of the target value
     * @param mixed $default     Return value on cache miss
     *
     * @return mixed cached value or default
     */
    public function getCachedTableContent(array $contentPath, $default = null)
    {
        return Util::getValueByKey($this->_table_cache, $contentPath, $default);
    }

    /**
     * Set an item in table cache using dot notation.
     *
     * @param array|null $contentPath Array with the target path
     * @param mixed      $value       Target value
     */
    public function cacheTableContent(?array $contentPath, $value): void
    {
        $loc = &$this->_table_cache;

        if (! isset($contentPath)) {
            $loc = $value;

            return;
        }

        while (count($contentPath) > 1) {
            $key = array_shift($contentPath);

            // If the key doesn't exist at this depth, we will just create an empty
            // array to hold the next value, allowing us to create the arrays to hold
            // final values at the correct depth. Then we'll keep digging into the
            // array.
            if (! isset($loc[$key]) || ! is_array($loc[$key])) {
                $loc[$key] = [];
            }
            $loc = &$loc[$key];
        }

        $loc[array_shift($contentPath)] = $value;
    }

    /**
     * Clear the table cache.
     */
    public function clearTableCache(): void
    {
        $this->_table_cache = [];
    }

    /**
     * Caches table data so Table does not require to issue
     * SHOW TABLE STATUS again
     *
     * @param array       $tables information for tables of some databases
     * @param string|bool $table  table name
     */
    private function _cacheTableData(array $tables, $table): void
    {
        // Note: I don't see why we would need array_merge_recursive() here,
        // as it creates double entries for the same table (for example a double
        // entry for Comment when changing the storage engine in Operations)
        // Note 2: Instead of array_merge(), simply use the + operator because
        //  array_merge() renumbers numeric keys starting with 0, therefore
        //  we would lose a db name that consists only of numbers

        foreach ($tables as $one_database => $its_tables) {
            if (isset($this->_table_cache[$one_database])) {
                // the + operator does not do the intended effect
                // when the cache for one table already exists
                if ($table
                    && isset($this->_table_cache[$one_database][$table])
                ) {
                    unset($this->_table_cache[$one_database][$table]);
                }
                $this->_table_cache[$one_database]
                    += $tables[$one_database];
            } else {
                $this->_table_cache[$one_database] = $tables[$one_database];
            }
        }
    }

    /**
     * Stores query data into session data for debugging purposes
     *
     * @param string      $query  Query text
     * @param mixed       $link   link type
     * @param object|bool $result Query result
     * @param int|float   $time   Time to execute query
     */
    private function _dbgQuery(string $query, $link, $result, $time): void
    {
        $dbgInfo = [];
        $error_message = $this->getError($link);
        if ($result == false && is_string($error_message)) {
            $dbgInfo['error']
                = '<span class="color_red">'
                . htmlspecialchars($error_message) . '</span>';
        }
        $dbgInfo['query'] = htmlspecialchars($query);
        $dbgInfo['time'] = $time;
        // Get and slightly format backtrace, this is used
        // in the javascript console.
        // Strip call to _dbgQuery
        $dbgInfo['trace'] = Error::processBacktrace(
            array_slice(debug_backtrace(), 1)
        );
        $dbgInfo['hash'] = md5($query);

        $_SESSION['debug']['queries'][] = $dbgInfo;
    }

    /**
     * runs a query and returns the result
     *
     * @param string $query               query to run
     * @param mixed  $link                link type
     * @param int    $options             query options
     * @param bool   $cache_affected_rows whether to cache affected row
     *
     * @return mixed
     */
    public function tryQuery(
        string $query,
        $link = self::CONNECT_USER,
        int $options = 0,
        bool $cache_affected_rows = true
    ) {
        $debug = isset($GLOBALS['cfg']['DBG']) ? $GLOBALS['cfg']['DBG']['sql'] : false;
        if (! isset($this->_links[$link])) {
            return false;
        }

        $time = 0;
        if ($debug) {
            $time = microtime(true);
        }

        $result = $this->_extension->realQuery($query, $this->_links[$link], $options);

        if ($cache_affected_rows) {
            $GLOBALS['cached_affected_rows'] = $this->affectedRows($link, false);
        }

        if ($debug) {
            $time = microtime(true) - $time;
            $this->_dbgQuery($query, $link, $result, $time);
            if ($GLOBALS['cfg']['DBG']['sqllog']) {
                $warningsCount = '';
                if (($options & self::QUERY_STORE) == self::QUERY_STORE) {
                    if (isset($this->_links[$link]->warning_count)) {
                        $warningsCount = $this->_links[$link]->warning_count;
                    }
                }

                openlog('phpMyAdmin', LOG_NDELAY | LOG_PID, LOG_USER);

                syslog(
                    LOG_INFO,
                    'SQL[' . basename($_SERVER['SCRIPT_NAME']) . ']: '
                    . sprintf('%0.3f', $time) . '(W:' . $warningsCount . ') > ' . $query
                );
                closelog();
            }
        }

        if ($result !== false && Tracker::isActive()) {
            Tracker::handleQuery($query);
        }

        return $result;
    }

    /**
     * Run multi query statement and return results
     *
     * @param string $multiQuery multi query statement to execute
     * @param int    $linkIndex  index of the opened database link
     *
     * @return mysqli_result[]|bool (false)
     */
    public function tryMultiQuery(
        string $multiQuery = '',
        $linkIndex = self::CONNECT_USER
    ) {
        if (! isset($this->_links[$linkIndex])) {
            return false;
        }

        return $this->_extension->realMultiQuery($this->_links[$linkIndex], $multiQuery);
    }

    /**
     * returns array with table names for given db
     *
     * @param string $database name of database
     * @param mixed  $link     mysql link resource|object
     *
     * @return array   tables names
     */
    public function getTables(string $database, $link = self::CONNECT_USER): array
    {
        $tables = $this->fetchResult(
            'SHOW TABLES FROM ' . Util::backquote($database) . ';',
            null,
            0,
            $link,
            self::QUERY_STORE
        );
        if ($GLOBALS['cfg']['NaturalOrder']) {
            usort($tables, 'strnatcasecmp');
        }

        return $tables;
    }

    /**
     * returns
     *
     * @param string $database name of database
     * @param array  $tables   list of tables to search for for relations
     * @param int    $link     mysql link resource|object
     *
     * @return array           array of found foreign keys
     */
    public function getForeignKeyConstrains(string $database, array $tables, $link = self::CONNECT_USER): array
    {
        $tablesListForQuery = '';
        foreach ($tables as $table) {
            $tablesListForQuery .= "'" . $this->escapeString($table) . "',";
        }
        $tablesListForQuery = rtrim($tablesListForQuery, ',');

        return $this->fetchResult(
            'SELECT'
                    . ' TABLE_NAME,'
                    . ' COLUMN_NAME,'
                    . ' REFERENCED_TABLE_NAME,'
                    . ' REFERENCED_COLUMN_NAME'
                . ' FROM information_schema.key_column_usage'
                . ' WHERE referenced_table_name IS NOT NULL'
                    . " AND TABLE_SCHEMA = '" . $this->escapeString($database) . "'"
                    . ' AND TABLE_NAME IN (' . $tablesListForQuery . ')'
                    . ' AND REFERENCED_TABLE_NAME IN (' . $tablesListForQuery . ');',
            null,
            null,
            $link,
            self::QUERY_STORE
        );
    }

    /**
     * returns a segment of the SQL WHERE clause regarding table name and type
     *
     * @param array|string $table        table(s)
     * @param bool         $tbl_is_group $table is a table group
     * @param string       $table_type   whether table or view
     *
     * @return string a segment of the WHERE clause
     */
    private function _getTableCondition(
        $table,
        bool $tbl_is_group,
        ?string $table_type
    ): string {
        // get table information from information_schema
        if ($table) {
            if (is_array($table)) {
                $sql_where_table = 'AND t.`TABLE_NAME` '
                    . Util::getCollateForIS() . ' IN (\''
                    . implode(
                        '\', \'',
                        array_map(
                            [
                                $this,
                                'escapeString',
                            ],
                            $table
                        )
                    )
                    . '\')';
            } elseif ($tbl_is_group === true) {
                $sql_where_table = 'AND t.`TABLE_NAME` LIKE \''
                    . Util::escapeMysqlWildcards(
                        $this->escapeString($table)
                    )
                    . '%\'';
            } else {
                $sql_where_table = 'AND t.`TABLE_NAME` '
                    . Util::getCollateForIS() . ' = \''
                    . $this->escapeString($table) . '\'';
            }
        } else {
            $sql_where_table = '';
        }

        if ($table_type) {
            if ($table_type == 'view') {
                $sql_where_table .= " AND t.`TABLE_TYPE` NOT IN ('BASE TABLE', 'SYSTEM VERSIONED')";
            } elseif ($table_type == 'table') {
                $sql_where_table .= " AND t.`TABLE_TYPE` IN ('BASE TABLE', 'SYSTEM VERSIONED')";
            }
        }

        return $sql_where_table;
    }

    /**
     * returns the beginning of the SQL statement to fetch the list of tables
     *
     * @param string[] $this_databases  databases to list
     * @param string   $sql_where_table additional condition
     *
     * @return string the SQL statement
     */
    private function _getSqlForTablesFull($this_databases, string $sql_where_table): string
    {
        return 'SELECT *,'
            . ' `TABLE_SCHEMA`       AS `Db`,'
            . ' `TABLE_NAME`         AS `Name`,'
            . ' `TABLE_TYPE`         AS `TABLE_TYPE`,'
            . ' `ENGINE`             AS `Engine`,'
            . ' `ENGINE`             AS `Type`,'
            . ' `VERSION`            AS `Version`,'
            . ' `ROW_FORMAT`         AS `Row_format`,'
            . ' `TABLE_ROWS`         AS `Rows`,'
            . ' `AVG_ROW_LENGTH`     AS `Avg_row_length`,'
            . ' `DATA_LENGTH`        AS `Data_length`,'
            . ' `MAX_DATA_LENGTH`    AS `Max_data_length`,'
            . ' `INDEX_LENGTH`       AS `Index_length`,'
            . ' `DATA_FREE`          AS `Data_free`,'
            . ' `AUTO_INCREMENT`     AS `Auto_increment`,'
            . ' `CREATE_TIME`        AS `Create_time`,'
            . ' `UPDATE_TIME`        AS `Update_time`,'
            . ' `CHECK_TIME`         AS `Check_time`,'
            . ' `TABLE_COLLATION`    AS `Collation`,'
            . ' `CHECKSUM`           AS `Checksum`,'
            . ' `CREATE_OPTIONS`     AS `Create_options`,'
            . ' `TABLE_COMMENT`      AS `Comment`'
            . ' FROM `information_schema`.`TABLES` t'
            . ' WHERE `TABLE_SCHEMA` ' . Util::getCollateForIS()
            . ' IN (\'' . implode("', '", $this_databases) . '\')'
            . ' ' . $sql_where_table;
    }

    /**
     * returns array of all tables in given db or dbs
     * this function expects unquoted names:
     * RIGHT: my_database
     * WRONG: `my_database`
     * WRONG: my\_database
     * if $tbl_is_group is true, $table is used as filter for table names
     *
     * <code>
     * $dbi->getTablesFull('my_database');
     * $dbi->getTablesFull('my_database', 'my_table'));
     * $dbi->getTablesFull('my_database', 'my_tables_', true));
     * </code>
     *
     * @param string       $database     database
     * @param string|array $table        table name(s)
     * @param bool         $tbl_is_group $table is a table group
     * @param int          $limit_offset zero-based offset for the count
     * @param bool|int     $limit_count  number of tables to return
     * @param string       $sort_by      table attribute to sort by
     * @param string       $sort_order   direction to sort (ASC or DESC)
     * @param string       $table_type   whether table or view
     * @param mixed        $link         link type
     *
     * @return array           list of tables in given db(s)
     *
     * @todo    move into Table
     */
    public function getTablesFull(
        string $database,
        $table = '',
        bool $tbl_is_group = false,
        int $limit_offset = 0,
        $limit_count = false,
        string $sort_by = 'Name',
        string $sort_order = 'ASC',
        ?string $table_type = null,
        $link = self::CONNECT_USER
    ): array {
        if ($limit_count === true) {
            $limit_count = $GLOBALS['cfg']['MaxTableList'];
        }

        $databases = [$database];

        $tables = [];

        if (! $GLOBALS['cfg']['Server']['DisableIS']) {
            $sql_where_table = $this->_getTableCondition(
                $table,
                $tbl_is_group,
                $table_type
            );

            // for PMA bc:
            // `SCHEMA_FIELD_NAME` AS `SHOW_TABLE_STATUS_FIELD_NAME`
            //
            // on non-Windows servers,
            // added BINARY in the WHERE clause to force a case sensitive
            // comparison (if we are looking for the db Aa we don't want
            // to find the db aa)
            $this_databases = array_map(
                [
                    $this,
                    'escapeString',
                ],
                $databases
            );

            $sql = $this->_getSqlForTablesFull($this_databases, $sql_where_table);

            // Sort the tables
            $sql .= ' ORDER BY ' . $sort_by . ' ' . $sort_order;

            if ($limit_count) {
                $sql .= ' LIMIT ' . $limit_count . ' OFFSET ' . $limit_offset;
            }

            $tables = $this->fetchResult(
                $sql,
                [
                    'TABLE_SCHEMA',
                    'TABLE_NAME',
                ],
                null,
                $link
            );

            if ($sort_by == 'Name' && $GLOBALS['cfg']['NaturalOrder']) {
                // here, the array's first key is by schema name
                foreach ($tables as $one_database_name => $one_database_tables) {
                    uksort($one_database_tables, 'strnatcasecmp');

                    if ($sort_order == 'DESC') {
                        $one_database_tables = array_reverse($one_database_tables);
                    }
                    $tables[$one_database_name] = $one_database_tables;
                }
            } elseif ($sort_by == 'Data_length') {
                // Size = Data_length + Index_length
                foreach ($tables as $one_database_name => $one_database_tables) {
                    uasort(
                        $one_database_tables,
                        /**
                         * @param array $a
                         * @param array $b
                         */
                        function ($a, $b) {
                            $aLength = $a['Data_length'] + $a['Index_length'];
                            $bLength = $b['Data_length'] + $b['Index_length'];

                            return $aLength <=> $bLength;
                        }
                    );

                    if ($sort_order == 'DESC') {
                        $one_database_tables = array_reverse($one_database_tables);
                    }
                    $tables[$one_database_name] = $one_database_tables;
                }
            }
        } // end (get information from table schema)

        // If permissions are wrong on even one database directory,
        // information_schema does not return any table info for any database
        // this is why we fall back to SHOW TABLE STATUS even for MySQL >= 50002
        if (empty($tables)) {
            foreach ($databases as $each_database) {
                if ($table || ($tbl_is_group === true) || ! empty($table_type)) {
                    $sql = 'SHOW TABLE STATUS FROM '
                        . Util::backquote($each_database)
                        . ' WHERE';
                    $needAnd = false;
                    if ($table || ($tbl_is_group === true)) {
                        if (is_array($table)) {
                            $sql .= ' `Name` IN (\''
                                . implode(
                                    '\', \'',
                                    array_map(
                                        [
                                            $this,
                                            'escapeString',
                                        ],
                                        $table,
                                        $link
                                    )
                                ) . '\')';
                        } else {
                            $sql .= " `Name` LIKE '"
                                . Util::escapeMysqlWildcards(
                                    $this->escapeString($table, $link)
                                )
                                . "%'";
                        }
                        $needAnd = true;
                    }
                    if (! empty($table_type)) {
                        if ($needAnd) {
                            $sql .= ' AND';
                        }
                        if ($table_type == 'view') {
                            $sql .= " `Comment` = 'VIEW'";
                        } elseif ($table_type == 'table') {
                            $sql .= " `Comment` != 'VIEW'";
                        }
                    }
                } else {
                    $sql = 'SHOW TABLE STATUS FROM '
                        . Util::backquote($each_database);
                }

                $each_tables = $this->fetchResult($sql, 'Name', null, $link);

                // Sort naturally if the config allows it and we're sorting
                // the Name column.
                if ($sort_by == 'Name' && $GLOBALS['cfg']['NaturalOrder']) {
                    uksort($each_tables, 'strnatcasecmp');

                    if ($sort_order == 'DESC') {
                        $each_tables = array_reverse($each_tables);
                    }
                } else {
                    // Prepare to sort by creating array of the selected sort
                    // value to pass to array_multisort

                    // Size = Data_length + Index_length
                    if ($sort_by == 'Data_length') {
                        foreach ($each_tables as $table_name => $table_data) {
                            ${$sort_by}[$table_name] = strtolower(
                                (string) ($table_data['Data_length']
                                + $table_data['Index_length'])
                            );
                        }
                    } else {
                        foreach ($each_tables as $table_name => $table_data) {
                            ${$sort_by}[$table_name]
                                = strtolower($table_data[$sort_by] ?? '');
                        }
                    }

                    if (! empty($$sort_by)) {
                        if ($sort_order == 'DESC') {
                            array_multisort($$sort_by, SORT_DESC, $each_tables);
                        } else {
                            array_multisort($$sort_by, SORT_ASC, $each_tables);
                        }
                    }

                    // cleanup the temporary sort array
                    unset($$sort_by);
                }

                if ($limit_count) {
                    $each_tables = array_slice(
                        $each_tables,
                        $limit_offset,
                        $limit_count
                    );
                }

                foreach ($each_tables as $table_name => $each_table) {
                    if (! isset($each_tables[$table_name]['Type'])
                        && isset($each_tables[$table_name]['Engine'])
                    ) {
                        // pma BC, same parts of PMA still uses 'Type'
                        $each_tables[$table_name]['Type']
                            =& $each_tables[$table_name]['Engine'];
                    } elseif (! isset($each_tables[$table_name]['Engine'])
                        && isset($each_tables[$table_name]['Type'])
                    ) {
                        // old MySQL reports Type, newer MySQL reports Engine
                        $each_tables[$table_name]['Engine']
                            =& $each_tables[$table_name]['Type'];
                    }

                    // Compatibility with INFORMATION_SCHEMA output
                    $each_tables[$table_name]['TABLE_SCHEMA']
                        = $each_database;
                    $each_tables[$table_name]['TABLE_NAME']
                        =& $each_tables[$table_name]['Name'];
                    $each_tables[$table_name]['ENGINE']
                        =& $each_tables[$table_name]['Engine'];
                    $each_tables[$table_name]['VERSION']
                        =& $each_tables[$table_name]['Version'];
                    $each_tables[$table_name]['ROW_FORMAT']
                        =& $each_tables[$table_name]['Row_format'];
                    $each_tables[$table_name]['TABLE_ROWS']
                        =& $each_tables[$table_name]['Rows'];
                    $each_tables[$table_name]['AVG_ROW_LENGTH']
                        =& $each_tables[$table_name]['Avg_row_length'];
                    $each_tables[$table_name]['DATA_LENGTH']
                        =& $each_tables[$table_name]['Data_length'];
                    $each_tables[$table_name]['MAX_DATA_LENGTH']
                        =& $each_tables[$table_name]['Max_data_length'];
                    $each_tables[$table_name]['INDEX_LENGTH']
                        =& $each_tables[$table_name]['Index_length'];
                    $each_tables[$table_name]['DATA_FREE']
                        =& $each_tables[$table_name]['Data_free'];
                    $each_tables[$table_name]['AUTO_INCREMENT']
                        =& $each_tables[$table_name]['Auto_increment'];
                    $each_tables[$table_name]['CREATE_TIME']
                        =& $each_tables[$table_name]['Create_time'];
                    $each_tables[$table_name]['UPDATE_TIME']
                        =& $each_tables[$table_name]['Update_time'];
                    $each_tables[$table_name]['CHECK_TIME']
                        =& $each_tables[$table_name]['Check_time'];
                    $each_tables[$table_name]['TABLE_COLLATION']
                        =& $each_tables[$table_name]['Collation'];
                    $each_tables[$table_name]['CHECKSUM']
                        =& $each_tables[$table_name]['Checksum'];
                    $each_tables[$table_name]['CREATE_OPTIONS']
                        =& $each_tables[$table_name]['Create_options'];
                    $each_tables[$table_name]['TABLE_COMMENT']
                        =& $each_tables[$table_name]['Comment'];

                    if (strtoupper($each_tables[$table_name]['Comment'] ?? '') === 'VIEW'
                        && $each_tables[$table_name]['Engine'] == null
                    ) {
                        $each_tables[$table_name]['TABLE_TYPE'] = 'VIEW';
                    } elseif ($each_database == 'information_schema') {
                        $each_tables[$table_name]['TABLE_TYPE'] = 'SYSTEM VIEW';
                    } else {
                        /**
                         * @todo difference between 'TEMPORARY' and 'BASE TABLE'
                         * but how to detect?
                         */
                        $each_tables[$table_name]['TABLE_TYPE'] = 'BASE TABLE';
                    }
                }

                $tables[$each_database] = $each_tables;
            }
        }

        // cache table data
        // so Table does not require to issue SHOW TABLE STATUS again
        $this->_cacheTableData($tables, $table);

        if (isset($tables[$database])) {
            return $tables[$database];
        }

        if (isset($tables[mb_strtolower($database)])) {
            // on windows with lower_case_table_names = 1
            // MySQL returns
            // with SHOW DATABASES or information_schema.SCHEMATA: `Test`
            // but information_schema.TABLES gives `test`
            // see https://github.com/phpmyadmin/phpmyadmin/issues/8402
            return $tables[mb_strtolower($database)];
        }

        return $tables;
    }

    /**
     * Get VIEWs in a particular database
     *
     * @param string $db Database name to look in
     *
     * @return array Set of VIEWs inside the database
     */
    public function getVirtualTables(string $db): array
    {
        $tables_full = $this->getTablesFull($db);
        $views = [];

        foreach ($tables_full as $table => $tmp) {
            $_table = $this->getTable($db, (string) $table);
            if ($_table->isView()) {
                $views[] = $table;
            }
        }

        return $views;
    }

    /**
     * returns array with databases containing extended infos about them
     *
     * @param string   $database     database
     * @param bool     $force_stats  retrieve stats also for MySQL < 5
     * @param int      $link         link type
     * @param string   $sort_by      column to order by
     * @param string   $sort_order   ASC or DESC
     * @param int      $limit_offset starting offset for LIMIT
     * @param bool|int $limit_count  row count for LIMIT or true
     *                               for $GLOBALS['cfg']['MaxDbList']
     *
     * @return array
     *
     * @todo    move into ListDatabase?
     */
    public function getDatabasesFull(
        ?string $database = null,
        bool $force_stats = false,
        $link = self::CONNECT_USER,
        string $sort_by = 'SCHEMA_NAME',
        string $sort_order = 'ASC',
        int $limit_offset = 0,
        $limit_count = false
    ): array {
        $sort_order = strtoupper($sort_order);

        if ($limit_count === true) {
            $limit_count = $GLOBALS['cfg']['MaxDbList'];
        }

        $apply_limit_and_order_manual = true;

        if (! $GLOBALS['cfg']['Server']['DisableIS']) {
            /**
             * if $GLOBALS['cfg']['NaturalOrder'] is enabled, we cannot use LIMIT
             * cause MySQL does not support natural ordering,
             * we have to do it afterward
             */
            $limit = '';
            if (! $GLOBALS['cfg']['NaturalOrder']) {
                if ($limit_count) {
                    $limit = ' LIMIT ' . $limit_count . ' OFFSET ' . $limit_offset;
                }

                $apply_limit_and_order_manual = false;
            }

            // get table information from information_schema
            if (! empty($database)) {
                $sql_where_schema = 'WHERE `SCHEMA_NAME` LIKE \''
                    . $this->escapeString($database, $link) . '\'';
            } else {
                $sql_where_schema = '';
            }

            $sql  = 'SELECT *, '
                    . 'CAST(BIN_NAME AS CHAR CHARACTER SET utf8) AS SCHEMA_NAME'
                . ' FROM (';
            $sql .= 'SELECT'
                . ' BINARY s.SCHEMA_NAME AS BIN_NAME,'
                . ' s.DEFAULT_COLLATION_NAME';
            if ($force_stats) {
                $sql .= ','
                . ' COUNT(t.TABLE_SCHEMA)  AS SCHEMA_TABLES,'
                . ' SUM(t.TABLE_ROWS)      AS SCHEMA_TABLE_ROWS,'
                . ' SUM(t.DATA_LENGTH)     AS SCHEMA_DATA_LENGTH,'
                . ' SUM(t.MAX_DATA_LENGTH) AS SCHEMA_MAX_DATA_LENGTH,'
                . ' SUM(t.INDEX_LENGTH)    AS SCHEMA_INDEX_LENGTH,'
                . ' SUM(t.DATA_LENGTH + t.INDEX_LENGTH) AS SCHEMA_LENGTH,'
                . ' SUM(IF(t.ENGINE <> \'InnoDB\', t.DATA_FREE, 0)) AS SCHEMA_DATA_FREE';
            }
            $sql .= ' FROM `information_schema`.SCHEMATA s ';
            if ($force_stats) {
                $sql .= ' LEFT JOIN `information_schema`.TABLES t'
                      . ' ON BINARY t.TABLE_SCHEMA = BINARY s.SCHEMA_NAME';
            }
            $sql .= $sql_where_schema
                . ' GROUP BY BINARY s.SCHEMA_NAME, s.DEFAULT_COLLATION_NAME'
                . ' ORDER BY ';
            if ($sort_by == 'SCHEMA_NAME'
                || $sort_by == 'DEFAULT_COLLATION_NAME'
            ) {
                $sql .= 'BINARY ';
            }
            $sql .= Util::backquote($sort_by)
                . ' ' . $sort_order
                . $limit;
            $sql .= ') a';

            $databases = $this->fetchResult($sql, 'SCHEMA_NAME', null, $link);

            $mysql_error = $this->getError($link);
            if (! count($databases) && isset($GLOBALS['errno'])) {
                Generator::mysqlDie($mysql_error, $sql);
            }

            // display only databases also in official database list
            // f.e. to apply hide_db and only_db
            $drops = array_diff(
                array_keys($databases),
                (array) $GLOBALS['dblist']->databases
            );
            foreach ($drops as $drop) {
                unset($databases[$drop]);
            }
        } else {
            $databases = [];
            foreach ($GLOBALS['dblist']->databases as $database_name) {
                // Compatibility with INFORMATION_SCHEMA output
                $databases[$database_name]['SCHEMA_NAME']      = $database_name;

                $databases[$database_name]['DEFAULT_COLLATION_NAME']
                    = $this->getDbCollation($database_name);

                if (! $force_stats) {
                    continue;
                }

                // get additional info about tables
                $databases[$database_name]['SCHEMA_TABLES']          = 0;
                $databases[$database_name]['SCHEMA_TABLE_ROWS']      = 0;
                $databases[$database_name]['SCHEMA_DATA_LENGTH']     = 0;
                $databases[$database_name]['SCHEMA_MAX_DATA_LENGTH'] = 0;
                $databases[$database_name]['SCHEMA_INDEX_LENGTH']    = 0;
                $databases[$database_name]['SCHEMA_LENGTH']          = 0;
                $databases[$database_name]['SCHEMA_DATA_FREE']       = 0;

                $res = $this->query(
                    'SHOW TABLE STATUS FROM '
                    . Util::backquote($database_name) . ';'
                );

                if ($res === false) {
                    unset($res);
                    continue;
                }

                while ($row = $this->fetchAssoc($res)) {
                    $databases[$database_name]['SCHEMA_TABLES']++;
                    $databases[$database_name]['SCHEMA_TABLE_ROWS']
                        += $row['Rows'];
                    $databases[$database_name]['SCHEMA_DATA_LENGTH']
                        += $row['Data_length'];
                    $databases[$database_name]['SCHEMA_MAX_DATA_LENGTH']
                        += $row['Max_data_length'];
                    $databases[$database_name]['SCHEMA_INDEX_LENGTH']
                        += $row['Index_length'];

                    // for InnoDB, this does not contain the number of
                    // overhead bytes but the total free space
                    if ($row['Engine'] != 'InnoDB') {
                        $databases[$database_name]['SCHEMA_DATA_FREE']
                            += $row['Data_free'];
                    }
                    $databases[$database_name]['SCHEMA_LENGTH']
                        += $row['Data_length'] + $row['Index_length'];
                }
                $this->freeResult($res);
                unset($res);
            }
        }

        /**
         * apply limit and order manually now
         * (caused by older MySQL < 5 or $GLOBALS['cfg']['NaturalOrder'])
         */
        if ($apply_limit_and_order_manual) {
            $GLOBALS['callback_sort_order'] = $sort_order;
            $GLOBALS['callback_sort_by'] = $sort_by;
            usort(
                $databases,
                [
                    self::class,
                    '_usortComparisonCallback',
                ]
            );
            unset($GLOBALS['callback_sort_order'], $GLOBALS['callback_sort_by']);

            /**
             * now apply limit
             */
            if ($limit_count) {
                $databases = array_slice($databases, $limit_offset, $limit_count);
            }
        }

        return $databases;
    }

    /**
     * usort comparison callback
     *
     * @param array $a first argument to sort
     * @param array $b second argument to sort
     *
     * @return int  a value representing whether $a should be before $b in the
     *              sorted array or not
     *
     * @access private
     */
    private static function _usortComparisonCallback($a, $b): int
    {
        if ($GLOBALS['cfg']['NaturalOrder']) {
            $sorter = 'strnatcasecmp';
        } else {
            $sorter = 'strcasecmp';
        }
        /* No sorting when key is not present */
        if (! isset($a[$GLOBALS['callback_sort_by']], $b[$GLOBALS['callback_sort_by']])
        ) {
            return 0;
        }

        // produces f.e.:
        // return -1 * strnatcasecmp($a["SCHEMA_TABLES"], $b["SCHEMA_TABLES"])
        return ($GLOBALS['callback_sort_order'] == 'ASC' ? 1 : -1) * $sorter(
            $a[$GLOBALS['callback_sort_by']],
            $b[$GLOBALS['callback_sort_by']]
        );
    }

    /**
     * returns detailed array with all columns for sql
     *
     * @param string $sql_query    target SQL query to get columns
     * @param array  $view_columns alias for columns
     *
     * @return array
     */
    public function getColumnMapFromSql(string $sql_query, array $view_columns = []): array
    {
        $result = $this->tryQuery($sql_query);

        if ($result === false) {
            return [];
        }

        $meta = $this->getFieldsMeta(
            $result
        );

        $nbFields = count($meta);
        if ($nbFields <= 0) {
            return [];
        }

        $column_map = [];
        $nbColumns = count($view_columns);

        for ($i = 0; $i < $nbFields; $i++) {
            $map = [];
            $map['table_name'] = $meta[$i]->table;
            $map['refering_column'] = $meta[$i]->name;

            if ($nbColumns > 1) {
                $map['real_column'] = $view_columns[$i];
            }

            $column_map[] = $map;
        }

        return $column_map;
    }

    /**
     * returns detailed array with all columns for given table in database,
     * or all tables/databases
     *
     * @param string $database name of database
     * @param string $table    name of table to retrieve columns from
     * @param string $column   name of specific column
     * @param mixed  $link     mysql link resource
     *
     * @return array
     */
    public function getColumnsFull(
        ?string $database = null,
        ?string $table = null,
        ?string $column = null,
        $link = self::CONNECT_USER
    ): array {
        if (! $GLOBALS['cfg']['Server']['DisableIS']) {
            $sql_wheres = [];
            $array_keys = [];

            // get columns information from information_schema
            if ($database !== null) {
                $sql_wheres[] = '`TABLE_SCHEMA` = \''
                    . $this->escapeString($database, $link) . '\' ';
            } else {
                $array_keys[] = 'TABLE_SCHEMA';
            }
            if ($table !== null) {
                $sql_wheres[] = '`TABLE_NAME` = \''
                    . $this->escapeString($table, $link) . '\' ';
            } else {
                $array_keys[] = 'TABLE_NAME';
            }
            if ($column !== null) {
                $sql_wheres[] = '`COLUMN_NAME` = \''
                    . $this->escapeString($column, $link) . '\' ';
            } else {
                $array_keys[] = 'COLUMN_NAME';
            }

            // for PMA bc:
            // `[SCHEMA_FIELD_NAME]` AS `[SHOW_FULL_COLUMNS_FIELD_NAME]`
            $sql = 'SELECT *,'
                        . ' `COLUMN_NAME`       AS `Field`,'
                        . ' `COLUMN_TYPE`       AS `Type`,'
                        . ' `COLLATION_NAME`    AS `Collation`,'
                        . ' `IS_NULLABLE`       AS `Null`,'
                        . ' `COLUMN_KEY`        AS `Key`,'
                        . ' `COLUMN_DEFAULT`    AS `Default`,'
                        . ' `EXTRA`             AS `Extra`,'
                        . ' `PRIVILEGES`        AS `Privileges`,'
                        . ' `COLUMN_COMMENT`    AS `Comment`'
                   . ' FROM `information_schema`.`COLUMNS`';

            if (count($sql_wheres)) {
                $sql .= "\n" . ' WHERE ' . implode(' AND ', $sql_wheres);
            }

            return $this->fetchResult($sql, $array_keys, null, $link);
        }

        $columns = [];
        if ($database === null) {
            foreach ($GLOBALS['dblist']->databases as $database) {
                $columns[$database] = $this->getColumnsFull(
                    $database,
                    null,
                    null,
                    $link
                );
            }

            return $columns;
        } elseif ($table === null) {
            $tables = $this->getTables($database);
            foreach ($tables as $table) {
                $columns[$table] = $this->getColumnsFull(
                    $database,
                    $table,
                    null,
                    $link
                );
            }

            return $columns;
        }
        $sql = 'SHOW FULL COLUMNS FROM '
            . Util::backquote($database) . '.' . Util::backquote($table);
        if ($column !== null) {
            $sql .= " LIKE '" . $this->escapeString($column, $link) . "'";
        }

        $columns = $this->fetchResult($sql, 'Field', null, $link);
        $ordinal_position = 1;
        foreach ($columns as $column_name => $each_column) {
            // Compatibility with INFORMATION_SCHEMA output
            $columns[$column_name]['COLUMN_NAME']
                =& $columns[$column_name]['Field'];
            $columns[$column_name]['COLUMN_TYPE']
                =& $columns[$column_name]['Type'];
            $columns[$column_name]['COLLATION_NAME']
                =& $columns[$column_name]['Collation'];
            $columns[$column_name]['IS_NULLABLE']
                =& $columns[$column_name]['Null'];
            $columns[$column_name]['COLUMN_KEY']
                =& $columns[$column_name]['Key'];
            $columns[$column_name]['COLUMN_DEFAULT']
                =& $columns[$column_name]['Default'];
            $columns[$column_name]['EXTRA']
                =& $columns[$column_name]['Extra'];
            $columns[$column_name]['PRIVILEGES']
                =& $columns[$column_name]['Privileges'];
            $columns[$column_name]['COLUMN_COMMENT']
                =& $columns[$column_name]['Comment'];

            $columns[$column_name]['TABLE_CATALOG'] = null;
            $columns[$column_name]['TABLE_SCHEMA'] = $database;
            $columns[$column_name]['TABLE_NAME'] = $table;
            $columns[$column_name]['ORDINAL_POSITION'] = $ordinal_position;
            $colType = $columns[$column_name]['COLUMN_TYPE'];
            $colType = is_string($colType) ? $colType : '';
            $colTypePosComa = strpos($colType, '(');
            $colTypePosComa = $colTypePosComa !== false ? $colTypePosComa : strlen($colType);
            $columns[$column_name]['DATA_TYPE']
                = substr(
                    $colType,
                    0,
                    $colTypePosComa
                );
            /**
             * @todo guess CHARACTER_MAXIMUM_LENGTH from COLUMN_TYPE
            */
            $columns[$column_name]['CHARACTER_MAXIMUM_LENGTH'] = null;
            /**
             * @todo guess CHARACTER_OCTET_LENGTH from CHARACTER_MAXIMUM_LENGTH
             */
            $columns[$column_name]['CHARACTER_OCTET_LENGTH'] = null;
            $columns[$column_name]['NUMERIC_PRECISION'] = null;
            $columns[$column_name]['NUMERIC_SCALE'] = null;
            $colCollation = $columns[$column_name]['COLLATION_NAME'];
            $colCollation = is_string($colCollation) ? $colCollation : '';
            $colCollationPosUnderscore = strpos($colCollation, '_');
            $colCollationPosUnderscore = $colCollationPosUnderscore !== false
                ? $colCollationPosUnderscore
                : strlen($colCollation);
            $columns[$column_name]['CHARACTER_SET_NAME']
                = substr(
                    $colCollation,
                    0,
                    $colCollationPosUnderscore
                );

            $ordinal_position++;
        }

        if ($column !== null) {
            return reset($columns);
        }

        return $columns;
    }

    /**
     * Returns SQL query for fetching columns for a table
     *
     * The 'Key' column is not calculated properly, use $dbi->getColumns()
     * to get correct values.
     *
     * @see getColumns()
     *
     * @param string $database name of database
     * @param string $table    name of table to retrieve columns from
     * @param string $column   name of column, null to show all columns
     * @param bool   $full     whether to return full info or only column names
     */
    public function getColumnsSql(
        string $database,
        string $table,
        ?string $column = null,
        bool $full = false
    ): string {
        return 'SHOW ' . ($full ? 'FULL' : '') . ' COLUMNS FROM '
            . Util::backquote($database) . '.' . Util::backquote($table)
            . ($column !== null ? "LIKE '"
            . $this->escapeString($column) . "'" : '');
    }

    /**
     * Returns descriptions of columns in given table (all or given by $column)
     *
     * @param string $database name of database
     * @param string $table    name of table to retrieve columns from
     * @param string $column   name of column, null to show all columns
     * @param bool   $full     whether to return full info or only column names
     * @param int    $link     link type
     *
     * @return array array indexed by column names or,
     *               if $column is given, flat array description
     */
    public function getColumns(
        string $database,
        string $table,
        ?string $column = null,
        bool $full = false,
        $link = self::CONNECT_USER
    ): array {
        $sql = $this->getColumnsSql($database, $table, $column, $full);
        $fields = $this->fetchResult($sql, 'Field', null, $link);
        if (! is_array($fields) || count($fields) === 0) {
            return [];
        }
        // Check if column is a part of multiple-column index and set its 'Key'.
        $indexes = Index::getFromTable($table, $database);
        foreach ($fields as $field => $field_data) {
            if (! empty($field_data['Key'])) {
                continue;
            }

            foreach ($indexes as $index) {
                /** @var Index $index */
                if (! $index->hasColumn($field)) {
                    continue;
                }

                $index_columns = $index->getColumns();
                if ($index_columns[$field]->getSeqInIndex() > 1) {
                    if ($index->isUnique()) {
                        $fields[$field]['Key'] = 'UNI';
                    } else {
                        $fields[$field]['Key'] = 'MUL';
                    }
                }
            }
        }

        return $column != null ? array_shift($fields) : $fields;
    }

    /**
     * Returns all column names in given table
     *
     * @param string $database name of database
     * @param string $table    name of table to retrieve columns from
     * @param mixed  $link     mysql link resource
     *
     * @return null|array
     */
    public function getColumnNames(
        string $database,
        string $table,
        $link = self::CONNECT_USER
    ): ?array {
        $sql = $this->getColumnsSql($database, $table);
        // We only need the 'Field' column which contains the table's column names
        $fields = array_keys($this->fetchResult($sql, 'Field', null, $link));

        if (! is_array($fields) || count($fields) === 0) {
            return null;
        }

        return $fields;
    }

    /**
     * Returns SQL for fetching information on table indexes (SHOW INDEXES)
     *
     * @param string $database name of database
     * @param string $table    name of the table whose indexes are to be retrieved
     * @param string $where    additional conditions for WHERE
     *
     * @return string SQL for getting indexes
     */
    public function getTableIndexesSql(
        string $database,
        string $table,
        ?string $where = null
    ): string {
        $sql = 'SHOW INDEXES FROM ' . Util::backquote($database) . '.'
            . Util::backquote($table);
        if ($where) {
            $sql .= ' WHERE (' . $where . ')';
        }

        return $sql;
    }

    /**
     * Returns indexes of a table
     *
     * @param string $database name of database
     * @param string $table    name of the table whose indexes are to be retrieved
     * @param mixed  $link     mysql link resource
     *
     * @return array
     */
    public function getTableIndexes(
        string $database,
        string $table,
        $link = self::CONNECT_USER
    ): array {
        $sql = $this->getTableIndexesSql($database, $table);
        $indexes = $this->fetchResult($sql, null, null, $link);

        if (! is_array($indexes) || count($indexes) < 1) {
            return [];
        }

        return $indexes;
    }

    /**
     * returns value of given mysql server variable
     *
     * @param string $var  mysql server variable name
     * @param int    $type DatabaseInterface::GETVAR_SESSION |
     *                     DatabaseInterface::GETVAR_GLOBAL
     * @param mixed  $link mysql link resource|object
     *
     * @return mixed   value for mysql server variable
     */
    public function getVariable(
        string $var,
        int $type = self::GETVAR_SESSION,
        $link = self::CONNECT_USER
    ) {
        switch ($type) {
            case self::GETVAR_SESSION:
                $modifier = ' SESSION';
                break;
            case self::GETVAR_GLOBAL:
                $modifier = ' GLOBAL';
                break;
            default:
                $modifier = '';
        }

        return $this->fetchValue(
            'SHOW' . $modifier . ' VARIABLES LIKE \'' . $var . '\';',
            0,
            1,
            $link
        );
    }

    /**
     * Sets new value for a variable if it is different from the current value
     *
     * @param string $var   variable name
     * @param string $value value to set
     * @param mixed  $link  mysql link resource|object
     *
     * @return bool whether query was a successful
     */
    public function setVariable(
        string $var,
        string $value,
        $link = self::CONNECT_USER
    ): bool {
        $current_value = $this->getVariable(
            $var,
            self::GETVAR_SESSION,
            $link
        );
        if ($current_value == $value) {
            return true;
        }

        return $this->query('SET ' . $var . ' = ' . $value . ';', $link);
    }

    /**
     * Convert version string to integer.
     *
     * @param string $version MySQL server version
     */
    public static function versionToInt(string $version): int
    {
        $match = explode('.', $version);

        return (int) sprintf('%d%02d%02d', $match[0], $match[1], intval($match[2]));
    }

    /**
     * Function called just after a connection to the MySQL database server has
     * been established. It sets the connection collation, and determines the
     * version of MySQL which is running.
     */
    public function postConnect(): void
    {
        $version = $this->fetchSingleRow(
            'SELECT @@version, @@version_comment',
            'ASSOC',
            self::CONNECT_USER
        );

        if (is_array($version)) {
            $this->_version_str = $version['@@version'] ?? '';
            $this->_version_int = self::versionToInt($this->_version_str);
            $this->_version_comment = $version['@@version_comment'] ?? '';
            if (stripos($this->_version_str, 'mariadb') !== false) {
                $this->_is_mariadb = true;
            }
            if (stripos($this->_version_comment, 'percona') !== false) {
                $this->_is_percona = true;
            }
        }

        if ($this->_version_int > 50503) {
            $default_charset = 'utf8mb4';
            $default_collation = 'utf8mb4_general_ci';
        } else {
            $default_charset = 'utf8';
            $default_collation = 'utf8_general_ci';
        }
        $GLOBALS['collation_connection'] = $default_collation;
        $GLOBALS['charset_connection'] = $default_charset;
        $this->query(
            sprintf('SET NAMES \'%s\' COLLATE \'%s\';', $default_charset, $default_collation),
            self::CONNECT_USER,
            self::QUERY_STORE
        );

        /* Locale for messages */
        $locale = LanguageManager::getInstance()->getCurrentLanguage()->getMySQLLocale();
        if (! empty($locale)) {
            $this->query(
                "SET lc_messages = '" . $locale . "';",
                self::CONNECT_USER,
                self::QUERY_STORE
            );
        }

        // Set timezone for the session, if required.
        if ($GLOBALS['cfg']['Server']['SessionTimeZone'] != '') {
            $sql_query_tz = 'SET ' . Util::backquote('time_zone') . ' = '
                . '\''
                . $this->escapeString($GLOBALS['cfg']['Server']['SessionTimeZone'])
                . '\'';

            if (! $this->tryQuery($sql_query_tz)) {
                $error_message_tz = sprintf(
                    __(
                        'Unable to use timezone "%1$s" for server %2$d. '
                        . 'Please check your configuration setting for '
                        . '[em]$cfg[\'Servers\'][%3$d][\'SessionTimeZone\'][/em]. '
                        . 'phpMyAdmin is currently using the default time zone '
                        . 'of the database server.'
                    ),
                    $GLOBALS['cfg']['Server']['SessionTimeZone'],
                    $GLOBALS['server'],
                    $GLOBALS['server']
                );

                trigger_error($error_message_tz, E_USER_WARNING);
            }
        }

        /* Loads closest context to this version. */
        Context::loadClosest(
            ($this->_is_mariadb ? 'MariaDb' : 'MySql') . $this->_version_int
        );

        /**
         * the DatabaseList class as a stub for the ListDatabase class
         */
        $GLOBALS['dblist'] = new DatabaseList();
    }

    /**
     * Sets collation connection for user link
     *
     * @param string $collation collation to set
     */
    public function setCollation(string $collation): void
    {
        $charset = $GLOBALS['charset_connection'];
        /* Automatically adjust collation if not supported by server */
        if ($charset == 'utf8' && strncmp('utf8mb4_', $collation, 8) == 0) {
            $collation = 'utf8_' . substr($collation, 8);
        }
        $result = $this->tryQuery(
            "SET collation_connection = '"
            . $this->escapeString($collation, self::CONNECT_USER)
            . "';",
            self::CONNECT_USER,
            self::QUERY_STORE
        );
        if ($result === false) {
            trigger_error(
                __('Failed to set configured collation connection!'),
                E_USER_WARNING
            );
        } else {
            $GLOBALS['collation_connection'] = $collation;
        }
    }

    /**
     * This function checks and initialises the phpMyAdmin configuration
     * storage state before it is used into session cache.
     *
     * @return void
     */
    public function initRelationParamsCache()
    {
        if (strlen($GLOBALS['db'])) {
            $cfgRelation = $this->relation->getRelationsParam();
            if (empty($cfgRelation['db'])) {
                $this->relation->fixPmaTables($GLOBALS['db'], false);
            }
        }
        $cfgRelation = $this->relation->getRelationsParam();
        if (empty($cfgRelation['db']) && isset($GLOBALS['dblist'])) {
            if ($GLOBALS['dblist']->databases->exists('phpmyadmin')) {
                $this->relation->fixPmaTables('phpmyadmin', false);
            }
        }
    }

    /**
     * Function called just after a connection to the MySQL database server has
     * been established. It sets the connection collation, and determines the
     * version of MySQL which is running.
     */
    public function postConnectControl(): void
    {
        // If Zero configuration mode enabled, check PMA tables in current db.
        if ($GLOBALS['cfg']['ZeroConf'] == true) {
            /**
             * the DatabaseList class as a stub for the ListDatabase class
             */
            $GLOBALS['dblist'] = new DatabaseList();

            $this->initRelationParamsCache();
        }
    }

    /**
     * returns a single value from the given result or query,
     * if the query or the result has more than one row or field
     * the first field of the first row is returned
     *
     * <code>
     * $sql = 'SELECT `name` FROM `user` WHERE `id` = 123';
     * $user_name = $dbi->fetchValue($sql);
     * // produces
     * // $user_name = 'John Doe'
     * </code>
     *
     * @param string     $query      The query to execute
     * @param int        $row_number row to fetch the value from,
     *                               starting at 0, with 0 being default
     * @param int|string $field      field to fetch the value from,
     *                               starting at 0, with 0 being default
     * @param int        $link       link type
     *
     * @return mixed value of first field in first row from result
     *               or false if not found
     */
    public function fetchValue(
        string $query,
        int $row_number = 0,
        $field = 0,
        $link = self::CONNECT_USER
    ) {
        $value = false;

        $result = $this->tryQuery(
            $query,
            $link,
            self::QUERY_STORE,
            false
        );
        if ($result === false) {
            return false;
        }

        // return false if result is empty or false
        // or requested row is larger than rows in result
        if ($this->numRows($result) < $row_number + 1) {
            return $value;
        }

        // if $field is an integer use non associative mysql fetch function
        if (is_int($field)) {
            $fetch_function = 'fetchRow';
        } else {
            $fetch_function = 'fetchAssoc';
        }

        // get requested row
        for ($i = 0; $i <= $row_number; $i++) {
            $row = $this->$fetch_function($result);
        }
        $this->freeResult($result);

        // return requested field
        if (isset($row[$field])) {
            $value = $row[$field];
        }

        return $value;
    }

    /**
     * returns only the first row from the result
     *
     * <code>
     * $sql = 'SELECT * FROM `user` WHERE `id` = 123';
     * $user = $dbi->fetchSingleRow($sql);
     * // produces
     * // $user = array('id' => 123, 'name' => 'John Doe')
     * </code>
     *
     * @param string $query The query to execute
     * @param string $type  NUM|ASSOC|BOTH returned array should either numeric
     *                      associative or both
     * @param int    $link  link type
     *
     * @return array|bool first row from result
     * or false if result is empty
     */
    public function fetchSingleRow(
        string $query,
        string $type = 'ASSOC',
        $link = self::CONNECT_USER
    ) {
        $result = $this->tryQuery(
            $query,
            $link,
            self::QUERY_STORE,
            false
        );
        if ($result === false) {
            return false;
        }

        // return false if result is empty or false
        if (! $this->numRows($result)) {
            return false;
        }

        switch ($type) {
            case 'NUM':
                $fetch_function = 'fetchRow';
                break;
            case 'ASSOC':
                $fetch_function = 'fetchAssoc';
                break;
            case 'BOTH':
            default:
                $fetch_function = 'fetchArray';
                break;
        }

        $row = $this->$fetch_function($result);
        $this->freeResult($result);

        return $row;
    }

    /**
     * Returns row or element of a row
     *
     * @param array           $row   Row to process
     * @param string|null|int $value Which column to return
     *
     * @return mixed
     */
    private function _fetchValue(array $row, $value)
    {
        if ($value === null) {
            return $row;
        }

        return $row[$value];
    }

    /**
     * returns all rows in the resultset in one array
     *
     * <code>
     * $sql = 'SELECT * FROM `user`';
     * $users = $dbi->fetchResult($sql);
     * // produces
     * // $users[] = array('id' => 123, 'name' => 'John Doe')
     *
     * $sql = 'SELECT `id`, `name` FROM `user`';
     * $users = $dbi->fetchResult($sql, 'id');
     * // produces
     * // $users['123'] = array('id' => 123, 'name' => 'John Doe')
     *
     * $sql = 'SELECT `id`, `name` FROM `user`';
     * $users = $dbi->fetchResult($sql, 0);
     * // produces
     * // $users['123'] = array(0 => 123, 1 => 'John Doe')
     *
     * $sql = 'SELECT `id`, `name` FROM `user`';
     * $users = $dbi->fetchResult($sql, 'id', 'name');
     * // or
     * $users = $dbi->fetchResult($sql, 0, 1);
     * // produces
     * // $users['123'] = 'John Doe'
     *
     * $sql = 'SELECT `name` FROM `user`';
     * $users = $dbi->fetchResult($sql);
     * // produces
     * // $users[] = 'John Doe'
     *
     * $sql = 'SELECT `group`, `name` FROM `user`'
     * $users = $dbi->fetchResult($sql, array('group', null), 'name');
     * // produces
     * // $users['admin'][] = 'John Doe'
     *
     * $sql = 'SELECT `group`, `name` FROM `user`'
     * $users = $dbi->fetchResult($sql, array('group', 'name'), 'id');
     * // produces
     * // $users['admin']['John Doe'] = '123'
     * </code>
     *
     * @param string           $query   query to execute
     * @param string|int|array $key     field-name or offset
     *                                  used as key for array
     *                                  or array of those
     * @param string|int       $value   value-name or offset
     *                                  used as value for array
     * @param int              $link    link type
     * @param int              $options query options
     *
     * @return array resultrows or values indexed by $key
     */
    public function fetchResult(
        string $query,
        $key = null,
        $value = null,
        $link = self::CONNECT_USER,
        int $options = 0
    ) {
        $resultrows = [];

        $result = $this->tryQuery($query, $link, $options, false);

        // return empty array if result is empty or false
        if ($result === false) {
            return $resultrows;
        }

        $fetch_function = 'fetchAssoc';

        // no nested array if only one field is in result
        if ($key === null && $this->numFields($result) === 1) {
            $value = 0;
            $fetch_function = 'fetchRow';
        }

        // if $key is an integer use non associative mysql fetch function
        if (is_int($key)) {
            $fetch_function = 'fetchRow';
        }

        if ($key === null) {
            while ($row = $this->$fetch_function($result)) {
                $resultrows[] = $this->_fetchValue($row, $value);
            }
        } else {
            if (is_array($key)) {
                while ($row = $this->$fetch_function($result)) {
                    $result_target =& $resultrows;
                    foreach ($key as $key_index) {
                        if ($key_index === null) {
                            $result_target =& $result_target[];
                            continue;
                        }

                        if (! isset($result_target[$row[$key_index]])) {
                            $result_target[$row[$key_index]] = [];
                        }
                        $result_target =& $result_target[$row[$key_index]];
                    }
                    $result_target = $this->_fetchValue($row, $value);
                }
            } else {
                while ($row = $this->$fetch_function($result)) {
                    $resultrows[$row[$key]] = $this->_fetchValue($row, $value);
                }
            }
        }

        $this->freeResult($result);

        return $resultrows;
    }

    /**
     * Get supported SQL compatibility modes
     *
     * @return array supported SQL compatibility modes
     */
    public function getCompatibilities(): array
    {
        $compats = ['NONE'];
        $compats[] = 'ANSI';
        $compats[] = 'DB2';
        $compats[] = 'MAXDB';
        $compats[] = 'MYSQL323';
        $compats[] = 'MYSQL40';
        $compats[] = 'MSSQL';
        $compats[] = 'ORACLE';
        // removed; in MySQL 5.0.33, this produces exports that
        // can't be read by POSTGRESQL (see our bug #1596328)
        //$compats[] = 'POSTGRESQL';
        $compats[] = 'TRADITIONAL';

        return $compats;
    }

    /**
     * returns warnings for last query
     *
     * @param int $link link type
     *
     * @return array warnings
     */
    public function getWarnings($link = self::CONNECT_USER): array
    {
        return $this->fetchResult('SHOW WARNINGS', null, null, $link);
    }

    /**
     * returns an array of PROCEDURE or FUNCTION names for a db
     *
     * @param string $db    db name
     * @param string $which PROCEDURE | FUNCTION
     * @param int    $link  link type
     *
     * @return array the procedure names or function names
     */
    public function getProceduresOrFunctions(
        string $db,
        string $which,
        $link = self::CONNECT_USER
    ): array {
        $shows = $this->fetchResult(
            'SHOW ' . $which . ' STATUS;',
            null,
            null,
            $link
        );
        $result = [];
        foreach ($shows as $one_show) {
            if ($one_show['Db'] == $db && $one_show['Type'] == $which) {
                $result[] = $one_show['Name'];
            }
        }

        return $result;
    }

    /**
     * returns the definition of a specific PROCEDURE, FUNCTION, EVENT or VIEW
     *
     * @param string $db    db name
     * @param string $which PROCEDURE | FUNCTION | EVENT | VIEW
     * @param string $name  the procedure|function|event|view name
     * @param int    $link  link type
     *
     * @return string|null the definition
     */
    public function getDefinition(
        string $db,
        string $which,
        string $name,
        $link = self::CONNECT_USER
    ): ?string {
        $returned_field = [
            'PROCEDURE' => 'Create Procedure',
            'FUNCTION'  => 'Create Function',
            'EVENT'     => 'Create Event',
            'VIEW'      => 'Create View',
        ];
        $query = 'SHOW CREATE ' . $which . ' '
            . Util::backquote($db) . '.'
            . Util::backquote($name);
        $result = $this->fetchValue($query, 0, $returned_field[$which], $link);

        return is_string($result) ? $result : null;
    }

    /**
     * returns details about the PROCEDUREs or FUNCTIONs for a specific database
     * or details about a specific routine
     *
     * @param string $db    db name
     * @param string $which PROCEDURE | FUNCTION or null for both
     * @param string $name  name of the routine (to fetch a specific routine)
     *
     * @return array information about ROCEDUREs or FUNCTIONs
     */
    public function getRoutines(
        string $db,
        ?string $which = null,
        string $name = ''
    ): array {
        $routines = [];
        if (! $GLOBALS['cfg']['Server']['DisableIS']) {
            $query = 'SELECT'
                . ' `ROUTINE_SCHEMA` AS `Db`,'
                . ' `SPECIFIC_NAME` AS `Name`,'
                . ' `ROUTINE_TYPE` AS `Type`,'
                . ' `DEFINER` AS `Definer`,'
                . ' `LAST_ALTERED` AS `Modified`,'
                . ' `CREATED` AS `Created`,'
                . ' `SECURITY_TYPE` AS `Security_type`,'
                . ' `ROUTINE_COMMENT` AS `Comment`,'
                . ' `CHARACTER_SET_CLIENT` AS `character_set_client`,'
                . ' `COLLATION_CONNECTION` AS `collation_connection`,'
                . ' `DATABASE_COLLATION` AS `Database Collation`,'
                . ' `DTD_IDENTIFIER`'
                . ' FROM `information_schema`.`ROUTINES`'
                . ' WHERE `ROUTINE_SCHEMA` ' . Util::getCollateForIS()
                . " = '" . $this->escapeString($db) . "'";
            if (Core::isValid($which, ['FUNCTION', 'PROCEDURE'])) {
                $query .= " AND `ROUTINE_TYPE` = '" . $which . "'";
            }
            if (! empty($name)) {
                $query .= ' AND `SPECIFIC_NAME`'
                    . " = '" . $this->escapeString($name) . "'";
            }
            $result = $this->fetchResult($query);
            if (! empty($result)) {
                $routines = $result;
            }
        } else {
            if ($which == 'FUNCTION' || $which == null) {
                $query = 'SHOW FUNCTION STATUS'
                    . " WHERE `Db` = '" . $this->escapeString($db) . "'";
                if (! empty($name)) {
                    $query .= " AND `Name` = '"
                        . $this->escapeString($name) . "'";
                }
                $result = $this->fetchResult($query);
                if (! empty($result)) {
                    $routines = array_merge($routines, $result);
                }
            }
            if ($which == 'PROCEDURE' || $which == null) {
                $query = 'SHOW PROCEDURE STATUS'
                    . " WHERE `Db` = '" . $this->escapeString($db) . "'";
                if (! empty($name)) {
                    $query .= " AND `Name` = '"
                        . $this->escapeString($name) . "'";
                }
                $result = $this->fetchResult($query);
                if (! empty($result)) {
                    $routines = array_merge($routines, $result);
                }
            }
        }

        $ret = [];
        foreach ($routines as $routine) {
            $one_result = [];
            $one_result['db'] = $routine['Db'];
            $one_result['name'] = $routine['Name'];
            $one_result['type'] = $routine['Type'];
            $one_result['definer'] = $routine['Definer'];
            $one_result['returns'] = $routine['DTD_IDENTIFIER'] ?? '';
            $ret[] = $one_result;
        }

        // Sort results by name
        $name = [];
        foreach ($ret as $value) {
            $name[] = $value['name'];
        }
        array_multisort($name, SORT_ASC, $ret);

        return $ret;
    }

    /**
     * returns details about the EVENTs for a specific database
     *
     * @param string $db   db name
     * @param string $name event name
     *
     * @return array information about EVENTs
     */
    public function getEvents(string $db, string $name = ''): array
    {
        if (! $GLOBALS['cfg']['Server']['DisableIS']) {
            $query = 'SELECT'
                . ' `EVENT_SCHEMA` AS `Db`,'
                . ' `EVENT_NAME` AS `Name`,'
                . ' `DEFINER` AS `Definer`,'
                . ' `TIME_ZONE` AS `Time zone`,'
                . ' `EVENT_TYPE` AS `Type`,'
                . ' `EXECUTE_AT` AS `Execute at`,'
                . ' `INTERVAL_VALUE` AS `Interval value`,'
                . ' `INTERVAL_FIELD` AS `Interval field`,'
                . ' `STARTS` AS `Starts`,'
                . ' `ENDS` AS `Ends`,'
                . ' `STATUS` AS `Status`,'
                . ' `ORIGINATOR` AS `Originator`,'
                . ' `CHARACTER_SET_CLIENT` AS `character_set_client`,'
                . ' `COLLATION_CONNECTION` AS `collation_connection`, '
                . '`DATABASE_COLLATION` AS `Database Collation`'
                . ' FROM `information_schema`.`EVENTS`'
                . ' WHERE `EVENT_SCHEMA` ' . Util::getCollateForIS()
                . " = '" . $this->escapeString($db) . "'";
            if (! empty($name)) {
                $query .= ' AND `EVENT_NAME`'
                    . " = '" . $this->escapeString($name) . "'";
            }
        } else {
            $query = 'SHOW EVENTS FROM ' . Util::backquote($db);
            if (! empty($name)) {
                $query .= " AND `Name` = '"
                    . $this->escapeString($name) . "'";
            }
        }

        $result = [];
        $events = $this->fetchResult($query);

        foreach ($events as $event) {
            $result[] = [
                'name' => $event['Name'],
                'type' => $event['Type'],
                'status' => $event['Status'],
            ];
        }

        // Sort results by name
        $name = [];
        foreach ($result as $value) {
            $name[] = $value['name'];
        }
        array_multisort($name, SORT_ASC, $result);

        return $result;
    }

    /**
     * returns details about the TRIGGERs for a specific table or database
     *
     * @param string $db        db name
     * @param string $table     table name
     * @param string $delimiter the delimiter to use (may be empty)
     *
     * @return array information about triggers (may be empty)
     */
    public function getTriggers(string $db, string $table = '', $delimiter = '//')
    {
        $result = [];
        if (! $GLOBALS['cfg']['Server']['DisableIS']) {
            $query = 'SELECT TRIGGER_SCHEMA, TRIGGER_NAME, EVENT_MANIPULATION'
                . ', EVENT_OBJECT_TABLE, ACTION_TIMING, ACTION_STATEMENT'
                . ', EVENT_OBJECT_SCHEMA, EVENT_OBJECT_TABLE, DEFINER'
                . ' FROM information_schema.TRIGGERS'
                . ' WHERE EVENT_OBJECT_SCHEMA ' . Util::getCollateForIS() . '='
                . ' \'' . $this->escapeString($db) . '\'';

            if (! empty($table)) {
                $query .= ' AND EVENT_OBJECT_TABLE ' . Util::getCollateForIS()
                    . " = '" . $this->escapeString($table) . "';";
            }
        } else {
            $query = 'SHOW TRIGGERS FROM ' . Util::backquote($db);
            if (! empty($table)) {
                $query .= " LIKE '" . $this->escapeString($table) . "';";
            }
        }

        $triggers = $this->fetchResult($query);

        foreach ($triggers as $trigger) {
            if ($GLOBALS['cfg']['Server']['DisableIS']) {
                $trigger['TRIGGER_NAME'] = $trigger['Trigger'];
                $trigger['ACTION_TIMING'] = $trigger['Timing'];
                $trigger['EVENT_MANIPULATION'] = $trigger['Event'];
                $trigger['EVENT_OBJECT_TABLE'] = $trigger['Table'];
                $trigger['ACTION_STATEMENT'] = $trigger['Statement'];
                $trigger['DEFINER'] = $trigger['Definer'];
            }
            $one_result = [];
            $one_result['name'] = $trigger['TRIGGER_NAME'];
            $one_result['table'] = $trigger['EVENT_OBJECT_TABLE'];
            $one_result['action_timing'] = $trigger['ACTION_TIMING'];
            $one_result['event_manipulation'] = $trigger['EVENT_MANIPULATION'];
            $one_result['definition'] = $trigger['ACTION_STATEMENT'];
            $one_result['definer'] = $trigger['DEFINER'];

            // do not prepend the schema name; this way, importing the
            // definition into another schema will work
            $one_result['full_trigger_name'] = Util::backquote(
                $trigger['TRIGGER_NAME']
            );
            $one_result['drop'] = 'DROP TRIGGER IF EXISTS '
                . $one_result['full_trigger_name'];
            $one_result['create'] = 'CREATE TRIGGER '
                . $one_result['full_trigger_name'] . ' '
                . $trigger['ACTION_TIMING'] . ' '
                . $trigger['EVENT_MANIPULATION']
                . ' ON ' . Util::backquote($trigger['EVENT_OBJECT_TABLE'])
                . "\n" . ' FOR EACH ROW '
                . $trigger['ACTION_STATEMENT'] . "\n" . $delimiter . "\n";

            $result[] = $one_result;
        }

        // Sort results by name
        $name = [];
        foreach ($result as $value) {
            $name[] = $value['name'];
        }
        array_multisort($name, SORT_ASC, $result);

        return $result;
    }

    /**
     * Formats database error message in a friendly way.
     * This is needed because some errors messages cannot
     * be obtained by mysql_error().
     *
     * @param int    $error_number  Error code
     * @param string $error_message Error message as returned by server
     *
     * @return string HML text with error details
     */
    public static function formatError(int $error_number, string $error_message): string
    {
        $error_message = htmlspecialchars($error_message);

        $error = '#' . ((string) $error_number);
        $separator = ' &mdash; ';

        if ($error_number == 2002) {
            $error .= ' - ' . $error_message;
            $error .= $separator;
            $error .= __(
                'The server is not responding (or the local server\'s socket'
                . ' is not correctly configured).'
            );
        } elseif ($error_number == 2003) {
            $error .= ' - ' . $error_message;
            $error .= $separator . __('The server is not responding.');
        } elseif ($error_number == 1698) {
            $error .= ' - ' . $error_message;
            $error .= $separator . '<a href="' . Url::getFromRoute('/logout') . '" class="disableAjax">';
            $error .= __('Logout and try as another user.') . '</a>';
        } elseif ($error_number == 1005) {
            if (strpos($error_message, 'errno: 13') !== false) {
                $error .= ' - ' . $error_message;
                $error .= $separator
                    . __(
                        'Please check privileges of directory containing database.'
                    );
            } else {
                /**
                 * InnoDB constraints, see
                 * https://dev.mysql.com/doc/refman/5.0/en/
                 * innodb-foreign-key-constraints.html
                 */
                $error .= ' - ' . $error_message .
                    ' (<a href="' .
                    Url::getFromRoute('/server/engines/InnoDB/Status') .
                    '">' . __('Details…') . '</a>)';
            }
        } else {
            $error .= ' - ' . $error_message;
        }

        return $error;
    }

    /**
     * gets the current user with host
     *
     * @return string the current user i.e. user@host
     */
    public function getCurrentUser(): string
    {
        if (Util::cacheExists('mysql_cur_user')) {
            return Util::cacheGet('mysql_cur_user');
        }
        $user = $this->fetchValue('SELECT CURRENT_USER();');
        if ($user !== false) {
            Util::cacheSet('mysql_cur_user', $user);

            return $user;
        }

        return '@';
    }

    /**
     * Checks if current user is superuser
     *
     * @return bool Whether user is a superuser
     */
    public function isSuperuser(): bool
    {
        return $this->isUserType('super');
    }

    /**
     * Checks if current user has global create user/grant privilege
     * or is a superuser (i.e. SELECT on mysql.users)
     * while caching the result in session.
     *
     * @param string $type type of user to check for
     *                     i.e. 'create', 'grant', 'super'
     *
     * @return bool Whether user is a given type of user
     */
    public function isUserType(string $type): bool
    {
        if (Util::cacheExists('is_' . $type . 'user')) {
            return Util::cacheGet('is_' . $type . 'user');
        }

        // when connection failed we don't have a $userlink
        if (! isset($this->_links[self::CONNECT_USER])) {
            return false;
        }

        // checking if user is logged in
        if ($type === 'logged') {
            return true;
        }

        if (! $GLOBALS['cfg']['Server']['DisableIS'] || $type === 'super') {
            // Prepare query for each user type check
            $query = '';
            if ($type === 'super') {
                $query = 'SELECT 1 FROM mysql.user LIMIT 1';
            } elseif ($type === 'create') {
                [$user, $host] = $this->getCurrentUserAndHost();
                $query = 'SELECT 1 FROM `INFORMATION_SCHEMA`.`USER_PRIVILEGES` '
                    . "WHERE `PRIVILEGE_TYPE` = 'CREATE USER' AND "
                    . "'''" . $user . "''@''" . $host . "''' LIKE `GRANTEE` LIMIT 1";
            } elseif ($type === 'grant') {
                [$user, $host] = $this->getCurrentUserAndHost();
                $query = 'SELECT 1 FROM ('
                    . 'SELECT `GRANTEE`, `IS_GRANTABLE` FROM '
                    . '`INFORMATION_SCHEMA`.`COLUMN_PRIVILEGES` UNION '
                    . 'SELECT `GRANTEE`, `IS_GRANTABLE` FROM '
                    . '`INFORMATION_SCHEMA`.`TABLE_PRIVILEGES` UNION '
                    . 'SELECT `GRANTEE`, `IS_GRANTABLE` FROM '
                    . '`INFORMATION_SCHEMA`.`SCHEMA_PRIVILEGES` UNION '
                    . 'SELECT `GRANTEE`, `IS_GRANTABLE` FROM '
                    . '`INFORMATION_SCHEMA`.`USER_PRIVILEGES`) t '
                    . "WHERE `IS_GRANTABLE` = 'YES' AND "
                    . "'''" . $user . "''@''" . $host . "''' LIKE `GRANTEE` LIMIT 1";
            }

            $is = false;
            $result = $this->tryQuery(
                $query,
                self::CONNECT_USER,
                self::QUERY_STORE
            );
            if ($result) {
                $is = (bool) $this->numRows($result);
            }
            $this->freeResult($result);
        } else {
            $is = false;
            $grants = $this->fetchResult(
                'SHOW GRANTS FOR CURRENT_USER();',
                null,
                null,
                self::CONNECT_USER,
                self::QUERY_STORE
            );
            if ($grants) {
                foreach ($grants as $grant) {
                    if ($type === 'create') {
                        if (strpos($grant, 'ALL PRIVILEGES ON *.*') !== false
                            || strpos($grant, 'CREATE USER') !== false
                        ) {
                            $is = true;
                            break;
                        }
                    } elseif ($type === 'grant') {
                        if (strpos($grant, 'WITH GRANT OPTION') !== false) {
                            $is = true;
                            break;
                        }
                    }
                }
            }
        }

        Util::cacheSet('is_' . $type . 'user', $is);

        return $is;
    }

    /**
     * Get the current user and host
     *
     * @return array array of username and hostname
     */
    public function getCurrentUserAndHost(): array
    {
        if (count($this->_current_user) === 0) {
            $user = $this->getCurrentUser();
            $this->_current_user = explode('@', $user);
        }

        return $this->_current_user;
    }

    /**
     * Returns value for lower_case_table_names variable
     *
     * @return string|bool
     */
    public function getLowerCaseNames()
    {
        if ($this->_lower_case_table_names === null) {
            $this->_lower_case_table_names = $this->fetchValue(
                'SELECT @@lower_case_table_names'
            );
        }

        return $this->_lower_case_table_names;
    }

    /**
     * Get the list of system schemas
     *
     * @return array list of system schemas
     */
    public function getSystemSchemas(): array
    {
        $schemas = [
            'information_schema',
            'performance_schema',
            'mysql',
            'sys',
        ];
        $systemSchemas = [];
        foreach ($schemas as $schema) {
            if ($this->isSystemSchema($schema, true)) {
                $systemSchemas[] = $schema;
            }
        }

        return $systemSchemas;
    }

    /**
     * Checks whether given schema is a system schema
     *
     * @param string $schema_name        Name of schema (database) to test
     * @param bool   $testForMysqlSchema Whether 'mysql' schema should
     *                                   be treated the same as IS and DD
     */
    public function isSystemSchema(
        string $schema_name,
        bool $testForMysqlSchema = false
    ): bool {
        $schema_name = strtolower($schema_name);

        return $schema_name == 'information_schema'
            || $schema_name == 'performance_schema'
            || ($schema_name == 'mysql' && $testForMysqlSchema)
            || $schema_name == 'sys';
    }

    /**
     * Return connection parameters for the database server
     *
     * @param int        $mode   Connection mode on of CONNECT_USER, CONNECT_CONTROL
     *                           or CONNECT_AUXILIARY.
     * @param array|null $server Server information like host/port/socket/persistent
     *
     * @return array user, host and server settings array
     */
    public function getConnectionParams(int $mode, ?array $server = null): array
    {
        global $cfg;

        $user = null;
        $password = null;

        if ($mode == self::CONNECT_USER) {
            $user = $cfg['Server']['user'];
            $password = $cfg['Server']['password'];
            $server = $cfg['Server'];
        } elseif ($mode == self::CONNECT_CONTROL) {
            $user = $cfg['Server']['controluser'];
            $password = $cfg['Server']['controlpass'];

            $server = [];

            if (! empty($cfg['Server']['controlhost'])) {
                $server['host'] = $cfg['Server']['controlhost'];
            } else {
                $server['host'] = $cfg['Server']['host'];
            }
            // Share the settings if the host is same
            if ($server['host'] == $cfg['Server']['host']) {
                $shared = [
                    'port',
                    'socket',
                    'compress',
                    'ssl',
                    'ssl_key',
                    'ssl_cert',
                    'ssl_ca',
                    'ssl_ca_path',
                    'ssl_ciphers',
                    'ssl_verify',
                ];
                foreach ($shared as $item) {
                    if (isset($cfg['Server'][$item])) {
                        $server[$item] = $cfg['Server'][$item];
                    }
                }
            }
            // Set configured port
            if (! empty($cfg['Server']['controlport'])) {
                $server['port'] = $cfg['Server']['controlport'];
            }
            // Set any configuration with control_ prefix
            foreach ($cfg['Server'] as $key => $val) {
                if (substr($key, 0, 8) === 'control_') {
                    $server[substr($key, 8)] = $val;
                }
            }
        } else {
            if ($server === null) {
                return [
                    null,
                    null,
                    null,
                ];
            }
            if (isset($server['user'])) {
                $user = $server['user'];
            }
            if (isset($server['password'])) {
                $password = $server['password'];
            }
        }

        // Perform sanity checks on some variables
        if (empty($server['port'])) {
            $server['port'] = 0;
        } else {
            $server['port'] = intval($server['port']);
        }
        if (empty($server['socket'])) {
            $server['socket'] = null;
        }
        if (empty($server['host'])) {
            $server['host'] = 'localhost';
        }
        if (! isset($server['ssl'])) {
            $server['ssl'] = false;
        }
        if (! isset($server['compress'])) {
            $server['compress'] = false;
        }

        return [
            $user,
            $password,
            $server,
        ];
    }

    /**
     * connects to the database server
     *
     * @param int        $mode   Connection mode on of CONNECT_USER, CONNECT_CONTROL
     *                           or CONNECT_AUXILIARY.
     * @param array|null $server Server information like host/port/socket/persistent
     * @param int        $target How to store connection link, defaults to $mode
     *
     * @return mixed false on error or a connection object on success
     */
    public function connect(int $mode, ?array $server = null, ?int $target = null)
    {
        [$user, $password, $server] = $this->getConnectionParams($mode, $server);

        if ($target === null) {
            $target = $mode;
        }

        if ($user === null || $password === null) {
            trigger_error(
                __('Missing connection parameters!'),
                E_USER_WARNING
            );

            return false;
        }

        // Do not show location and backtrace for connection errors
        $GLOBALS['error_handler']->setHideLocation(true);
        $result = $this->_extension->connect(
            $user,
            $password,
            $server
        );
        $GLOBALS['error_handler']->setHideLocation(false);

        if ($result) {
            $this->_links[$target] = $result;
            /* Run post connect for user connections */
            if ($target == self::CONNECT_USER) {
                $this->postConnect();
            }

            return $result;
        }

        if ($mode == self::CONNECT_CONTROL) {
            trigger_error(
                __(
                    'Connection for controluser as defined in your '
                    . 'configuration failed.'
                ),
                E_USER_WARNING
            );

            return false;
        } elseif ($mode == self::CONNECT_AUXILIARY) {
            // Do not go back to main login if connection failed
            // (currently used only in unit testing)
            return false;
        }

        return $result;
    }

    /**
     * selects given database
     *
     * @param string $dbname database name to select
     * @param int    $link   link type
     */
    public function selectDb(string $dbname, $link = self::CONNECT_USER): bool
    {
        if (! isset($this->_links[$link])) {
            return false;
        }

        return $this->_extension->selectDb($dbname, $this->_links[$link]);
    }

    /**
     * returns array of rows with associative and numeric keys from $result
     *
     * @param object $result result set identifier
     *
     * @return array
     */
    public function fetchArray($result)
    {
        return $this->_extension->fetchArray($result);
    }

    /**
     * returns array of rows with associative keys from $result
     *
     * @param object $result result set identifier
     *
     * @return array|bool
     */
    public function fetchAssoc($result)
    {
        return $this->_extension->fetchAssoc($result);
    }

    /**
     * returns array of rows with numeric keys from $result
     *
     * @param object $result result set identifier
     *
     * @return array|bool
     */
    public function fetchRow($result)
    {
        return $this->_extension->fetchRow($result);
    }

    /**
     * Adjusts the result pointer to an arbitrary row in the result
     *
     * @param object $result database result
     * @param int    $offset offset to seek
     *
     * @return bool true on success, false on failure
     */
    public function dataSeek($result, int $offset): bool
    {
        return $this->_extension->dataSeek($result, $offset);
    }

    /**
     * Frees memory associated with the result
     *
     * @param object $result database result
     */
    public function freeResult($result): void
    {
        $this->_extension->freeResult($result);
    }

    /**
     * Check if there are any more query results from a multi query
     *
     * @param int $link link type
     *
     * @return bool true or false
     */
    public function moreResults($link = self::CONNECT_USER): bool
    {
        if (! isset($this->_links[$link])) {
            return false;
        }

        return $this->_extension->moreResults($this->_links[$link]);
    }

    /**
     * Prepare next result from multi_query
     *
     * @param int $link link type
     *
     * @return bool true or false
     */
    public function nextResult($link = self::CONNECT_USER): bool
    {
        if (! isset($this->_links[$link])) {
            return false;
        }

        return $this->_extension->nextResult($this->_links[$link]);
    }

    /**
     * Store the result returned from multi query
     *
     * @param int $link link type
     *
     * @return mixed false when empty results / result set when not empty
     */
    public function storeResult($link = self::CONNECT_USER)
    {
        if (! isset($this->_links[$link])) {
            return false;
        }

        return $this->_extension->storeResult($this->_links[$link]);
    }

    /**
     * Returns a string representing the type of connection used
     *
     * @param int $link link type
     *
     * @return string|bool type of connection used
     */
    public function getHostInfo($link = self::CONNECT_USER)
    {
        if (! isset($this->_links[$link])) {
            return false;
        }

        return $this->_extension->getHostInfo($this->_links[$link]);
    }

    /**
     * Returns the version of the MySQL protocol used
     *
     * @param int $link link type
     *
     * @return int|bool version of the MySQL protocol used
     */
    public function getProtoInfo($link = self::CONNECT_USER)
    {
        if (! isset($this->_links[$link])) {
            return false;
        }

        return $this->_extension->getProtoInfo($this->_links[$link]);
    }

    /**
     * returns a string that represents the client library version
     *
     * @param int $link link type
     *
     * @return string MySQL client library version
     */
    public function getClientInfo($link = self::CONNECT_USER): string
    {
        if (! isset($this->_links[$link])) {
            return '';
        }

        return $this->_extension->getClientInfo($this->_links[$link]);
    }

    /**
     * returns last error message or false if no errors occurred
     *
     * @param int $link link type
     *
     * @return string|bool error or false
     */
    public function getError($link = self::CONNECT_USER)
    {
        if (! isset($this->_links[$link])) {
            return false;
        }

        return $this->_extension->getError($this->_links[$link]);
    }

    /**
     * returns the number of rows returned by last query
     *
     * @param object $result result set identifier
     *
     * @return string|int
     */
    public function numRows($result)
    {
        return $this->_extension->numRows($result);
    }

    /**
     * returns last inserted auto_increment id for given $link
     * or $GLOBALS['userlink']
     *
     * @param int $link link type
     *
     * @return int|bool
     */
    public function insertId($link = self::CONNECT_USER)
    {
        // If the primary key is BIGINT we get an incorrect result
        // (sometimes negative, sometimes positive)
        // and in the present function we don't know if the PK is BIGINT
        // so better play safe and use LAST_INSERT_ID()
        //
        // When no controluser is defined, using mysqli_insert_id($link)
        // does not always return the last insert id due to a mixup with
        // the tracking mechanism, but this works:
        return $this->fetchValue('SELECT LAST_INSERT_ID();', 0, 0, $link);
    }

    /**
     * returns the number of rows affected by last query
     *
     * @param int  $link           link type
     * @param bool $get_from_cache whether to retrieve from cache
     *
     * @return int|bool
     */
    public function affectedRows(
        $link = self::CONNECT_USER,
        bool $get_from_cache = true
    ) {
        if (! isset($this->_links[$link])) {
            return false;
        }

        if ($get_from_cache) {
            return $GLOBALS['cached_affected_rows'];
        }

        return $this->_extension->affectedRows($this->_links[$link]);
    }

    /**
     * returns metainfo for fields in $result
     *
     * @param object $result result set identifier
     *
     * @return mixed meta info for fields in $result
     */
    public function getFieldsMeta($result)
    {
        $result = $this->_extension->getFieldsMeta($result);

        if ($this->getLowerCaseNames() === '2') {
            /**
             * Fixup orgtable for lower_case_table_names = 2
             *
             * In this setup MySQL server reports table name lower case
             * but we still need to operate on original case to properly
             * match existing strings
             */
            foreach ($result as $value) {
                if (strlen($value->orgtable) !== 0 &&
                        mb_strtolower($value->orgtable) === mb_strtolower($value->table)) {
                    $value->orgtable = $value->table;
                }
            }
        }

        return $result;
    }

    /**
     * return number of fields in given $result
     *
     * @param object $result result set identifier
     *
     * @return int field count
     */
    public function numFields($result): int
    {
        return $this->_extension->numFields($result);
    }

    /**
     * returns the length of the given field $i in $result
     *
     * @param object $result result set identifier
     * @param int    $i      field
     *
     * @return int|bool length of field
     */
    public function fieldLen($result, int $i)
    {
        return $this->_extension->fieldLen($result, $i);
    }

    /**
     * returns name of $i. field in $result
     *
     * @param object $result result set identifier
     * @param int    $i      field
     *
     * @return string name of $i. field in $result
     */
    public function fieldName($result, int $i): string
    {
        return $this->_extension->fieldName($result, $i);
    }

    /**
     * returns concatenated string of human readable field flags
     *
     * @param object $result result set identifier
     * @param int    $i      field
     *
     * @return string field flags
     */
    public function fieldFlags($result, $i): string
    {
        return $this->_extension->fieldFlags($result, $i);
    }

    /**
     * returns properly escaped string for use in MySQL queries
     *
     * @param string $str  string to be escaped
     * @param mixed  $link optional database link to use
     *
     * @return string a MySQL escaped string
     */
    public function escapeString(string $str, $link = self::CONNECT_USER)
    {
        if ($this->_extension === null || ! isset($this->_links[$link])) {
            return $str;
        }

        return $this->_extension->escapeString($this->_links[$link], $str);
    }

    /**
     * Checks if this database server is running on Amazon RDS.
     */
    public function isAmazonRds(): bool
    {
        if (Util::cacheExists('is_amazon_rds')) {
            return Util::cacheGet('is_amazon_rds');
        }
        $sql = 'SELECT @@basedir';
        $result = $this->fetchValue($sql);
        $rds = (substr($result, 0, 10) == '/rdsdbbin/');
        Util::cacheSet('is_amazon_rds', $rds);

        return $rds;
    }

    /**
     * Gets SQL for killing a process.
     *
     * @param int $process Process ID
     */
    public function getKillQuery(int $process): string
    {
        if ($this->isAmazonRds()) {
            return 'CALL mysql.rds_kill(' . $process . ');';
        }

        return 'KILL ' . $process . ';';
    }

    /**
     * Get the phpmyadmin database manager
     */
    public function getSystemDatabase(): SystemDatabase
    {
        return new SystemDatabase($this);
    }

    /**
     * Get a table with database name and table name
     *
     * @param string $db_name    DB name
     * @param string $table_name Table name
     */
    public function getTable(string $db_name, string $table_name): Table
    {
        return new Table($table_name, $db_name, $this);
    }

    /**
     * returns collation of given db
     *
     * @param string $db name of db
     *
     * @return string  collation of $db
     */
    public function getDbCollation(string $db): string
    {
        if ($this->isSystemSchema($db)) {
            // We don't have to check the collation of the virtual
            // information_schema database: We know it!
            return 'utf8_general_ci';
        }

        if (! $GLOBALS['cfg']['Server']['DisableIS']) {
            // this is slow with thousands of databases
            $sql = 'SELECT DEFAULT_COLLATION_NAME FROM information_schema.SCHEMATA'
                . ' WHERE SCHEMA_NAME = \'' . $this->escapeString($db)
                . '\' LIMIT 1';

            return $this->fetchValue($sql);
        }

        $this->selectDb($db);
        $return = $this->fetchValue('SELECT @@collation_database');
        if ($db !== $GLOBALS['db']) {
            $this->selectDb($GLOBALS['db']);
        }

        return $return;
    }

    /**
     * returns default server collation from show variables
     */
    public function getServerCollation(): string
    {
        return $this->fetchValue('SELECT @@collation_server');
    }

    /**
     * Server version as number
     */
    public function getVersion(): int
    {
        return $this->_version_int;
    }

    /**
     * Server version
     */
    public function getVersionString(): string
    {
        return $this->_version_str;
    }

    /**
     * Server version comment
     */
    public function getVersionComment(): string
    {
        return $this->_version_comment;
    }

    /**
     * Whether connection is MariaDB
     */
    public function isMariaDB(): bool
    {
        return $this->_is_mariadb;
    }

    /**
     * Whether connection is Percona
     */
    public function isPercona(): bool
    {
        return $this->_is_percona;
    }

    /**
     * Load correct database driver
     *
     * @param DbiExtension|null $extension Force the use of an alternative extension
     */
    public static function load(?DbiExtension $extension = null): self
    {
        if ($extension !== null) {
            return new self($extension);
        }

<<<<<<< HEAD
        if (! Util::checkDbExtension('mysqli')) {
            $docUrl = MySQLDocumentation::getDocumentationLink('faq', 'faqmysql');
=======
        if (! self::checkDbExtension('mysqli')) {
>>>>>>> 5b8a725a
            $docLink = sprintf(
                __('See %sour documentation%s for more information.'),
                '[doc@faqmysql]',
                '[/doc]'
            );
            Core::warnMissingExtension(
                'mysqli',
                true,
                $docLink
            );
        }

        return new self(new DbiMysqli());
    }

    /**
     * Prepare an SQL statement for execution.
     *
     * @param string $query The query, as a string.
     * @param int    $link  Link type.
     *
     * @return object|false A statement object or false.
     */
    public function prepare(string $query, $link = self::CONNECT_USER)
    {
        return $this->_extension->prepare($this->_links[$link], $query);
    }
}<|MERGE_RESOLUTION|>--- conflicted
+++ resolved
@@ -3153,12 +3153,7 @@
             return new self($extension);
         }
 
-<<<<<<< HEAD
         if (! Util::checkDbExtension('mysqli')) {
-            $docUrl = MySQLDocumentation::getDocumentationLink('faq', 'faqmysql');
-=======
-        if (! self::checkDbExtension('mysqli')) {
->>>>>>> 5b8a725a
             $docLink = sprintf(
                 __('See %sour documentation%s for more information.'),
                 '[doc@faqmysql]',
