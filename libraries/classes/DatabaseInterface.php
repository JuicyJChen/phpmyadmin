<?php

declare(strict_types=1);

namespace PhpMyAdmin;

use PhpMyAdmin\Config\Settings\Server;
use PhpMyAdmin\ConfigStorage\Relation;
use PhpMyAdmin\Dbal\Connection;
use PhpMyAdmin\Dbal\DatabaseName;
use PhpMyAdmin\Dbal\DbalInterface;
use PhpMyAdmin\Dbal\DbiExtension;
use PhpMyAdmin\Dbal\DbiMysqli;
use PhpMyAdmin\Dbal\ResultInterface;
use PhpMyAdmin\Dbal\Statement;
use PhpMyAdmin\Dbal\Warning;
use PhpMyAdmin\Html\Generator;
use PhpMyAdmin\Query\Cache;
use PhpMyAdmin\Query\Compatibility;
use PhpMyAdmin\Query\Generator as QueryGenerator;
use PhpMyAdmin\Query\Utilities;
use PhpMyAdmin\SqlParser\Context;
use PhpMyAdmin\Tracking\Tracker;
use PhpMyAdmin\Utils\SessionCache;
use stdClass;

use function __;
use function array_column;
use function array_diff;
use function array_keys;
use function array_map;
use function array_multisort;
use function array_reverse;
use function array_shift;
use function array_slice;
use function basename;
use function closelog;
use function count;
use function defined;
use function explode;
use function implode;
use function is_array;
use function is_int;
use function is_string;
use function mb_strtolower;
use function microtime;
use function openlog;
use function reset;
use function sprintf;
use function str_contains;
use function str_starts_with;
use function stripos;
use function strlen;
use function strtolower;
use function strtoupper;
use function strtr;
use function substr;
use function syslog;
use function trigger_error;
use function uasort;
use function uksort;
use function usort;

use const E_USER_WARNING;
use const LOG_INFO;
use const LOG_NDELAY;
use const LOG_PID;
use const LOG_USER;
use const SORT_ASC;
use const SORT_DESC;

/**
 * Main interface for database interactions
 *
 * @psalm-import-type ConnectionType from Connection
 */
class DatabaseInterface implements DbalInterface
{
    /**
     * Force STORE_RESULT method, ignored by classic MySQL.
     */
    public const QUERY_BUFFERED = 0;

    /**
     * Do not read all rows immediately.
     */
    public const QUERY_UNBUFFERED = 2;

    /**
     * Get session variable.
     */
    public const GETVAR_SESSION = 1;

    /**
     * Get global variable.
     */
    public const GETVAR_GLOBAL = 2;

    private DbiExtension $extension;

    /**
     * Opened database connections.
     *
     * @var array<int, Connection>
     * @psalm-var array<ConnectionType, Connection>
     */
    private array $connections = [];

    /** @var array<int, string>|null */
    private array|null $currentUserAndHost = null;

    /**
     * @var int|null lower_case_table_names value cache
     * @psalm-var 0|1|2|null
     */
    private int|null $lowerCaseTableNames = null;

    /** @var bool Whether connection is MariaDB */
    private bool $isMariaDb = false;
    /** @var bool Whether connection is Percona */
    private bool $isPercona = false;
    /** @var int Server version as number */
    private int $versionInt = 55000;
    /** @var string Server version */
    private string $versionString = '5.50.0';
    /** @var string Server version comment */
    private string $versionComment = '';

    /** @var Types MySQL types data */
    public Types $types;

    private Cache $cache;

    public float $lastQueryExecutionTime = 0;

    private ListDatabase|null $databaseList = null;

    /** @param DbiExtension $ext Object to be used for database queries */
    public function __construct(DbiExtension $ext)
    {
        $this->extension = $ext;
        if (defined('TESTSUITE')) {
            $this->connections[Connection::TYPE_USER] = new Connection(new stdClass());
            $this->connections[Connection::TYPE_CONTROL] = new Connection(new stdClass());
        }

        $this->cache = new Cache();
        $this->types = new Types($this);
    }

    /**
     * runs a query
     *
     * @param string $query             SQL query to execute
     * @param int    $options           optional query options
     * @param bool   $cacheAffectedRows whether to cache affected rows
     * @psalm-param ConnectionType $connectionType
     */
    public function query(
        string $query,
        int $connectionType = Connection::TYPE_USER,
        int $options = self::QUERY_BUFFERED,
        bool $cacheAffectedRows = true,
    ): ResultInterface {
        $result = $this->tryQuery($query, $connectionType, $options, $cacheAffectedRows);

        if (! $result) {
            // The following statement will exit
            Generator::mysqlDie($this->getError($connectionType), $query);

            exit;
        }

        return $result;
    }

    public function getCache(): Cache
    {
        return $this->cache;
    }

    /**
     * runs a query and returns the result
     *
     * @param string $query             query to run
     * @param int    $options           if DatabaseInterface::QUERY_UNBUFFERED
     *                                  is provided, it will instruct the extension
     *                                  to use unbuffered mode
     * @param bool   $cacheAffectedRows whether to cache affected row
     * @psalm-param ConnectionType $connectionType
     */
    public function tryQuery(
        string $query,
        int $connectionType = Connection::TYPE_USER,
        int $options = self::QUERY_BUFFERED,
        bool $cacheAffectedRows = true,
    ): ResultInterface|false {
        $debug = isset($GLOBALS['cfg']['DBG']) && $GLOBALS['cfg']['DBG']['sql'];
        if (! isset($this->connections[$connectionType])) {
            return false;
        }

        $time = microtime(true);

        $result = $this->extension->realQuery($query, $this->connections[$connectionType], $options);

        if ($cacheAffectedRows) {
            $GLOBALS['cached_affected_rows'] = $this->affectedRows($connectionType, false);
        }

        $this->lastQueryExecutionTime = microtime(true) - $time;
        if ($debug) {
            $errorMessage = $this->getError($connectionType);
            Utilities::debugLogQueryIntoSession(
                $query,
                $errorMessage !== '' ? $errorMessage : null,
                $result,
                $this->lastQueryExecutionTime,
            );
            if ($GLOBALS['cfg']['DBG']['sqllog']) {
                openlog('phpMyAdmin', LOG_NDELAY | LOG_PID, LOG_USER);

                syslog(
                    LOG_INFO,
                    sprintf(
                        'SQL[%s?route=%s]: %0.3f(W:%d,C:%s,L:0x%02X) > %s',
                        basename($_SERVER['SCRIPT_NAME']),
                        Common::getRequest()->getRoute(),
                        $this->lastQueryExecutionTime,
                        $this->getWarningCount($connectionType),
                        $cacheAffectedRows ? 'y' : 'n',
                        $connectionType,
                        $query,
                    ),
                );
                closelog();
            }
        }

        if ($result !== false && Tracker::isActive()) {
            Tracker::handleQuery($query);
        }

        return $result;
    }

    /**
     * Send multiple SQL queries to the database server and execute the first one
     *
     * @param string $multiQuery multi query statement to execute
     * @psalm-param ConnectionType $connectionType
     */
    public function tryMultiQuery(
        string $multiQuery = '',
        int $connectionType = Connection::TYPE_USER,
    ): bool {
        if (! isset($this->connections[$connectionType])) {
            return false;
        }

        return $this->extension->realMultiQuery($this->connections[$connectionType], $multiQuery);
    }

    /**
     * Executes a query as controluser.
     * The result is always buffered and never cached
     *
     * @param string $sql the query to execute
     *
     * @return ResultInterface the result set
     */
    public function queryAsControlUser(string $sql): ResultInterface
    {
        // Avoid caching of the number of rows affected; for example, this function
        // is called for tracking purposes but we want to display the correct number
        // of rows affected by the original query, not by the query generated for
        // tracking.
        return $this->query($sql, Connection::TYPE_CONTROL, self::QUERY_BUFFERED, false);
    }

    /**
     * Executes a query as controluser.
     * The result is always buffered and never cached
     *
     * @param string $sql the query to execute
     *
     * @return ResultInterface|false the result set, or false if the query failed
     */
    public function tryQueryAsControlUser(string $sql): ResultInterface|false
    {
        // Avoid caching of the number of rows affected; for example, this function
        // is called for tracking purposes but we want to display the correct number
        // of rows affected by the original query, not by the query generated for
        // tracking.
        return $this->tryQuery($sql, Connection::TYPE_CONTROL, self::QUERY_BUFFERED, false);
    }

    /**
     * returns array with table names for given db
     *
     * @param string $database name of database
     * @psalm-param ConnectionType $connectionType
     *
     * @return array<int, string>   tables names
     */
    public function getTables(string $database, int $connectionType = Connection::TYPE_USER): array
    {
        if ($database === '') {
            return [];
        }

        /** @var array<int, string> $tables */
        $tables = $this->fetchResult(
            'SHOW TABLES FROM ' . Util::backquote($database) . ';',
            null,
            0,
            $connectionType,
        );
        if ($GLOBALS['cfg']['NaturalOrder']) {
            usort($tables, 'strnatcasecmp');
        }

        return $tables;
    }

    /**
     * returns array of all tables in given db or dbs
     * this function expects unquoted names:
     * RIGHT: my_database
     * WRONG: `my_database`
     * WRONG: my\_database
     * if $tbl_is_group is true, $table is used as filter for table names
     *
     * <code>
     * $dbi->getTablesFull('my_database');
     * $dbi->getTablesFull('my_database', 'my_table'));
     * $dbi->getTablesFull('my_database', 'my_tables_', true));
     * </code>
     *
     * @param string       $database     database
     * @param string|array $table        table name(s)
     * @param bool         $tableIsGroup $table is a table group
     * @param int          $limitOffset  zero-based offset for the count
     * @param bool|int     $limitCount   number of tables to return
     * @param string       $sortBy       table attribute to sort by
     * @param string       $sortOrder    direction to sort (ASC or DESC)
     * @param string|null  $tableType    whether table or view
     * @psalm-param ConnectionType $connectionType
     *
     * @return array           list of tables in given db(s)
     *
     * @todo    move into Table
     */
    public function getTablesFull(
        string $database,
        string|array $table = '',
        bool $tableIsGroup = false,
        int $limitOffset = 0,
        bool|int $limitCount = false,
        string $sortBy = 'Name',
        string $sortOrder = 'ASC',
        string|null $tableType = null,
        int $connectionType = Connection::TYPE_USER,
    ): array {
        if ($limitCount === true) {
            $limitCount = $GLOBALS['cfg']['MaxTableList'];
        }

        $tables = [];
        $paging_applied = false;

        if ($limit_count && is_array($table) && $sort_by === 'Name') {
            if ($sort_order === 'DESC') {
                $table = array_reverse($table);
            }

            $table = array_slice($table, $limit_offset, $limit_count);
            $paging_applied = true;
        }

        if (! $GLOBALS['cfg']['Server']['DisableIS']) {
            $sqlWhereTable = '';
            if ($table !== [] && $table !== '') {
                if (is_array($table)) {
                    $sqlWhereTable = QueryGenerator::getTableNameConditionForMultiple(
                        array_map($this->quoteString(...), $table),
                    );
                } else {
                    $sqlWhereTable = QueryGenerator::getTableNameCondition(
                        $this->quoteString($tableIsGroup ? $this->escapeMysqlWildcards($table) : $table),
                        $tableIsGroup,
                    );
                }
            }

            $sqlWhereTable .= QueryGenerator::getTableTypeCondition($tableType);

            // for PMA bc:
            // `SCHEMA_FIELD_NAME` AS `SHOW_TABLE_STATUS_FIELD_NAME`
            //
            // on non-Windows servers,
            // added BINARY in the WHERE clause to force a case sensitive
            // comparison (if we are looking for the db Aa we don't want
            // to find the db aa)

            $sql = QueryGenerator::getSqlForTablesFull($this->quoteString($database), $sqlWhereTable);

            // Sort the tables
            $sql .= ' ORDER BY ' . $sortBy . ' ' . $sortOrder;

<<<<<<< HEAD
            if ($limitCount) {
                $sql .= ' LIMIT ' . $limitCount . ' OFFSET ' . $limitOffset;
            }

            /** @var array<string, array<string, array<string, mixed>>> $tables */
=======
            if ($limit_count && ! $paging_applied) {
                $sql .= ' LIMIT ' . $limit_count . ' OFFSET ' . $limit_offset;
            }

            /** @var mixed[][][] $tables */
>>>>>>> 0301e48a
            $tables = $this->fetchResult(
                $sql,
                [
                    'TABLE_SCHEMA',
                    'TABLE_NAME',
                ],
                null,
                $connectionType,
            );

            // here, we check for Mroonga engine and compute the good data_length and index_length
            // in the StructureController only we need to sum the two values as the other engines
            foreach ($tables as $oneDatabaseName => $oneDatabaseTables) {
                foreach ($oneDatabaseTables as $oneTableName => $oneTableData) {
                    if ($oneTableData['Engine'] !== 'Mroonga') {
                        continue;
                    }

                    if (! StorageEngine::hasMroongaEngine()) {
                        continue;
                    }

                    [
<<<<<<< HEAD
                        $tables[$oneDatabaseName][$oneTableName]['Data_length'],
                        $tables[$oneDatabaseName][$oneTableName]['Index_length'],
                    ] = StorageEngine::getMroongaLengths($oneDatabaseName, $oneTableName);
=======
                        $tables[$one_database_name][$one_table_name]['Data_length'],
                        $tables[$one_database_name][$one_table_name]['Index_length'],
                    ] = StorageEngine::getMroongaLengths($one_database_name, (string) $one_table_name);
>>>>>>> 0301e48a
                }
            }

            if ($sortBy === 'Name' && $GLOBALS['cfg']['NaturalOrder']) {
                // here, the array's first key is by schema name
                foreach ($tables as $oneDatabaseName => $oneDatabaseTables) {
                    uksort($oneDatabaseTables, 'strnatcasecmp');

                    if ($sortOrder === 'DESC') {
                        $oneDatabaseTables = array_reverse($oneDatabaseTables);
                    }

                    $tables[$oneDatabaseName] = $oneDatabaseTables;
                }
            } elseif ($sortBy === 'Data_length') {
                // Size = Data_length + Index_length
                foreach ($tables as $oneDatabaseName => $oneDatabaseTables) {
                    uasort(
                        $oneDatabaseTables,
                        /**
                         * @param array $a
                         * @param array $b
                         */
                        static function ($a, $b) {
                            $aLength = $a['Data_length'] + $a['Index_length'];
                            $bLength = $b['Data_length'] + $b['Index_length'];

                            return $aLength <=> $bLength;
                        },
                    );

                    if ($sortOrder === 'DESC') {
                        $oneDatabaseTables = array_reverse($oneDatabaseTables);
                    }

                    $tables[$oneDatabaseName] = $oneDatabaseTables;
                }
            }

            // on windows with lower_case_table_names = 1
            // MySQL returns
            // with SHOW DATABASES or information_schema.SCHEMATA: `Test`
            // but information_schema.TABLES gives `test`
            // see https://github.com/phpmyadmin/phpmyadmin/issues/8402
            $tables = $tables[$database]
                ?? $tables[mb_strtolower($database)]
                ?? [];
        }

        // If permissions are wrong on even one database directory,
        // information_schema does not return any table info for any database
        // this is why we fall back to SHOW TABLE STATUS even for MySQL >= 50002
        if ($tables === []) {
            $sql = 'SHOW TABLE STATUS FROM ' . Util::backquote($database);
<<<<<<< HEAD
            if ($table || ($tableIsGroup === true) || $tableType) {
                $sql .= ' WHERE';
                $needAnd = false;
                if ($table || ($tableIsGroup === true)) {
=======
            if (($table !== '' && $table !== []) || ($tbl_is_group === true) || $table_type) {
                $sql .= ' WHERE';
                $needAnd = false;
                if (($table !== '' && $table !== []) || ($tbl_is_group === true)) {
>>>>>>> 0301e48a
                    if (is_array($table)) {
                        $sql .= ' `Name` IN ('
                            . implode(
                                ', ',
                                array_map(
<<<<<<< HEAD
                                    fn (string $string): string => $this->quoteString($string, $connectionType),
                                    $table,
                                ),
                            ) . ')';
=======
                                    [
                                        $this,
                                        'escapeString',
                                    ],
                                    $table
                                )
                            ) . '\')';
>>>>>>> 0301e48a
                    } else {
                        $sql .= ' `Name` LIKE '
                            . $this->quoteString($this->escapeMysqlWildcards($table) . '%', $connectionType);
                    }

                    $needAnd = true;
                }

                if ($tableType) {
                    if ($needAnd) {
                        $sql .= ' AND';
                    }

                    if ($tableType === 'view') {
                        $sql .= " `Comment` = 'VIEW'";
                    } elseif ($tableType === 'table') {
                        $sql .= " `Comment` != 'VIEW'";
                    }
                }
            }

            $eachTables = $this->fetchResult($sql, 'Name', null, $connectionType);

            // here, we check for Mroonga engine and compute the good data_length and index_length
            // in the StructureController only we need to sum the two values as the other engines
            foreach ($eachTables as $tableName => $tableData) {
                if ($tableData['Engine'] !== 'Mroonga') {
                    continue;
                }

                if (! StorageEngine::hasMroongaEngine()) {
                    continue;
                }

                [
                    $eachTables[$tableName]['Data_length'],
                    $eachTables[$tableName]['Index_length'],
                ] = StorageEngine::getMroongaLengths($database, $tableName);
            }

            // Sort naturally if the config allows it and we're sorting
            // the Name column.
            if ($sortBy === 'Name' && $GLOBALS['cfg']['NaturalOrder']) {
                uksort($eachTables, 'strnatcasecmp');

                if ($sortOrder === 'DESC') {
                    $eachTables = array_reverse($eachTables);
                }
            } else {
                // Prepare to sort by creating array of the selected sort
                // value to pass to array_multisort

                // Size = Data_length + Index_length
                $sortValues = [];
                if ($sortBy === 'Data_length') {
                    foreach ($eachTables as $tableName => $tableData) {
                        $sortValues[$tableName] = strtolower(
                            (string) ($tableData['Data_length']
                            + $tableData['Index_length']),
                        );
                    }
                } else {
                    foreach ($eachTables as $tableName => $tableData) {
                        $sortValues[$tableName] = strtolower($tableData[$sortBy] ?? '');
                    }
                }

                if ($sortValues) {
                    if ($sortOrder === 'DESC') {
                        array_multisort($sortValues, SORT_DESC, $eachTables);
                    } else {
                        array_multisort($sortValues, SORT_ASC, $eachTables);
                    }
                }

                // cleanup the temporary sort array
                unset($sortValues);
            }

<<<<<<< HEAD
            if ($limitCount) {
                $eachTables = array_slice($eachTables, $limitOffset, $limitCount);
            }

            $tables[$database] = Compatibility::getISCompatForGetTablesFull($eachTables, $database);
        }

        // cache table data
        // so Table does not require to issue SHOW TABLE STATUS again
        $this->cache->cacheTableData($tables, $table);

        if (isset($tables[$database])) {
            return $tables[$database];
=======
            if ($limit_count && ! $paging_applied) {
                $each_tables = array_slice($each_tables, $limit_offset, $limit_count, true);
            }

            $tables = Compatibility::getISCompatForGetTablesFull($each_tables, $database);
>>>>>>> 0301e48a
        }

        if ($tables !== []) {
            // cache table data, so Table does not require to issue SHOW TABLE STATUS again
            $this->cache->cacheTableData($database, $tables);
        }

        return $tables;
    }

    /**
     * Get VIEWs in a particular database
     *
     * @param string $db Database name to look in
     *
     * @return Table[] Set of VIEWs inside the database
     */
    public function getVirtualTables(string $db): array
    {
        /** @var string[] $tablesFull */
        $tablesFull = array_column($this->getTablesFull($db), 'TABLE_NAME');
        $views = [];

        foreach ($tablesFull as $table) {
            $table = $this->getTable($db, $table);
            if (! $table->isView()) {
                continue;
            }

            $views[] = $table;
        }

        return $views;
    }

    /**
     * returns array with databases containing extended infos about them
     *
     * @param string|null $database    database
     * @param bool        $forceStats  retrieve stats also for MySQL < 5
     * @param string      $sortBy      column to order by
     * @param string      $sortOrder   ASC or DESC
     * @param int         $limitOffset starting offset for LIMIT
     * @param bool|int    $limitCount  row count for LIMIT or true for $GLOBALS['cfg']['MaxDbList']
     * @psalm-param ConnectionType $connectionType
     *
     * @return array
     *
     * @todo    move into ListDatabase?
     */
    public function getDatabasesFull(
        string|null $database = null,
        bool $forceStats = false,
        int $connectionType = Connection::TYPE_USER,
        string $sortBy = 'SCHEMA_NAME',
        string $sortOrder = 'ASC',
        int $limitOffset = 0,
        bool|int $limitCount = false,
    ): array {
        $sortOrder = strtoupper($sortOrder);

        if ($limitCount === true) {
            $limitCount = $GLOBALS['cfg']['MaxDbList'];
        }

        $applyLimitAndOrderManual = true;

        if (! $GLOBALS['cfg']['Server']['DisableIS']) {
            /**
             * if $GLOBALS['cfg']['NaturalOrder'] is enabled, we cannot use LIMIT
             * cause MySQL does not support natural ordering,
             * we have to do it afterward
             */
            $limit = '';
            if (! $GLOBALS['cfg']['NaturalOrder']) {
                if ($limitCount) {
                    $limit = ' LIMIT ' . $limitCount . ' OFFSET ' . $limitOffset;
                }

                $applyLimitAndOrderManual = false;
            }

            // get table information from information_schema
            $sqlWhereSchema = '';
            if ($database !== null) {
                $sqlWhereSchema = 'WHERE `SCHEMA_NAME` LIKE \''
                    . $this->escapeString($database, $connectionType) . '\'';
            }

            $sql = QueryGenerator::getInformationSchemaDatabasesFullRequest(
                $forceStats,
                $sqlWhereSchema,
                $sortBy,
                $sortOrder,
                $limit,
            );

            $databases = $this->fetchResult($sql, 'SCHEMA_NAME', null, $connectionType);

            $mysqlError = $this->getError($connectionType);
            if (! count($databases) && isset($GLOBALS['errno'])) {
                Generator::mysqlDie($mysqlError, $sql);
            }

            // display only databases also in official database list
            // f.e. to apply hide_db and only_db
            $drops = array_diff(
                array_keys($databases),
                (array) $this->getDatabaseList(),
            );
            foreach ($drops as $drop) {
                unset($databases[$drop]);
            }
        } else {
            $databases = [];
            foreach ($this->getDatabaseList() as $databaseName) {
                // Compatibility with INFORMATION_SCHEMA output
                $databases[$databaseName]['SCHEMA_NAME'] = $databaseName;

                $databases[$databaseName]['DEFAULT_COLLATION_NAME'] = $this->getDbCollation($databaseName);

                if (! $forceStats) {
                    continue;
                }

                // get additional info about tables
                $databases[$databaseName]['SCHEMA_TABLES'] = 0;
                $databases[$databaseName]['SCHEMA_TABLE_ROWS'] = 0;
                $databases[$databaseName]['SCHEMA_DATA_LENGTH'] = 0;
                $databases[$databaseName]['SCHEMA_MAX_DATA_LENGTH'] = 0;
                $databases[$databaseName]['SCHEMA_INDEX_LENGTH'] = 0;
                $databases[$databaseName]['SCHEMA_LENGTH'] = 0;
                $databases[$databaseName]['SCHEMA_DATA_FREE'] = 0;

                $res = $this->query(
                    'SHOW TABLE STATUS FROM '
                    . Util::backquote($databaseName) . ';',
                );

                while ($row = $res->fetchAssoc()) {
                    $databases[$databaseName]['SCHEMA_TABLES']++;
                    $databases[$databaseName]['SCHEMA_TABLE_ROWS'] += $row['Rows'];
                    $databases[$databaseName]['SCHEMA_DATA_LENGTH'] += $row['Data_length'];
                    $databases[$databaseName]['SCHEMA_MAX_DATA_LENGTH'] += $row['Max_data_length'];
                    $databases[$databaseName]['SCHEMA_INDEX_LENGTH'] += $row['Index_length'];

                    // for InnoDB, this does not contain the number of
                    // overhead bytes but the total free space
                    if ($row['Engine'] !== 'InnoDB') {
                        $databases[$databaseName]['SCHEMA_DATA_FREE'] += $row['Data_free'];
                    }

                    $databases[$databaseName]['SCHEMA_LENGTH'] += $row['Data_length'] + $row['Index_length'];
                }

                unset($res);
            }
        }

        /**
         * apply limit and order manually now
         * (caused by older MySQL < 5 or $GLOBALS['cfg']['NaturalOrder'])
         */
        if ($applyLimitAndOrderManual) {
            usort(
                $databases,
                static fn ($a, $b) => Utilities::usortComparisonCallback($a, $b, $sortBy, $sortOrder)
            );

            /**
             * now apply limit
             */
            if ($limitCount) {
                $databases = array_slice($databases, $limitOffset, $limitCount);
            }
        }

        return $databases;
    }

    /**
     * returns detailed array with all columns for given table in database,
     * or all tables/databases
     *
     * @param string|null $database name of database
     * @param string|null $table    name of table to retrieve columns from
     * @param string|null $column   name of specific column
     * @psalm-param ConnectionType $connectionType
     *
     * @return array
     */
    public function getColumnsFull(
        string|null $database = null,
        string|null $table = null,
        string|null $column = null,
        int $connectionType = Connection::TYPE_USER,
    ): array {
        if (! $GLOBALS['cfg']['Server']['DisableIS']) {
            $sql = QueryGenerator::getInformationSchemaColumnsFullRequest(
                $database !== null ? $this->quoteString($database, $connectionType) : null,
                $table !== null ? $this->quoteString($table, $connectionType) : null,
                $column !== null ? $this->quoteString($column, $connectionType) : null,
            );
            $arrayKeys = QueryGenerator::getInformationSchemaColumns($database, $table, $column);

            return $this->fetchResult($sql, $arrayKeys, null, $connectionType);
        }

        $columns = [];
        if ($database === null) {
            foreach ($this->getDatabaseList() as $database) {
                $columns[$database] = $this->getColumnsFull($database, null, null, $connectionType);
            }

            return $columns;
        }

        if ($table === null) {
            $tables = $this->getTables($database);
            foreach ($tables as $table) {
                $columns[$table] = $this->getColumnsFull($database, $table, null, $connectionType);
            }

            return $columns;
        }

        $sql = 'SHOW FULL COLUMNS FROM '
            . Util::backquote($database) . '.' . Util::backquote($table);
        if ($column !== null) {
            $sql .= " LIKE '" . $this->escapeString($column, $connectionType) . "'";
        }

        $columns = $this->fetchResult($sql, 'Field', null, $connectionType);

        $columns = Compatibility::getISCompatForGetColumnsFull($columns, $database, $table);

        if ($column !== null) {
            return reset($columns);
        }

        return $columns;
    }

    /**
     * Returns description of a $column in given table
     *
     * @param string $database name of database
     * @param string $table    name of table to retrieve columns from
     * @param string $column   name of column
     * @param bool   $full     whether to return full info or only column names
     * @psalm-param ConnectionType $connectionType
     *
     * @return array flat array description
     */
    public function getColumn(
        string $database,
        string $table,
        string $column,
        bool $full = false,
        int $connectionType = Connection::TYPE_USER,
    ): array {
        $sql = QueryGenerator::getColumnsSql(
            $database,
            $table,
            $this->escapeString($this->escapeMysqlWildcards($column)),
            $full,
        );
        /** @var array<string, array> $fields */
        $fields = $this->fetchResult($sql, 'Field', null, $connectionType);

        $columns = $this->attachIndexInfoToColumns($database, $table, $fields);

        return array_shift($columns) ?? [];
    }

    /**
     * Returns descriptions of columns in given table
     *
     * @param string $database name of database
     * @param string $table    name of table to retrieve columns from
     * @param bool   $full     whether to return full info or only column names
     * @psalm-param ConnectionType $connectionType
     *
     * @return array[] array indexed by column names
     */
    public function getColumns(
        string $database,
        string $table,
        bool $full = false,
        int $connectionType = Connection::TYPE_USER,
    ): array {
        $sql = QueryGenerator::getColumnsSql(
            $database,
            $table,
            null,
            $full,
        );
        /** @var array[] $fields */
        $fields = $this->fetchResult($sql, 'Field', null, $connectionType);

        return $this->attachIndexInfoToColumns($database, $table, $fields);
    }

    /**
     * Attach index information to the column definition
     *
     * @param string  $database name of database
     * @param string  $table    name of table to retrieve columns from
     * @param array[] $fields   column array indexed by their names
     *
     * @return array[] Column defintions with index information
     */
    private function attachIndexInfoToColumns(
        string $database,
        string $table,
        array $fields,
    ): array {
        if ($fields === []) {
            return [];
        }

        // Check if column is a part of multiple-column index and set its 'Key'.
        $indexes = Index::getFromTable($this, $table, $database);
        foreach ($fields as $field => $fieldData) {
            if (! empty($fieldData['Key'])) {
                continue;
            }

            foreach ($indexes as $index) {
                if (! $index->hasColumn((string) $field)) {
                    continue;
                }

                $indexColumns = $index->getColumns();
                if ($indexColumns[$field]->getSeqInIndex() <= 1) {
                    continue;
                }

                if ($index->isUnique()) {
                    $fields[$field]['Key'] = 'UNI';
                } else {
                    $fields[$field]['Key'] = 'MUL';
                }
            }
        }

        return $fields;
    }

    /**
     * Returns all column names in given table
     *
     * @param string $database name of database
     * @param string $table    name of table to retrieve columns from
     * @psalm-param ConnectionType $connectionType
     *
     * @return string[]
     */
    public function getColumnNames(
        string $database,
        string $table,
        int $connectionType = Connection::TYPE_USER,
    ): array {
        $sql = QueryGenerator::getColumnsSql($database, $table);

        // We only need the 'Field' column which contains the table's column names
        return $this->fetchResult($sql, null, 'Field', $connectionType);
    }

    /**
     * Returns indexes of a table
     *
     * @param string $database name of database
     * @param string $table    name of the table whose indexes are to be retrieved
     * @psalm-param ConnectionType $connectionType
     *
     * @return array<int, array<string, string|null>>
     * @psalm-return array<int, array{
     *   Table: string,
     *   Non_unique: '0'|'1',
     *   Key_name: string,
     *   Seq_in_index: string,
     *   Column_name: string|null,
     *   Collation: 'A'|'D'|null,
     *   Cardinality: string,
     *   Sub_part: string|null,
     *   Packed: string|null,
     *   Null: string|null,
     *   Index_type: 'BTREE'|'FULLTEXT'|'HASH'|'RTREE',
     *   Comment: string,
     *   Index_comment: string,
     *   Ignored?: string,
     *   Visible?: string,
     *   Expression?: string|null
     * }>
     */
    public function getTableIndexes(
        string $database,
        string $table,
        int $connectionType = Connection::TYPE_USER,
    ): array {
        $sql = QueryGenerator::getTableIndexesSql($database, $table);

        return $this->fetchResult($sql, null, null, $connectionType);
    }

    /**
     * returns value of given mysql server variable
     *
     * @param string $var  mysql server variable name
     * @param int    $type DatabaseInterface::GETVAR_SESSION | DatabaseInterface::GETVAR_GLOBAL
     * @psalm-param ConnectionType $connectionType
     *
     * @return false|string|null value for mysql server variable
     */
    public function getVariable(
        string $var,
        int $type = self::GETVAR_SESSION,
        int $connectionType = Connection::TYPE_USER,
    ): false|string|null {
        $modifier = match ($type) {
            self::GETVAR_SESSION => ' SESSION',
            self::GETVAR_GLOBAL => ' GLOBAL',
            default => '',
        };

        return $this->fetchValue('SHOW' . $modifier . ' VARIABLES LIKE \'' . $var . '\';', 1, $connectionType);
    }

    /**
     * Sets new value for a variable if it is different from the current value
     *
     * @param string $var   variable name
     * @param string $value value to set
     * @psalm-param ConnectionType $connectionType
     */
    public function setVariable(
        string $var,
        string $value,
        int $connectionType = Connection::TYPE_USER,
    ): bool {
        $currentValue = $this->getVariable($var, self::GETVAR_SESSION, $connectionType);
        if ($currentValue == $value) {
            return true;
        }

        return (bool) $this->query('SET ' . $var . ' = ' . $value . ';', $connectionType);
    }

    /**
     * Function called just after a connection to the MySQL database server has
     * been established. It sets the connection collation, and determines the
     * version of MySQL which is running.
     */
    public function postConnect(): void
    {
        $version = $this->fetchSingleRow('SELECT @@version, @@version_comment');

        if (is_array($version)) {
            $this->setVersion($version);
        }

        if ($this->versionInt > 50503) {
            $defaultCharset = 'utf8mb4';
            $defaultCollation = 'utf8mb4_general_ci';
        } else {
            $defaultCharset = 'utf8';
            $defaultCollation = 'utf8_general_ci';
        }

        $GLOBALS['collation_connection'] = $defaultCollation;
        $GLOBALS['charset_connection'] = $defaultCharset;
        $this->query(sprintf('SET NAMES \'%s\' COLLATE \'%s\';', $defaultCharset, $defaultCollation));

        /* Locale for messages */
        $locale = LanguageManager::getInstance()->getCurrentLanguage()->getMySQLLocale();
        if ($locale) {
            $this->query("SET lc_messages = '" . $locale . "';");
        }

        // Set timezone for the session, if required.
        if ($GLOBALS['cfg']['Server']['SessionTimeZone'] != '') {
            $sqlQueryTz = 'SET ' . Util::backquote('time_zone') . ' = '
                . $this->quoteString($GLOBALS['cfg']['Server']['SessionTimeZone']);

            if (! $this->tryQuery($sqlQueryTz)) {
                $errorMessageTz = sprintf(
                    __(
                        'Unable to use timezone "%1$s" for server %2$d. '
                        . 'Please check your configuration setting for '
                        . '[em]$cfg[\'Servers\'][%3$d][\'SessionTimeZone\'][/em]. '
                        . 'phpMyAdmin is currently using the default time zone '
                        . 'of the database server.',
                    ),
                    $GLOBALS['cfg']['Server']['SessionTimeZone'],
                    $GLOBALS['server'],
                    $GLOBALS['server'],
                );

                trigger_error($errorMessageTz, E_USER_WARNING);
            }
        }

        /* Loads closest context to this version. */
        Context::loadClosest(($this->isMariaDb ? 'MariaDb' : 'MySql') . $this->versionInt);

        $this->databaseList = null;
    }

    /**
     * Sets collation connection for user link
     *
     * @param string $collation collation to set
     */
    public function setCollation(string $collation): void
    {
        $charset = $GLOBALS['charset_connection'];
        /* Automatically adjust collation if not supported by server */
        if ($charset === 'utf8' && str_starts_with($collation, 'utf8mb4_')) {
            $collation = 'utf8_' . substr($collation, 8);
        }

        $result = $this->tryQuery(
            'SET collation_connection = '
            . $this->quoteString($collation)
            . ';',
        );

        if ($result === false) {
            trigger_error(
                __('Failed to set configured collation connection!'),
                E_USER_WARNING,
            );

            return;
        }

        $GLOBALS['collation_connection'] = $collation;
    }

    /**
     * Function called just after a connection to the MySQL database server has
     * been established. It sets the connection collation, and determines the
     * version of MySQL which is running.
     */
    public function postConnectControl(Relation $relation): void
    {
        // If Zero configuration mode enabled, check PMA tables in current db.
        if (! $GLOBALS['cfg']['ZeroConf']) {
            return;
        }

        $this->databaseList = null;

        $relation->initRelationParamsCache();
    }

    /**
     * returns a single value from the given result or query,
     * if the query or the result has more than one row or field
     * the first field of the first row is returned
     *
     * <code>
     * $sql = 'SELECT `name` FROM `user` WHERE `id` = 123';
     * $user_name = $dbi->fetchValue($sql);
     * // produces
     * // $user_name = 'John Doe'
     * </code>
     *
     * @param string     $query The query to execute
     * @param int|string $field field to fetch the value from, starting at 0, with 0 being default
     * @psalm-param ConnectionType $connectionType
     *
     * @return string|false|null value of first field in first row from result or false if not found
     */
    public function fetchValue(
        string $query,
        int|string $field = 0,
        int $connectionType = Connection::TYPE_USER,
    ): string|false|null {
        $result = $this->tryQuery($query, $connectionType, self::QUERY_BUFFERED, false);
        if ($result === false) {
            return false;
        }

        return $result->fetchValue($field);
    }

    /**
     * Returns only the first row from the result or null if result is empty.
     *
     * <code>
     * $sql = 'SELECT * FROM `user` WHERE `id` = 123';
     * $user = $dbi->fetchSingleRow($sql);
     * // produces
     * // $user = array('id' => 123, 'name' => 'John Doe')
     * </code>
     *
     * @param string $query The query to execute
     * @param string $type  NUM|ASSOC|BOTH returned array should either numeric associative or both
     * @psalm-param DatabaseInterface::FETCH_NUM|DatabaseInterface::FETCH_ASSOC $type
     * @psalm-param ConnectionType $connectionType
     */
    public function fetchSingleRow(
        string $query,
        string $type = DbalInterface::FETCH_ASSOC,
        int $connectionType = Connection::TYPE_USER,
    ): array|null {
        $result = $this->tryQuery($query, $connectionType, self::QUERY_BUFFERED, false);
        if ($result === false) {
            return null;
        }

        return $this->fetchByMode($result, $type) ?: null;
    }

    /**
     * Returns row or element of a row
     *
     * @param array|string    $row   Row to process
     * @param string|int|null $value Which column to return
     */
    private function fetchValueOrValueByIndex(array|string $row, string|int|null $value): mixed
    {
        return $value === null ? $row : $row[$value];
    }

    /**
     * returns array of rows with numeric or associative keys
     *
     * @param ResultInterface $result result set identifier
     * @param string          $mode   either self::FETCH_NUM, self::FETCH_ASSOC or self::FETCH_BOTH
     * @psalm-param self::FETCH_NUM|self::FETCH_ASSOC $mode
     */
    private function fetchByMode(ResultInterface $result, string $mode): array
    {
        return $mode === self::FETCH_NUM ? $result->fetchRow() : $result->fetchAssoc();
    }

    /**
     * returns all rows in the resultset in one array
     *
     * <code>
     * $sql = 'SELECT * FROM `user`';
     * $users = $dbi->fetchResult($sql);
     * // produces
     * // $users[] = array('id' => 123, 'name' => 'John Doe')
     *
     * $sql = 'SELECT `id`, `name` FROM `user`';
     * $users = $dbi->fetchResult($sql, 'id');
     * // produces
     * // $users['123'] = array('id' => 123, 'name' => 'John Doe')
     *
     * $sql = 'SELECT `id`, `name` FROM `user`';
     * $users = $dbi->fetchResult($sql, 0);
     * // produces
     * // $users['123'] = array(0 => 123, 1 => 'John Doe')
     *
     * $sql = 'SELECT `id`, `name` FROM `user`';
     * $users = $dbi->fetchResult($sql, 'id', 'name');
     * // or
     * $users = $dbi->fetchResult($sql, 0, 1);
     * // produces
     * // $users['123'] = 'John Doe'
     *
     * $sql = 'SELECT `name` FROM `user`';
     * $users = $dbi->fetchResult($sql);
     * // produces
     * // $users[] = 'John Doe'
     *
     * $sql = 'SELECT `group`, `name` FROM `user`'
     * $users = $dbi->fetchResult($sql, array('group', null), 'name');
     * // produces
     * // $users['admin'][] = 'John Doe'
     *
     * $sql = 'SELECT `group`, `name` FROM `user`'
     * $users = $dbi->fetchResult($sql, array('group', 'name'), 'id');
     * // produces
     * // $users['admin']['John Doe'] = '123'
     * </code>
     *
     * @param string                $query query to execute
     * @param string|int|array|null $key   field-name or offset
     *                                     used as key for array
     *                                     or array of those
     * @param string|int|null       $value value-name or offset used as value for array
     * @psalm-param ConnectionType $connectionType
     *
     * @return array resultrows or values indexed by $key
     */
    public function fetchResult(
        string $query,
        string|int|array|null $key = null,
        string|int|null $value = null,
        int $connectionType = Connection::TYPE_USER,
    ): array {
        $resultRows = [];

        $result = $this->tryQuery($query, $connectionType, self::QUERY_BUFFERED, false);

        // return empty array if result is empty or false
        if ($result === false) {
            return [];
        }

        if ($key === null) {
            // no nested array if only one field is in result
            if ($value === 0 || $result->numFields() === 1) {
                return $result->fetchAllColumn();
            }

            return $value === null ? $result->fetchAllAssoc() : array_column($result->fetchAllAssoc(), $value);
        }

        if (is_array($key)) {
            while ($row = $result->fetchAssoc()) {
                $resultTarget =& $resultRows;
                foreach ($key as $keyIndex) {
                    if ($keyIndex === null) {
                        $resultTarget =& $resultTarget[];
                        continue;
                    }

                    if (! isset($resultTarget[$row[$keyIndex]])) {
                        $resultTarget[$row[$keyIndex]] = [];
                    }

                    $resultTarget =& $resultTarget[$row[$keyIndex]];
                }

                $resultTarget = $this->fetchValueOrValueByIndex($row, $value);
            }

            return $resultRows;
        }

        if ($key === 0 && $value === 1) {
            return $result->fetchAllKeyPair();
        }

        // if $key is an integer use non associative mysql fetch function
        $fetchFunction = is_int($key) ? self::FETCH_NUM : self::FETCH_ASSOC;

        while ($row = $this->fetchByMode($result, $fetchFunction)) {
            $resultRows[$row[$key]] = $this->fetchValueOrValueByIndex($row, $value);
        }

        return $resultRows;
    }

    /**
     * Get supported SQL compatibility modes
     *
     * @return array supported SQL compatibility modes
     */
    public function getCompatibilities(): array
    {
        return [
            'NONE',
            'ANSI',
            'DB2',
            'MAXDB',
            'MYSQL323',
            'MYSQL40',
            'MSSQL',
            'ORACLE',
            // removed; in MySQL 5.0.33, this produces exports that
            // can't be read by POSTGRESQL (see our bug #1596328)
            // 'POSTGRESQL',
            'TRADITIONAL',
        ];
    }

    /**
     * returns warnings for last query
     *
     * @psalm-param ConnectionType $connectionType
     *
     * @return Warning[] warnings
     */
    public function getWarnings(int $connectionType = Connection::TYPE_USER): array
    {
        $result = $this->tryQuery('SHOW WARNINGS', $connectionType, 0, false);
        if ($result === false) {
            return [];
        }

        $warnings = [];
        while ($row = $result->fetchAssoc()) {
            $warnings[] = Warning::fromArray($row);
        }

        return $warnings;
    }

    /**
     * gets the current user with host
     *
     * @return string the current user i.e. user@host
     */
    public function getCurrentUser(): string
    {
        if (SessionCache::has('mysql_cur_user')) {
            return SessionCache::get('mysql_cur_user');
        }

        $user = $this->fetchValue('SELECT CURRENT_USER();');
        if ($user !== false) {
            SessionCache::set('mysql_cur_user', $user);

            return $user;
        }

        return '@';
    }

    public function isSuperUser(): bool
    {
        if (SessionCache::has('is_superuser')) {
            return (bool) SessionCache::get('is_superuser');
        }

        if (! $this->isConnected()) {
            return false;
        }

        $result = $this->tryQuery('SELECT 1 FROM mysql.user LIMIT 1');
        $isSuperUser = false;

        if ($result) {
            $isSuperUser = (bool) $result->numRows();
        }

        SessionCache::set('is_superuser', $isSuperUser);

        return $isSuperUser;
    }

    public function isGrantUser(): bool
    {
        if (SessionCache::has('is_grantuser')) {
            return (bool) SessionCache::get('is_grantuser');
        }

        if (! $this->isConnected()) {
            return false;
        }

        $hasGrantPrivilege = false;

        if ($GLOBALS['cfg']['Server']['DisableIS']) {
            $grants = $this->getCurrentUserGrants();

            foreach ($grants as $grant) {
                if (str_contains($grant, 'WITH GRANT OPTION')) {
                    $hasGrantPrivilege = true;
                    break;
                }
            }

            SessionCache::set('is_grantuser', $hasGrantPrivilege);

            return $hasGrantPrivilege;
        }

        [$user, $host] = $this->getCurrentUserAndHost();
        $query = QueryGenerator::getInformationSchemaDataForGranteeRequest($user, $host);
        $result = $this->tryQuery($query);

        if ($result) {
            $hasGrantPrivilege = (bool) $result->numRows();
        }

        SessionCache::set('is_grantuser', $hasGrantPrivilege);

        return $hasGrantPrivilege;
    }

    public function isCreateUser(): bool
    {
        if (SessionCache::has('is_createuser')) {
            return (bool) SessionCache::get('is_createuser');
        }

        if (! $this->isConnected()) {
            return false;
        }

        $hasCreatePrivilege = false;

        if ($GLOBALS['cfg']['Server']['DisableIS']) {
            $grants = $this->getCurrentUserGrants();

            foreach ($grants as $grant) {
                if (str_contains($grant, 'ALL PRIVILEGES ON *.*') || str_contains($grant, 'CREATE USER')) {
                    $hasCreatePrivilege = true;
                    break;
                }
            }

            SessionCache::set('is_createuser', $hasCreatePrivilege);

            return $hasCreatePrivilege;
        }

        [$user, $host] = $this->getCurrentUserAndHost();
        $query = QueryGenerator::getInformationSchemaDataForCreateRequest($user, $host);
        $result = $this->tryQuery($query);

        if ($result) {
            $hasCreatePrivilege = (bool) $result->numRows();
        }

        SessionCache::set('is_createuser', $hasCreatePrivilege);

        return $hasCreatePrivilege;
    }

    public function isConnected(): bool
    {
        return isset($this->connections[Connection::TYPE_USER]);
    }

    /** @return string[] */
    private function getCurrentUserGrants(): array
    {
        /** @var string[] $grants */
        $grants = $this->fetchResult('SHOW GRANTS FOR CURRENT_USER();');

        return $grants;
    }

    /**
     * Get the current user and host
     *
     * @return array<int, string> array of username and hostname
     */
    public function getCurrentUserAndHost(): array
    {
        if ($this->currentUserAndHost === null) {
            $user = $this->getCurrentUser();
            $this->currentUserAndHost = explode('@', $user);
        }

        return $this->currentUserAndHost;
    }

    /**
     * Returns value for lower_case_table_names variable
     *
     * @see https://mariadb.com/kb/en/server-system-variables/#lower_case_table_names
     * @see https://dev.mysql.com/doc/refman/en/server-system-variables.html#sysvar_lower_case_table_names
     *
     * @psalm-return 0|1|2
     */
    public function getLowerCaseNames(): int
    {
        if ($this->lowerCaseTableNames === null) {
            $value = (int) $this->fetchValue('SELECT @@lower_case_table_names');
            $this->lowerCaseTableNames = $value >= 0 && $value <= 2 ? $value : 0;
        }

        return $this->lowerCaseTableNames;
    }

    /**
     * Connects to the database server.
     *
     * @param int        $mode   Connection mode.
     * @param array|null $server Server information like host/port/socket/persistent
     * @param int|null   $target How to store connection link, defaults to $mode
     * @psalm-param ConnectionType $mode
     * @psalm-param ConnectionType|null $target
     */
    public function connect(int $mode, array|null $server = null, int|null $target = null): Connection|null
    {
        [$user, $password, $server] = Config::getConnectionParams($mode, $server);

        if ($target === null) {
            $target = $mode;
        }

        if ($user === null || $password === null || ! is_array($server)) {
            trigger_error(
                __('Missing connection parameters!'),
                E_USER_WARNING,
            );

            return null;
        }

        $server['host'] = ! is_string($server['host']) || $server['host'] === '' ? 'localhost' : $server['host'];

        // Do not show location and backtrace for connection errors
        $GLOBALS['errorHandler']->setHideLocation(true);
        $result = $this->extension->connect($user, $password, new Server($server));
        $GLOBALS['errorHandler']->setHideLocation(false);

        if ($result !== null) {
            $this->connections[$target] = $result;
            /* Run post connect for user connections */
            if ($target == Connection::TYPE_USER) {
                $this->postConnect();
            }

            return $result;
        }

        if ($mode == Connection::TYPE_CONTROL) {
            trigger_error(
                __(
                    'Connection for controluser as defined in your configuration failed.',
                ),
                E_USER_WARNING,
            );

            return null;
        }

        if ($mode === Connection::TYPE_AUXILIARY) {
            // Do not go back to main login if connection failed
            // (currently used only in unit testing)
            return null;
        }

        return null;
    }

    /**
     * selects given database
     *
     * @param string|DatabaseName $dbname database name to select
     * @psalm-param ConnectionType $connectionType
     */
    public function selectDb(string|DatabaseName $dbname, int $connectionType = Connection::TYPE_USER): bool
    {
        if (! isset($this->connections[$connectionType])) {
            return false;
        }

        return $this->extension->selectDb($dbname, $this->connections[$connectionType]);
    }

    /**
     * Check if there are any more query results from a multi query
     *
     * @psalm-param ConnectionType $connectionType
     */
    public function moreResults(int $connectionType = Connection::TYPE_USER): bool
    {
        if (! isset($this->connections[$connectionType])) {
            return false;
        }

        return $this->extension->moreResults($this->connections[$connectionType]);
    }

    /**
     * Prepare next result from multi_query
     *
     * @psalm-param ConnectionType $connectionType
     */
    public function nextResult(int $connectionType = Connection::TYPE_USER): bool
    {
        if (! isset($this->connections[$connectionType])) {
            return false;
        }

        return $this->extension->nextResult($this->connections[$connectionType]);
    }

    /**
     * Store the result returned from multi query
     *
     * @psalm-param ConnectionType $connectionType
     *
     * @return ResultInterface|false false when empty results / result set when not empty
     */
    public function storeResult(int $connectionType = Connection::TYPE_USER): ResultInterface|false
    {
        if (! isset($this->connections[$connectionType])) {
            return false;
        }

        return $this->extension->storeResult($this->connections[$connectionType]);
    }

    /**
     * Returns a string representing the type of connection used
     *
     * @psalm-param ConnectionType $connectionType
     *
     * @return string|bool type of connection used
     */
    public function getHostInfo(int $connectionType = Connection::TYPE_USER): string|bool
    {
        if (! isset($this->connections[$connectionType])) {
            return false;
        }

        return $this->extension->getHostInfo($this->connections[$connectionType]);
    }

    /**
     * Returns the version of the MySQL protocol used
     *
     * @psalm-param ConnectionType $connectionType
     *
     * @return int|bool version of the MySQL protocol used
     */
    public function getProtoInfo(int $connectionType = Connection::TYPE_USER): int|bool
    {
        if (! isset($this->connections[$connectionType])) {
            return false;
        }

        return $this->extension->getProtoInfo($this->connections[$connectionType]);
    }

    /**
     * returns a string that represents the client library version
     *
     * @return string MySQL client library version
     */
    public function getClientInfo(): string
    {
        return $this->extension->getClientInfo();
    }

    /**
     * Returns last error message or an empty string if no errors occurred.
     *
     * @psalm-param ConnectionType $connectionType
     */
    public function getError(int $connectionType = Connection::TYPE_USER): string
    {
        if (! isset($this->connections[$connectionType])) {
            return '';
        }

        return $this->extension->getError($this->connections[$connectionType]);
    }

    /**
     * returns the number of rows returned by last query
     * used with tryQuery as it accepts false
     *
     * @param string $query query to run
     *
     * @psalm-return int|numeric-string
     */
    public function queryAndGetNumRows(string $query): string|int
    {
        $result = $this->tryQuery($query);

        if (! $result) {
            return 0;
        }

        return $result->numRows();
    }

    /**
     * returns last inserted auto_increment id for given $link
     * or $GLOBALS['userlink']
     *
     * @psalm-param ConnectionType $connectionType
     */
    public function insertId(int $connectionType = Connection::TYPE_USER): int
    {
        // If the primary key is BIGINT we get an incorrect result
        // (sometimes negative, sometimes positive)
        // and in the present function we don't know if the PK is BIGINT
        // so better play safe and use LAST_INSERT_ID()
        //
        // When no controluser is defined, using mysqli_insert_id($link)
        // does not always return the last insert id due to a mixup with
        // the tracking mechanism, but this works:
        return (int) $this->fetchValue('SELECT LAST_INSERT_ID();', 0, $connectionType);
    }

    /**
     * returns the number of rows affected by last query
     *
     * @param bool $getFromCache whether to retrieve from cache
     * @psalm-param ConnectionType $connectionType
     *
     * @psalm-return int|numeric-string
     */
    public function affectedRows(
        int $connectionType = Connection::TYPE_USER,
        bool $getFromCache = true,
    ): int|string {
        if (! isset($this->connections[$connectionType])) {
            return -1;
        }

        if ($getFromCache) {
            return $GLOBALS['cached_affected_rows'];
        }

        return $this->extension->affectedRows($this->connections[$connectionType]);
    }

    /**
     * returns metainfo for fields in $result
     *
     * @param ResultInterface $result result set identifier
     *
     * @return FieldMetadata[] meta info for fields in $result
     */
    public function getFieldsMeta(ResultInterface $result): array
    {
        $fields = $result->getFieldsMeta();

        if ($this->getLowerCaseNames() === 2) {
            /**
             * Fixup orgtable for lower_case_table_names = 2
             *
             * In this setup MySQL server reports table name lower case
             * but we still need to operate on original case to properly
             * match existing strings
             */
            foreach ($fields as $value) {
                if (
                    strlen($value->orgtable) === 0 ||
                        mb_strtolower($value->orgtable) !== mb_strtolower($value->table)
                ) {
                    continue;
                }

                $value->orgtable = $value->table;
            }
        }

        return $fields;
    }

    /**
     * Returns properly quoted string for use in MySQL queries.
     *
     * @param string $str string to be quoted
     * @psalm-param ConnectionType $connectionType
     *
     * @psalm-return non-empty-string
     *
     * @psalm-taint-escape sql
     */
    public function quoteString(string $str, int $connectionType = Connection::TYPE_USER): string
    {
        return "'" . $this->extension->escapeString($this->connections[$connectionType], $str) . "'";
    }

    /**
     * returns properly escaped string for use in MySQL queries
     *
     * @deprecated Use {@see quoteString()} instead.
     *
     * @param string $str string to be escaped
     * @psalm-param ConnectionType $connectionType
     *
     * @return string a MySQL escaped string
     */
    public function escapeString(string $str, int $connectionType = Connection::TYPE_USER): string
    {
        if (isset($this->connections[$connectionType])) {
            return $this->extension->escapeString($this->connections[$connectionType], $str);
        }

        return $str;
    }

    /**
     * Returns properly escaped string for use in MySQL LIKE clauses.
     * This method escapes only _, %, and /. It does not escape quotes or any other characters.
     *
     * @param string $str string to be escaped
     *
     * @return string a MySQL escaped LIKE string
     */
    public function escapeMysqlWildcards(string $str): string
    {
        return strtr($str, ['\\' => '\\\\', '_' => '\\_', '%' => '\\%']);
    }

    /**
     * Checks if this database server is running on Amazon RDS.
     */
    public function isAmazonRds(): bool
    {
        if (SessionCache::has('is_amazon_rds')) {
            return (bool) SessionCache::get('is_amazon_rds');
        }

        $sql = 'SELECT @@basedir';
        $result = (string) $this->fetchValue($sql);
        $rds = str_starts_with($result, '/rdsdbbin/');
        SessionCache::set('is_amazon_rds', $rds);

        return $rds;
    }

    /**
     * Gets SQL for killing a process.
     *
     * @param int $process Process ID
     */
    public function getKillQuery(int $process): string
    {
        if ($this->isAmazonRds()) {
            return 'CALL mysql.rds_kill(' . $process . ');';
        }

        return 'KILL ' . $process . ';';
    }

    /**
     * Get the phpmyadmin database manager
     */
    public function getSystemDatabase(): SystemDatabase
    {
        return new SystemDatabase($this);
    }

    /**
     * Get a table with database name and table name
     *
     * @param string $dbName    DB name
     * @param string $tableName Table name
     */
    public function getTable(string $dbName, string $tableName): Table
    {
        return new Table($tableName, $dbName, $this);
    }

    /**
     * returns collation of given db
     *
     * @param string $db name of db
     *
     * @return string  collation of $db
     */
    public function getDbCollation(string $db): string
    {
        if (Utilities::isSystemSchema($db)) {
            // We don't have to check the collation of the virtual
            // information_schema database: We know it!
            return 'utf8_general_ci';
        }

        if (! $GLOBALS['cfg']['Server']['DisableIS']) {
            // this is slow with thousands of databases
            $sql = 'SELECT DEFAULT_COLLATION_NAME FROM information_schema.SCHEMATA'
                . ' WHERE SCHEMA_NAME = ' . $this->quoteString($db)
                . ' LIMIT 1';

            return (string) $this->fetchValue($sql);
        }

        $this->selectDb($db);
        $return = (string) $this->fetchValue('SELECT @@collation_database');
        if ($db !== $GLOBALS['db']) {
            $this->selectDb($GLOBALS['db']);
        }

        return $return;
    }

    /**
     * returns default server collation from show variables
     */
    public function getServerCollation(): string
    {
        return (string) $this->fetchValue('SELECT @@collation_server');
    }

    /**
     * Server version as number
     *
     * @example 80011
     */
    public function getVersion(): int
    {
        return $this->versionInt;
    }

    /**
     * Server version
     */
    public function getVersionString(): string
    {
        return $this->versionString;
    }

    /**
     * Server version comment
     */
    public function getVersionComment(): string
    {
        return $this->versionComment;
    }

    /**
     * Whether connection is MariaDB
     */
    public function isMariaDB(): bool
    {
        return $this->isMariaDb;
    }

    /**
     * Whether connection is PerconaDB
     */
    public function isPercona(): bool
    {
        return $this->isPercona;
    }

    /**
     * Set version
     *
     * @param array $version Database version information
     * @phpstan-param array<array-key, mixed> $version
     */
    public function setVersion(array $version): void
    {
        $this->versionString = $version['@@version'] ?? '';
        $this->versionInt = Utilities::versionToInt($this->versionString);
        $this->versionComment = $version['@@version_comment'] ?? '';

        $this->isMariaDb = stripos($this->versionString, 'mariadb') !== false;
        $this->isPercona = stripos($this->versionComment, 'percona') !== false;
    }

    /**
     * Load correct database driver
     *
     * @param DbiExtension|null $extension Force the use of an alternative extension
     */
    public static function load(DbiExtension|null $extension = null): self
    {
        if ($extension !== null) {
            return new self($extension);
        }

        return new self(new DbiMysqli());
    }

    /**
     * Prepare an SQL statement for execution.
     *
     * @param string $query The query, as a string.
     * @psalm-param ConnectionType $connectionType
     */
    public function prepare(string $query, int $connectionType = Connection::TYPE_USER): Statement|null
    {
        return $this->extension->prepare($this->connections[$connectionType], $query);
    }

    public function getDatabaseList(): ListDatabase
    {
        if ($this->databaseList === null) {
            $this->databaseList = new ListDatabase();
        }

        return $this->databaseList;
    }

    /**
     * Returns the number of warnings from the last query.
     *
     * @psalm-param ConnectionType $connectionType
     */
    private function getWarningCount(int $connectionType): int
    {
        if (! isset($this->connections[$connectionType])) {
            return 0;
        }

        return $this->extension->getWarningCount($this->connections[$connectionType]);
    }
}<|MERGE_RESOLUTION|>--- conflicted
+++ resolved
@@ -369,12 +369,12 @@
         $tables = [];
         $paging_applied = false;
 
-        if ($limit_count && is_array($table) && $sort_by === 'Name') {
-            if ($sort_order === 'DESC') {
+        if ($limitCount && is_array($table) && $sortBy === 'Name') {
+            if ($sortOrder === 'DESC') {
                 $table = array_reverse($table);
             }
 
-            $table = array_slice($table, $limit_offset, $limit_count);
+            $table = array_slice($table, $limitOffset, $limitCount);
             $paging_applied = true;
         }
 
@@ -408,19 +408,11 @@
             // Sort the tables
             $sql .= ' ORDER BY ' . $sortBy . ' ' . $sortOrder;
 
-<<<<<<< HEAD
-            if ($limitCount) {
+            if ($limitCount && ! $paging_applied) {
                 $sql .= ' LIMIT ' . $limitCount . ' OFFSET ' . $limitOffset;
             }
 
             /** @var array<string, array<string, array<string, mixed>>> $tables */
-=======
-            if ($limit_count && ! $paging_applied) {
-                $sql .= ' LIMIT ' . $limit_count . ' OFFSET ' . $limit_offset;
-            }
-
-            /** @var mixed[][][] $tables */
->>>>>>> 0301e48a
             $tables = $this->fetchResult(
                 $sql,
                 [
@@ -444,15 +436,9 @@
                     }
 
                     [
-<<<<<<< HEAD
                         $tables[$oneDatabaseName][$oneTableName]['Data_length'],
                         $tables[$oneDatabaseName][$oneTableName]['Index_length'],
                     ] = StorageEngine::getMroongaLengths($oneDatabaseName, $oneTableName);
-=======
-                        $tables[$one_database_name][$one_table_name]['Data_length'],
-                        $tables[$one_database_name][$one_table_name]['Index_length'],
-                    ] = StorageEngine::getMroongaLengths($one_database_name, (string) $one_table_name);
->>>>>>> 0301e48a
                 }
             }
 
@@ -507,36 +493,19 @@
         // this is why we fall back to SHOW TABLE STATUS even for MySQL >= 50002
         if ($tables === []) {
             $sql = 'SHOW TABLE STATUS FROM ' . Util::backquote($database);
-<<<<<<< HEAD
-            if ($table || ($tableIsGroup === true) || $tableType) {
+            if (($table !== '' && $table !== []) || ($tableIsGroup === true) || $tableType) {
                 $sql .= ' WHERE';
                 $needAnd = false;
-                if ($table || ($tableIsGroup === true)) {
-=======
-            if (($table !== '' && $table !== []) || ($tbl_is_group === true) || $table_type) {
-                $sql .= ' WHERE';
-                $needAnd = false;
-                if (($table !== '' && $table !== []) || ($tbl_is_group === true)) {
->>>>>>> 0301e48a
+                if (($table !== '' && $table !== []) || ($tableIsGroup === true)) {
                     if (is_array($table)) {
                         $sql .= ' `Name` IN ('
                             . implode(
                                 ', ',
                                 array_map(
-<<<<<<< HEAD
                                     fn (string $string): string => $this->quoteString($string, $connectionType),
                                     $table,
                                 ),
                             ) . ')';
-=======
-                                    [
-                                        $this,
-                                        'escapeString',
-                                    ],
-                                    $table
-                                )
-                            ) . '\')';
->>>>>>> 0301e48a
                     } else {
                         $sql .= ' `Name` LIKE '
                             . $this->quoteString($this->escapeMysqlWildcards($table) . '%', $connectionType);
@@ -616,27 +585,11 @@
                 unset($sortValues);
             }
 
-<<<<<<< HEAD
-            if ($limitCount) {
-                $eachTables = array_slice($eachTables, $limitOffset, $limitCount);
-            }
-
-            $tables[$database] = Compatibility::getISCompatForGetTablesFull($eachTables, $database);
-        }
-
-        // cache table data
-        // so Table does not require to issue SHOW TABLE STATUS again
-        $this->cache->cacheTableData($tables, $table);
-
-        if (isset($tables[$database])) {
-            return $tables[$database];
-=======
-            if ($limit_count && ! $paging_applied) {
-                $each_tables = array_slice($each_tables, $limit_offset, $limit_count, true);
-            }
-
-            $tables = Compatibility::getISCompatForGetTablesFull($each_tables, $database);
->>>>>>> 0301e48a
+            if ($limitCount && ! $paging_applied) {
+                $eachTables = array_slice($eachTables, $limitOffset, $limitCount, true);
+            }
+
+            $tables = Compatibility::getISCompatForGetTablesFull($eachTables, $database);
         }
 
         if ($tables !== []) {
