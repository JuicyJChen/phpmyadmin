<?php

declare(strict_types=1);

namespace PhpMyAdmin\Display;

use PhpMyAdmin\Config\SpecialSchemaLinks;
use PhpMyAdmin\ConfigStorage\Relation;
use PhpMyAdmin\Core;
use PhpMyAdmin\DatabaseInterface;
use PhpMyAdmin\Dbal\ResultInterface;
use PhpMyAdmin\FieldMetadata;
use PhpMyAdmin\Html\Generator;
use PhpMyAdmin\Index;
use PhpMyAdmin\Message;
use PhpMyAdmin\Plugins\Transformations\Output\Text_Octetstream_Sql;
use PhpMyAdmin\Plugins\Transformations\Output\Text_Plain_Json;
use PhpMyAdmin\Plugins\Transformations\Output\Text_Plain_Sql;
use PhpMyAdmin\Plugins\Transformations\Text_Plain_Link;
use PhpMyAdmin\Plugins\TransformationsPlugin;
use PhpMyAdmin\ResponseRenderer;
use PhpMyAdmin\Sanitize;
use PhpMyAdmin\Sql;
use PhpMyAdmin\SqlParser\Parser;
use PhpMyAdmin\SqlParser\Statements\SelectStatement;
use PhpMyAdmin\SqlParser\Utils\Query;
use PhpMyAdmin\Table;
use PhpMyAdmin\Template;
use PhpMyAdmin\Theme;
use PhpMyAdmin\Transformations;
use PhpMyAdmin\Url;
use PhpMyAdmin\Util;
use PhpMyAdmin\Utils\Gis;

use function __;
use function _pgettext;
use function array_filter;
use function array_keys;
use function array_merge;
use function array_shift;
use function bin2hex;
use function ceil;
use function class_exists;
use function count;
use function explode;
use function file_exists;
use function floor;
use function htmlspecialchars;
use function implode;
use function in_array;
use function intval;
use function is_array;
use function is_numeric;
use function json_encode;
use function max;
use function mb_check_encoding;
use function mb_strlen;
use function mb_strpos;
use function mb_strtolower;
use function mb_strtoupper;
use function mb_substr;
use function md5;
use function mt_getrandmax;
use function pack;
use function preg_match;
use function preg_replace;
use function random_int;
use function str_contains;
use function str_ends_with;
use function str_replace;
use function strcasecmp;
use function strip_tags;
use function stripos;
use function strlen;
use function strpos;
use function strtoupper;
use function substr;
use function trim;

/**
 * Handle all the functionalities related to displaying results
 * of sql queries, stored procedure, browsing sql processes or
 * displaying binary log.
 */
class Results
{
    // Define constants
    public const NO_EDIT_OR_DELETE = 'nn';
    public const UPDATE_ROW = 'ur';
    public const DELETE_ROW = 'dr';
    public const KILL_PROCESS = 'kp';

    public const POSITION_LEFT = 'left';
    public const POSITION_RIGHT = 'right';
    public const POSITION_BOTH = 'both';
    public const POSITION_NONE = 'none';

    public const DISPLAY_FULL_TEXT = 'F';
    public const DISPLAY_PARTIAL_TEXT = 'P';

    public const HEADER_FLIP_TYPE_AUTO = 'auto';
    public const HEADER_FLIP_TYPE_CSS = 'css';
    public const HEADER_FLIP_TYPE_FAKE = 'fake';

    public const RELATIONAL_KEY = 'K';
    public const RELATIONAL_DISPLAY_COLUMN = 'D';

    public const GEOMETRY_DISP_GEOM = 'GEOM';
    public const GEOMETRY_DISP_WKT = 'WKT';
    public const GEOMETRY_DISP_WKB = 'WKB';

    public const SMART_SORT_ORDER = 'SMART';
    public const ASCENDING_SORT_DIR = 'ASC';
    public const DESCENDING_SORT_DIR = 'DESC';

    public const TABLE_TYPE_INNO_DB = 'InnoDB';
    public const ALL_ROWS = 'all';
    public const QUERY_TYPE_SELECT = 'SELECT';

    public const ROUTINE_PROCEDURE = 'procedure';
    public const ROUTINE_FUNCTION = 'function';

    public const ACTION_LINK_CONTENT_ICONS = 'icons';
    public const ACTION_LINK_CONTENT_TEXT = 'text';

    /**
     * @psalm-var array{
     *   server: int,
     *   db: string,
     *   table: string,
     *   goto: string,
     *   sql_query: string,
     *   unlim_num_rows: int|numeric-string|false,
     *   fields_meta: FieldMetadata[],
     *   is_count: bool|null,
     *   is_export: bool|null,
     *   is_func: bool|null,
     *   is_analyse: bool|null,
     *   num_rows: int|numeric-string,
     *   fields_cnt: int,
     *   querytime: float|null,
     *   text_dir: string|null,
     *   is_maint: bool|null,
     *   is_explain: bool|null,
     *   is_show: bool|null,
     *   is_browse_distinct: bool|null,
     *   showtable: array<string, mixed>|null,
     *   printview: string|null,
     *   highlight_columns: array|null,
     *   display_params: array|null,
     *   mime_map: array|null,
     *   editable: bool|null,
     *   unique_id: int,
     *   whereClauseMap: array,
     * }
     */
    public $properties = [
        /* server id */
        'server' => 0,

        /* Database name */
        'db' => '',

        /* Table name */
        'table' => '',

        /* the URL to go back in case of errors */
        'goto' => '',

        /* the SQL query */
        'sql_query' => '',

        /* the total number of rows returned by the SQL query without any appended "LIMIT" clause programmatically */
        'unlim_num_rows' => 0,

        /* meta information about fields */
        'fields_meta' => [],

        'is_count' => null,

        'is_export' => null,

        'is_func' => null,

        'is_analyse' => null,

        /* the total number of rows returned by the SQL query */
        'num_rows' => 0,

        /* the total number of fields returned by the SQL query */
        'fields_cnt' => 0,

        /* time taken for execute the SQL query */
        'querytime' => null,

        'text_dir' => null,

        'is_maint' => null,

        'is_explain' => null,

        'is_show' => null,

        'is_browse_distinct' => null,

        /* table definitions */
        'showtable' => null,

        'printview' => null,

        /* column names to highlight */
        'highlight_columns' => null,

        /* display information */
        'display_params' => null,

        /* mime types information of fields */
        'mime_map' => null,

        'editable' => null,

        /* random unique ID to distinguish result set */
        'unique_id' => 0,

        /* where clauses for each row, each table in the row */
        'whereClauseMap' => [],
    ];

    /**
     * This variable contains the column transformation information
     * for some of the system databases.
     * One element of this array represent all relevant columns in all tables in
     * one specific database
     *
     * @var array<string, array<string, array<string, string[]>>>
     * @psalm-var array<string, array<string, array<string, array{string, class-string, string}>>> $transformationInfo
     */
    public $transformationInfo;

    /** @var DatabaseInterface */
    private $dbi;

    /** @var Relation */
    private $relation;

    /** @var Transformations */
    private $transformations;

    /** @var Template */
    public $template;

    /**
     * @param string $db       the database name
     * @param string $table    the table name
     * @param int    $server   the server id
     * @param string $goto     the URL to go back in case of errors
     * @param string $sqlQuery the SQL query
     */
    public function __construct(DatabaseInterface $dbi, $db, $table, $server, $goto, $sqlQuery)
    {
        $this->dbi = $dbi;

        $this->relation = new Relation($this->dbi);
        $this->transformations = new Transformations();
        $this->template = new Template();

        $this->setDefaultTransformations();

        $this->properties['db'] = $db;
        $this->properties['table'] = $table;
        $this->properties['server'] = $server;
        $this->properties['goto'] = $goto;
        $this->properties['sql_query'] = $sqlQuery;
        $this->properties['unique_id'] = random_int(0, mt_getrandmax());
    }

    /**
     * Sets default transformations for some columns
     */
    private function setDefaultTransformations(): void
    {
        $jsonHighlightingData = [
            'libraries/classes/Plugins/Transformations/Output/Text_Plain_Json.php',
            Text_Plain_Json::class,
            'Text_Plain',
        ];
        $sqlHighlightingData = [
            'libraries/classes/Plugins/Transformations/Output/Text_Plain_Sql.php',
            Text_Plain_Sql::class,
            'Text_Plain',
        ];
        $blobSqlHighlightingData = [
            'libraries/classes/Plugins/Transformations/Output/Text_Octetstream_Sql.php',
            Text_Octetstream_Sql::class,
            'Text_Octetstream',
        ];
        $linkData = [
            'libraries/classes/Plugins/Transformations/Text_Plain_Link.php',
            Text_Plain_Link::class,
            'Text_Plain',
        ];
        $this->transformationInfo = [
            'information_schema' => [
                'events' => ['event_definition' => $sqlHighlightingData],
                'processlist' => ['info' => $sqlHighlightingData],
                'routines' => ['routine_definition' => $sqlHighlightingData],
                'triggers' => ['action_statement' => $sqlHighlightingData],
                'views' => ['view_definition' => $sqlHighlightingData],
            ],
            'mysql' => [
                'event' => [
                    'body' => $blobSqlHighlightingData,
                    'body_utf8' => $blobSqlHighlightingData,
                ],
                'general_log' => ['argument' => $sqlHighlightingData],
                'help_category' => ['url' => $linkData],
                'help_topic' => [
                    'example' => $sqlHighlightingData,
                    'url' => $linkData,
                ],
                'proc' => [
                    'param_list' => $blobSqlHighlightingData,
                    'returns' => $blobSqlHighlightingData,
                    'body' => $blobSqlHighlightingData,
                    'body_utf8' => $blobSqlHighlightingData,
                ],
                'slow_log' => ['sql_text' => $sqlHighlightingData],
            ],
        ];

        $relationParameters = $this->relation->getRelationParameters();
        if ($relationParameters->db === null) {
            return;
        }

        $relDb = [];
        if ($relationParameters->sqlHistoryFeature !== null) {
            $relDb[$relationParameters->sqlHistoryFeature->history->getName()] = ['sqlquery' => $sqlHighlightingData];
        }

        if ($relationParameters->bookmarkFeature !== null) {
            $relDb[$relationParameters->bookmarkFeature->bookmark->getName()] = ['query' => $sqlHighlightingData];
        }

        if ($relationParameters->trackingFeature !== null) {
            $relDb[$relationParameters->trackingFeature->tracking->getName()] = [
                'schema_sql' => $sqlHighlightingData,
                'data_sql' => $sqlHighlightingData,
            ];
        }

        if ($relationParameters->favoriteTablesFeature !== null) {
            $table = $relationParameters->favoriteTablesFeature->favorite->getName();
            $relDb[$table] = ['tables' => $jsonHighlightingData];
        }

        if ($relationParameters->recentlyUsedTablesFeature !== null) {
            $table = $relationParameters->recentlyUsedTablesFeature->recent->getName();
            $relDb[$table] = ['tables' => $jsonHighlightingData];
        }

        if ($relationParameters->savedQueryByExampleSearchesFeature !== null) {
            $table = $relationParameters->savedQueryByExampleSearchesFeature->savedSearches->getName();
            $relDb[$table] = ['search_data' => $jsonHighlightingData];
        }

        if ($relationParameters->databaseDesignerSettingsFeature !== null) {
            $table = $relationParameters->databaseDesignerSettingsFeature->designerSettings->getName();
            $relDb[$table] = ['settings_data' => $jsonHighlightingData];
        }

        if ($relationParameters->uiPreferencesFeature !== null) {
            $table = $relationParameters->uiPreferencesFeature->tableUiPrefs->getName();
            $relDb[$table] = ['prefs' => $jsonHighlightingData];
        }

        if ($relationParameters->userPreferencesFeature !== null) {
            $table = $relationParameters->userPreferencesFeature->userConfig->getName();
            $relDb[$table] = ['config_data' => $jsonHighlightingData];
        }

        if ($relationParameters->exportTemplatesFeature !== null) {
            $table = $relationParameters->exportTemplatesFeature->exportTemplates->getName();
            $relDb[$table] = ['template_data' => $jsonHighlightingData];
        }

        $this->transformationInfo[$relationParameters->db->getName()] = $relDb;
    }

    /**
     * Set properties which were not initialized at the constructor
     *
     * @param int|string                $unlimNumRows     the total number of rows returned by the SQL query without
     *                                                    any appended "LIMIT" clause programmatically
     * @param FieldMetadata[]           $fieldsMeta       meta information about fields
     * @param bool                      $isCount          statement is SELECT COUNT
     * @param bool                      $isExport         statement contains INTO OUTFILE
     * @param bool                      $isFunction       statement contains a function like SUM()
     * @param bool                      $isAnalyse        statement contains PROCEDURE ANALYSE
     * @param int|string                $numRows          total no. of rows returned by SQL query
     * @param int                       $fieldsCount      total no.of fields returned by SQL query
     * @param double                    $queryTime        time taken for execute the SQL query
     * @param string                    $textDirection    text direction
     * @param bool                      $isMaintenance    statement contains a maintenance command
     * @param bool                      $isExplain        statement contains EXPLAIN
     * @param bool                      $isShow           statement contains SHOW
     * @param array<string, mixed>|null $showTable        table definitions
     * @param string|null               $printView        print view was requested
     * @param bool                      $editable         whether the results set is editable
     * @param bool                      $isBrowseDistinct whether browsing distinct values
     * @psalm-param int|numeric-string $unlimNumRows
     * @psalm-param int|numeric-string $numRows
     */
    public function setProperties(
        $unlimNumRows,
        array $fieldsMeta,
        $isCount,
        $isExport,
        $isFunction,
        $isAnalyse,
        $numRows,
        $fieldsCount,
        $queryTime,
        $textDirection,
        $isMaintenance,
        $isExplain,
        $isShow,
        ?array $showTable,
        $printView,
        $editable,
        $isBrowseDistinct
    ): void {
        $this->properties['unlim_num_rows'] = $unlimNumRows;
        $this->properties['fields_meta'] = $fieldsMeta;
        $this->properties['is_count'] = $isCount;
        $this->properties['is_export'] = $isExport;
        $this->properties['is_func'] = $isFunction;
        $this->properties['is_analyse'] = $isAnalyse;
        $this->properties['num_rows'] = $numRows;
        $this->properties['fields_cnt'] = $fieldsCount;
        $this->properties['querytime'] = $queryTime;
        $this->properties['text_dir'] = $textDirection;
        $this->properties['is_maint'] = $isMaintenance;
        $this->properties['is_explain'] = $isExplain;
        $this->properties['is_show'] = $isShow;
        $this->properties['showtable'] = $showTable;
        $this->properties['printview'] = $printView;
        $this->properties['editable'] = $editable;
        $this->properties['is_browse_distinct'] = $isBrowseDistinct;
    }

    /**
     * Defines the parts to display for a print view
     *
     * @param array $displayParts the parts to display
     *
     * @return array the modified display parts
     */
    private function setDisplayPartsForPrintView(array $displayParts)
    {
        // set all elements to false!
        $displayParts['edit_lnk'] = self::NO_EDIT_OR_DELETE; // no edit link
        $displayParts['del_lnk'] = self::NO_EDIT_OR_DELETE; // no delete link
        $displayParts['sort_lnk'] = '0';
        $displayParts['nav_bar'] = '0';
        $displayParts['bkm_form'] = '0';
        $displayParts['text_btn'] = '0';
        $displayParts['pview_lnk'] = '0';

        return $displayParts;
    }

    /**
     * Defines the parts to display for a SHOW statement
     *
     * @param array $displayParts the parts to display
     *
     * @return array the modified display parts
     */
    private function setDisplayPartsForShow(array $displayParts)
    {
        preg_match(
            '@^SHOW[[:space:]]+(VARIABLES|(FULL[[:space:]]+)?'
            . 'PROCESSLIST|STATUS|TABLE|GRANTS|CREATE|LOGS|DATABASES|FIELDS'
            . ')@i',
            $this->properties['sql_query'],
            $which
        );

        $bIsProcessList = isset($which[1]);
        if ($bIsProcessList) {
            $str = ' ' . strtoupper($which[1]);
            $bIsProcessList = strpos($str, 'PROCESSLIST') > 0;
        }

        // no edit link
        $displayParts['edit_lnk'] = self::NO_EDIT_OR_DELETE;
        if ($bIsProcessList) {
            // "kill process" type edit link
            $displayParts['del_lnk'] = self::KILL_PROCESS;
        } else {
            // Default case -> no links
            // no delete link
            $displayParts['del_lnk'] = self::NO_EDIT_OR_DELETE;
        }

        // Other settings
        $displayParts['sort_lnk'] = '0';
        $displayParts['nav_bar'] = '0';
        $displayParts['bkm_form'] = '1';
        $displayParts['text_btn'] = '1';
        $displayParts['pview_lnk'] = '1';

        return $displayParts;
    }

    /**
     * Defines the parts to display for statements not related to data
     *
     * @param array $displayParts the parts to display
     *
     * @return array the modified display parts
     */
    private function setDisplayPartsForNonData(array $displayParts)
    {
        // Statement is a "SELECT COUNT", a
        // "CHECK/ANALYZE/REPAIR/OPTIMIZE/CHECKSUM", an "EXPLAIN" one or
        // contains a "PROC ANALYSE" part
        $displayParts['edit_lnk'] = self::NO_EDIT_OR_DELETE; // no edit link
        $displayParts['del_lnk'] = self::NO_EDIT_OR_DELETE; // no delete link
        $displayParts['sort_lnk'] = '0';
        $displayParts['nav_bar'] = '0';
        $displayParts['bkm_form'] = '1';

        if ($this->properties['is_maint']) {
            $displayParts['text_btn'] = '1';
        } else {
            $displayParts['text_btn'] = '0';
        }

        $displayParts['pview_lnk'] = '1';

        return $displayParts;
    }

    /**
     * Defines the parts to display for other statements (probably SELECT)
     *
     * @param array $displayParts the parts to display
     *
     * @return array the modified display parts
     */
    private function setDisplayPartsForSelect(array $displayParts)
    {
        // Other statements (ie "SELECT" ones) -> updates
        // $displayParts['edit_lnk'], $displayParts['del_lnk'] and
        // $displayParts['text_btn'] (keeps other default values)

        $fieldsMeta = $this->properties['fields_meta'];
        $previousTable = '';
        $displayParts['text_btn'] = '1';
        $numberOfColumns = $this->properties['fields_cnt'];

        for ($i = 0; $i < $numberOfColumns; $i++) {
            $isLink = ($displayParts['edit_lnk'] != self::NO_EDIT_OR_DELETE)
                || ($displayParts['del_lnk'] != self::NO_EDIT_OR_DELETE)
                || ($displayParts['sort_lnk'] != '0');

            // Displays edit/delete/sort/insert links?
            if (
                $isLink
                && $previousTable != ''
                && $fieldsMeta[$i]->table != ''
                && $fieldsMeta[$i]->table != $previousTable
            ) {
                // don't display links
                $displayParts['edit_lnk'] = self::NO_EDIT_OR_DELETE;
                $displayParts['del_lnk'] = self::NO_EDIT_OR_DELETE;
                /**
                 * @todo May be problematic with same field names
                 * in two joined table.
                 */
                if ($displayParts['text_btn'] == '1') {
                    break;
                }
            }

            // Always display print view link
            $displayParts['pview_lnk'] = '1';
            if ($fieldsMeta[$i]->table == '') {
                continue;
            }

            $previousTable = $fieldsMeta[$i]->table;
        }

        if ($previousTable == '') { // no table for any of the columns
            // don't display links
            $displayParts['edit_lnk'] = self::NO_EDIT_OR_DELETE;
            $displayParts['del_lnk'] = self::NO_EDIT_OR_DELETE;
        }

        return $displayParts;
    }

    /**
     * Defines the parts to display for the results of a SQL query
     * and the total number of rows
     *
     * @see     getTable()
     *
     * @param array $displayParts the parts to display (see a few
     *                            lines above for explanations)
     *
     * @return array the first element is an array with explicit indexes
     *               for all the display elements
     *               the second element is the total number of rows returned
     *               by the SQL query without any programmatically appended
     *               LIMIT clause (just a copy of $unlim_num_rows if it exists,
     *               else computed inside this function)
     */
    private function setDisplayPartsAndTotal(array $displayParts)
    {
        $theTotal = 0;

        // 1. Following variables are needed for use in isset/empty or
        //    use with array indexes or safe use in foreach
        $db = $this->properties['db'];
        $table = $this->properties['table'];
        $unlimNumRows = $this->properties['unlim_num_rows'];
        $numRows = $this->properties['num_rows'];
        $printView = $this->properties['printview'];

        // 2. Updates the display parts
        if ($printView == '1') {
            $displayParts = $this->setDisplayPartsForPrintView($displayParts);
        } elseif (
            $this->properties['is_count'] || $this->properties['is_analyse']
            || $this->properties['is_maint'] || $this->properties['is_explain']
        ) {
            $displayParts = $this->setDisplayPartsForNonData($displayParts);
        } elseif ($this->properties['is_show']) {
            $displayParts = $this->setDisplayPartsForShow($displayParts);
        } else {
            $displayParts = $this->setDisplayPartsForSelect($displayParts);
        }

        // 3. Gets the total number of rows if it is unknown
        if ($unlimNumRows > 0) {
            $theTotal = $unlimNumRows;
        } elseif (
            ($displayParts['nav_bar'] == '1')
            || ($displayParts['sort_lnk'] == '1')
            && $db !== '' && $table !== ''
        ) {
            $theTotal = $this->dbi->getTable($db, $table)->countRecords();
        }

        // if for COUNT query, number of rows returned more than 1
        // (may be being used GROUP BY)
        if ($this->properties['is_count'] && $numRows > 1) {
            $displayParts['nav_bar'] = '1';
            $displayParts['sort_lnk'] = '1';
        }

        // 4. If navigation bar or sorting fields names URLs should be
        //    displayed but there is only one row, change these settings to
        //    false
        if ($displayParts['nav_bar'] == '1' || $displayParts['sort_lnk'] == '1') {
            // - Do not display sort links if less than 2 rows.
            // - For a VIEW we (probably) did not count the number of rows
            //   so don't test this number here, it would remove the possibility
            //   of sorting VIEW results.
            $tableObject = new Table($table, $db);
            if ($unlimNumRows < 2 && ! $tableObject->isView()) {
                $displayParts['sort_lnk'] = '0';
            }
        }

        return [
            $displayParts,
            $theTotal,
        ];
    }

    /**
     * Return true if we are executing a query in the form of
     * "SELECT * FROM <a table> ..."
     *
     * @see getTableHeaders(), getColumnParams()
     *
     * @param array $analyzedSqlResults analyzed sql results
     */
    private function isSelect(array $analyzedSqlResults): bool
    {
        return ! ($this->properties['is_count']
                || $this->properties['is_export']
                || $this->properties['is_func']
                || $this->properties['is_analyse'])
            && ! empty($analyzedSqlResults['select_from'])
            && ! empty($analyzedSqlResults['statement']->from)
            && (count($analyzedSqlResults['statement']->from) === 1)
            && ! empty($analyzedSqlResults['statement']->from[0]->table);
    }

    /**
     * Get a navigation button
     *
     * @see     getMoveBackwardButtonsForTableNavigation(),
     *          getMoveForwardButtonsForTableNavigation()
     *
     * @param string $caption         iconic caption for button
     * @param string $title           text for button
     * @param int    $pos             position for next query
     * @param string $htmlSqlQuery    query ready for display
     * @param bool   $back            whether 'begin' or 'previous'
     * @param string $onsubmit        optional onsubmit clause
     * @param string $inputForRealEnd optional hidden field for special treatment
     *
     * @return string                     html content
     */
    private function getTableNavigationButton(
        $caption,
        $title,
        $pos,
        $htmlSqlQuery,
        $back,
        $onsubmit = '',
        $inputForRealEnd = ''
    ): string {
        $captionOutput = '';
        if ($back) {
            if (Util::showIcons('TableNavigationLinksMode')) {
                $captionOutput .= $caption;
            }

            if (Util::showText('TableNavigationLinksMode')) {
                $captionOutput .= '&nbsp;' . $title;
            }
        } else {
            if (Util::showText('TableNavigationLinksMode')) {
                $captionOutput .= $title;
            }

            if (Util::showIcons('TableNavigationLinksMode')) {
                $captionOutput .= '&nbsp;' . $caption;
            }
        }

        return $this->template->render('display/results/table_navigation_button', [
            'db' => $this->properties['db'],
            'table' => $this->properties['table'],
            'sql_query' => $htmlSqlQuery,
            'pos' => $pos,
            'is_browse_distinct' => $this->properties['is_browse_distinct'],
            'goto' => $this->properties['goto'],
            'input_for_real_end' => $inputForRealEnd,
            'caption_output' => $captionOutput,
            'title' => $title,
            'onsubmit' => $onsubmit,
        ]);
    }

    /**
     * Possibly return a page selector for table navigation
     *
     * @return array{string, int} ($output, $nbTotalPage)
     */
    private function getHtmlPageSelector(): array
    {
        $pageNow = (int) floor($_SESSION['tmpval']['pos'] / $_SESSION['tmpval']['max_rows']) + 1;

        $nbTotalPage = (int) ceil((int) $this->properties['unlim_num_rows'] / $_SESSION['tmpval']['max_rows']);

        $output = '';
        if ($nbTotalPage > 1) {
            $urlParams = [
                'db' => $this->properties['db'],
                'table' => $this->properties['table'],
                'sql_query' => $this->properties['sql_query'],
                'goto' => $this->properties['goto'],
                'is_browse_distinct' => $this->properties['is_browse_distinct'],
            ];

            $output = $this->template->render('display/results/page_selector', [
                'url_params' => $urlParams,
                'page_selector' => Util::pageselector(
                    'pos',
                    $_SESSION['tmpval']['max_rows'],
                    $pageNow,
                    $nbTotalPage
                ),
            ]);
        }

        return [
            $output,
            $nbTotalPage,
        ];
    }

    /**
     * Get a navigation bar to browse among the results of a SQL query
     *
     * @see getTable()
     *
     * @param int   $posNext       the offset for the "next" page
     * @param int   $posPrevious   the offset for the "previous" page
     * @param bool  $isInnodb      whether its InnoDB or not
     * @param array $sortByKeyData the sort by key dialog
     *
     * @return array
     */
    private function getTableNavigation(
        int $posNext,
        int $posPrevious,
        bool $isInnodb,
        array $sortByKeyData
    ): array {
        $isShowingAll = $_SESSION['tmpval']['max_rows'] === self::ALL_ROWS;

        // Move to the beginning or to the previous page
        $moveBackwardButtons = '';
        if ($_SESSION['tmpval']['pos'] && ! $isShowingAll) {
            $moveBackwardButtons = $this->getMoveBackwardButtonsForTableNavigation(
                htmlspecialchars($this->properties['sql_query']),
                $posPrevious
            );
        }

        $pageSelector = '';
        $numberTotalPage = 1;
        if (! $isShowingAll) {
            [
                $pageSelector,
                $numberTotalPage,
            ] = $this->getHtmlPageSelector();
        }

        // Move to the next page or to the last one
        $moveForwardButtons = '';
        if (
            // view with unknown number of rows
            ($this->properties['unlim_num_rows'] === -1 || $this->properties['unlim_num_rows'] === false)
            || (! $isShowingAll
            && intval($_SESSION['tmpval']['pos']) + intval($_SESSION['tmpval']['max_rows'])
                < $this->properties['unlim_num_rows']
            && $this->properties['num_rows'] >= $_SESSION['tmpval']['max_rows'])
        ) {
            $moveForwardButtons = $this->getMoveForwardButtonsForTableNavigation(
                htmlspecialchars($this->properties['sql_query']),
                $posNext,
                $isInnodb
            );
        }

        $hiddenFields = [
            'db' => $this->properties['db'],
            'table' => $this->properties['table'],
            'server' => $this->properties['server'],
            'sql_query' => $this->properties['sql_query'],
            'is_browse_distinct' => $this->properties['is_browse_distinct'],
            'goto' => $this->properties['goto'],
        ];

        return [
            'move_backward_buttons' => $moveBackwardButtons,
            'page_selector' => $pageSelector,
            'move_forward_buttons' => $moveForwardButtons,
            'number_total_page' => $numberTotalPage,
            'has_show_all' => $GLOBALS['cfg']['ShowAll'] || ($this->properties['unlim_num_rows'] <= 500),
            'hidden_fields' => $hiddenFields,
            'session_max_rows' => $isShowingAll ? $GLOBALS['cfg']['MaxRows'] : 'all',
            'is_showing_all' => $isShowingAll,
            'max_rows' => $_SESSION['tmpval']['max_rows'],
            'pos' => $_SESSION['tmpval']['pos'],
            'sort_by_key' => $sortByKeyData,
        ];
    }

    /**
     * Prepare move backward buttons - previous and first
     *
     * @see getTableNavigation()
     *
     * @param string $htmlSqlQuery the sql encoded by html special characters
     * @param int    $posPrev      the offset for the "previous" page
     *
     * @return string                 html content
     */
    private function getMoveBackwardButtonsForTableNavigation(
        string $htmlSqlQuery,
        int $posPrev
    ): string {
        return $this->getTableNavigationButton(
            '&lt;&lt;',
            _pgettext('First page', 'Begin'),
            0,
            $htmlSqlQuery,
            true
        )
        . $this->getTableNavigationButton(
            '&lt;',
            _pgettext('Previous page', 'Previous'),
            $posPrev,
            $htmlSqlQuery,
            true
        );
    }

    /**
     * Prepare move forward buttons - next and last
     *
     * @see getTableNavigation()
     *
     * @param string $htmlSqlQuery the sql encoded by htmlspecialchars()
     * @param int    $posNext      the offset for the "next" page
     * @param bool   $isInnodb     whether it's InnoDB or not
     *
     * @return string   html content
     */
    private function getMoveForwardButtonsForTableNavigation(
        string $htmlSqlQuery,
        int $posNext,
        bool $isInnodb
    ): string {
        // display the Next button
        $buttonsHtml = $this->getTableNavigationButton(
            '&gt;',
            _pgettext('Next page', 'Next'),
            $posNext,
            $htmlSqlQuery,
            false
        );

        // If the number of rows is unknown, stop here (don't add the End button)
        if ($this->properties['unlim_num_rows'] === false) {
            return $buttonsHtml;
        }

        $inputForRealEnd = '';
        // prepare some options for the End button
        if ($isInnodb && $this->properties['unlim_num_rows'] > $GLOBALS['cfg']['MaxExactCount']) {
            $inputForRealEnd = '<input id="real_end_input" type="hidden" name="find_real_end" value="1">';
            // no backquote around this message
        }

        $maxRows = (int) $_SESSION['tmpval']['max_rows'];
        $onsubmit = 'onsubmit="return '
            . (intval($_SESSION['tmpval']['pos'])
                + $maxRows
                < $this->properties['unlim_num_rows']
                && $this->properties['num_rows'] >= $maxRows
            ? 'true'
            : 'false') . '"';

        // display the End button
        return $buttonsHtml . $this->getTableNavigationButton(
            '&gt;&gt;',
            _pgettext('Last page', 'End'),
            @((int) ceil(
                (int) $this->properties['unlim_num_rows']
                / $_SESSION['tmpval']['max_rows']
            ) - 1) * $maxRows,
            $htmlSqlQuery,
            false,
            $onsubmit,
            $inputForRealEnd
        );
    }

    /**
     * Get the headers of the results table, for all of the columns
     *
     * @see getTableHeaders()
     *
     * @param array              $displayParts              which elements to display
     * @param array              $analyzedSqlResults        analyzed sql results
     * @param array              $sortExpression            sort expression
     * @param array<int, string> $sortExpressionNoDirection sort expression
     *                                                        without direction
     * @param array              $sortDirection             sort direction
     * @param bool               $isLimitedDisplay          with limited operations
     *                                                        or not
     * @param string             $unsortedSqlQuery          query without the sort part
     *
     * @return string html content
     */
    private function getTableHeadersForColumns(
        array $displayParts,
        array $analyzedSqlResults,
        array $sortExpression,
        array $sortExpressionNoDirection,
        array $sortDirection,
        $isLimitedDisplay,
        $unsortedSqlQuery
    ) {
        // required to generate sort links that will remember whether the
        // "Show all" button has been clicked
        $sqlMd5 = md5($this->properties['server'] . $this->properties['db'] . $this->properties['sql_query']);
        $sessionMaxRows = $isLimitedDisplay
            ? 0
            : $_SESSION['tmpval']['query'][$sqlMd5]['max_rows'];

        // Following variable are needed for use in isset/empty or
        // use with array indexes/safe use in the for loop
        $highlightColumns = $this->properties['highlight_columns'];
        $fieldsMeta = $this->properties['fields_meta'];

        // Prepare Display column comments if enabled
        // ($GLOBALS['cfg']['ShowBrowseComments']).
        $commentsMap = $this->getTableCommentsArray($analyzedSqlResults);

        [$colOrder, $colVisib] = $this->getColumnParams($analyzedSqlResults);

        // optimize: avoid calling a method on each iteration
        $numberOfColumns = $this->properties['fields_cnt'];

        $columns = [];

        for ($j = 0; $j < $numberOfColumns; $j++) {
            // PHP 7.4 fix for accessing array offset on bool
            $colVisibCurrent = $colVisib[$j] ?? null;

            // assign $i with the appropriate column order
            $i = $colOrder ? $colOrder[$j] : $j;

            //  See if this column should get highlight because it's used in the
            //  where-query.
            $name = $fieldsMeta[$i]->name;
            $conditionField = isset($highlightColumns[$name])
                || isset($highlightColumns[Util::backquote($name)]);

            // Prepare comment-HTML-wrappers for each row, if defined/enabled.
            $comments = $this->getCommentForRow($commentsMap, $fieldsMeta[$i]);
            $displayParams = $this->properties['display_params'] ?? [];

            if (($displayParts['sort_lnk'] == '1') && ! $isLimitedDisplay) {
                $sortedHeaderData = $this->getOrderLinkAndSortedHeaderHtml(
                    $fieldsMeta[$i],
                    $sortExpression,
                    $sortExpressionNoDirection,
                    $unsortedSqlQuery,
                    $sessionMaxRows,
                    $comments,
                    $sortDirection,
                    $colVisib,
                    $colVisibCurrent
                );

                $orderLink = $sortedHeaderData['order_link'];
                $columns[] = $sortedHeaderData;

                $displayParams['desc'][] = '    <th '
                    . 'class="draggable'
                    . ($conditionField ? ' condition' : '')
                    . '" data-column="' . htmlspecialchars($fieldsMeta[$i]->name)
                    . '">' . "\n" . $orderLink . $comments . '    </th>' . "\n";
            } else {
                // Results can't be sorted
                // Prepare columns to draggable effect for non sortable columns
                $columns[] = [
                    'column_name' => $fieldsMeta[$i]->name,
                    'comments' => $comments,
                    'is_column_hidden' => $colVisib && ! $colVisibCurrent,
                    'is_column_numeric' => $this->isColumnNumeric($fieldsMeta[$i]),
                    'has_condition' => $conditionField,
                ];

                $displayParams['desc'][] = '    <th '
                    . 'class="draggable'
                    . ($conditionField ? ' condition"' : '')
                    . '" data-column="' . htmlspecialchars((string) $fieldsMeta[$i]->name)
                    . '">        '
                    . htmlspecialchars((string) $fieldsMeta[$i]->name)
                    . $comments . '    </th>';
            }

            $this->properties['display_params'] = $displayParams;
        }

        return $this->template->render('display/results/table_headers_for_columns', [
            'is_sortable' => $displayParts['sort_lnk'] == '1' && ! $isLimitedDisplay,
            'columns' => $columns,
        ]);
    }

    /**
     * Get the headers of the results table
     *
     * @see getTable()
     *
     * @param array              $displayParts              which elements to display
     * @param array              $analyzedSqlResults        analyzed sql results
     * @param string             $unsortedSqlQuery          the unsorted sql query
     * @param array              $sortExpression            sort expression
     * @param array<int, string> $sortExpressionNoDirection sort expression without direction
     * @param array              $sortDirection             sort direction
     * @param bool               $isLimitedDisplay          with limited operations or not
     *
     * @psalm-return array{
     *   column_order: array,
     *   options: array,
     *   has_bulk_actions_form: bool,
     *   button: string,
     *   table_headers_for_columns: string,
     *   column_at_right_side: string,
     * }
     */
    private function getTableHeaders(
        array $displayParts,
        array $analyzedSqlResults,
        $unsortedSqlQuery,
        array $sortExpression = [],
        array $sortExpressionNoDirection = [],
        array $sortDirection = [],
        $isLimitedDisplay = false
    ): array {
        // Needed for use in isset/empty or
        // use with array indexes/safe use in foreach
        $printView = $this->properties['printview'];
        $displayParams = $this->properties['display_params'];

        // Output data needed for column reordering and show/hide column
        $columnOrder = $this->getDataForResettingColumnOrder($analyzedSqlResults);

        $displayParams['emptypre'] = 0;
        $displayParams['emptyafter'] = 0;
        $displayParams['textbtn'] = '';
        $fullOrPartialTextLink = '';

        $this->properties['display_params'] = $displayParams;

        // Display options (if we are not in print view)
        $optionsBlock = [];
        if (! (isset($printView) && ($printView == '1')) && ! $isLimitedDisplay) {
            $optionsBlock = $this->getOptionsBlock();

            // prepare full/partial text button or link
            $fullOrPartialTextLink = $this->getFullOrPartialTextButtonOrLink();
        }

        // 1. Set $colspan and generate html with full/partial
        // text button or link
        $colspan = $displayParts['edit_lnk'] != self::NO_EDIT_OR_DELETE
            && $displayParts['del_lnk'] != self::NO_EDIT_OR_DELETE ? ' colspan="4"' : '';
        $buttonHtml = $this->getFieldVisibilityParams($displayParts, $fullOrPartialTextLink, $colspan);

        // 2. Displays the fields' name
        // 2.0 If sorting links should be used, checks if the query is a "JOIN"
        //     statement (see 2.1.3)

        // See if we have to highlight any header fields of a WHERE query.
        // Uses SQL-Parser results.
        $this->setHighlightedColumnGlobalField($analyzedSqlResults);

        // Get the headers for all of the columns
        $tableHeadersForColumns = $this->getTableHeadersForColumns(
            $displayParts,
            $analyzedSqlResults,
            $sortExpression,
            $sortExpressionNoDirection,
            $sortDirection,
            $isLimitedDisplay,
            $unsortedSqlQuery
        );

        // Display column at rightside - checkboxes or empty column
        $columnAtRightSide = '';
        if (! $printView) {
            $columnAtRightSide = $this->getColumnAtRightSide($displayParts, $fullOrPartialTextLink, $colspan);
        }

        return [
            'column_order' => $columnOrder,
            'options' => $optionsBlock,
            'has_bulk_actions_form' => $displayParts['del_lnk'] === self::DELETE_ROW
                || $displayParts['del_lnk'] === self::KILL_PROCESS,
            'button' => $buttonHtml,
            'table_headers_for_columns' => $tableHeadersForColumns,
            'column_at_right_side' => $columnAtRightSide,
        ];
    }

    /**
     * Prepare sort by key dropdown - html code segment
     *
     * @see getTableHeaders()
     *
     * @param array|null $sortExpression   the sort expression
     * @param string     $unsortedSqlQuery the unsorted sql query
     *
     * @return array[]
     * @psalm-return array{hidden_fields?:array, options?:array}
     */
    private function getSortByKeyDropDown(
        ?array $sortExpression,
        string $unsortedSqlQuery
    ): array {
        // grab indexes data:
        $indexes = Index::getFromTable($this->properties['table'], $this->properties['db']);

        // do we have any index?
        if ($indexes === []) {
            return [];
        }

        $hiddenFields = [
            'db' => $this->properties['db'],
            'table' => $this->properties['table'],
            'server' => $this->properties['server'],
            'sort_by_key' => '1',
        ];

        // Keep the number of rows (25, 50, 100, ...) when changing sort key value
        if (isset($_SESSION['tmpval']) && isset($_SESSION['tmpval']['max_rows'])) {
            $hiddenFields['session_max_rows'] = $_SESSION['tmpval']['max_rows'];
        }

        $isIndexUsed = false;
        $localOrder = is_array($sortExpression) ? implode(', ', $sortExpression) : '';

        $options = [];
        foreach ($indexes as $index) {
            $ascSort = '`'
                . implode('` ASC, `', array_keys($index->getColumns()))
                . '` ASC';

            $descSort = '`'
                . implode('` DESC, `', array_keys($index->getColumns()))
                . '` DESC';

            $isIndexUsed = $isIndexUsed
                || $localOrder === $ascSort
                || $localOrder === $descSort;

            $unsortedSqlQueryFirstPart = $unsortedSqlQuery;
            $unsortedSqlQuerySecondPart = '';
            if (
                preg_match(
                    '@(.*)([[:space:]](LIMIT (.*)|PROCEDURE (.*)|FOR UPDATE|LOCK IN SHARE MODE))@is',
                    $unsortedSqlQuery,
                    $myReg
                )
            ) {
                $unsortedSqlQueryFirstPart = $myReg[1];
                $unsortedSqlQuerySecondPart = $myReg[2];
            }

            $options[] = [
                'value' => $unsortedSqlQueryFirstPart . ' ORDER BY '
                    . $ascSort . $unsortedSqlQuerySecondPart,
                'content' => $index->getName() . ' (ASC)',
                'is_selected' => $localOrder === $ascSort,
            ];
            $options[] = [
                'value' => $unsortedSqlQueryFirstPart . ' ORDER BY '
                    . $descSort . $unsortedSqlQuerySecondPart,
                'content' => $index->getName() . ' (DESC)',
                'is_selected' => $localOrder === $descSort,
            ];
        }

        $options[] = [
            'value' => $unsortedSqlQuery,
            'content' => __('None'),
            'is_selected' => ! $isIndexUsed,
        ];

        return ['hidden_fields' => $hiddenFields, 'options' => $options];
    }

    /**
     * Set column span, row span and prepare html with full/partial
     * text button or link
     *
     * @see getTableHeaders()
     *
     * @param array  $displayParts          which elements to display
     * @param string $fullOrPartialTextLink full/partial link or text button
     * @param string $colspan               column span of table header
     *
     * @return string html with full/partial text button or link
     */
    private function getFieldVisibilityParams(
        array $displayParts,
        string $fullOrPartialTextLink,
        string $colspan
    ) {
        $displayParams = $this->properties['display_params'];

        // 1. Displays the full/partial text button (part 1)...
        $buttonHtml = '<thead class="table-light"><tr>' . "\n";

        $emptyPreCondition = $displayParts['edit_lnk'] != self::NO_EDIT_OR_DELETE
                           && $displayParts['del_lnk'] != self::NO_EDIT_OR_DELETE;

        $leftOrBoth = $GLOBALS['cfg']['RowActionLinks'] === self::POSITION_LEFT
                   || $GLOBALS['cfg']['RowActionLinks'] === self::POSITION_BOTH;

        //     ... before the result table
        if (
            ($displayParts['edit_lnk'] === self::NO_EDIT_OR_DELETE)
            && ($displayParts['del_lnk'] === self::NO_EDIT_OR_DELETE)
            && ($displayParts['text_btn'] == '1')
        ) {
            $displayParams['emptypre'] = $emptyPreCondition ? 4 : 0;
        } elseif ($leftOrBoth && ($displayParts['text_btn'] == '1')) {
            //     ... at the left column of the result table header if possible
            //     and required

            $displayParams['emptypre'] = $emptyPreCondition ? 4 : 0;

            $buttonHtml .= '<th class="column_action position-sticky d-print-none"' . $colspan
                . '>' . $fullOrPartialTextLink . '</th>';
        } elseif (
            $leftOrBoth
            && (($displayParts['edit_lnk'] != self::NO_EDIT_OR_DELETE)
            || ($displayParts['del_lnk'] != self::NO_EDIT_OR_DELETE))
        ) {
            //     ... elseif no button, displays empty(ies) col(s) if required

            $displayParams['emptypre'] = $emptyPreCondition ? 4 : 0;

            $buttonHtml .= '<td' . $colspan . '></td>';
        } elseif ($GLOBALS['cfg']['RowActionLinks'] === self::POSITION_NONE) {
            // ... elseif display an empty column if the actions links are
            //  disabled to match the rest of the table
            $buttonHtml .= '<th class="column_action position-sticky"></th>';
        }

        $this->properties['display_params'] = $displayParams;

        return $buttonHtml;
    }

    /**
     * Get table comments as array
     *
     * @see getTableHeaders()
     *
     * @param array $analyzedSqlResults analyzed sql results
     *
     * @return array table comments
     */
    private function getTableCommentsArray(array $analyzedSqlResults)
    {
        if (! $GLOBALS['cfg']['ShowBrowseComments'] || empty($analyzedSqlResults['statement']->from)) {
            return [];
        }

        $ret = [];
        foreach ($analyzedSqlResults['statement']->from as $field) {
            if (empty($field->table)) {
                continue;
            }

            $ret[$field->table] = $this->relation->getComments(
                empty($field->database) ? $this->properties['db'] : $field->database,
                $field->table
            );
        }

        return $ret;
    }

    /**
     * Set global array for store highlighted header fields
     *
     * @see getTableHeaders()
     *
     * @param array $analyzedSqlResults analyzed sql results
     */
    private function setHighlightedColumnGlobalField(array $analyzedSqlResults): void
    {
        $highlightColumns = [];

        if (! empty($analyzedSqlResults['statement']->where)) {
            foreach ($analyzedSqlResults['statement']->where as $expr) {
                foreach ($expr->identifiers as $identifier) {
                    $highlightColumns[$identifier] = 'true';
                }
            }
        }

        $this->properties['highlight_columns'] = $highlightColumns;
    }

    /**
     * Prepare data for column restoring and show/hide
     *
     * @see getTableHeaders()
     *
     * @param array $analyzedSqlResults analyzed sql results
     *
     * @return array
     */
    private function getDataForResettingColumnOrder(array $analyzedSqlResults): array
    {
        if (! $this->isSelect($analyzedSqlResults)) {
            return [];
        }

        [$columnOrder, $columnVisibility] = $this->getColumnParams($analyzedSqlResults);

        $tableCreateTime = '';
        $table = new Table($this->properties['table'], $this->properties['db']);
        if (! $table->isView()) {
            $tableCreateTime = $this->dbi->getTable(
                $this->properties['db'],
                $this->properties['table']
            )->getStatusInfo('Create_time');
        }

        return [
            'order' => $columnOrder,
            'visibility' => $columnVisibility,
            'is_view' => $table->isView(),
            'table_create_time' => $tableCreateTime,
        ];
    }

    /**
     * Prepare option fields block
     *
     * @see getTableHeaders()
     *
     * @return array
     */
    private function getOptionsBlock(): array
    {
        if (
            isset($_SESSION['tmpval']['possible_as_geometry'])
            && $_SESSION['tmpval']['possible_as_geometry'] == false
            && $_SESSION['tmpval']['geoOption'] === self::GEOMETRY_DISP_GEOM
        ) {
            $_SESSION['tmpval']['geoOption'] = self::GEOMETRY_DISP_WKT;
        }

        return [
            'geo_option' => $_SESSION['tmpval']['geoOption'],
            'hide_transformation' => $_SESSION['tmpval']['hide_transformation'],
            'display_blob' => $_SESSION['tmpval']['display_blob'],
            'display_binary' => $_SESSION['tmpval']['display_binary'],
            'relational_display' => $_SESSION['tmpval']['relational_display'],
            'possible_as_geometry' => $_SESSION['tmpval']['possible_as_geometry'],
            'pftext' => $_SESSION['tmpval']['pftext'],
        ];
    }

    /**
     * Get full/partial text button or link
     *
     * @see getTableHeaders()
     *
     * @return string html content
     */
    private function getFullOrPartialTextButtonOrLink(): string
    {
        global $theme;

        $urlParamsFullText = [
            'db' => $this->properties['db'],
            'table' => $this->properties['table'],
            'sql_query' => $this->properties['sql_query'],
            'goto' => $this->properties['goto'],
            'full_text_button' => 1,
        ];

        if ($_SESSION['tmpval']['pftext'] === self::DISPLAY_FULL_TEXT) {
            // currently in fulltext mode so show the opposite link
            $tmpImageFile = 's_partialtext.png';
            $tmpTxt = __('Partial texts');
            $urlParamsFullText['pftext'] = self::DISPLAY_PARTIAL_TEXT;
        } else {
            $tmpImageFile = 's_fulltext.png';
            $tmpTxt = __('Full texts');
            $urlParamsFullText['pftext'] = self::DISPLAY_FULL_TEXT;
        }

        $tmpImage = '<img class="fulltext" src="'
            . ($theme instanceof Theme ? $theme->getImgPath($tmpImageFile) : '')
            . '" alt="' . $tmpTxt . '" title="' . $tmpTxt . '">';

        return Generator::linkOrButton(Url::getFromRoute('/sql'), $urlParamsFullText, $tmpImage);
    }

    /**
     * Get comment for row
     *
     * @see getTableHeaders()
     *
     * @param array         $commentsMap comments array
     * @param FieldMetadata $fieldsMeta  set of field properties
     *
     * @return string html content
     */
    private function getCommentForRow(array $commentsMap, FieldMetadata $fieldsMeta): string
    {
        return $this->template->render('display/results/comment_for_row', [
            'comments_map' => $commentsMap,
            'column_name' => $fieldsMeta->name,
            'table_name' => $fieldsMeta->table,
            'limit_chars' => $GLOBALS['cfg']['LimitChars'],
        ]);
    }

    /**
     * Prepare parameters and html for sorted table header fields
     *
     * @see getTableHeaders()
     *
     * @param FieldMetadata      $fieldsMeta                set of field properties
     * @param array              $sortExpression            sort expression
     * @param array<int, string> $sortExpressionNoDirection sort expression without direction
     * @param string             $unsortedSqlQuery          the unsorted sql query
     * @param int                $sessionMaxRows            maximum rows resulted by sql
     * @param string             $comments                  comment for row
     * @param array              $sortDirection             sort direction
     * @param bool               $colVisib                  column is visible(false)
     *                                                      or column isn't visible(string array)
     * @param string             $colVisibElement           element of $col_visib array
     *
     * @return array   2 element array - $orderLink, $sortedHeaderHtml
     * @psalm-return array{
     *   column_name: string,
     *   order_link: string,
     *   comments: string,
     *   is_browse_pointer_enabled: bool,
     *   is_browse_marker_enabled: bool,
     *   is_column_hidden: bool,
     *   is_column_numeric: bool,
     * }
     */
    private function getOrderLinkAndSortedHeaderHtml(
        FieldMetadata $fieldsMeta,
        array $sortExpression,
        array $sortExpressionNoDirection,
        $unsortedSqlQuery,
        $sessionMaxRows,
        string $comments,
        array $sortDirection,
        $colVisib,
        $colVisibElement
    ): array {
        // Checks if the table name is required; it's the case
        // for a query with a "JOIN" statement and if the column
        // isn't aliased, or in queries like
        // SELECT `1`.`master_field` , `2`.`master_field`
        // FROM `PMA_relation` AS `1` , `PMA_relation` AS `2`

        $sortTable = $fieldsMeta->table !== ''
            && $fieldsMeta->orgname === $fieldsMeta->name
            ? Util::backquote($fieldsMeta->table) . '.'
            : '';

        // Generates the orderby clause part of the query which is part
        // of URL
        [$singleSortOrder, $multiSortOrder, $orderImg] = $this->getSingleAndMultiSortUrls(
            $sortExpression,
            $sortExpressionNoDirection,
            $sortTable,
            $fieldsMeta->name,
            $sortDirection,
            $fieldsMeta
        );

        if (
            preg_match(
                '@(.*)([[:space:]](LIMIT (.*)|PROCEDURE (.*)|FOR UPDATE|LOCK IN SHARE MODE))@is',
                $unsortedSqlQuery,
                $regs3
            )
        ) {
            $singleSortedSqlQuery = $regs3[1] . $singleSortOrder . $regs3[2];
            $multiSortedSqlQuery = $regs3[1] . $multiSortOrder . $regs3[2];
        } else {
            $singleSortedSqlQuery = $unsortedSqlQuery . $singleSortOrder;
            $multiSortedSqlQuery = $unsortedSqlQuery . $multiSortOrder;
        }

        $singleUrlParams = [
            'db' => $this->properties['db'],
            'table' => $this->properties['table'],
            'sql_query' => $singleSortedSqlQuery,
            'sql_signature' => Core::signSqlQuery($singleSortedSqlQuery),
            'session_max_rows' => $sessionMaxRows,
            'is_browse_distinct' => $this->properties['is_browse_distinct'],
        ];

        $multiUrlParams = [
            'db' => $this->properties['db'],
            'table' => $this->properties['table'],
            'sql_query' => $multiSortedSqlQuery,
            'sql_signature' => Core::signSqlQuery($multiSortedSqlQuery),
            'session_max_rows' => $sessionMaxRows,
            'is_browse_distinct' => $this->properties['is_browse_distinct'],
        ];

        // Displays the sorting URL
        // enable sort order swapping for image
        $orderLink = $this->getSortOrderLink($orderImg, $fieldsMeta, $singleUrlParams, $multiUrlParams);

        $orderLink .= $this->getSortOrderHiddenInputs($multiUrlParams, $fieldsMeta->name);

        return [
            'column_name' => $fieldsMeta->name,
            'order_link' => $orderLink,
            'comments' => $comments,
            'is_browse_pointer_enabled' => $GLOBALS['cfg']['BrowsePointerEnable'] === true,
            'is_browse_marker_enabled' => $GLOBALS['cfg']['BrowseMarkerEnable'] === true,
            'is_column_hidden' => $colVisib && ! $colVisibElement,
            'is_column_numeric' => $this->isColumnNumeric($fieldsMeta),
        ];
    }

    /**
     * Prepare parameters and html for sorted table header fields
     *
     * @param array              $sortExpression            sort expression
     * @param array<int, string> $sortExpressionNoDirection sort expression without direction
     * @param string             $sortTable                 The name of the table to which
     *                                                      the current column belongs to
     * @param string             $nameToUseInSort           The current column under
     *                                                      consideration
     * @param string[]           $sortDirection             sort direction
     * @param FieldMetadata      $fieldsMeta                set of field properties
     *
     * @return string[]   3 element array - $single_sort_order, $sort_order, $order_img
     */
    private function getSingleAndMultiSortUrls(
        array $sortExpression,
        array $sortExpressionNoDirection,
        string $sortTable,
        string $nameToUseInSort,
        array $sortDirection,
        FieldMetadata $fieldsMeta
    ): array {
        // Check if the current column is in the order by clause
        $isInSort = $this->isInSorted($sortExpression, $sortExpressionNoDirection, $sortTable, $nameToUseInSort);
        $currentName = $nameToUseInSort;
        if ($sortExpressionNoDirection[0] == '' || ! $isInSort) {
            $specialIndex = $sortExpressionNoDirection[0] == ''
                ? 0
                : count($sortExpressionNoDirection);
            $sortExpressionNoDirection[$specialIndex] = Util::backquote($currentName);
            $isTimeOrDate = $fieldsMeta->isType(FieldMetadata::TYPE_TIME)
                || $fieldsMeta->isType(FieldMetadata::TYPE_DATE)
                || $fieldsMeta->isType(FieldMetadata::TYPE_DATETIME)
                || $fieldsMeta->isType(FieldMetadata::TYPE_TIMESTAMP);
            $sortDirection[$specialIndex] = $isTimeOrDate ? self::DESCENDING_SORT_DIR : self::ASCENDING_SORT_DIR;
        }

        $sortExpressionNoDirection = array_filter($sortExpressionNoDirection);
        $singleSortOrder = '';
        $sortOrderColumns = [];
        foreach ($sortExpressionNoDirection as $index => $expression) {
            $sortOrder = '';
            // check if this is the first clause,
            // if it is then we have to add "order by"
            $isFirstClause = ($index === 0);
            $nameToUseInSort = $expression;
            $sortTableNew = $sortTable;
            // Test to detect if the column name is a standard name
            // Standard name has the table name prefixed to the column name
            if (str_contains($nameToUseInSort, '.') && ! str_contains($nameToUseInSort, '(')) {
                $matches = explode('.', $nameToUseInSort);
                // Matches[0] has the table name
                // Matches[1] has the column name
                $nameToUseInSort = $matches[1];
                $sortTableNew = $matches[0];
            }

            // $name_to_use_in_sort might contain a space due to
            // formatting of function expressions like "COUNT(name )"
            // so we remove the space in this situation
            $nameToUseInSort = str_replace([' )', '``'], [')', '`'], $nameToUseInSort);
            $nameToUseInSort = trim($nameToUseInSort, '`');

            // If this the first column name in the order by clause add
            // order by clause to the  column name
            $sortOrder .= $isFirstClause ? "\nORDER BY " : '';

            // Again a check to see if the given column is a aggregate column
            if (str_contains($nameToUseInSort, '(')) {
                $sortOrder .= $nameToUseInSort;
            } else {
                if ($sortTableNew !== '' && ! str_ends_with($sortTableNew, '.')) {
                    $sortTableNew .= '.';
                }

                $sortOrder .= $sortTableNew . Util::backquote($nameToUseInSort);
            }

            // Incase this is the current column save $single_sort_order
            if ($currentName === $nameToUseInSort) {
                $singleSortOrder = "\n" . 'ORDER BY ';

                if (! str_contains($currentName, '(')) {
                    $singleSortOrder .= $sortTable;
                }

                $singleSortOrder .= Util::backquote($currentName) . ' ';

                if ($isInSort) {
                    [$singleSortOrder, $orderImg] = $this->getSortingUrlParams(
                        $sortDirection[$index],
                        $singleSortOrder
                    );
                } else {
                    $singleSortOrder .= strtoupper($sortDirection[$index]);
                }
            }

            $sortOrder .= ' ';
            if ($currentName === $nameToUseInSort && $isInSort) {
                // We need to generate the arrow button and related html
                [$sortOrder, $orderImg] = $this->getSortingUrlParams($sortDirection[$index], $sortOrder);
                $orderImg .= ' <small>' . ($index + 1) . '</small>';
            } else {
                $sortOrder .= strtoupper($sortDirection[$index]);
            }

            // Separate columns by a comma
            $sortOrderColumns[] = $sortOrder;
        }

        return [
            $singleSortOrder,
            implode(', ', $sortOrderColumns),
            $orderImg ?? '',
        ];
    }

    /**
     * Check whether the column is sorted
     *
     * @see getTableHeaders()
     *
     * @param array  $sortExpression            sort expression
     * @param array  $sortExpressionNoDirection sort expression without direction
     * @param string $sortTable                 the table name
     * @param string $nameToUseInSort           the sorting column name
     */
    private function isInSorted(
        array $sortExpression,
        array $sortExpressionNoDirection,
        string $sortTable,
        string $nameToUseInSort
    ): bool {
        $indexInExpression = 0;

        foreach ($sortExpressionNoDirection as $index => $clause) {
            if (str_contains($clause, '.')) {
                $fragments = explode('.', $clause);
                $clause2 = $fragments[0] . '.' . str_replace('`', '', $fragments[1]);
            } else {
                $clause2 = $sortTable . str_replace('`', '', $clause);
            }

            if ($clause2 === $sortTable . $nameToUseInSort) {
                $indexInExpression = $index;
                break;
            }
        }

        if (empty($sortExpression[$indexInExpression])) {
            return false;
        }

        // Field name may be preceded by a space, or any number
        // of characters followed by a dot (tablename.fieldname)
        // so do a direct comparison for the sort expression;
        // this avoids problems with queries like
        // "SELECT id, count(id)..." and clicking to sort
        // on id or on count(id).
        // Another query to test this:
        // SELECT p.*, FROM_UNIXTIME(p.temps) FROM mytable AS p
        // (and try clicking on each column's header twice)
        $noSortTable = $sortTable === '' || mb_strpos(
            $sortExpressionNoDirection[$indexInExpression],
            $sortTable
        ) === false;
        $noOpenParenthesis = mb_strpos($sortExpressionNoDirection[$indexInExpression], '(') === false;
        if ($sortTable !== '' && $noSortTable && $noOpenParenthesis) {
            $newSortExpressionNoDirection = $sortTable
                . $sortExpressionNoDirection[$indexInExpression];
        } else {
            $newSortExpressionNoDirection = $sortExpressionNoDirection[$indexInExpression];
        }

        //Back quotes are removed in next comparison, so remove them from value
        //to compare.
        $nameToUseInSort = str_replace('`', '', $nameToUseInSort);

        $sortName = str_replace('`', '', $sortTable) . $nameToUseInSort;

        return $sortName == str_replace('`', '', $newSortExpressionNoDirection)
            || $sortName == str_replace('`', '', $sortExpressionNoDirection[$indexInExpression]);
    }

    /**
     * Get sort url parameters - sort order and order image
     *
     * @see     getSingleAndMultiSortUrls()
     *
     * @param string $sortDirection the sort direction
     * @param string $sortOrder     the sorting order
     *
     * @return string[]             2 element array - $sort_order, $order_img
     */
    private function getSortingUrlParams(string $sortDirection, $sortOrder): array
    {
        if (strtoupper(trim($sortDirection)) === self::DESCENDING_SORT_DIR) {
            $sortOrder .= self::ASCENDING_SORT_DIR;
            $orderImg = ' ' . Generator::getImage(
                's_desc',
                __('Descending'),
                [
                    'class' => 'soimg',
                    'title' => '',
                ]
            );
            $orderImg .= ' ' . Generator::getImage(
                's_asc',
                __('Ascending'),
                [
                    'class' => 'soimg hide',
                    'title' => '',
                ]
            );
        } else {
            $sortOrder .= self::DESCENDING_SORT_DIR;
            $orderImg = ' ' . Generator::getImage(
                's_asc',
                __('Ascending'),
                [
                    'class' => 'soimg',
                    'title' => '',
                ]
            );
            $orderImg .= ' ' . Generator::getImage(
                's_desc',
                __('Descending'),
                [
                    'class' => 'soimg hide',
                    'title' => '',
                ]
            );
        }

        return [
            $sortOrder,
            $orderImg,
        ];
    }

    /**
     * Get sort order link
     *
     * @see getTableHeaders()
     *
     * @param string                   $orderImg            the sort order image
     * @param FieldMetadata            $fieldsMeta          set of field properties
     * @param array<int|string, mixed> $orderUrlParams      the url params for sort
     * @param array<int|string, mixed> $multiOrderUrlParams the url params for sort
     *
     * @return string the sort order link
     */
    private function getSortOrderLink(
        string $orderImg,
        FieldMetadata $fieldsMeta,
        array $orderUrlParams,
        array $multiOrderUrlParams
    ): string {
        $urlPath = Url::getFromRoute('/sql');
        $innerLinkContent = htmlspecialchars($fieldsMeta->name) . $orderImg
            . '<input type="hidden" value="'
            . $urlPath
            . Url::getCommon($multiOrderUrlParams, str_contains($urlPath, '?') ? '&' : '?', false)
            . '">';

        return Generator::linkOrButton(
            Url::getFromRoute('/sql'),
            $orderUrlParams,
            $innerLinkContent,
            ['class' => 'sortlink']
        );
    }

    private function getSortOrderHiddenInputs(
        array $multipleUrlParams,
        string $nameToUseInSort
    ): string {
        $sqlQuery = $multipleUrlParams['sql_query'];
        $sqlQueryAdd = $sqlQuery;
        $sqlQueryRemove = null;
        $parser = new Parser($sqlQuery);

        $firstStatement = $parser->statements[0] ?? null;
        $numberOfClausesFound = null;
        if ($firstStatement instanceof SelectStatement) {
            $orderClauses = $firstStatement->order ?? [];
            foreach ($orderClauses as $key => $order) {
                // If this is the column name, then remove it from the order clause
                if ($order->expr->column !== $nameToUseInSort) {
                    continue;
                }

                // remove the order clause for this column and from the counted array
                unset($firstStatement->order[$key], $orderClauses[$key]);
            }

            $numberOfClausesFound = count($orderClauses);
            $sqlQueryRemove = $firstStatement->build();
        }

        $multipleUrlParams['sql_query'] = $sqlQueryRemove ?? $sqlQuery;
        $multipleUrlParams['sql_signature'] = Core::signSqlQuery($multipleUrlParams['sql_query']);

        $urlRemoveOrder = Url::getFromRoute('/sql', $multipleUrlParams);
        if ($numberOfClausesFound === 0) {
            $urlRemoveOrder .= '&discard_remembered_sort=1';
        }

        $multipleUrlParams['sql_query'] = $sqlQueryAdd;
        $multipleUrlParams['sql_signature'] = Core::signSqlQuery($multipleUrlParams['sql_query']);

        $urlAddOrder = Url::getFromRoute('/sql', $multipleUrlParams);

        return '<input type="hidden" name="url-remove-order" value="' . $urlRemoveOrder . '">' . "\n"
             . '<input type="hidden" name="url-add-order" value="' . $urlAddOrder . '">';
    }

    /**
     * Check if the column contains numeric data
     *
     * @param FieldMetadata $fieldsMeta set of field properties
     */
    private function isColumnNumeric(FieldMetadata $fieldsMeta): bool
    {
        // This was defined in commit b661cd7c9b31f8bc564d2f9a1b8527e0eb966de8
        // For issue https://github.com/phpmyadmin/phpmyadmin/issues/4746
        return $fieldsMeta->isType(FieldMetadata::TYPE_REAL)
            || $fieldsMeta->isMappedTypeBit
            || $fieldsMeta->isType(FieldMetadata::TYPE_INT);
    }

    /**
     * Prepare column to show at right side - check boxes or empty column
     *
     * @see getTableHeaders()
     *
     * @param array  $displayParts          which elements to display
     * @param string $fullOrPartialTextLink full/partial link or text button
     * @param string $colspan               column span of table header
     *
     * @return string  html content
     */
    private function getColumnAtRightSide(
        array $displayParts,
        string $fullOrPartialTextLink,
        string $colspan
    ) {
        $rightColumnHtml = '';
        $displayParams = $this->properties['display_params'];

        // Displays the needed checkboxes at the right
        // column of the result table header if possible and required...
        if (
            ($GLOBALS['cfg']['RowActionLinks'] === self::POSITION_RIGHT)
            || ($GLOBALS['cfg']['RowActionLinks'] === self::POSITION_BOTH)
            && (($displayParts['edit_lnk'] != self::NO_EDIT_OR_DELETE)
            || ($displayParts['del_lnk'] != self::NO_EDIT_OR_DELETE))
            && ($displayParts['text_btn'] == '1')
        ) {
            $displayParams['emptyafter'] = ($displayParts['edit_lnk'] != self::NO_EDIT_OR_DELETE)
                && ($displayParts['del_lnk'] != self::NO_EDIT_OR_DELETE) ? 4 : 1;

            $rightColumnHtml .= "\n"
                . '<th class="column_action d-print-none"' . $colspan . '>'
                . $fullOrPartialTextLink
                . '</th>';
        } elseif (
            ($GLOBALS['cfg']['RowActionLinks'] === self::POSITION_LEFT)
            || ($GLOBALS['cfg']['RowActionLinks'] === self::POSITION_BOTH)
            && (($displayParts['edit_lnk'] === self::NO_EDIT_OR_DELETE)
            && ($displayParts['del_lnk'] === self::NO_EDIT_OR_DELETE))
            && (! isset($GLOBALS['is_header_sent']) || ! $GLOBALS['is_header_sent'])
        ) {
            //     ... elseif no button, displays empty columns if required
            // (unless coming from Browse mode print view)

            $displayParams['emptyafter'] = ($displayParts['edit_lnk'] != self::NO_EDIT_OR_DELETE)
                && ($displayParts['del_lnk'] != self::NO_EDIT_OR_DELETE) ? 4 : 1;

            $rightColumnHtml .= "\n" . '<td class="d-print-none"' . $colspan
                . '></td>';
        }

        $this->properties['display_params'] = $displayParams;

        return $rightColumnHtml;
    }

    /**
     * Prepares the display for a value
     *
     * @see     getDataCellForGeometryColumns(),
     *          getDataCellForNonNumericColumns()
     *
     * @param string $class          class of table cell
     * @param bool   $conditionField whether to add CSS class condition
     * @param string $value          value to display
     *
     * @return string  the td
     */
    private function buildValueDisplay($class, $conditionField, $value)
    {
        return $this->template->render('display/results/value_display', [
            'class' => $class,
            'condition_field' => $conditionField,
            'value' => $value,
        ]);
    }

    /**
     * Prepares the display for a null value
     *
     * @see     getDataCellForNumericColumns(),
     *          getDataCellForGeometryColumns(),
     *          getDataCellForNonNumericColumns()
     *
     * @param string        $class          class of table cell
     * @param bool          $conditionField whether to add CSS class condition
     * @param FieldMetadata $meta           the meta-information about this field
     *
     * @return string  the td
     */
    private function buildNullDisplay(string $class, bool $conditionField, FieldMetadata $meta): string
    {
        $classes = $this->addClass($class, $conditionField, $meta, '');

        return $this->template->render('display/results/null_display', [
            'data_decimals' => $meta->decimals,
            'data_type' => $meta->getMappedType(),
            'classes' => $classes,
        ]);
    }

    /**
     * Prepares the display for an empty value
     *
     * @see     getDataCellForNumericColumns(),
     *          getDataCellForGeometryColumns(),
     *          getDataCellForNonNumericColumns()
     *
     * @param string        $class          class of table cell
     * @param bool          $conditionField whether to add CSS class condition
     * @param FieldMetadata $meta           the meta-information about this field
     *
     * @return string  the td
     */
    private function buildEmptyDisplay(string $class, bool $conditionField, FieldMetadata $meta): string
    {
        $classes = $this->addClass($class, $conditionField, $meta, 'text-nowrap');

        return $this->template->render('display/results/empty_display', ['classes' => $classes]);
    }

    /**
     * Adds the relevant classes.
     *
     * @see buildNullDisplay(), getRowData()
     *
     * @param string        $class            class of table cell
     * @param bool          $conditionField   whether to add CSS class condition
     * @param FieldMetadata $meta             the meta-information about the field
     * @param string        $nowrap           avoid wrapping
     * @param bool          $isFieldTruncated is field truncated (display ...)
     *
     * @return string the list of classes
     */
    private function addClass(
        string $class,
        bool $conditionField,
        FieldMetadata $meta,
        string $nowrap,
        bool $isFieldTruncated = false,
        bool $hasTransformationPlugin = false
    ): string {
        $classes = array_filter([
            $class,
            $nowrap,
        ]);

        if (isset($meta->internalMediaType)) {
            $classes[] = preg_replace('/\//', '_', $meta->internalMediaType);
        }

        if ($conditionField) {
            $classes[] = 'condition';
        }

        if ($isFieldTruncated) {
            $classes[] = 'truncated';
        }

        $mediaTypeMap = $this->properties['mime_map'];
        $orgFullColName = $this->properties['db'] . '.' . $meta->orgtable
            . '.' . $meta->orgname;
        if ($hasTransformationPlugin || ! empty($mediaTypeMap[$orgFullColName]['input_transformation'])) {
            $classes[] = 'transformed';
        }

        // Define classes to be added to this data field based on the type of data

        if ($meta->isEnum()) {
            $classes[] = 'enum';
        }

        if ($meta->isSet()) {
            $classes[] = 'set';
        }

        if ($meta->isMappedTypeBit) {
            $classes[] = 'bit';
        }

        if ($meta->isBinary()) {
            $classes[] = 'hex';
        }

        return implode(' ', $classes);
    }

    /**
     * Prepare the body of the results table
     *
     * @see     getTable()
     *
     * @param ResultInterface         $dtResult           the link id associated to the query
     *                                                                      which results have to be displayed
     * @param array                   $displayParts       which elements to display
     * @param array<string, string[]> $map                the list of relations
     * @param array                   $analyzedSqlResults analyzed sql results
     * @param bool                    $isLimitedDisplay   with limited operations or not
     *
     * @return string  html content
     *
     * @global array  $row                  current row data
     */
    private function getTableBody(
        ResultInterface $dtResult,
        array $displayParts,
        array $map,
        array $analyzedSqlResults,
        $isLimitedDisplay = false
    ) {
        // Mostly because of browser transformations, to make the row-data accessible in a plugin.
        global $row;

        $tableBodyHtml = '';

        // query without conditions to shorten URLs when needed, 200 is just
        // guess, it should depend on remaining URL length
        $urlSqlQuery = $this->getUrlSqlQuery($analyzedSqlResults);

        $displayParams = $this->properties['display_params'];

        $rowNumber = 0;
        $displayParams['edit'] = [];
        $displayParams['copy'] = [];
        $displayParams['delete'] = [];
        $displayParams['data'] = [];
        $displayParams['row_delete'] = [];
        $this->properties['display_params'] = $displayParams;

        // name of the class added to all grid editable elements;
        // if we don't have all the columns of a unique key in the result set,
        //  do not permit grid editing
        if ($isLimitedDisplay || ! $this->properties['editable']) {
            $gridEditClass = '';
        } else {
            switch ($GLOBALS['cfg']['GridEditing']) {
                case 'double-click':
                    // trying to reduce generated HTML by using shorter
                    // classes like click1 and click2
                    $gridEditClass = 'grid_edit click2';
                    break;
                case 'click':
                    $gridEditClass = 'grid_edit click1';
                    break;
                default: // 'disabled'
                    $gridEditClass = '';
                    break;
            }
        }

        // prepare to get the column order, if available
        [$colOrder, $colVisib] = $this->getColumnParams($analyzedSqlResults);

        // Correction University of Virginia 19991216 in the while below
        // Previous code assumed that all tables have keys, specifically that
        // the phpMyAdmin GUI should support row delete/edit only for such
        // tables.
        // Although always using keys is arguably the prescribed way of
        // defining a relational table, it is not required. This will in
        // particular be violated by the novice.
        // We want to encourage phpMyAdmin usage by such novices. So the code
        // below has been changed to conditionally work as before when the
        // table being displayed has one or more keys; but to display
        // delete/edit options correctly for tables without keys.

        $whereClauseMap = $this->properties['whereClauseMap'];
        while ($row = $dtResult->fetchRow()) {
            // add repeating headers
            if (
                ($rowNumber !== 0) && ($_SESSION['tmpval']['repeat_cells'] > 0)
                && ($rowNumber % $_SESSION['tmpval']['repeat_cells']) === 0
            ) {
                $tableBodyHtml .= $this->getRepeatingHeaders(
                    $displayParams['emptypre'],
                    $displayParams['desc'],
                    $displayParams['emptyafter']
                );
            }

            $trClass = [];
            if ($GLOBALS['cfg']['BrowsePointerEnable'] != true) {
                $trClass[] = 'nopointer';
            }

            if ($GLOBALS['cfg']['BrowseMarkerEnable'] != true) {
                $trClass[] = 'nomarker';
            }

            // pointer code part
            $tableBodyHtml .= '<tr' . ($trClass === [] ? '' : ' class="' . implode(' ', $trClass) . '"') . '>';

            // 1. Prepares the row

            // In print view these variable needs to be initialized
            $deleteUrl = null;
            $deleteString = null;
            $editString = null;
            $jsConf = null;
            $copyUrl = null;
            $copyString = null;
            $editUrl = null;
            $editCopyUrlParams = [];
            $delUrlParams = null;

            // 1.2 Defines the URLs for the modify/delete link(s)

            if (
                ($displayParts['edit_lnk'] != self::NO_EDIT_OR_DELETE)
                || ($displayParts['del_lnk'] != self::NO_EDIT_OR_DELETE)
            ) {
                $expressions = [];

                if (
                    isset($analyzedSqlResults['statement'])
                    && $analyzedSqlResults['statement'] instanceof SelectStatement
                ) {
                    $expressions = $analyzedSqlResults['statement']->expr;
                }

                // Results from a "SELECT" statement -> builds the
                // WHERE clause to use in links (a unique key if possible)
                /**
                 * @todo $where_clause could be empty, for example a table
                 *       with only one field and it's a BLOB; in this case,
                 *       avoid to display the delete and edit links
                 */
                [$whereClause, $clauseIsUnique, $conditionArray] = Util::getUniqueCondition(
                    $this->properties['fields_cnt'],
                    $this->properties['fields_meta'],
                    $row,
                    false,
                    $this->properties['table'],
                    $expressions
                );
                $whereClauseMap[$rowNumber][$this->properties['table']] = $whereClause;
                $this->properties['whereClauseMap'] = $whereClauseMap;

                // 1.2.1 Modify link(s) - update row case
                if ($displayParts['edit_lnk'] === self::UPDATE_ROW) {
                    [
                        $editUrl,
                        $copyUrl,
                        $editString,
                        $copyString,
                        $editCopyUrlParams,
                    ] = $this->getModifiedLinks($whereClause, $clauseIsUnique, $urlSqlQuery);
                }

                // 1.2.2 Delete/Kill link(s)
                [$deleteUrl, $deleteString, $jsConf, $delUrlParams] = $this->getDeleteAndKillLinks(
                    $whereClause,
                    $clauseIsUnique,
                    $urlSqlQuery,
                    $displayParts['del_lnk'],
                    (int) $row[0]
                );

                // 1.3 Displays the links at left if required
                if (
                    ($GLOBALS['cfg']['RowActionLinks'] === self::POSITION_LEFT)
                    || ($GLOBALS['cfg']['RowActionLinks'] === self::POSITION_BOTH)
                ) {
                    $tableBodyHtml .= $this->template->render('display/results/checkbox_and_links', [
                        'position' => self::POSITION_LEFT,
                        'has_checkbox' => $deleteUrl && $displayParts['del_lnk'] !== self::KILL_PROCESS,
                        'edit' => [
                            'url' => $editUrl,
                            'params' => $editCopyUrlParams + ['default_action' => 'update'],
                            'string' => $editString,
                            'clause_is_unique' => $clauseIsUnique,
                        ],
                        'copy' => [
                            'url' => $copyUrl,
                            'params' => $editCopyUrlParams + ['default_action' => 'insert'],
                            'string' => $copyString,
                        ],
                        'delete' => ['url' => $deleteUrl, 'params' => $delUrlParams, 'string' => $deleteString],
                        'row_number' => $rowNumber,
                        'where_clause' => $whereClause,
                        'condition' => json_encode($conditionArray),
                        'is_ajax' => ResponseRenderer::getInstance()->isAjax(),
                        'js_conf' => $jsConf ?? '',
                    ]);
                } elseif ($GLOBALS['cfg']['RowActionLinks'] === self::POSITION_NONE) {
                    $tableBodyHtml .= $this->template->render('display/results/checkbox_and_links', [
                        'position' => self::POSITION_NONE,
                        'has_checkbox' => $deleteUrl && $displayParts['del_lnk'] !== self::KILL_PROCESS,
                        'edit' => [
                            'url' => $editUrl,
                            'params' => $editCopyUrlParams + ['default_action' => 'update'],
                            'string' => $editString,
                            'clause_is_unique' => $clauseIsUnique,
                        ],
                        'copy' => [
                            'url' => $copyUrl,
                            'params' => $editCopyUrlParams + ['default_action' => 'insert'],
                            'string' => $copyString,
                        ],
                        'delete' => ['url' => $deleteUrl, 'params' => $delUrlParams, 'string' => $deleteString],
                        'row_number' => $rowNumber,
                        'where_clause' => $whereClause,
                        'condition' => json_encode($conditionArray),
                        'is_ajax' => ResponseRenderer::getInstance()->isAjax(),
                        'js_conf' => $jsConf ?? '',
                    ]);
                }
            }

            // 2. Displays the rows' values
            if ($this->properties['mime_map'] === null) {
                $this->setMimeMap();
            }

            $tableBodyHtml .= $this->getRowValues(
                $row,
                $rowNumber,
                $colOrder,
                $map,
                $gridEditClass,
                $colVisib,
                $urlSqlQuery,
                $analyzedSqlResults
            );

            // 3. Displays the modify/delete links on the right if required
            if (
                ($displayParts['edit_lnk'] != self::NO_EDIT_OR_DELETE
                    || $displayParts['del_lnk'] != self::NO_EDIT_OR_DELETE)
                && ($GLOBALS['cfg']['RowActionLinks'] === self::POSITION_RIGHT
                    || $GLOBALS['cfg']['RowActionLinks'] === self::POSITION_BOTH)
            ) {
                $tableBodyHtml .= $this->template->render('display/results/checkbox_and_links', [
                    'position' => self::POSITION_RIGHT,
                    'has_checkbox' => $deleteUrl && $displayParts['del_lnk'] !== self::KILL_PROCESS,
                    'edit' => [
                        'url' => $editUrl,
                        'params' => $editCopyUrlParams + ['default_action' => 'update'],
                        'string' => $editString,
                        'clause_is_unique' => $clauseIsUnique ?? true,
                    ],
                    'copy' => [
                        'url' => $copyUrl,
                        'params' => $editCopyUrlParams + ['default_action' => 'insert'],
                        'string' => $copyString,
                    ],
                    'delete' => ['url' => $deleteUrl, 'params' => $delUrlParams, 'string' => $deleteString],
                    'row_number' => $rowNumber,
                    'where_clause' => $whereClause ?? '',
                    'condition' => json_encode($conditionArray ?? []),
                    'is_ajax' => ResponseRenderer::getInstance()->isAjax(),
                    'js_conf' => $jsConf ?? '',
                ]);
            }

            $tableBodyHtml .= '</tr>';
            $tableBodyHtml .= "\n";
            $rowNumber++;
        }

        return $tableBodyHtml;
    }

    /**
     * Sets the MIME details of the columns in the results set
     */
    private function setMimeMap(): void
    {
        $fieldsMeta = $this->properties['fields_meta'];
        $mediaTypeMap = [];
        $added = [];
        $relationParameters = $this->relation->getRelationParameters();

        for ($currentColumn = 0; $currentColumn < $this->properties['fields_cnt']; ++$currentColumn) {
            $meta = $fieldsMeta[$currentColumn];
            $orgFullTableName = $this->properties['db'] . '.' . $meta->orgtable;

            if (
                $relationParameters->columnCommentsFeature === null
                || $relationParameters->browserTransformationFeature === null
                || ! $GLOBALS['cfg']['BrowseMIME']
                || $_SESSION['tmpval']['hide_transformation']
                || ! empty($added[$orgFullTableName])
            ) {
                continue;
            }

            $mediaTypeMap = array_merge(
                $mediaTypeMap,
                $this->transformations->getMime($this->properties['db'], $meta->orgtable, false, true) ?? []
            );
            $added[$orgFullTableName] = true;
        }

        // special browser transformation for some SHOW statements
        if ($this->properties['is_show'] && ! $_SESSION['tmpval']['hide_transformation']) {
            preg_match(
                '@^SHOW[[:space:]]+(VARIABLES|(FULL[[:space:]]+)?'
                . 'PROCESSLIST|STATUS|TABLE|GRANTS|CREATE|LOGS|DATABASES|FIELDS'
                . ')@i',
                $this->properties['sql_query'],
                $which
            );

            if (isset($which[1])) {
                $str = ' ' . strtoupper($which[1]);
                $isShowProcessList = strpos($str, 'PROCESSLIST') > 0;
                if ($isShowProcessList) {
                    $mediaTypeMap['..Info'] = [
                        'mimetype' => 'Text_Plain',
                        'transformation' => 'output/Text_Plain_Sql.php',
                    ];
                }

                $isShowCreateTable = preg_match('@CREATE[[:space:]]+TABLE@i', $this->properties['sql_query']);
                if ($isShowCreateTable) {
                    $mediaTypeMap['..Create Table'] = [
                        'mimetype' => 'Text_Plain',
                        'transformation' => 'output/Text_Plain_Sql.php',
                    ];
                }
            }
        }

        $this->properties['mime_map'] = $mediaTypeMap;
    }

    /**
     * Get the values for one data row
     *
     * @see     getTableBody()
     *
     * @param array                   $row                current row data
     * @param int                     $rowNumber          the index of current row
     * @param array|false             $colOrder           the column order false when
     *                                                     a property not found false
     *                                                     when a property not found
     * @param array<string, string[]> $map                the list of relations
     * @param string                  $gridEditClass      the class for all editable
     *                                                      columns
     * @param bool|array|string       $colVisib           column is visible(false);
     *                                                     column isn't visible(string
     *                                                     array)
     * @param string                  $urlSqlQuery        the analyzed sql query
     * @param array                   $analyzedSqlResults analyzed sql results
     *
     * @return string  html content
     */
    private function getRowValues(
        array $row,
        $rowNumber,
        $colOrder,
        array $map,
        $gridEditClass,
        $colVisib,
        $urlSqlQuery,
        array $analyzedSqlResults
    ) {
        $rowValuesHtml = '';

        // Following variable are needed for use in isset/empty or
        // use with array indexes/safe use in foreach
        $sqlQuery = $this->properties['sql_query'];
        $fieldsMeta = $this->properties['fields_meta'];
        $highlightColumns = $this->properties['highlight_columns'];
        $mediaTypeMap = $this->properties['mime_map'];

        $rowInfo = $this->getRowInfoForSpecialLinks($row, $colOrder);

        $whereClauseMap = $this->properties['whereClauseMap'];

        $columnCount = $this->properties['fields_cnt'];

        // Load SpecialSchemaLinks for all rows
        $specialSchemaLinks = SpecialSchemaLinks::get();
        $relationParameters = $this->relation->getRelationParameters();

        for ($currentColumn = 0; $currentColumn < $columnCount; ++$currentColumn) {
            // assign $i with appropriate column order
            $i = is_array($colOrder) ? $colOrder[$currentColumn] : $currentColumn;

            $meta = $fieldsMeta[$i];
            $orgFullColName = $this->properties['db'] . '.' . $meta->orgtable . '.' . $meta->orgname;

            $notNullClass = $meta->isNotNull() ? 'not_null' : '';
            $relationClass = isset($map[$meta->name]) ? 'relation' : '';
            $hideClass = is_array($colVisib) && isset($colVisib[$currentColumn]) && ! $colVisib[$currentColumn]
                ? 'hide'
                : '';
            $gridEdit = $meta->orgtable != '' ? $gridEditClass : '';

            // handle datetime-related class, for grid editing
            $fieldTypeClass = $this->getClassForDateTimeRelatedFields($meta);

            // combine all the classes applicable to this column's value
            $class = implode(' ', array_filter([
                'data',
                $gridEdit,
                $notNullClass,
                $relationClass,
                $hideClass,
                $fieldTypeClass,
            ]));

            //  See if this column should get highlight because it's used in the
            //  where-query.
            $conditionField = isset($highlightColumns)
                && (isset($highlightColumns[$meta->name])
                || isset($highlightColumns[Util::backquote($meta->name)]));

            // Wrap MIME-transformations. [MIME]
            $transformationPlugin = null;
            $transformOptions = [];

            if ($relationParameters->browserTransformationFeature !== null && $GLOBALS['cfg']['BrowseMIME']) {
                if (
                    isset($mediaTypeMap[$orgFullColName]['mimetype'])
                    && ! empty($mediaTypeMap[$orgFullColName]['transformation'])
                ) {
                    $file = $mediaTypeMap[$orgFullColName]['transformation'];
                    $includeFile = 'libraries/classes/Plugins/Transformations/' . $file;

                    if (@file_exists(ROOT_PATH . $includeFile)) {
                        $className = $this->transformations->getClassName($includeFile);
                        if (class_exists($className)) {
                            $plugin = new $className();
                            if ($plugin instanceof TransformationsPlugin) {
                                $transformationPlugin = $plugin;
                                $transformOptions = $this->transformations->getOptions(
                                    $mediaTypeMap[$orgFullColName]['transformation_options'] ?? ''
                                );

                                $meta->internalMediaType = str_replace(
                                    '_',
                                    '/',
                                    $mediaTypeMap[$orgFullColName]['mimetype']
                                );
                            }
                        }
                    }
                }
            }

            // Check whether the field needs to display with syntax highlighting

            $dbLower = mb_strtolower($this->properties['db']);
            $tblLower = mb_strtolower($meta->orgtable);
            $nameLower = mb_strtolower($meta->orgname);
            if (
                ! empty($this->transformationInfo[$dbLower][$tblLower][$nameLower])
                && isset($row[$i])
                && (trim($row[$i]) != '')
                && ! $_SESSION['tmpval']['hide_transformation']
            ) {
                /** @psalm-suppress UnresolvableInclude */
                include_once ROOT_PATH . $this->transformationInfo[$dbLower][$tblLower][$nameLower][0];
                $plugin = new $this->transformationInfo[$dbLower][$tblLower][$nameLower][1]();
                if ($plugin instanceof TransformationsPlugin) {
                    $transformationPlugin = $plugin;
                    $transformOptions = $this->transformations->getOptions(
                        $mediaTypeMap[$orgFullColName]['transformation_options'] ?? ''
                    );

                    $orgTable = mb_strtolower($meta->orgtable);
                    $orgName = mb_strtolower($meta->orgname);

                    $meta->internalMediaType = str_replace(
                        '_',
                        '/',
                        $this->transformationInfo[$dbLower][$orgTable][$orgName][2]
                    );
                }
            }

            // Check for the predefined fields need to show as link in schemas
            if (! empty($specialSchemaLinks[$dbLower][$tblLower][$nameLower])) {
                $linkingUrl = $this->getSpecialLinkUrl(
                    $specialSchemaLinks[$dbLower][$tblLower][$nameLower],
                    $row[$i],
                    $rowInfo
                );
                $transformationPlugin = new Text_Plain_Link();

                $transformOptions = [
                    0 => $linkingUrl,
                    2 => true,
                ];

                $meta->internalMediaType = str_replace('_', '/', 'Text/Plain');
            }

            $expressions = [];

            if (
                isset($analyzedSqlResults['statement'])
                && $analyzedSqlResults['statement'] instanceof SelectStatement
            ) {
                $expressions = $analyzedSqlResults['statement']->expr;
            }

            /**
             * The result set can have columns from more than one table,
             * this is why we have to check for the unique conditions
             * related to this table; however getUniqueCondition() is
             * costly and does not need to be called if we already know
             * the conditions for the current table.
             */
            if (! isset($whereClauseMap[$rowNumber][$meta->orgtable])) {
                $uniqueConditions = Util::getUniqueCondition(
                    $this->properties['fields_cnt'],
                    $this->properties['fields_meta'],
                    $row,
                    false,
                    $meta->orgtable,
                    $expressions
                );
                $whereClauseMap[$rowNumber][$meta->orgtable] = $uniqueConditions[0];
            }

            $urlParams = [
                'db' => $this->properties['db'],
                'table' => $meta->orgtable,
                'where_clause_sign' => Core::signSqlQuery($whereClauseMap[$rowNumber][$meta->orgtable]),
                'where_clause' => $whereClauseMap[$rowNumber][$meta->orgtable],
                'transform_key' => $meta->orgname,
            ];

            if ($sqlQuery !== '') {
                $urlParams['sql_query'] = $urlSqlQuery;
            }

            $transformOptions['wrapper_link'] = Url::getCommon($urlParams);
            $transformOptions['wrapper_params'] = $urlParams;

            $displayParams = $this->properties['display_params'] ?? [];

            // in some situations (issue 11406), numeric returns 1
            // even for a string type
            // for decimal numeric is returning 1
            // have to improve logic
            // Nullable text fields and text fields have the blob flag (issue 16896)
            $isNumericAndNotBlob = $meta->isNumeric && ! $meta->isBlob;
            if (
                ($isNumericAndNotBlob && $meta->isNotType(FieldMetadata::TYPE_STRING))
                || $meta->isType(FieldMetadata::TYPE_REAL)
            ) {
                // n u m e r i c

                $displayParams['data'][$rowNumber][$i] = $this->getDataCellForNumericColumns(
                    $row[$i] === null ? null : (string) $row[$i],
                    'text-end ' . $class,
                    $conditionField,
                    $meta,
                    $map,
                    $analyzedSqlResults,
                    $transformationPlugin,
                    $transformOptions
                );
            } elseif ($meta->isMappedTypeGeometry) {
                // g e o m e t r y

                // Remove 'grid_edit' from $class as we do not allow to
                // inline-edit geometry data.
                $class = str_replace('grid_edit', '', $class);

                $displayParams['data'][$rowNumber][$i] = $this->getDataCellForGeometryColumns(
                    $row[$i] === null ? null : (string) $row[$i],
                    $class,
                    $meta,
                    $map,
                    $urlParams,
                    $conditionField,
                    $transformationPlugin,
                    $transformOptions,
                    $analyzedSqlResults
                );
            } else {
                // n o t   n u m e r i c

                $displayParams['data'][$rowNumber][$i] = $this->getDataCellForNonNumericColumns(
                    $row[$i] === null ? null : (string) $row[$i],
                    $class,
                    $meta,
                    $map,
                    $urlParams,
                    $conditionField,
                    $transformationPlugin,
                    $transformOptions,
                    $analyzedSqlResults
                );
            }

            // output stored cell
            $rowValuesHtml .= $displayParams['data'][$rowNumber][$i];

            if (isset($displayParams['rowdata'][$i][$rowNumber])) {
                $displayParams['rowdata'][$i][$rowNumber] .= $displayParams['data'][$rowNumber][$i];
            } else {
                $displayParams['rowdata'][$i][$rowNumber] = $displayParams['data'][$rowNumber][$i];
            }

            $this->properties['display_params'] = $displayParams;
        }

        return $rowValuesHtml;
    }

    /**
     * Get link for display special schema links
     *
     * @param array<string,array<int,array<string,string>>|string> $linkRelations
     * @param string                                               $columnValue   column value
     * @param array                                                $rowInfo       information about row
     * @phpstan-param array{
     *                         'link_param': string,
     *                         'link_dependancy_params'?: array<
     *                                                      int,
     *                                                      array{'param_info': string, 'column_name': string}
     *                                                     >,
     *                         'default_page': string
     *                     } $linkRelations
     *
     * @return string generated link
     */
    private function getSpecialLinkUrl(
        array $linkRelations,
        $columnValue,
        array $rowInfo
    ) {
        $linkingUrlParams = [];

        $linkingUrlParams[$linkRelations['link_param']] = $columnValue;

        $divider = strpos($linkRelations['default_page'], '?') ? '&' : '?';
        if (empty($linkRelations['link_dependancy_params'])) {
            return $linkRelations['default_page']
                . Url::getCommonRaw($linkingUrlParams, $divider);
        }

        foreach ($linkRelations['link_dependancy_params'] as $new_param) {
            $columnName = mb_strtolower($new_param['column_name']);

            // If there is a value for this column name in the rowInfo provided
            if (isset($rowInfo[$columnName])) {
                $linkingUrlParams[$new_param['param_info']] = $rowInfo[$columnName];
            }

            // Special case 1 - when executing routines, according
            // to the type of the routine, url param changes
            if (empty($rowInfo['routine_type'])) {
                continue;
            }
        }

        return $linkRelations['default_page']
            . Url::getCommonRaw($linkingUrlParams, $divider);
    }

    /**
     * Prepare row information for display special links
     *
     * @param array      $row      current row data
     * @param array|bool $colOrder the column order
     *
     * @return array<string, mixed> associative array with column nama -> value
     */
    private function getRowInfoForSpecialLinks(array $row, $colOrder): array
    {
        $rowInfo = [];
        $fieldsMeta = $this->properties['fields_meta'];

        for ($n = 0; $n < $this->properties['fields_cnt']; ++$n) {
            $m = is_array($colOrder) ? $colOrder[$n] : $n;
            $rowInfo[mb_strtolower($fieldsMeta[$m]->orgname)] = $row[$m];
        }

        return $rowInfo;
    }

    /**
     * Get url sql query without conditions to shorten URLs
     *
     * @see     getTableBody()
     *
     * @param array $analyzedSqlResults analyzed sql results
     *
     * @return string analyzed sql query
     */
    private function getUrlSqlQuery(array $analyzedSqlResults)
    {
        if (($analyzedSqlResults['querytype'] !== 'SELECT') || (mb_strlen($this->properties['sql_query']) < 200)) {
            return $this->properties['sql_query'];
        }

        $query = 'SELECT ' . Query::getClause(
            $analyzedSqlResults['statement'],
            $analyzedSqlResults['parser']->list,
            'SELECT'
        );

        $fromClause = Query::getClause($analyzedSqlResults['statement'], $analyzedSqlResults['parser']->list, 'FROM');

        if ($fromClause !== '') {
            $query .= ' FROM ' . $fromClause;
        }

        return $query;
    }

    /**
     * Get column order and column visibility
     *
     * @see    getTableBody()
     *
     * @param array $analyzedSqlResults analyzed sql results
     *
     * @return mixed[] 2 element array - $col_order, $col_visib
     */
    private function getColumnParams(array $analyzedSqlResults): array
    {
        if ($this->isSelect($analyzedSqlResults)) {
            $pmatable = new Table($this->properties['table'], $this->properties['db']);
<<<<<<< HEAD
            $colOrder = $pmatable->getUiProp(Table::PROP_COLUMN_ORDER);
            /* Validate the value */
            if ($colOrder !== false) {
                $fieldsCount = $this->properties['fields_cnt'];
                foreach ($colOrder as $value) {
                    if ($value < $fieldsCount) {
=======
            $col_order = $pmatable->getUiProp(Table::PROP_COLUMN_ORDER);
            $fields_cnt = $this->properties['fields_cnt'];
            /* Validate the value */
            if (is_array($col_order)) {
                foreach ($col_order as $value) {
                    if ($value < $fields_cnt) {
>>>>>>> 7411e591
                        continue;
                    }

                    $pmatable->removeUiProp(Table::PROP_COLUMN_ORDER);
<<<<<<< HEAD
                    $fieldsCount = false;
                }
            }

            $colVisib = $pmatable->getUiProp(Table::PROP_COLUMN_VISIB);
=======
                    break;
                }

                if ($fields_cnt !== count($col_order)) {
                    $pmatable->removeUiProp(Table::PROP_COLUMN_ORDER);
                    $col_order = false;
                }
            }

            $col_visib = $pmatable->getUiProp(Table::PROP_COLUMN_VISIB);
            if (is_array($col_visib) && $fields_cnt !== count($col_visib)) {
                $pmatable->removeUiProp(Table::PROP_COLUMN_VISIB);
                $col_visib = false;
            }
>>>>>>> 7411e591
        } else {
            $colOrder = false;
            $colVisib = false;
        }

        return [
            $colOrder,
            $colVisib,
        ];
    }

    /**
     * Get HTML for repeating headers
     *
     * @see    getTableBody()
     *
     * @param int      $numEmptyColumnsBefore The number of blank columns before this one
     * @param string[] $descriptions          A list of descriptions
     * @param int      $numEmptyColumnsAfter  The number of blank columns after this one
     *
     * @return string html content
     */
    private function getRepeatingHeaders(
        int $numEmptyColumnsBefore,
        array $descriptions,
        int $numEmptyColumnsAfter
    ): string {
        $headerHtml = '<tr>' . "\n";

        if ($numEmptyColumnsBefore > 0) {
            $headerHtml .= '    <th colspan="'
                . $numEmptyColumnsBefore . '">'
                . "\n" . '        &nbsp;</th>' . "\n";
        } elseif ($GLOBALS['cfg']['RowActionLinks'] === self::POSITION_NONE) {
            $headerHtml .= '    <th></th>' . "\n";
        }

        $headerHtml .= implode($descriptions);

        if ($numEmptyColumnsAfter > 0) {
            $headerHtml .= '    <th colspan="' . $numEmptyColumnsAfter
                . '">'
                . "\n" . '        &nbsp;</th>' . "\n";
        }

        $headerHtml .= '</tr>' . "\n";

        return $headerHtml;
    }

    /**
     * Get modified links
     *
     * @see     getTableBody()
     *
     * @param string $whereClause    the where clause of the sql
     * @param bool   $clauseIsUnique the unique condition of clause
     * @param string $urlSqlQuery    the analyzed sql query
     *
     * @return array<int,string|array<string, bool|string>>
     */
    private function getModifiedLinks(
        $whereClause,
        $clauseIsUnique,
        $urlSqlQuery
    ) {
        $urlParams = [
            'db' => $this->properties['db'],
            'table' => $this->properties['table'],
            'where_clause' => $whereClause,
            'clause_is_unique' => $clauseIsUnique,
            'sql_query' => $urlSqlQuery,
            'goto' => Url::getFromRoute('/sql'),
        ];

        $editUrl = Url::getFromRoute('/table/change');

        $copyUrl = Url::getFromRoute('/table/change');

        $editStr = $this->getActionLinkContent(
            'b_edit',
            __('Edit')
        );
        $copyStr = $this->getActionLinkContent(
            'b_insrow',
            __('Copy')
        );

        return [
            $editUrl,
            $copyUrl,
            $editStr,
            $copyStr,
            $urlParams,
        ];
    }

    /**
     * Get delete and kill links
     *
     * @see     getTableBody()
     *
     * @param string $whereClause    the where clause of the sql
     * @param bool   $clauseIsUnique the unique condition of clause
     * @param string $urlSqlQuery    the analyzed sql query
     * @param string $deleteLink     the delete link of current row
     * @param int    $processId      Process ID
     *
     * @return array  $del_url, $del_str, $js_conf
     * @psalm-return array{?string, ?string, ?string}
     */
    private function getDeleteAndKillLinks(
        $whereClause,
        $clauseIsUnique,
        $urlSqlQuery,
        $deleteLink,
        int $processId
    ) {
        $goto = $this->properties['goto'];

        if ($deleteLink === self::DELETE_ROW) { // delete row case
            $urlParams = [
                'db' => $this->properties['db'],
                'table' => $this->properties['table'],
                'sql_query' => $urlSqlQuery,
                'message_to_show' => __('The row has been deleted.'),
                'goto' => $goto ?: Url::getFromRoute('/table/sql'),
            ];

            $linkGoto = Url::getFromRoute('/sql', $urlParams);

            $deleteQuery = 'DELETE FROM '
                . Util::backquote($this->properties['table'])
                . ' WHERE ' . $whereClause .
                ($clauseIsUnique ? '' : ' LIMIT 1');

            $urlParams = [
                'db' => $this->properties['db'],
                'table' => $this->properties['table'],
                'sql_query' => $deleteQuery,
                'message_to_show' => __('The row has been deleted.'),
                'goto' => $linkGoto,
            ];
            $deleteUrl = Url::getFromRoute('/sql');

            $jsConf = 'DELETE FROM ' . $this->properties['table']
                . ' WHERE ' . $whereClause
                . ($clauseIsUnique ? '' : ' LIMIT 1');

            $deleteString = $this->getActionLinkContent('b_drop', __('Delete'));
        } elseif ($deleteLink === self::KILL_PROCESS) { // kill process case
            $urlParams = [
                'db' => $this->properties['db'],
                'table' => $this->properties['table'],
                'sql_query' => $urlSqlQuery,
                'goto' => Url::getFromRoute('/'),
            ];

            $linkGoto = Url::getFromRoute('/sql', $urlParams);

            $kill = $this->dbi->getKillQuery($processId);

            $urlParams = [
                'db' => 'mysql',
                'sql_query' => $kill,
                'goto' => $linkGoto,
            ];

            $deleteUrl = Url::getFromRoute('/sql');
            $jsConf = $kill;
            $deleteString = Generator::getIcon(
                'b_drop',
                __('Kill')
            );
        } else {
            $deleteUrl = $deleteString = $jsConf = $urlParams = null;
        }

        return [
            $deleteUrl,
            $deleteString,
            $jsConf,
            $urlParams,
        ];
    }

    /**
     * Get content inside the table row action links (Edit/Copy/Delete)
     *
     * @see     getModifiedLinks(), getDeleteAndKillLinks()
     *
     * @param string $icon        The name of the file to get
     * @param string $displayText The text displaying after the image icon
     *
     * @return string
     */
    private function getActionLinkContent($icon, $displayText)
    {
        if (
            isset($GLOBALS['cfg']['RowActionType'])
            && $GLOBALS['cfg']['RowActionType'] === self::ACTION_LINK_CONTENT_ICONS
        ) {
            return '<span class="text-nowrap">'
                . Generator::getImage($icon, $displayText)
                . '</span>';
        }

        if (
            isset($GLOBALS['cfg']['RowActionType'])
            && $GLOBALS['cfg']['RowActionType'] === self::ACTION_LINK_CONTENT_TEXT
        ) {
            return '<span class="text-nowrap">' . $displayText . '</span>';
        }

        return Generator::getIcon($icon, $displayText);
    }

    /**
     * Get class for datetime related fields
     *
     * @see    getTableBody()
     *
     * @param FieldMetadata $meta the type of the column field
     *
     * @return string   the class for the column
     */
    private function getClassForDateTimeRelatedFields(FieldMetadata $meta): string
    {
        $fieldTypeClass = '';

        if ($meta->isMappedTypeTimestamp || $meta->isType(FieldMetadata::TYPE_DATETIME)) {
            $fieldTypeClass = 'datetimefield';
        } elseif ($meta->isType(FieldMetadata::TYPE_DATE)) {
            $fieldTypeClass = 'datefield';
        } elseif ($meta->isType(FieldMetadata::TYPE_TIME)) {
            $fieldTypeClass = 'timefield';
        } elseif ($meta->isType(FieldMetadata::TYPE_STRING)) {
            $fieldTypeClass = 'text';
        }

        return $fieldTypeClass;
    }

    /**
     * Prepare data cell for numeric type fields
     *
     * @see    getTableBody()
     *
     * @param string|null             $column             the column's value
     * @param string                  $class              the html class for column
     * @param bool                    $conditionField     the column should highlighted or not
     * @param FieldMetadata           $meta               the meta-information about this field
     * @param array<string, string[]> $map                the list of relations
     * @param array                   $analyzedSqlResults the analyzed query
     * @param array                   $transformOptions   the transformation parameters
     *
     * @return string the prepared cell, html content
     */
    private function getDataCellForNumericColumns(
        ?string $column,
        string $class,
        bool $conditionField,
        FieldMetadata $meta,
        array $map,
        array $analyzedSqlResults,
        ?TransformationsPlugin $transformationPlugin,
        array $transformOptions
    ) {
        if ($column === null) {
            return $this->buildNullDisplay($class, $conditionField, $meta);
        }

        if ($column === '') {
            return $this->buildEmptyDisplay($class, $conditionField, $meta);
        }

        $whereComparison = ' = ' . $column;

        return $this->getRowData(
            $class,
            $conditionField,
            $analyzedSqlResults,
            $meta,
            $map,
            $column,
            $column,
            $transformationPlugin,
            'text-nowrap',
            $whereComparison,
            $transformOptions
        );
    }

    /**
     * Get data cell for geometry type fields
     *
     * @see     getTableBody()
     *
     * @param string|null             $column             the relevant column in data row
     * @param string                  $class              the html class for column
     * @param FieldMetadata           $meta               the meta-information about this field
     * @param array<string, string[]> $map                the list of relations
     * @param array                   $urlParams          the parameters for generate url
     * @param bool                    $conditionField     the column should highlighted or not
     * @param array                   $transformOptions   the transformation parameters
     * @param array                   $analyzedSqlResults the analyzed query
     *
     * @return string the prepared data cell, html content
     */
    private function getDataCellForGeometryColumns(
        ?string $column,
        string $class,
        FieldMetadata $meta,
        array $map,
        array $urlParams,
        bool $conditionField,
        ?TransformationsPlugin $transformationPlugin,
        $transformOptions,
        array $analyzedSqlResults
    ) {
        if ($column === null) {
            return $this->buildNullDisplay($class, $conditionField, $meta);
        }

        if ($column === '') {
            return $this->buildEmptyDisplay($class, $conditionField, $meta);
        }

        // Display as [GEOMETRY - (size)]
        if ($_SESSION['tmpval']['geoOption'] === self::GEOMETRY_DISP_GEOM) {
            $geometryText = $this->handleNonPrintableContents(
                'GEOMETRY',
                $column,
                $transformationPlugin,
                $transformOptions,
                $meta,
                $urlParams
            );

            return $this->buildValueDisplay($class, $conditionField, $geometryText);
        }

        if ($_SESSION['tmpval']['geoOption'] === self::GEOMETRY_DISP_WKT) {
            // Prepare in Well Known Text(WKT) format.
            $whereComparison = ' = ' . $column;

            // Convert to WKT format
            $wktval = Gis::convertToWellKnownText($column);
            [
                $isFieldTruncated,
                $displayedColumn,
                // skip 3rd param
            ] = $this->getPartialText($wktval);

            return $this->getRowData(
                $class,
                $conditionField,
                $analyzedSqlResults,
                $meta,
                $map,
                $wktval,
                $displayedColumn,
                $transformationPlugin,
                '',
                $whereComparison,
                $transformOptions,
                $isFieldTruncated
            );
        }

        // Prepare in  Well Known Binary (WKB) format.

        if ($_SESSION['tmpval']['display_binary']) {
            $whereComparison = ' = ' . $column;

            $wkbval = substr(bin2hex($column), 8);
            [
                $isFieldTruncated,
                $displayedColumn,
                // skip 3rd param
            ] = $this->getPartialText($wkbval);

            return $this->getRowData(
                $class,
                $conditionField,
                $analyzedSqlResults,
                $meta,
                $map,
                $wkbval,
                $displayedColumn,
                $transformationPlugin,
                '',
                $whereComparison,
                $transformOptions,
                $isFieldTruncated
            );
        }

        $wkbval = $this->handleNonPrintableContents(
            'BINARY',
            $column,
            $transformationPlugin,
            $transformOptions,
            $meta,
            $urlParams
        );

        return $this->buildValueDisplay($class, $conditionField, $wkbval);
    }

    /**
     * Get data cell for non numeric type fields
     *
     * @see    getTableBody()
     *
     * @param string|null             $column             the relevant column in data row
     * @param string                  $class              the html class for column
     * @param FieldMetadata           $meta               the meta-information about the field
     * @param array<string, string[]> $map                the list of relations
     * @param array                   $urlParams          the parameters for generate url
     * @param bool                    $conditionField     the column should highlighted or not
     * @param array                   $transformOptions   the transformation parameters
     * @param array                   $analyzedSqlResults the analyzed query
     *
     * @return string the prepared data cell, html content
     */
    private function getDataCellForNonNumericColumns(
        ?string $column,
        string $class,
        FieldMetadata $meta,
        array $map,
        array $urlParams,
        bool $conditionField,
        ?TransformationsPlugin $transformationPlugin,
        $transformOptions,
        array $analyzedSqlResults
    ) {
        $originalLength = 0;

        $isAnalyse = $this->properties['is_analyse'];

        $bIsText = $transformationPlugin !== null && ! str_contains($transformationPlugin->getMIMEType(), 'Text');

        // disable inline grid editing
        // if binary fields are protected
        // or transformation plugin is of non text type
        // such as image
        $isTypeBlob = $meta->isType(FieldMetadata::TYPE_BLOB);
        $cfgProtectBinary = $GLOBALS['cfg']['ProtectBinary'];
        if (
            ($meta->isBinary()
            && (
                $cfgProtectBinary === 'all'
                || ($cfgProtectBinary === 'noblob' && ! $isTypeBlob)
                || ($cfgProtectBinary === 'blob' && $isTypeBlob)
                )
            ) || $bIsText
        ) {
            $class = str_replace('grid_edit', '', $class);
        }

        if ($column === null) {
            return $this->buildNullDisplay($class, $conditionField, $meta);
        }

        if ($column === '') {
            return $this->buildEmptyDisplay($class, $conditionField, $meta);
        }

        // Cut all fields to $GLOBALS['cfg']['LimitChars']
        // (unless it's a link-type transformation or binary)
        $originalDataForWhereClause = $column;
        $displayedColumn = $column;
        $isFieldTruncated = false;
        if (
            ! ($transformationPlugin !== null
            && str_contains($transformationPlugin->getName(), 'Link'))
            && ! $meta->isBinary()
        ) {
            [
                $isFieldTruncated,
                $column,
                $originalLength,
            ] = $this->getPartialText($column);
        }

        if ($meta->isMappedTypeBit) {
            $displayedColumn = Util::printableBitValue((int) $displayedColumn, (int) $meta->length);

            // some results of PROCEDURE ANALYSE() are reported as
            // being BINARY but they are quite readable,
            // so don't treat them as BINARY
        } elseif ($meta->isBinary() && $isAnalyse !== true) {
            // we show the BINARY or BLOB message and field's size
            // (or maybe use a transformation)
            $binaryOrBlob = 'BLOB';
            if ($meta->isType(FieldMetadata::TYPE_STRING)) {
                $binaryOrBlob = 'BINARY';
            }

            $displayedColumn = $this->handleNonPrintableContents(
                $binaryOrBlob,
                $displayedColumn,
                $transformationPlugin,
                $transformOptions,
                $meta,
                $urlParams,
                $isFieldTruncated
            );
            $class = $this->addClass(
                $class,
                $conditionField,
                $meta,
                '',
                $isFieldTruncated,
                $transformationPlugin !== null
            );
            $result = strip_tags($column);
            // disable inline grid editing
            // if binary or blob data is not shown
            if (stripos($result, $binaryOrBlob) !== false) {
                $class = str_replace('grid_edit', '', $class);
            }

            return $this->buildValueDisplay($class, $conditionField, $displayedColumn);
        }

        // transform functions may enable no-wrapping:
        $boolNoWrap = $transformationPlugin !== null
            && $transformationPlugin->applyTransformationNoWrap($transformOptions);

        // do not wrap if date field type or if no-wrapping enabled by transform functions
        // otherwise, preserve whitespaces and wrap
        $nowrap = $meta->isDateTimeType() || $boolNoWrap ? 'text-nowrap' : 'pre_wrap';

        $whereComparison = ' = \''
            . $this->dbi->escapeString($originalDataForWhereClause)
            . '\'';

        return $this->getRowData(
            $class,
            $conditionField,
            $analyzedSqlResults,
            $meta,
            $map,
            $column,
            $displayedColumn,
            $transformationPlugin,
            $nowrap,
            $whereComparison,
            $transformOptions,
            $isFieldTruncated,
            (string) $originalLength
        );
    }

    /**
     * Checks the posted options for viewing query results
     * and sets appropriate values in the session.
     *
     * @todo    make maximum remembered queries configurable
     * @todo    move/split into SQL class!?
     * @todo    currently this is called twice unnecessary
     * @todo    ignore LIMIT and ORDER in query!?
     */
    public function setConfigParamsForDisplayTable(): void
    {
        $sqlMd5 = md5($this->properties['server'] . $this->properties['db'] . $this->properties['sql_query']);
        $query = [];
        if (isset($_SESSION['tmpval']['query'][$sqlMd5])) {
            $query = $_SESSION['tmpval']['query'][$sqlMd5];
        }

        $query['sql'] = $this->properties['sql_query'];

        if (empty($query['repeat_cells'])) {
            $query['repeat_cells'] = $GLOBALS['cfg']['RepeatCells'];
        }

        // The value can also be from _GET as described on issue #16146 when sorting results
        $sessionMaxRows = $_GET['session_max_rows'] ?? $_POST['session_max_rows'] ?? '';

        if (isset($sessionMaxRows) && is_numeric($sessionMaxRows)) {
            $query['max_rows'] = (int) $sessionMaxRows;
            unset($_GET['session_max_rows'], $_POST['session_max_rows']);
        } elseif ($sessionMaxRows === self::ALL_ROWS) {
            $query['max_rows'] = self::ALL_ROWS;
            unset($_GET['session_max_rows'], $_POST['session_max_rows']);
        } elseif (empty($query['max_rows'])) {
            $query['max_rows'] = intval($GLOBALS['cfg']['MaxRows']);
        }

        if (isset($_REQUEST['pos']) && is_numeric($_REQUEST['pos'])) {
            $query['pos'] = (int) $_REQUEST['pos'];
            unset($_REQUEST['pos']);
        } elseif (empty($query['pos'])) {
            $query['pos'] = 0;
        }

        if (
            isset($_REQUEST['pftext']) && in_array(
                $_REQUEST['pftext'],
                [self::DISPLAY_PARTIAL_TEXT, self::DISPLAY_FULL_TEXT]
            )
        ) {
            $query['pftext'] = $_REQUEST['pftext'];
            unset($_REQUEST['pftext']);
        } elseif (empty($query['pftext'])) {
            $query['pftext'] = self::DISPLAY_PARTIAL_TEXT;
        }

        if (
            isset($_REQUEST['relational_display']) && in_array(
                $_REQUEST['relational_display'],
                [self::RELATIONAL_KEY, self::RELATIONAL_DISPLAY_COLUMN]
            )
        ) {
            $query['relational_display'] = $_REQUEST['relational_display'];
            unset($_REQUEST['relational_display']);
        } elseif (empty($query['relational_display'])) {
            // The current session value has priority over a
            // change via Settings; this change will be apparent
            // starting from the next session
            $query['relational_display'] = $GLOBALS['cfg']['RelationalDisplay'];
        }

        if (
            isset($_REQUEST['geoOption']) && in_array(
                $_REQUEST['geoOption'],
                [self::GEOMETRY_DISP_WKT, self::GEOMETRY_DISP_WKB, self::GEOMETRY_DISP_GEOM]
            )
        ) {
            $query['geoOption'] = $_REQUEST['geoOption'];
            unset($_REQUEST['geoOption']);
        } elseif (empty($query['geoOption'])) {
            $query['geoOption'] = self::GEOMETRY_DISP_GEOM;
        }

        if (isset($_REQUEST['display_binary'])) {
            $query['display_binary'] = true;
            unset($_REQUEST['display_binary']);
        } elseif (isset($_REQUEST['display_options_form'])) {
            // we know that the checkbox was unchecked
            unset($query['display_binary']);
        } elseif (! isset($_REQUEST['full_text_button'])) {
            // selected by default because some operations like OPTIMIZE TABLE
            // and all queries involving functions return "binary" contents,
            // according to low-level field flags
            $query['display_binary'] = true;
        }

        if (isset($_REQUEST['display_blob'])) {
            $query['display_blob'] = true;
            unset($_REQUEST['display_blob']);
        } elseif (isset($_REQUEST['display_options_form'])) {
            // we know that the checkbox was unchecked
            unset($query['display_blob']);
        }

        if (isset($_REQUEST['hide_transformation'])) {
            $query['hide_transformation'] = true;
            unset($_REQUEST['hide_transformation']);
        } elseif (isset($_REQUEST['display_options_form'])) {
            // we know that the checkbox was unchecked
            unset($query['hide_transformation']);
        }

        // move current query to the last position, to be removed last
        // so only least executed query will be removed if maximum remembered
        // queries limit is reached
        unset($_SESSION['tmpval']['query'][$sqlMd5]);
        $_SESSION['tmpval']['query'][$sqlMd5] = $query;

        // do not exceed a maximum number of queries to remember
        if (count($_SESSION['tmpval']['query']) > 10) {
            array_shift($_SESSION['tmpval']['query']);
            //echo 'deleting one element ...';
        }

        // populate query configuration
        $_SESSION['tmpval']['pftext'] = $query['pftext'];
        $_SESSION['tmpval']['relational_display'] = $query['relational_display'];
        $_SESSION['tmpval']['geoOption'] = $query['geoOption'];
        $_SESSION['tmpval']['display_binary'] = isset($query['display_binary']);
        $_SESSION['tmpval']['display_blob'] = isset($query['display_blob']);
        $_SESSION['tmpval']['hide_transformation'] = isset($query['hide_transformation']);
        $_SESSION['tmpval']['pos'] = $query['pos'];
        $_SESSION['tmpval']['max_rows'] = $query['max_rows'];
        $_SESSION['tmpval']['repeat_cells'] = $query['repeat_cells'];
    }

    /**
     * Prepare a table of results returned by a SQL query.
     *
     * @param ResultInterface $dtResult           the link id associated to the query
     *                                   which results have to be displayed
     * @param array           $displayParts       the parts to display
     * @param array           $analyzedSqlResults analyzed sql results
     * @param bool            $isLimitedDisplay   With limited operations or not
     *
     * @return string   Generated HTML content for resulted table
     */
    public function getTable(
        ResultInterface $dtResult,
        array &$displayParts,
        array $analyzedSqlResults,
        $isLimitedDisplay = false
    ) {
        // The statement this table is built for.
        if (isset($analyzedSqlResults['statement'])) {
            /** @var SelectStatement $statement */
            $statement = $analyzedSqlResults['statement'];
        } else {
            $statement = null;
        }

        // Following variable are needed for use in isset/empty or
        // use with array indexes/safe use in foreach
        $fieldsMeta = $this->properties['fields_meta'];
        $showTable = $this->properties['showtable'];
        $printView = $this->properties['printview'];

        /**
         * @todo move this to a central place
         * @todo for other future table types
         */
        $isInnodb = (isset($showTable['Type'])
            && $showTable['Type'] === self::TABLE_TYPE_INNO_DB);

        if ($isInnodb && Sql::isJustBrowsing($analyzedSqlResults, true)) {
            $preCount = '~';
            $afterCount = Generator::showHint(
                Sanitize::sanitizeMessage(
                    __('May be approximate. See [doc@faq3-11]FAQ 3.11[/doc].')
                )
            );
        } else {
            $preCount = '';
            $afterCount = '';
        }

        // 1. ----- Prepares the work -----

        // 1.1 Gets the information about which functionalities should be
        //     displayed

        [
            $displayParts,
            $total,
        ] = $this->setDisplayPartsAndTotal($displayParts);

        // 1.2 Defines offsets for the next and previous pages
        $posNext = 0;
        $posPrev = 0;
        if ($displayParts['nav_bar'] == '1') {
            [$posNext, $posPrev] = $this->getOffsets();
        }

        // 1.3 Extract sorting expressions.
        //     we need $sort_expression and $sort_expression_nodirection
        //     even if there are many table references
        $sortExpression = [];
        $sortExpressionNoDirection = [];
        $sortDirection = [];

        if ($statement !== null && ! empty($statement->order)) {
            foreach ($statement->order as $o) {
                $sortExpression[] = $o->expr->expr . ' ' . $o->type;
                $sortExpressionNoDirection[] = $o->expr->expr;
                $sortDirection[] = $o->type;
            }
        } else {
            $sortExpression[] = '';
            $sortExpressionNoDirection[] = '';
            $sortDirection[] = '';
        }

        $numberOfColumns = count($sortExpressionNoDirection);

        // 1.4 Prepares display of first and last value of the sorted column
        $sortedColumnMessage = '';
        for ($i = 0; $i < $numberOfColumns; $i++) {
            $sortedColumnMessage .= $this->getSortedColumnMessage($dtResult, $sortExpressionNoDirection[$i]);
        }

        // 2. ----- Prepare to display the top of the page -----

        // 2.1 Prepares a messages with position information
        $sqlQueryMessage = '';
        if ($displayParts['nav_bar'] == '1') {
            $message = $this->setMessageInformation(
                $sortedColumnMessage,
                $analyzedSqlResults,
                $total,
                $posNext,
                $preCount,
                $afterCount
            );

            $sqlQueryMessage = Generator::getMessage($message, $this->properties['sql_query'], 'success');
        } elseif (($printView === null || $printView != '1') && ! $isLimitedDisplay) {
            $sqlQueryMessage = Generator::getMessage(
                __('Your SQL query has been executed successfully.'),
                $this->properties['sql_query'],
                'success'
            );
        }

        // 2.3 Prepare the navigation bars
        if ($this->properties['table'] === '' && $analyzedSqlResults['querytype'] === 'SELECT') {
            // table does not always contain a real table name,
            // for example in MySQL 5.0.x, the query SHOW STATUS
            // returns STATUS as a table name
            $this->properties['table'] = $fieldsMeta[0]->table;
        }

        $unsortedSqlQuery = '';
        $sortByKeyData = [];
        // can the result be sorted?
        if ($displayParts['sort_lnk'] == '1' && isset($analyzedSqlResults['statement'])) {
            $unsortedSqlQuery = Query::replaceClause(
                $analyzedSqlResults['statement'],
                $analyzedSqlResults['parser']->list,
                'ORDER BY',
                ''
            );

            // Data is sorted by indexes only if there is only one table.
            if ($this->isSelect($analyzedSqlResults)) {
                $sortByKeyData = $this->getSortByKeyDropDown(
                    $sortExpression,
                    $unsortedSqlQuery
                );
            }
        }

        $navigation = [];
        if ($displayParts['nav_bar'] == '1' && $statement !== null && empty($statement->limit)) {
            $navigation = $this->getTableNavigation($posNext, $posPrev, $isInnodb, $sortByKeyData);
        }

        // 2b ----- Get field references from Database -----
        // (see the 'relation' configuration variable)

        // initialize map
        $map = [];

        if ($this->properties['table'] !== '') {
            // This method set the values for $map array
            $map = $this->setParamForLinkForeignKeyRelatedTables($map);

            // Coming from 'Distinct values' action of structure page
            // We manipulate relations mechanism to show a link to related rows.
            if ($this->properties['is_browse_distinct']) {
                $map[$fieldsMeta[1]->name] = [
                    $this->properties['table'],
                    $fieldsMeta[1]->name,
                    '',
                    $this->properties['db'],
                ];
            }
        }

        // end 2b

        // 3. ----- Prepare the results table -----
        $headers = $this->getTableHeaders(
            $displayParts,
            $analyzedSqlResults,
            $unsortedSqlQuery,
            $sortExpression,
            $sortExpressionNoDirection,
            $sortDirection,
            $isLimitedDisplay
        );

        $body = $this->getTableBody($dtResult, $displayParts, $map, $analyzedSqlResults, $isLimitedDisplay);

        $this->properties['display_params'] = null;

        // 4. ----- Prepares the link for multi-fields edit and delete
        $bulkLinks = $this->getBulkLinks($dtResult, $analyzedSqlResults, $displayParts['del_lnk']);

        // 5. ----- Prepare "Query results operations"
        $operations = [];
        if (($printView === null || $printView != '1') && ! $isLimitedDisplay) {
            $operations = $this->getResultsOperations($displayParts['pview_lnk'], $analyzedSqlResults);
        }

        $relationParameters = $this->relation->getRelationParameters();

        return $this->template->render('display/results/table', [
            'sql_query_message' => $sqlQueryMessage,
            'navigation' => $navigation,
            'headers' => $headers,
            'body' => $body,
            'bulk_links' => $bulkLinks,
            'operations' => $operations,
            'db' => $this->properties['db'],
            'table' => $this->properties['table'],
            'unique_id' => $this->properties['unique_id'],
            'sql_query' => $this->properties['sql_query'],
            'goto' => $this->properties['goto'],
            'unlim_num_rows' => $this->properties['unlim_num_rows'],
            'displaywork' => $relationParameters->displayFeature !== null,
            'relwork' => $relationParameters->relationFeature !== null,
            'save_cells_at_once' => $GLOBALS['cfg']['SaveCellsAtOnce'],
            'default_sliders_state' => $GLOBALS['cfg']['InitialSlidersState'],
            'text_dir' => $this->properties['text_dir'],
        ]);
    }

    /**
     * Get offsets for next page and previous page
     *
     * @see    getTable()
     *
     * @return int[] array with two elements - $pos_next, $pos_prev
     */
    private function getOffsets()
    {
        if ($_SESSION['tmpval']['max_rows'] === self::ALL_ROWS) {
            return [0, 0];
        }

        return [
            $_SESSION['tmpval']['pos'] + $_SESSION['tmpval']['max_rows'],
            max(0, $_SESSION['tmpval']['pos'] - $_SESSION['tmpval']['max_rows']),
        ];
    }

    /**
     * Prepare sorted column message
     *
     * @see     getTable()
     *
     * @param ResultInterface $dtResult                  the link id associated to the
     *                                        query which results have to
     *                                        be displayed
     * @param string          $sortExpressionNoDirection sort expression without direction
     *
     * @return string|null html content, null if not found sorted column
     */
    private function getSortedColumnMessage(
        ResultInterface $dtResult,
        $sortExpressionNoDirection
    ) {
        $fieldsMeta = $this->properties['fields_meta']; // To use array indexes

        if (empty($sortExpressionNoDirection)) {
            return null;
        }

        if (! str_contains($sortExpressionNoDirection, '.')) {
            $sortTable = $this->properties['table'];
            $sortColumn = $sortExpressionNoDirection;
        } else {
            [$sortTable, $sortColumn] = explode('.', $sortExpressionNoDirection);
        }

        $sortTable = Util::unQuote($sortTable);
        $sortColumn = Util::unQuote($sortColumn);

        // find the sorted column index in row result
        // (this might be a multi-table query)
        $sortedColumnIndex = false;

        foreach ($fieldsMeta as $key => $meta) {
            if (($meta->table == $sortTable) && ($meta->name == $sortColumn)) {
                $sortedColumnIndex = $key;
                break;
            }
        }

        if ($sortedColumnIndex === false) {
            return null;
        }

        // fetch first row of the result set
        $row = $dtResult->fetchRow();

        // check for non printable sorted row data
        $meta = $fieldsMeta[$sortedColumnIndex];

        $isBlobOrGeometryOrBinary = $meta->isType(FieldMetadata::TYPE_BLOB)
                                    || $meta->isMappedTypeGeometry || $meta->isBinary;

        if ($isBlobOrGeometryOrBinary) {
            $columnForFirstRow = $this->handleNonPrintableContents(
                $meta->getMappedType(),
                $row ? $row[$sortedColumnIndex] : '',
                null,
                [],
                $meta
            );
        } else {
            $columnForFirstRow = $row !== [] ? $row[$sortedColumnIndex] : '';
        }

        $columnForFirstRow = mb_strtoupper(
            mb_substr(
                (string) $columnForFirstRow,
                0,
                (int) $GLOBALS['cfg']['LimitChars']
            ) . '...'
        );

        // fetch last row of the result set
        $dtResult->seek($this->properties['num_rows'] > 0 ? $this->properties['num_rows'] - 1 : 0);
        $row = $dtResult->fetchRow();

        // check for non printable sorted row data
        $meta = $fieldsMeta[$sortedColumnIndex];
        if ($isBlobOrGeometryOrBinary) {
            $columnForLastRow = $this->handleNonPrintableContents(
                $meta->getMappedType(),
                $row ? $row[$sortedColumnIndex] : '',
                null,
                [],
                $meta
            );
        } else {
            $columnForLastRow = $row !== [] ? $row[$sortedColumnIndex] : '';
        }

        $columnForLastRow = mb_strtoupper(
            mb_substr(
                (string) $columnForLastRow,
                0,
                (int) $GLOBALS['cfg']['LimitChars']
            ) . '...'
        );

        // reset to first row for the loop in getTableBody()
        $dtResult->seek(0);

        // we could also use here $sort_expression_nodirection
        return ' [' . htmlspecialchars($sortColumn)
            . ': <strong>' . htmlspecialchars($columnForFirstRow) . ' - '
            . htmlspecialchars($columnForLastRow) . '</strong>]';
    }

    /**
     * Set the content that needs to be shown in message
     *
     * @see     getTable()
     *
     * @param string $sortedColumnMessage the message for sorted column
     * @param array  $analyzedSqlResults  the analyzed query
     * @param int    $total               the total number of rows returned by
     *                                    the SQL query without any
     *                                    programmatically appended LIMIT clause
     * @param int    $posNext             the offset for next page
     * @param string $preCount            the string renders before row count
     * @param string $afterCount          the string renders after row count
     *
     * @return Message an object of Message
     */
    private function setMessageInformation(
        string $sortedColumnMessage,
        array $analyzedSqlResults,
        $total,
        $posNext,
        string $preCount,
        string $afterCount
    ) {
        $unlimNumRows = $this->properties['unlim_num_rows']; // To use in isset()

        if (! empty($analyzedSqlResults['statement']->limit)) {
            $firstShownRec = $analyzedSqlResults['statement']->limit->offset;
            $rowCount = $analyzedSqlResults['statement']->limit->rowCount;

            if ($rowCount < $total) {
                $lastShownRec = $firstShownRec + $rowCount - 1;
            } else {
                $lastShownRec = $firstShownRec + $total - 1;
            }
        } elseif (($_SESSION['tmpval']['max_rows'] === self::ALL_ROWS) || ($posNext > $total)) {
            $firstShownRec = $_SESSION['tmpval']['pos'];
            $lastShownRec = $total - 1;
        } else {
            $firstShownRec = $_SESSION['tmpval']['pos'];
            $lastShownRec = $posNext - 1;
        }

        $messageViewWarning = false;
        $table = new Table($this->properties['table'], $this->properties['db']);
        if ($table->isView() && ($total == $GLOBALS['cfg']['MaxExactCountViews'])) {
            $message = Message::notice(
                __(
                    'This view has at least this number of rows. Please refer to %sdocumentation%s.'
                )
            );

            $message->addParam('[doc@cfg_MaxExactCount]');
            $message->addParam('[/doc]');
            $messageViewWarning = Generator::showHint($message->getMessage());
        }

        $message = Message::success(__('Showing rows %1s - %2s'));
        $message->addParam($firstShownRec);

        if ($messageViewWarning !== false) {
            $message->addParamHtml('... ' . $messageViewWarning);
        } else {
            $message->addParam($lastShownRec);
        }

        $message->addText('(');

        if ($messageViewWarning === false) {
            if ($unlimNumRows != $total) {
                $messageTotal = Message::notice(
                    $preCount . __('%1$d total, %2$d in query')
                );
                $messageTotal->addParam($total);
                $messageTotal->addParam($unlimNumRows);
            } else {
                $messageTotal = Message::notice($preCount . __('%d total'));
                $messageTotal->addParam($total);
            }

            if ($afterCount !== '') {
                $messageTotal->addHtml($afterCount);
            }

            $message->addMessage($messageTotal, '');

            $message->addText(', ', '');
        }

        $messageQueryTime = Message::notice(__('Query took %01.4f seconds.') . ')');
        $messageQueryTime->addParam($this->properties['querytime']);

        $message->addMessage($messageQueryTime, '');
        $message->addHtml($sortedColumnMessage, '');

        return $message;
    }

    /**
     * Set the value of $map array for linking foreign key related tables
     *
     * @see      getTable()
     *
     * @param array<string, string[]> $map the list of relations
     *
     * @return array<string, string[]>
     */
    private function setParamForLinkForeignKeyRelatedTables(array $map): array
    {
        // To be able to later display a link to the related table,
        // we verify both types of relations: either those that are
        // native foreign keys or those defined in the phpMyAdmin
        // configuration storage. If no PMA storage, we won't be able
        // to use the "column to display" notion (for example show
        // the name related to a numeric id).
        $existRel = $this->relation->getForeigners(
            $this->properties['db'],
            $this->properties['table'],
            '',
            self::POSITION_BOTH
        );

        if ($existRel === []) {
            return $map;
        }

        foreach ($existRel as $masterField => $rel) {
            if ($masterField !== 'foreign_keys_data') {
                $displayField = $this->relation->getDisplayField($rel['foreign_db'], $rel['foreign_table']);
                $map[$masterField] = [
                    $rel['foreign_table'],
                    $rel['foreign_field'],
                    $displayField,
                    $rel['foreign_db'],
                ];
            } else {
                foreach ($rel as $oneKey) {
                    foreach ($oneKey['index_list'] as $index => $oneField) {
                        $displayField = $this->relation->getDisplayField(
                            $oneKey['ref_db_name'] ?? $GLOBALS['db'],
                            $oneKey['ref_table_name']
                        );

                        $map[$oneField] = [
                            $oneKey['ref_table_name'],
                            $oneKey['ref_index_list'][$index],
                            $displayField,
                            $oneKey['ref_db_name'] ?? $GLOBALS['db'],
                        ];
                    }
                }
            }
        }

        return $map;
    }

    /**
     * Prepare multi field edit/delete links
     *
     * @see     getTable()
     *
     * @param ResultInterface $dtResult           the link id associated to the query which
     *                                    results have to be displayed
     * @param array           $analyzedSqlResults analyzed sql results
     * @param string          $deleteLink         the display element - 'del_link'
     *
     * @psalm-return array{has_export_button:bool, clause_is_unique:mixed}|array<empty, empty>
     */
    private function getBulkLinks(
        ResultInterface $dtResult,
        array $analyzedSqlResults,
        $deleteLink
    ): array {
        if ($deleteLink !== self::DELETE_ROW) {
            return [];
        }

        // fetch last row of the result set
        $dtResult->seek($this->properties['num_rows'] > 0 ? $this->properties['num_rows'] - 1 : 0);
        $row = $dtResult->fetchRow();

        $expressions = [];

        if (isset($analyzedSqlResults['statement']) && $analyzedSqlResults['statement'] instanceof SelectStatement) {
            $expressions = $analyzedSqlResults['statement']->expr;
        }

        /**
         * $clause_is_unique is needed by getTable() to generate the proper param
         * in the multi-edit and multi-delete form
         */
        [, $clauseIsUnique] = Util::getUniqueCondition(
            $this->properties['fields_cnt'],
            $this->properties['fields_meta'],
            $row,
            false,
            false,
            $expressions
        );

        // reset to first row for the loop in getTableBody()
        $dtResult->seek(0);

        return [
            'has_export_button' => $analyzedSqlResults['querytype'] === 'SELECT',
            'clause_is_unique' => $clauseIsUnique,
        ];
    }

    /**
     * Get operations that are available on results.
     *
     * @see     getTable()
     *
     * @param string $printLink          the parts to display
     * @param array  $analyzedSqlResults analyzed sql results
     *
     * @psalm-return array{
     *   has_export_link: bool,
     *   has_geometry: bool,
     *   has_print_link: bool,
     *   has_procedure: bool,
     *   url_params: array{
     *     db: string,
     *     table: string,
     *     printview: "1",
     *     sql_query: string,
     *     single_table?: "true",
     *     raw_query?: "true",
     *     unlim_num_rows?: int|numeric-string|false
     *   }
     * }
     */
    private function getResultsOperations(
        string $printLink,
        array $analyzedSqlResults
    ): array {
        $urlParams = [
            'db' => $this->properties['db'],
            'table' => $this->properties['table'],
            'printview' => '1',
            'sql_query' => $this->properties['sql_query'],
        ];

        $geometryFound = false;

        // Export link
        // (the single_table parameter is used in \PhpMyAdmin\Export->getDisplay()
        //  to hide the SQL and the structure export dialogs)
        // If the parser found a PROCEDURE clause
        // (most probably PROCEDURE ANALYSE()) it makes no sense to
        // display the Export link).
        if (
            ($analyzedSqlResults['querytype'] === self::QUERY_TYPE_SELECT)
            && empty($analyzedSqlResults['procedure'])
        ) {
            if (count($analyzedSqlResults['select_tables']) === 1) {
                $urlParams['single_table'] = 'true';
            }

            // In case this query doesn't involve any tables,
            // implies only raw query is to be exported
            if (! $analyzedSqlResults['select_tables']) {
                $urlParams['raw_query'] = 'true';
            }

            $urlParams['unlim_num_rows'] = $this->properties['unlim_num_rows'];

            /**
             * At this point we don't know the table name; this can happen
             * for example with a query like
             * SELECT bike_code FROM (SELECT bike_code FROM bikes) tmp
             * As a workaround we set in the table parameter the name of the
             * first table of this database, so that /table/export and
             * the script it calls do not fail
             */
            if ($urlParams['table'] === '' && $urlParams['db'] !== '') {
                $urlParams['table'] = (string) $this->dbi->fetchValue('SHOW TABLES');
            }

            $fieldsMeta = $this->properties['fields_meta'];
            foreach ($fieldsMeta as $meta) {
                if ($meta->isMappedTypeGeometry) {
                    $geometryFound = true;
                    break;
                }
            }
        }

        return [
            'has_procedure' => ! empty($analyzedSqlResults['procedure']),
            'has_geometry' => $geometryFound,
            'has_print_link' => $printLink == '1',
            'has_export_link' => $analyzedSqlResults['querytype'] === self::QUERY_TYPE_SELECT,
            'url_params' => $urlParams,
        ];
    }

    /**
     * Verifies what to do with non-printable contents (binary or BLOB)
     * in Browse mode.
     *
     * @see getDataCellForGeometryColumns(), getDataCellForNonNumericColumns(), getSortedColumnMessage()
     *
     * @param string        $category         BLOB|BINARY|GEOMETRY
     * @param string|null   $content          the binary content
     * @param array         $transformOptions transformation parameters
     * @param FieldMetadata $meta             the meta-information about the field
     * @param array         $urlParams        parameters that should go to the download link
     * @param bool          $isTruncated      the result is truncated or not
     */
    private function handleNonPrintableContents(
        $category,
        ?string $content,
        ?TransformationsPlugin $transformationPlugin,
        array $transformOptions,
        FieldMetadata $meta,
        array $urlParams = [],
        &$isTruncated = false
    ): string {
        $isTruncated = false;
        $result = '[' . $category;

        if ($content !== null) {
            $size = strlen($content);
            $displaySize = Util::formatByteDown($size, 3, 1);
            if ($displaySize !== null) {
                $result .= ' - ' . $displaySize[0] . ' ' . $displaySize[1];
            }
        } else {
            $result .= ' - NULL';
            $size = 0;
            $content = '';
        }

        $result .= ']';

        // if we want to use a text transformation on a BLOB column
        if ($transformationPlugin !== null) {
            $posMimeOctetstream = strpos(
                $transformationPlugin->getMIMESubtype(),
                'Octetstream'
            );
            $posMimeText = strpos($transformationPlugin->getMIMEtype(), 'Text');
            if ($posMimeOctetstream || $posMimeText !== false) {
                // Applying Transformations on hex string of binary data
                // seems more appropriate
                $result = pack('H*', bin2hex($content));
            }
        }

        if ($size <= 0) {
            return $result;
        }

        if ($transformationPlugin !== null) {
            return $transformationPlugin->applyTransformation($result, $transformOptions, $meta);
        }

        $result = Core::mimeDefaultFunction($result);
        if (
            ($_SESSION['tmpval']['display_binary']
            && $meta->isType(FieldMetadata::TYPE_STRING))
            || ($_SESSION['tmpval']['display_blob']
            && $meta->isType(FieldMetadata::TYPE_BLOB))
        ) {
            // in this case, restart from the original $content
            if (
                mb_check_encoding($content, 'utf-8')
                && ! preg_match('/[\x00-\x08\x0B\x0C\x0E-\x1F\x80-\x9F]/u', $content)
            ) {
                // show as text if it's valid utf-8
                $result = htmlspecialchars($content);
            } else {
                $result = '0x' . bin2hex($content);
            }

            [
                $isTruncated,
                $result,
                // skip 3rd param
            ] = $this->getPartialText($result);
        }

        /* Create link to download */

        if ($urlParams !== [] && $this->properties['db'] !== '' && $meta->orgtable !== '') {
            $urlParams['where_clause_sign'] = Core::signSqlQuery($urlParams['where_clause']);
            $result = '<a href="'
                . Url::getFromRoute('/table/get-field', $urlParams)
                . '" class="disableAjax">'
                . $result . '</a>';
        }

        return $result;
    }

    /**
     * Retrieves the associated foreign key info for a data cell
     *
     * @param string[] $fieldInfo       the relation
     * @param string   $whereComparison data for the where clause
     *
     * @return string  formatted data
     */
    private function getFromForeign(array $fieldInfo, string $whereComparison): ?string
    {
        $dispsql = 'SELECT '
            . Util::backquote($fieldInfo[2])
            . ' FROM '
            . Util::backquote($fieldInfo[3])
            . '.'
            . Util::backquote($fieldInfo[0])
            . ' WHERE '
            . Util::backquote($fieldInfo[1])
            . $whereComparison;

        $dispval = $this->dbi->fetchValue($dispsql);
        if ($dispval === false) {
            return __('Link not found!');
        }

        return $dispval;
    }

    /**
     * Prepares the displayable content of a data cell in Browse mode,
     * taking into account foreign key description field and transformations
     *
     * @see     getDataCellForNumericColumns(), getDataCellForGeometryColumns(),
     *          getDataCellForNonNumericColumns(),
     *
     * @param string                  $class              css classes for the td element
     * @param bool                    $conditionField     whether the column is a part of the where clause
     * @param array                   $analyzedSqlResults the analyzed query
     * @param FieldMetadata           $meta               the meta-information about the field
     * @param array<string, string[]> $map                the list of relations
     * @param string                  $data               data
     * @param string                  $displayedData      data that will be displayed (maybe be chunked)
     * @param string                  $nowrap             'nowrap' if the content should not be wrapped
     * @param string                  $whereComparison    data for the where clause
     * @param array                   $transformOptions   options for transformation
     * @param bool                    $isFieldTruncated   whether the field is truncated
     * @param string                  $originalLength     of a truncated column, or ''
     *
     * @return string  formatted data
     */
    private function getRowData(
        string $class,
        bool $conditionField,
        array $analyzedSqlResults,
        FieldMetadata $meta,
        array $map,
        $data,
        $displayedData,
        ?TransformationsPlugin $transformationPlugin,
        string $nowrap,
        string $whereComparison,
        array $transformOptions,
        bool $isFieldTruncated = false,
        string $originalLength = ''
    ) {
        $relationalDisplay = $_SESSION['tmpval']['relational_display'];
        $printView = $this->properties['printview'];
        $value = '';
        $tableDataCellClass = $this->addClass(
            $class,
            $conditionField,
            $meta,
            $nowrap,
            $isFieldTruncated,
            $transformationPlugin !== null
        );

        if (! empty($analyzedSqlResults['statement']->expr)) {
            foreach ($analyzedSqlResults['statement']->expr as $expr) {
                if (empty($expr->alias) || empty($expr->column)) {
                    continue;
                }

                if (strcasecmp($meta->name, $expr->alias) !== 0) {
                    continue;
                }

                $meta->name = $expr->column;
            }
        }

        if (isset($map[$meta->name])) {
            /** @var array<int, string> $relation */
            $relation = $map[$meta->name];
            // Field to display from the foreign table?
            $dispval = '';
            if ($relation[2] !== '') {
                $dispval = $this->getFromForeign($relation, $whereComparison);
            }

            if ($printView == '1') {
                if ($transformationPlugin !== null) {
                    $value .= $transformationPlugin->applyTransformation($data, $transformOptions, $meta);
                } else {
                    $value .= Core::mimeDefaultFunction($data);
                }

                $value .= ' <code>[-&gt;' . $dispval . ']</code>';
            } else {
                $sqlQuery = 'SELECT * FROM '
                    . Util::backquote($relation[3]) . '.'
                    . Util::backquote($relation[0])
                    . ' WHERE '
                    . Util::backquote($relation[1])
                    . $whereComparison;

                $urlParams = [
                    'db' => $relation[3],
                    'table' => $relation[0],
                    'pos' => '0',
                    'sql_signature' => Core::signSqlQuery($sqlQuery),
                    'sql_query' => $sqlQuery,
                ];

                if ($transformationPlugin !== null) {
                    // always apply a transformation on the real data,
                    // not on the display field
                    $displayedData = $transformationPlugin->applyTransformation($data, $transformOptions, $meta);
                } elseif ($relationalDisplay === self::RELATIONAL_DISPLAY_COLUMN && $relation[2]) {
                    // user chose "relational display field" in the
                    // display options, so show display field in the cell
                    $displayedData = $dispval === null ? '<em>NULL</em>' : Core::mimeDefaultFunction($dispval);
                } else {
                    // otherwise display data in the cell
                    $displayedData = Core::mimeDefaultFunction($displayedData);
                }

                if ($relationalDisplay === self::RELATIONAL_KEY) {
                    // user chose "relational key" in the display options, so
                    // the title contains the display field
                    $title = htmlspecialchars($dispval ?? '');
                } else {
                    $title = htmlspecialchars($data);
                }

                $tagParams = ['title' => $title];
                if (str_contains($class, 'grid_edit')) {
                    $tagParams['class'] = 'ajax';
                }

                $value .= Generator::linkOrButton(
                    Url::getFromRoute('/sql'),
                    $urlParams,
                    $displayedData,
                    $tagParams
                );
            }
        } elseif ($transformationPlugin !== null) {
            $value .= $transformationPlugin->applyTransformation($data, $transformOptions, $meta);
        } else {
            $value .= Core::mimeDefaultFunction($data);
        }

        return $this->template->render('display/results/row_data', [
            'value' => $value,
            'td_class' => $tableDataCellClass,
            'decimals' => $meta->decimals,
            'type' => $meta->getMappedType(),
            'original_length' => $originalLength,
        ]);
    }

    /**
     * Truncates given string based on LimitChars configuration
     * and Session pftext variable
     * (string is truncated only if necessary)
     *
     * @see handleNonPrintableContents(), getDataCellForGeometryColumns(), getDataCellForNonNumericColumns
     *
     * @param string $str string to be truncated
     *
     * @return array
     * @psalm-return array{bool, string, int}
     */
    private function getPartialText($str): array
    {
        $originalLength = mb_strlen($str);
        if (
            $originalLength > $GLOBALS['cfg']['LimitChars']
            && $_SESSION['tmpval']['pftext'] === self::DISPLAY_PARTIAL_TEXT
        ) {
            $str = mb_substr($str, 0, (int) $GLOBALS['cfg']['LimitChars']) . '...';
            $truncated = true;
        } else {
            $truncated = false;
        }

        return [
            $truncated,
            $str,
            $originalLength,
        ];
    }
}<|MERGE_RESOLUTION|>--- conflicted
+++ resolved
@@ -2868,47 +2868,30 @@
     {
         if ($this->isSelect($analyzedSqlResults)) {
             $pmatable = new Table($this->properties['table'], $this->properties['db']);
-<<<<<<< HEAD
             $colOrder = $pmatable->getUiProp(Table::PROP_COLUMN_ORDER);
+            $fieldsCount = $this->properties['fields_cnt'];
             /* Validate the value */
-            if ($colOrder !== false) {
-                $fieldsCount = $this->properties['fields_cnt'];
+            if (is_array($colOrder)) {
                 foreach ($colOrder as $value) {
                     if ($value < $fieldsCount) {
-=======
-            $col_order = $pmatable->getUiProp(Table::PROP_COLUMN_ORDER);
-            $fields_cnt = $this->properties['fields_cnt'];
-            /* Validate the value */
-            if (is_array($col_order)) {
-                foreach ($col_order as $value) {
-                    if ($value < $fields_cnt) {
->>>>>>> 7411e591
                         continue;
                     }
 
                     $pmatable->removeUiProp(Table::PROP_COLUMN_ORDER);
-<<<<<<< HEAD
-                    $fieldsCount = false;
-                }
-            }
-
-            $colVisib = $pmatable->getUiProp(Table::PROP_COLUMN_VISIB);
-=======
                     break;
                 }
 
-                if ($fields_cnt !== count($col_order)) {
+                if ($fieldsCount !== count($colOrder)) {
                     $pmatable->removeUiProp(Table::PROP_COLUMN_ORDER);
-                    $col_order = false;
+                    $colOrder = false;
                 }
             }
 
-            $col_visib = $pmatable->getUiProp(Table::PROP_COLUMN_VISIB);
-            if (is_array($col_visib) && $fields_cnt !== count($col_visib)) {
+            $colVisib = $pmatable->getUiProp(Table::PROP_COLUMN_VISIB);
+            if (is_array($colVisib) && $fieldsCount !== count($colVisib)) {
                 $pmatable->removeUiProp(Table::PROP_COLUMN_VISIB);
-                $col_visib = false;
-            }
->>>>>>> 7411e591
+                $colVisib = false;
+            }
         } else {
             $colOrder = false;
             $colVisib = false;
