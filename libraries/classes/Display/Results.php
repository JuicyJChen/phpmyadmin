--- conflicted
+++ resolved
@@ -1419,12 +1419,8 @@
      * @see     _getTableHeaders()
      */
     private function _getUnsortedSqlAndSortByKeyDropDown(
-<<<<<<< HEAD
         array $analyzed_sql_results,
-        $sort_expression
-=======
-        array $analyzed_sql_results, array $sort_expression
->>>>>>> 8c789523
+        ?array $sort_expression
     ) {
         $drop_down_html = '';
 
@@ -1460,11 +1456,7 @@
      * Prepare sort by key dropdown - html code segment
      *
      * @param Index[]     $indexes            the indexes of the table for sort criteria
-<<<<<<< HEAD
-     * @param string|null $sort_expression    the sort expression
-=======
      * @param array|null  $sort_expression    the sort expression
->>>>>>> 8c789523
      * @param string      $unsorted_sql_query the unsorted sql query
      *
      * @return  string         html content
@@ -1474,13 +1466,9 @@
      * @see     _getTableHeaders()
      */
     private function _getSortByKeyDropDown(
-<<<<<<< HEAD
         $indexes,
-        ?string $sort_expression,
+        ?array $sort_expression,
         $unsorted_sql_query
-=======
-        $indexes, array $sort_expression, $unsorted_sql_query
->>>>>>> 8c789523
     ) {
 
         $drop_down_html = '';
@@ -4455,22 +4443,11 @@
 
         // can the result be sorted?
         if ($displayParts['sort_lnk'] == '1' && ! is_null($analyzed_sql_results['statement'])) {
-<<<<<<< HEAD
-            // At this point, $sort_expression is an array but we only verify
-            // the first element in case we could find that the table is
-            // sorted by one of the choices listed in the
-            // "Sort by key" drop-down
+            // At this point, $sort_expression is an array
             list($unsorted_sql_query, $sort_by_key_html)
                 = $this->_getUnsortedSqlAndSortByKeyDropDown(
                     $analyzed_sql_results,
-                    $sort_expression[0]
-=======
-
-            // At this point, $sort_expression is an array
-            list($unsorted_sql_query, $sort_by_key_html)
-                = $this->_getUnsortedSqlAndSortByKeyDropDown(
-                    $analyzed_sql_results, $sort_expression
->>>>>>> 8c789523
+                    $sort_expression
                 );
         } else {
             $sort_by_key_html = $unsorted_sql_query = '';
