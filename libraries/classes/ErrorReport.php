<?php

declare(strict_types=1);

namespace PhpMyAdmin;

use PhpMyAdmin\Utils\HttpRequest;
use const E_USER_WARNING;
use const JSON_PRETTY_PRINT;
use const JSON_UNESCAPED_SLASHES;
use const PHP_VERSION;
use function count;
use function http_build_query;
use function is_array;
use function json_encode;
use function mb_strlen;
use function mb_substr;
use function parse_str;
use function parse_url;
use function preg_match;
use function str_replace;

/**
 * Error reporting functions used to generate and submit error reports
 */
class ErrorReport
{
    /**
     * The URL where to submit reports to
     *
     * @var string
     */
    private $submissionUrl = 'https://reports.phpmyadmin.net/incidents/create';

    /** @var HttpRequest */
    private $httpRequest;

    /** @var Relation */
    private $relation;

    /** @var Template */
    public $template;

    /**
     * @param HttpRequest $httpRequest HttpRequest instance
     * @param Relation    $relation    Relation instance
     * @param Template    $template    Template instance
     */
    public function __construct(HttpRequest $httpRequest, Relation $relation, Template $template)
    {
        $this->httpRequest = $httpRequest;
        $this->relation = $relation;
        $this->template = $template;
    }

    /**
     * Set the URL where to submit reports to
     *
     * @param string $submissionUrl Submission URL
     */
    public function setSubmissionUrl(string $submissionUrl): void
    {
        $this->submissionUrl = $submissionUrl;
    }

    /**
     * Returns the pretty printed error report data collected from the
     * current configuration or from the request parameters sent by the
     * error reporting js code.
     *
     * @return string the report
     */
    private function getPrettyData(): string
    {
        $report = $this->getData();

        return json_encode($report, JSON_PRETTY_PRINT | JSON_UNESCAPED_SLASHES);
    }

    /**
     * Returns the error report data collected from the current configuration or
     * from the request parameters sent by the error reporting js code.
     *
     * @param string $exceptionType whether exception is 'js' or 'php'
     *
     * @return array error report if success, Empty Array otherwise
     */
    public function getData(string $exceptionType = 'js'): array
    {
        global $PMA_Config;

        $relParams = $this->relation->getRelationsParam();
        // common params for both, php & js exceptions
        $report = [
            'pma_version' => PMA_VERSION,
            'browser_name' => PMA_USR_BROWSER_AGENT,
            'browser_version' => PMA_USR_BROWSER_VER,
            'user_os' => PMA_USR_OS,
            'server_software' => $_SERVER['SERVER_SOFTWARE'] ?? null,
            'user_agent_string' => $_SERVER['HTTP_USER_AGENT'],
            'locale' => $PMA_Config->getCookie('pma_lang'),
            'configuration_storage' =>
                $relParams['db'] === null ? 'disabled' : 'enabled',
            'php_version' => PHP_VERSION,
        ];

        if ($exceptionType === 'js') {
            if (empty($_POST['exception'])) {
                return [];
            }
            $exception = $_POST['exception'];

            if (isset($exception['stack'])) {
                $exception['stack'] = $this->translateStacktrace($exception['stack']);
            }

            if (isset($exception['url'])) {
                [$uri, $scriptName] = $this->sanitizeUrl($exception['url']);
                $exception['uri'] = $uri;
                $report['script_name'] = $scriptName;
                unset($exception['url']);
            } elseif (isset($_POST['url'])) {
                [$uri, $scriptName] = $this->sanitizeUrl($_POST['url']);
                $exception['uri'] = $uri;
                $report['script_name'] = $scriptName;
                unset($_POST['url']);
            } else {
                $report['script_name'] = null;
            }

            $report['exception_type'] = 'js';
            $report['exception'] = $exception;
            if (isset($_POST['microhistory'])) {
                $report['microhistory'] = $_POST['microhistory'];
            }

            if (! empty($_POST['description'])) {
                $report['steps'] = $_POST['description'];
            }
        } elseif ($exceptionType === 'php') {
            $errors = [];
            // create php error report
            $i = 0;
            if (! isset($_SESSION['prev_errors'])
                || $_SESSION['prev_errors'] == ''
            ) {
                return [];
            }
            foreach ($_SESSION['prev_errors'] as $errorObj) {
                /** @var Error $errorObj */
                if (! $errorObj->getLine()
                    || ! $errorObj->getType()
                    || $errorObj->getNumber() == E_USER_WARNING
                ) {
                    continue;
                }

                $errors[$i++] = [
                    'lineNum' => $errorObj->getLine(),
                    'file' => $errorObj->getFile(),
                    'type' => $errorObj->getType(),
                    'msg' => $errorObj->getOnlyMessage(),
                    'stackTrace' => $errorObj->getBacktrace(5),
                    'stackhash' => $errorObj->getHash(),
                ];
            }

            // if there were no 'actual' errors to be submitted.
            if ($i == 0) {
                return []; // then return empty array
            }
            $report['exception_type'] = 'php';
            $report['errors'] = $errors;
        } else {
            return [];
        }

        return $report;
    }

    /**
     * Sanitize a url to remove the identifiable host name and extract the
     * current script name from the url fragment
     *
     * It returns two things in an array. The first is the uri without the
     * hostname and identifying query params. The second is the name of the
     * php script in the url
     *
     * @param string $url the url to sanitize
     *
     * @return array the uri and script name
     */
    private function sanitizeUrl(string $url): array
    {
        $components = parse_url($url);

        if (! is_array($components)) {
            $components = [];
        }

        if (isset($components['fragment'])
            && preg_match('<PMAURL-\d+:>', $components['fragment'], $matches)
        ) {
            $uri = str_replace($matches[0], '', $components['fragment']);
            $url = 'https://example.com/' . $uri;
            $components = parse_url($url);

            if (! is_array($components)) {
                $components = [];
            }
        }

        // get script name
        preg_match('<([a-zA-Z\-_\d\.]*\.php|js\/[a-zA-Z\-_\d\/\.]*\.js)$>', $components['path'] ?? '', $matches);
        if (count($matches) < 2) {
            $scriptName = 'index.php';
        } else {
            $scriptName = $matches[1];
        }

        // remove deployment specific details to make uri more generic
<<<<<<< HEAD
        if (isset($components['query'])) {
            parse_str($components['query'], $queryArray);
            unset($queryArray['db'], $queryArray['table'], $queryArray['token'], $queryArray['server']);
=======
        if (isset($components["query"])) {
            parse_str($components["query"], $queryArray);
            unset($queryArray["db"]);
            unset($queryArray["table"]);
            unset($queryArray["token"]);
            unset($queryArray["server"]);
            unset($queryArray["eq"]);
>>>>>>> ae11d526
            $query = http_build_query($queryArray);
        } else {
            $query = '';
        }

        $uri = $scriptName . '?' . $query;

        return [
            $uri,
            $scriptName,
        ];
    }

    /**
     * Sends report data to the error reporting server
     *
     * @param array $report the report info to be sent
     *
     * @return string|bool|null the reply of the server
     */
    public function send(array $report)
    {
        return $this->httpRequest->create(
            $this->submissionUrl,
            'POST',
            false,
            json_encode($report),
            'Content-Type: application/json'
        );
    }

    /**
     * Translates the cumulative line numbers in the stack trace as well as sanitize
     * urls and trim long lines in the context
     *
     * @param array $stack the stack trace
     *
     * @return array the modified stack trace
     */
    private function translateStacktrace(array $stack): array
    {
        foreach ($stack as &$level) {
            foreach ($level['context'] as &$line) {
                if (mb_strlen($line) <= 80) {
                    continue;
                }

                $line = mb_substr($line, 0, 75) . '//...';
            }
            [$uri, $scriptName] = $this->sanitizeUrl($level['url']);
            $level['uri'] = $uri;
            $level['scriptname'] = $scriptName;
            unset($level['url']);
        }
        unset($level);

        return $stack;
    }

    /**
     * Generates the error report form to collect user description and preview the
     * report before being sent
     *
     * @return string the form
     */
    public function getForm(): string
    {
        $datas = [
            'report_data' => $this->getPrettyData(),
            'hidden_inputs' => Url::getHiddenInputs(),
            'hidden_fields' => null,
        ];

        $reportData = $this->getData();
        if (! empty($reportData)) {
            $datas['hidden_fields'] = Url::getHiddenFields($reportData, '', true);
        }

        return $this->template->render('error/report_form', $datas);
    }
}<|MERGE_RESOLUTION|>--- conflicted
+++ resolved
@@ -219,19 +219,10 @@
         }
 
         // remove deployment specific details to make uri more generic
-<<<<<<< HEAD
         if (isset($components['query'])) {
             parse_str($components['query'], $queryArray);
             unset($queryArray['db'], $queryArray['table'], $queryArray['token'], $queryArray['server']);
-=======
-        if (isset($components["query"])) {
-            parse_str($components["query"], $queryArray);
-            unset($queryArray["db"]);
-            unset($queryArray["table"]);
-            unset($queryArray["token"]);
-            unset($queryArray["server"]);
-            unset($queryArray["eq"]);
->>>>>>> ae11d526
+            unset($queryArray['eq']);
             $query = http_build_query($queryArray);
         } else {
             $query = '';
