--- conflicted
+++ resolved
@@ -229,11 +229,7 @@
      *
      * @param array $report the report info to be sent
      *
-<<<<<<< HEAD
-     * @return string|bool the reply of the server
-=======
      * @return string|null|bool the reply of the server
->>>>>>> b42685c6
      */
     public function send(array $report)
     {
