<?php
/**
 * Manages the rendering of pages in PMA
 */

declare(strict_types=1);

namespace PhpMyAdmin;

use function defined;
use function header;
use function headers_sent;
use function http_response_code;
use function is_array;
use function is_scalar;
use function json_encode;
use function json_last_error_msg;
use function mb_strlen;
use function register_shutdown_function;
use function sprintf;
use function strlen;

use const PHP_SAPI;

/**
 * Singleton class used to manage the rendering of pages in PMA
 */
class ResponseRenderer
{
    /** @var ResponseRenderer|null */
    private static $instance = null;

    /**
     * Header instance
     */
    protected Header $header;
    /**
     * HTML data to be used in the response
     */
    private string $HTML;
    /**
     * An array of JSON key-value pairs
     * to be sent back for ajax requests
     *
     * @var array
     */
    private $JSON;
    /**
     * PhpMyAdmin\Footer instance
     */
    protected Footer $footer;
    /**
     * Whether we are servicing an ajax request.
     *
     * @var bool
     */
    protected $isAjax = false;
    /**
     * Whether response object is disabled
     */
    protected bool $isDisabled;
    /**
     * Whether there were any errors during the processing of the request
     * Only used for ajax responses
     */
    protected bool $isSuccess;

    /**
     * @see http://www.iana.org/assignments/http-status-codes/http-status-codes.xhtml
     *
     * @var array<int, string>
     */
    protected static $httpStatusMessages = [
        // Informational
        100 => 'Continue',
        101 => 'Switching Protocols',
        102 => 'Processing',
        103 => 'Early Hints',
        // Success
        200 => 'OK',
        201 => 'Created',
        202 => 'Accepted',
        203 => 'Non-Authoritative Information',
        204 => 'No Content',
        205 => 'Reset Content',
        206 => 'Partial Content',
        207 => 'Multi-Status',
        208 => 'Already Reported',
        226 => 'IM Used',
        // Redirection
        300 => 'Multiple Choices',
        301 => 'Moved Permanently',
        302 => 'Found',
        303 => 'See Other',
        304 => 'Not Modified',
        305 => 'Use Proxy',
        307 => 'Temporary Redirect',
        308 => 'Permanent Redirect',
        // Client Error
        400 => 'Bad Request',
        401 => 'Unauthorized',
        402 => 'Payment Required',
        403 => 'Forbidden',
        404 => 'Not Found',
        405 => 'Method Not Allowed',
        406 => 'Not Acceptable',
        407 => 'Proxy Authentication Required',
        408 => 'Request Timeout',
        409 => 'Conflict',
        410 => 'Gone',
        411 => 'Length Required',
        412 => 'Precondition Failed',
        413 => 'Payload Too Large',
        414 => 'URI Too Long',
        415 => 'Unsupported Media Type',
        416 => 'Range Not Satisfiable',
        417 => 'Expectation Failed',
        421 => 'Misdirected Request',
        422 => 'Unprocessable Entity',
        423 => 'Locked',
        424 => 'Failed Dependency',
        425 => 'Too Early',
        426 => 'Upgrade Required',
        427 => 'Unassigned',
        428 => 'Precondition Required',
        429 => 'Too Many Requests',
        430 => 'Unassigned',
        431 => 'Request Header Fields Too Large',
        451 => 'Unavailable For Legal Reasons',
        // Server Error
        500 => 'Internal Server Error',
        501 => 'Not Implemented',
        502 => 'Bad Gateway',
        503 => 'Service Unavailable',
        504 => 'Gateway Timeout',
        505 => 'HTTP Version Not Supported',
        506 => 'Variant Also Negotiates',
        507 => 'Insufficient Storage',
        508 => 'Loop Detected',
        509 => 'Unassigned',
        510 => 'Not Extended',
        511 => 'Network Authentication Required',
    ];

    private OutputBuffering $buffer;

    private function __construct()
    {
        $this->buffer = new OutputBuffering();
        $this->buffer->start();
        if (! defined('TESTSUITE')) {
            register_shutdown_function([$this, 'response']);
        }

        $this->header = new Header();
        $this->HTML = '';
        $this->JSON = [];
        $this->footer = new Footer();

        $this->isSuccess = true;
        $this->isDisabled = false;
        $this->setAjax(! empty($_REQUEST['ajax_request']));
    }

    /**
     * Set the ajax flag to indicate whether
     * we are servicing an ajax request
     *
     * @param bool $isAjax Whether we are servicing an ajax request
     */
    public function setAjax(bool $isAjax): void
    {
        $this->isAjax = $isAjax;
        $this->header->setAjax($this->isAjax);
        $this->footer->setAjax($this->isAjax);
    }

    /**
     * Returns the singleton object
     */
    public static function getInstance(): ResponseRenderer
    {
        if (self::$instance === null) {
            self::$instance = new ResponseRenderer();
        }

        return self::$instance;
    }

    /**
     * Set the status of an ajax response,
     * whether it is a success or an error
     *
     * @param bool $state Whether the request was successfully processed
     */
    public function setRequestStatus(bool $state): void
    {
        $this->isSuccess = ($state === true);
    }

    /**
     * Returns true or false depending on whether
     * we are servicing an ajax request
     */
    public function isAjax(): bool
    {
        return $this->isAjax;
    }

    /**
     * Disables the rendering of the header
     * and the footer in responses
     */
    public function disable(): void
    {
        $this->header->disable();
        $this->footer->disable();
        $this->isDisabled = true;
    }

    /**
     * Returns a PhpMyAdmin\Header object
     *
     * @return Header
     */
    public function getHeader()
    {
        return $this->header;
    }

    /**
     * Append HTML code to the current output buffer
     */
    public function addHTML(string $content): void
    {
        $this->HTML .= $content;
    }

    /**
     * Add JSON code to the response
     *
     * @param string|int|array $json  Either a key (string) or an array or key-value pairs
     * @param mixed|null       $value Null, if passing an array in $json otherwise
     *                                it's a string value to the key
     */
    public function addJSON(string|int|array $json, $value = null): void
    {
        if (is_array($json)) {
            foreach ($json as $key => $value) {
                $this->addJSON($key, $value);
            }
        } elseif ($value instanceof Message) {
            $this->JSON[$json] = $value->getDisplay();
        } else {
            $this->JSON[$json] = $value;
        }
    }

    /**
     * Renders the HTML response text
     */
    private function getDisplay(): string
    {
        // The header may contain nothing at all,
        // if its content was already rendered
        // and, in this case, the header will be
        // in the content part of the request
<<<<<<< HEAD
        return (new Template())->render('base', [
            'header' => $this->header->getDisplay(),
            'content' => $this->HTML,
            'footer' => $this->footer->getDisplay(),
        ]);
=======
        $retval = '';
        if ($this->header !== null) {
            $retval .= $this->header->getDisplay();
        }

        $retval .= $this->HTML;

        if ($this->footer !== null) {
            $retval .= $this->footer->getDisplay();
        }

        return $retval;
>>>>>>> a174a41f
    }

    /**
     * Sends a JSON response to the browser
     */
    private function ajaxResponse(): string
    {
        /* Avoid wrapping in case we're disabled */
        if ($this->isDisabled) {
            return $this->getDisplay();
        }

        if (! isset($this->JSON['message'])) {
            $this->JSON['message'] = $this->getDisplay();
        } elseif ($this->JSON['message'] instanceof Message) {
            $this->JSON['message'] = $this->JSON['message']->getDisplay();
        }

        if ($this->isSuccess) {
            $this->JSON['success'] = true;
        } else {
            $this->JSON['success'] = false;
            $this->JSON['error'] = $this->JSON['message'];
            unset($this->JSON['message']);
        }

        if ($this->isSuccess) {
            if (! isset($this->JSON['title'])) {
                $this->addJSON('title', '<title>' . $this->getHeader()->getPageTitle() . '</title>');
            }

            if (isset($GLOBALS['dbi'])) {
                $this->addJSON('menu', $this->getHeader()->getMenu()->getDisplay());
            }

            $this->addJSON('scripts', $this->getHeader()->getScripts()->getFiles());
            $this->addJSON('selflink', $this->footer->getSelfUrl());
            $this->addJSON('displayMessage', $this->getHeader()->getMessage());

            $debug = $this->footer->getDebugMessage();
            if (empty($_REQUEST['no_debug']) && strlen($debug) > 0) {
                $this->addJSON('debug', $debug);
            }

            $errors = $this->footer->getErrorMessages();
            if (strlen($errors) > 0) {
                $this->addJSON('errors', $errors);
            }

            $promptPhpErrors = $GLOBALS['errorHandler']->hasErrorsForPrompt();
            $this->addJSON('promptPhpErrors', $promptPhpErrors);

            if (empty($GLOBALS['error_message'])) {
                // set current db, table and sql query in the querywindow
                // (this is for the bottom console)
                $query = '';
                $maxChars = $GLOBALS['cfg']['MaxCharactersInDisplayedSQL'];
                if (isset($GLOBALS['sql_query']) && mb_strlen($GLOBALS['sql_query']) < $maxChars) {
                    $query = $GLOBALS['sql_query'];
                }

                $this->addJSON(
                    'reloadQuerywindow',
                    [
                        'db' => isset($GLOBALS['db']) && is_scalar($GLOBALS['db'])
                            ? (string) $GLOBALS['db'] : '',
                        'table' => isset($GLOBALS['table']) && is_scalar($GLOBALS['table'])
                            ? (string) $GLOBALS['table'] : '',
                        'sql_query' => $query,
                    ]
                );
                if (! empty($GLOBALS['focus_querywindow'])) {
                    $this->addJSON('_focusQuerywindow', $query);
                }

                if (! empty($GLOBALS['reload'])) {
                    $this->addJSON('reloadNavigation', 1);
                }

                $this->addJSON('params', $this->getHeader()->getJsParams());
            }
        }

        // Set the Content-Type header to JSON so that jQuery parses the
        // response correctly.
        foreach (Core::headerJSON() as $name => $value) {
            header(sprintf('%s: %s', $name, $value));
        }

        $result = json_encode($this->JSON);
        if ($result === false) {
            return (string) json_encode([
                'success' => false,
                'error' => 'JSON encoding failed: ' . json_last_error_msg(),
            ]);
        }

        return $result;
    }

    /**
     * Sends an HTML response to the browser
     */
    public function response(): void
    {
        $this->buffer->stop();
        if (empty($this->HTML)) {
            $this->HTML = $this->buffer->getContents();
        }

        if ($this->isAjax()) {
            echo $this->ajaxResponse();
        } else {
            echo $this->getDisplay();
        }

        $this->buffer->flush();
        exit;
    }

    /**
     * Wrapper around PHP's header() function.
     *
     * @param string $text header string
     */
    public function header($text): void
    {
        // phpcs:ignore SlevomatCodingStandard.Namespaces.ReferenceUsedNamesOnly
        \header($text);
    }

    /**
     * Wrapper around PHP's headers_sent() function.
     */
    public function headersSent(): bool
    {
        return headers_sent();
    }

    /**
     * Wrapper around PHP's http_response_code() function.
     *
     * @param int $response_code will set the response code.
     */
    public function httpResponseCode($response_code): void
    {
        http_response_code($response_code);
    }

    /**
     * Sets http response code.
     *
     * @param int $responseCode will set the response code.
     */
    public function setHttpResponseCode(int $responseCode): void
    {
        $this->httpResponseCode($responseCode);
        $header = 'status: ' . $responseCode . ' ';
        if (isset(static::$httpStatusMessages[$responseCode])) {
            $header .= static::$httpStatusMessages[$responseCode];
        } else {
            $header .= 'Web server is down';
        }

        if (PHP_SAPI === 'cgi-fcgi') {
            return;
        }

        $this->header($header);
    }

    /**
     * Generate header for 303
     *
     * @param string $location will set location to redirect.
     */
    public function generateHeader303($location): void
    {
        $this->setHttpResponseCode(303);
        $this->header('Location: ' . $location);
        if (! defined('TESTSUITE')) {
            exit;
        }
    }

    /**
     * Configures response for the login page
     *
     * @return bool Whether caller should exit
     */
    public function loginPage(): bool
    {
        /* Handle AJAX redirection */
        if ($this->isAjax()) {
            $this->setRequestStatus(false);
            // redirect_flag redirects to the login page
            $this->addJSON('redirect_flag', '1');

            return true;
        }

        $this->setMinimalFooter();
        $header = $this->getHeader();
        $header->setBodyId('loginform');
        $header->setTitle('phpMyAdmin');
        $header->disableMenuAndConsole();
        $header->disableWarnings();

        return false;
    }

    public function setMinimalFooter(): void
    {
        $this->footer->setMinimal();
    }

    public function getSelfUrl(): string
    {
        return $this->footer->getSelfUrl();
    }

    public function getFooterScripts(): Scripts
    {
        return $this->footer->getScripts();
    }
}<|MERGE_RESOLUTION|>--- conflicted
+++ resolved
@@ -265,26 +265,11 @@
         // if its content was already rendered
         // and, in this case, the header will be
         // in the content part of the request
-<<<<<<< HEAD
         return (new Template())->render('base', [
-            'header' => $this->header->getDisplay(),
+            'header' => $this->header?->getDisplay() ?? '',
             'content' => $this->HTML,
-            'footer' => $this->footer->getDisplay(),
+            'footer' => $this->footer?->getDisplay() ?? '',
         ]);
-=======
-        $retval = '';
-        if ($this->header !== null) {
-            $retval .= $this->header->getDisplay();
-        }
-
-        $retval .= $this->HTML;
-
-        if ($this->footer !== null) {
-            $retval .= $this->footer->getDisplay();
-        }
-
-        return $retval;
->>>>>>> a174a41f
     }
 
     /**
