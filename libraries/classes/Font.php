--- conflicted
+++ resolved
@@ -32,20 +32,12 @@
 
         //ijl
         $charLists[] = [
-<<<<<<< HEAD
             'chars' => [
                 'i',
                 'j',
                 'l',
-            ], 'modifier' => 0.23,
-=======
-            "chars" => [
-                "i",
-                "j",
-                "l",
-            ],
-            "modifier" => 0.23,
->>>>>>> 51f47953
+            ],
+            'modifier' => 0.23,
         ];
         //f
         $charLists[] = [
@@ -54,18 +46,11 @@
         ];
         //tI
         $charLists[] = [
-<<<<<<< HEAD
             'chars' => [
                 't',
                 'I',
-            ], 'modifier' => 0.28,
-=======
-            "chars" => [
-                "t",
-                "I",
-            ],
-            "modifier" => 0.28,
->>>>>>> 51f47953
+            ],
+            'modifier' => 0.28,
         ];
         //r
         $charLists[] = [
@@ -120,20 +105,12 @@
         ];
         //FTZ
         $charLists[] = [
-<<<<<<< HEAD
             'chars' => [
                 'F',
                 'T',
                 'Z',
-            ], 'modifier' => 0.61,
-=======
-            "chars" => [
-                "F",
-                "T",
-                "Z",
-            ],
-            "modifier" => 0.61,
->>>>>>> 51f47953
+            ],
+            'modifier' => 0.61,
         ];
         //ABEKPSVXY
         $charLists[] = [
@@ -165,35 +142,20 @@
         ];
         //GOQ
         $charLists[] = [
-<<<<<<< HEAD
             'chars' => [
                 'G',
                 'O',
                 'Q',
-            ], 'modifier' => 0.78,
+            ],
+            'modifier' => 0.78,
         ];
         //mM
         $charLists[] = [
             'chars' => [
                 'm',
                 'M',
-            ], 'modifier' => 0.84,
-=======
-            "chars" => [
-                "G",
-                "O",
-                "Q",
-            ],
-            "modifier" => 0.78,
-        ];
-        //mM
-        $charLists[] = [
-            "chars" => [
-                "m",
-                "M",
-            ],
-            "modifier" => 0.84,
->>>>>>> 51f47953
+            ],
+            'modifier' => 0.84,
         ];
         //W
         $charLists[] = [
