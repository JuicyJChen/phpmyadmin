<?php
/* vim: set expandtab sw=4 ts=4 sts=4: */
/**
 * set of functions for user group handling
 *
 * @package PhpMyAdmin
 */
declare(strict_types=1);

namespace PhpMyAdmin\Server;

use PhpMyAdmin\Relation;
use PhpMyAdmin\Url;
use PhpMyAdmin\Util;

/**
 * PhpMyAdmin\Server\UserGroups class
 *
 * @package PhpMyAdmin
 */
class UserGroups
{
    /**
     * Return HTML to list the users belonging to a given user group
     *
     * @param string $userGroup user group name
     *
     * @return string HTML to list the users belonging to a given user group
     */
    public static function getHtmlForListingUsersofAGroup($userGroup)
    {
        $relation = new Relation($GLOBALS['dbi']);
        $html_output  = '<h2>'
            . sprintf(__('Users of \'%s\' user group'), htmlspecialchars($userGroup))
            . '</h2>';

        $cfgRelation = $relation->getRelationsParam();
        $usersTable = Util::backquote($cfgRelation['db'])
            . "." . Util::backquote($cfgRelation['users']);
        $sql_query = "SELECT `username` FROM " . $usersTable
            . " WHERE `usergroup`='" . $GLOBALS['dbi']->escapeString($userGroup)
            . "'";
        $result = $relation->queryAsControlUser($sql_query, false);
        if ($result) {
            if ($GLOBALS['dbi']->numRows($result) == 0) {
                $html_output .= '<p>'
                    . __('No users were found belonging to this user group.')
                    . '</p>';
            } else {
                $html_output .= '<table>'
                    . '<thead><tr><th>#</th><th>' . __('User') . '</th></tr></thead>'
                    . '<tbody>';
                $i = 0;
                while ($row = $GLOBALS['dbi']->fetchRow($result)) {
                    $i++;
                    $html_output .= '<tr>'
                        . '<td>' . $i . ' </td>'
                        . '<td>' . htmlspecialchars($row[0]) . '</td>'
                        . '</tr>';
                }
                $html_output .= '</tbody>'
                    . '</table>';
            }
        }
        $GLOBALS['dbi']->freeResult($result);
        return $html_output;
    }

    /**
     * Returns HTML for the 'user groups' table
     *
     * @return string HTML for the 'user groups' table
     */
    public static function getHtmlForUserGroupsTable()
    {
        $relation = new Relation($GLOBALS['dbi']);
        $html_output  = '<h2>' . __('User groups') . '</h2>';
        $cfgRelation = $relation->getRelationsParam();
        $groupTable = Util::backquote($cfgRelation['db'])
            . "." . Util::backquote($cfgRelation['usergroups']);
        $sql_query = "SELECT * FROM " . $groupTable . " ORDER BY `usergroup` ASC";
        $result = $relation->queryAsControlUser($sql_query, false);

        if ($result && $GLOBALS['dbi']->numRows($result)) {
            $html_output .= '<form name="userGroupsForm" id="userGroupsForm"'
                . ' action="server_privileges.php" method="post">';
            $html_output .= Url::getHiddenInputs();
            $html_output .= '<table id="userGroupsTable">';
            $html_output .= '<thead><tr>';
            $html_output .= '<th style="white-space: nowrap">'
                . __('User group') . '</th>';
            $html_output .= '<th>' . __('Server level tabs') . '</th>';
            $html_output .= '<th>' . __('Database level tabs') . '</th>';
            $html_output .= '<th>' . __('Table level tabs') . '</th>';
            $html_output .= '<th>' . __('Action') . '</th>';
            $html_output .= '</tr></thead>';
            $html_output .= '<tbody>';

            $userGroups = [];
            while ($row = $GLOBALS['dbi']->fetchAssoc($result)) {
                $groupName = $row['usergroup'];
                if (! isset($userGroups[$groupName])) {
                    $userGroups[$groupName] = [];
                }
                $userGroups[$groupName][$row['tab']] = $row['allowed'];
            }
            foreach ($userGroups as $groupName => $tabs) {
                $html_output .= '<tr>';
                $html_output .= '<td>' . htmlspecialchars($groupName) . '</td>';
                $html_output .= '<td>' . self::getAllowedTabNames($tabs, 'server') . '</td>';
                $html_output .= '<td>' . self::getAllowedTabNames($tabs, 'db') . '</td>';
                $html_output .= '<td>' . self::getAllowedTabNames($tabs, 'table') . '</td>';

                $html_output .= '<td>';
                $html_output .= '<a class="" href="server_user_groups.php" data-post="'
                    . Url::getCommon(
                        [
                            'viewUsers' => 1, 'userGroup' => $groupName
<<<<<<< HEAD
                        ]
=======
                        ),
                        ''
>>>>>>> 09c18849
                    )
                    . '">'
                    . Util::getIcon('b_usrlist', __('View users'))
                    . '</a>';
                $html_output .= '&nbsp;&nbsp;';
                $html_output .= '<a class="" href="server_user_groups.php" data-post="'
                    . Url::getCommon(
                        [
                            'editUserGroup' => 1, 'userGroup' => $groupName
<<<<<<< HEAD
                        ]
=======
                        ),
                        ''
>>>>>>> 09c18849
                    )
                    . '">'
                    . Util::getIcon('b_edit', __('Edit')) . '</a>';
                $html_output .= '&nbsp;&nbsp;';
                $html_output .= '<a class="deleteUserGroup ajax"'
                    . ' href="server_user_groups.php" data-post="'
                    . Url::getCommon(
                        [
                            'deleteUserGroup' => 1, 'userGroup' => $groupName
<<<<<<< HEAD
                        ]
=======
                        ),
                        ''
>>>>>>> 09c18849
                    )
                    . '">'
                    . Util::getIcon('b_drop', __('Delete')) . '</a>';
                $html_output .= '</td>';

                $html_output .= '</tr>';
            }

            $html_output .= '</tbody>';
            $html_output .= '</table>';
            $html_output .= '</form>';
        }
        $GLOBALS['dbi']->freeResult($result);

        $html_output .= '<fieldset id="fieldset_add_user_group">';
        $html_output .= '<a href="server_user_groups.php'
            . Url::getCommon(['addUserGroup' => 1]) . '">'
            . Util::getIcon('b_usradd')
            . __('Add user group') . '</a>';
        $html_output .= '</fieldset>';

        return $html_output;
    }

    /**
     * Returns the list of allowed menu tab names
     * based on a data row from usergroup table.
     *
     * @param array  $row   row of usergroup table
     * @param string $level 'server', 'db' or 'table'
     *
     * @return string comma separated list of allowed menu tab names
     */
    public static function getAllowedTabNames(array $row, $level)
    {
        $tabNames = [];
        $tabs = Util::getMenuTabList($level);
        foreach ($tabs as $tab => $tabName) {
            if (! isset($row[$level . '_' . $tab])
                || $row[$level . '_' . $tab] == 'Y'
            ) {
                $tabNames[] = $tabName;
            }
        }
        return implode(', ', $tabNames);
    }

    /**
     * Deletes a user group
     *
     * @param string $userGroup user group name
     *
     * @return void
     */
    public static function delete($userGroup)
    {
        $relation = new Relation($GLOBALS['dbi']);
        $cfgRelation = $relation->getRelationsParam();
        $userTable = Util::backquote($cfgRelation['db'])
            . "." . Util::backquote($cfgRelation['users']);
        $groupTable = Util::backquote($cfgRelation['db'])
            . "." . Util::backquote($cfgRelation['usergroups']);
        $sql_query = "DELETE FROM " . $userTable
            . " WHERE `usergroup`='" . $GLOBALS['dbi']->escapeString($userGroup)
            . "'";
        $relation->queryAsControlUser($sql_query, true);
        $sql_query = "DELETE FROM " . $groupTable
            . " WHERE `usergroup`='" . $GLOBALS['dbi']->escapeString($userGroup)
            . "'";
        $relation->queryAsControlUser($sql_query, true);
    }

    /**
     * Returns HTML for add/edit user group dialog
     *
     * @param string $userGroup name of the user group in case of editing
     *
     * @return string HTML for add/edit user group dialog
     */
    public static function getHtmlToEditUserGroup($userGroup = null)
    {
        $relation = new Relation($GLOBALS['dbi']);
        $html_output = '';
        if ($userGroup == null) {
            $html_output .= '<h2>' . __('Add user group') . '</h2>';
        } else {
            $html_output .= '<h2>'
                . sprintf(__('Edit user group: \'%s\''), htmlspecialchars($userGroup))
                . '</h2>';
        }

        $html_output .= '<form name="userGroupForm" id="userGroupForm"'
            . ' action="server_user_groups.php" method="post">';
        $urlParams = [];
        if ($userGroup != null) {
            $urlParams['userGroup'] = $userGroup;
            $urlParams['editUserGroupSubmit'] = '1';
        } else {
            $urlParams['addUserGroupSubmit'] = '1';
        }
        $html_output .= Url::getHiddenInputs($urlParams);

        $html_output .= '<fieldset id="fieldset_user_group_rights">';
        $html_output .= '<legend>' . __('User group menu assignments')
            . '&nbsp;&nbsp;&nbsp;'
            . '<input type="checkbox" id="addUsersForm_checkall" '
            . 'class="checkall_box" title="Check all">'
            . '<label for="addUsersForm_checkall">' . __('Check all') . '</label>'
            . '</legend>';

        if ($userGroup == null) {
            $html_output .= '<label for="userGroup">' . __('Group name:') . '</label>';
            $html_output .= '<input type="text" name="userGroup" maxlength="64" autocomplete="off" required="required" />';
            $html_output .= '<div class="clearfloat"></div>';
        }

        $allowedTabs = [
            'server' => [],
            'db'     => [],
            'table'  => []
        ];
        if ($userGroup != null) {
            $cfgRelation = $relation->getRelationsParam();
            $groupTable = Util::backquote($cfgRelation['db'])
                . "." . Util::backquote($cfgRelation['usergroups']);
            $sql_query = "SELECT * FROM " . $groupTable
                . " WHERE `usergroup`='" . $GLOBALS['dbi']->escapeString($userGroup)
                . "'";
            $result = $relation->queryAsControlUser($sql_query, false);
            if ($result) {
                while ($row = $GLOBALS['dbi']->fetchAssoc($result)) {
                    $key = $row['tab'];
                    $value = $row['allowed'];
                    if (substr($key, 0, 7) == 'server_' && $value == 'Y') {
                        $allowedTabs['server'][] = mb_substr($key, 7);
                    } elseif (substr($key, 0, 3) == 'db_' && $value == 'Y') {
                        $allowedTabs['db'][] = mb_substr($key, 3);
                    } elseif (substr($key, 0, 6) == 'table_'
                        && $value == 'Y'
                    ) {
                        $allowedTabs['table'][] = mb_substr($key, 6);
                    }
                }
            }
            $GLOBALS['dbi']->freeResult($result);
        }

        $html_output .= self::getTabList(
            __('Server-level tabs'),
            'server',
            $allowedTabs['server']
        );
        $html_output .= self::getTabList(
            __('Database-level tabs'),
            'db',
            $allowedTabs['db']
        );
        $html_output .= self::getTabList(
            __('Table-level tabs'),
            'table',
            $allowedTabs['table']
        );

        $html_output .= '</fieldset>';

        $html_output .= '<fieldset id="fieldset_user_group_rights_footer"'
            . ' class="tblFooters">';
        $html_output .= '<input type="submit" value="' . __('Go') . '">';
        $html_output .= '</fieldset>';

        return $html_output;
    }

    /**
     * Returns HTML for checkbox groups to choose
     * tabs of 'server', 'db' or 'table' levels.
     *
     * @param string $title    title of the checkbox group
     * @param string $level    'server', 'db' or 'table'
     * @param array  $selected array of selected allowed tabs
     *
     * @return string HTML for checkbox groups
     */
    public static function getTabList($title, $level, array $selected)
    {
        $tabs = Util::getMenuTabList($level);
        $html_output = '<fieldset>';
        $html_output .= '<legend>' . $title . '</legend>';
        foreach ($tabs as $tab => $tabName) {
            $html_output .= '<div class="item">';
            $html_output .= '<input type="checkbox" class="checkall"'
                . (in_array($tab, $selected) ? ' checked="checked"' : '')
                . ' name="' . $level . '_' . $tab . '" value="Y" />';
            $html_output .= '<label for="' . $level . '_' . $tab . '">'
                . '<code>' . $tabName . '</code>'
                . '</label>';
            $html_output .= '</div>';
        }
        $html_output .= '</fieldset>';
        return $html_output;
    }

    /**
     * Add/update a user group with allowed menu tabs.
     *
     * @param string  $userGroup user group name
     * @param boolean $new       whether this is a new user group
     *
     * @return void
     */
    public static function edit($userGroup, $new = false)
    {
        $relation = new Relation($GLOBALS['dbi']);
        $tabs = Util::getMenuTabList();
        $cfgRelation = $relation->getRelationsParam();
        $groupTable = Util::backquote($cfgRelation['db'])
            . "." . Util::backquote($cfgRelation['usergroups']);

        if (! $new) {
            $sql_query = "DELETE FROM " . $groupTable
                . " WHERE `usergroup`='" . $GLOBALS['dbi']->escapeString($userGroup)
                . "';";
            $relation->queryAsControlUser($sql_query, true);
        }

        $sql_query = "INSERT INTO " . $groupTable
            . "(`usergroup`, `tab`, `allowed`)"
            . " VALUES ";
        $first = true;
        foreach ($tabs as $tabGroupName => $tabGroup) {
            foreach ($tabGroup as $tab => $tabName) {
                if (! $first) {
                    $sql_query .= ", ";
                }
                $tabName = $tabGroupName . '_' . $tab;
                $allowed = isset($_POST[$tabName]) && $_POST[$tabName] == 'Y';
                $sql_query .= "('" . $GLOBALS['dbi']->escapeString($userGroup) . "', '" . $tabName . "', '"
                    . ($allowed ? "Y" : "N") . "')";
                $first = false;
            }
        }
        $sql_query .= ";";
        $relation->queryAsControlUser($sql_query, true);
    }
}<|MERGE_RESOLUTION|>--- conflicted
+++ resolved
@@ -116,12 +116,8 @@
                     . Url::getCommon(
                         [
                             'viewUsers' => 1, 'userGroup' => $groupName
-<<<<<<< HEAD
-                        ]
-=======
-                        ),
+                        ],
                         ''
->>>>>>> 09c18849
                     )
                     . '">'
                     . Util::getIcon('b_usrlist', __('View users'))
@@ -131,12 +127,8 @@
                     . Url::getCommon(
                         [
                             'editUserGroup' => 1, 'userGroup' => $groupName
-<<<<<<< HEAD
-                        ]
-=======
-                        ),
+                        ],
                         ''
->>>>>>> 09c18849
                     )
                     . '">'
                     . Util::getIcon('b_edit', __('Edit')) . '</a>';
@@ -146,12 +138,8 @@
                     . Url::getCommon(
                         [
                             'deleteUserGroup' => 1, 'userGroup' => $groupName
-<<<<<<< HEAD
-                        ]
-=======
-                        ),
+                        ],
                         ''
->>>>>>> 09c18849
                     )
                     . '">'
                     . Util::getIcon('b_drop', __('Delete')) . '</a>';
