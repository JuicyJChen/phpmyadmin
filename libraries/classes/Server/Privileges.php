<?php
/**
 * set of functions with the Privileges section in pma
 */

declare(strict_types=1);

namespace PhpMyAdmin\Server;

use PhpMyAdmin\Core;
use PhpMyAdmin\DatabaseInterface;
use PhpMyAdmin\Html\Generator;
use PhpMyAdmin\Html\MySQLDocumentation;
use PhpMyAdmin\Message;
use PhpMyAdmin\Query\Compatibility;
use PhpMyAdmin\Relation;
use PhpMyAdmin\RelationCleanup;
use PhpMyAdmin\Response;
use PhpMyAdmin\Template;
use PhpMyAdmin\Url;
use PhpMyAdmin\Util;
use function array_map;
use function array_merge;
use function array_unique;
use function count;
use function explode;
use function htmlspecialchars;
use function implode;
use function in_array;
use function is_array;
use function ksort;
use function max;
use function mb_chr;
use function mb_strpos;
use function mb_strrpos;
use function mb_strtolower;
use function mb_strtoupper;
use function mb_substr;
use function preg_match;
use function preg_replace;
use function sprintf;
use function str_replace;
use function strlen;
use function strpos;
use function trim;
use function uksort;

/**
 * Privileges class
 */
class Privileges
{
    /** @var Template */
    public $template;

    /** @var RelationCleanup */
    private $relationCleanup;

    /** @var DatabaseInterface */
    public $dbi;

    /** @var Relation */
    public $relation;

    /**
     * @param Template          $template        Template object
     * @param DatabaseInterface $dbi             DatabaseInterface object
     * @param Relation          $relation        Relation object
     * @param RelationCleanup   $relationCleanup RelationCleanup object
     */
    public function __construct(
        Template $template,
        $dbi,
        Relation $relation,
        RelationCleanup $relationCleanup
    ) {
        $this->template = $template;
        $this->dbi = $dbi;
        $this->relation = $relation;
        $this->relationCleanup = $relationCleanup;
    }

    /**
     * Escapes wildcard in a database+table specification
     * before using it in a GRANT statement.
     *
     * Escaping a wildcard character in a GRANT is only accepted at the global
     * or database level, not at table level; this is why I remove
     * the escaping character. Internally, in mysql.tables_priv.Db there are
     * no escaping (for example test_db) but in mysql.db you'll see test\_db
     * for a db-specific privilege.
     *
     * @param string $dbname    Database name
     * @param string $tablename Table name
     *
     * @return string the escaped (if necessary) database.table
     */
    public function wildcardEscapeForGrant(string $dbname, string $tablename): string
    {
        if (strlen($dbname) === 0) {
            return '*.*';
        }
        if (strlen($tablename) > 0) {
            return Util::backquote(
                Util::unescapeMysqlWildcards($dbname)
            )
            . '.' . Util::backquote($tablename);
        }

        return Util::backquote($dbname) . '.*';
    }

    /**
     * Generates a condition on the user name
     *
     * @param string $initial the user's initial
     *
     * @return string   the generated condition
     */
    public function rangeOfUsers($initial = '')
    {
        // strtolower() is used because the User field
        // might be BINARY, so LIKE would be case sensitive
        if ($initial === null || $initial === '') {
            return '';
        }

        return " WHERE `User` LIKE '"
            . $this->dbi->escapeString($initial) . "%'"
            . " OR `User` LIKE '"
            . $this->dbi->escapeString(mb_strtolower($initial))
            . "%'";
    }

    /**
     * Parses privileges into an array, it modifies the array
     *
     * @param array $row Results row from
     *
     * @return void
     */
    public function fillInTablePrivileges(array &$row)
    {
        $row1 = $this->dbi->fetchSingleRow(
            'SHOW COLUMNS FROM `mysql`.`tables_priv` LIKE \'Table_priv\';',
            'ASSOC'
        );
        // note: in MySQL 5.0.3 we get "Create View', 'Show view';
        // the View for Create is spelled with uppercase V
        // the view for Show is spelled with lowercase v
        // and there is a space between the words

        $av_grants = explode(
            '\',\'',
            mb_substr(
                $row1['Type'],
                mb_strpos($row1['Type'], '(') + 2,
                mb_strpos($row1['Type'], ')')
                - mb_strpos($row1['Type'], '(') - 3
            )
        );

        $users_grants = explode(',', $row['Table_priv']);

        foreach ($av_grants as $current_grant) {
            $row[$current_grant . '_priv']
                = in_array($current_grant, $users_grants) ? 'Y' : 'N';
        }
        unset($row['Table_priv']);
    }

    /**
     * Extracts the privilege information of a priv table row
     *
     * @param array|null $row        the row
     * @param bool       $enableHTML add <dfn> tag with tooltips
     * @param bool       $tablePrivs whether row contains table privileges
     *
     * @return array
     *
     * @global resource $user_link the database connection
     */
    public function extractPrivInfo($row = null, $enableHTML = false, $tablePrivs = false)
    {
        if ($tablePrivs) {
            $grants = $this->getTableGrantsArray();
        } else {
            $grants = $this->getGrantsArray();
        }

        if ($row !== null && isset($row['Table_priv'])) {
            $this->fillInTablePrivileges($row);
        }

        $privs = [];
        $allPrivileges = true;
        foreach ($grants as $current_grant) {
            if (($row === null || ! isset($row[$current_grant[0]]))
                && ($row !== null || ! isset($GLOBALS[$current_grant[0]]))
            ) {
                continue;
            }

            if (($row !== null && $row[$current_grant[0]] === 'Y')
                || ($row === null
                && ($GLOBALS[$current_grant[0]] === 'Y'
                || (is_array($GLOBALS[$current_grant[0]])
                && count($GLOBALS[$current_grant[0]]) == $_REQUEST['column_count']
                && empty($GLOBALS[$current_grant[0] . '_none']))))
            ) {
                if ($enableHTML) {
                    $privs[] = '<dfn title="' . $current_grant[2] . '">'
                    . $current_grant[1] . '</dfn>';
                } else {
                    $privs[] = $current_grant[1];
                }
            } elseif (! empty($GLOBALS[$current_grant[0]])
                && is_array($GLOBALS[$current_grant[0]])
                && empty($GLOBALS[$current_grant[0] . '_none'])
            ) {
                // Required for proper escaping of ` (backtick) in a column name
                $grant_cols = array_map(
                    /** @param string $val */
                    static function ($val) {
                        return Util::backquote($val);
                    },
                    $GLOBALS[$current_grant[0]]
                );

                if ($enableHTML) {
                    $privs[] = '<dfn title="' . $current_grant[2] . '">'
                        . $current_grant[1] . '</dfn>'
                        . ' (' . implode(', ', $grant_cols) . ')';
                } else {
                    $privs[] = $current_grant[1]
                        . ' (' . implode(', ', $grant_cols) . ')';
                }
            } else {
                $allPrivileges = false;
            }
        }
        if (empty($privs)) {
            if ($enableHTML) {
                $privs[] = '<dfn title="' . __('No privileges.') . '">USAGE</dfn>';
            } else {
                $privs[] = 'USAGE';
            }
        } elseif ($allPrivileges
            && (! isset($_POST['grant_count']) || count($privs) == $_POST['grant_count'])
        ) {
            if ($enableHTML) {
                $privs = [
                    '<dfn title="'
                    . __('Includes all privileges except GRANT.')
                    . '">ALL PRIVILEGES</dfn>',
                ];
            } else {
                $privs = ['ALL PRIVILEGES'];
            }
        }

        return $privs;
    }

    /**
     * Returns an array of table grants and their descriptions
     *
     * @return array array of table grants
     */
    public function getTableGrantsArray()
    {
        return [
            [
                'Delete',
                'DELETE',
                __('Allows deleting data.'),
            ],
            [
                'Create',
                'CREATE',
                __('Allows creating new tables.'),
            ],
            [
                'Drop',
                'DROP',
                __('Allows dropping tables.'),
            ],
            [
                'Index',
                'INDEX',
                __('Allows creating and dropping indexes.'),
            ],
            [
                'Alter',
                'ALTER',
                __('Allows altering the structure of existing tables.'),
            ],
            [
                'Create View',
                'CREATE_VIEW',
                __('Allows creating new views.'),
            ],
            [
                'Show view',
                'SHOW_VIEW',
                __('Allows performing SHOW CREATE VIEW queries.'),
            ],
            [
                'Trigger',
                'TRIGGER',
                __('Allows creating and dropping triggers.'),
            ],
        ];
    }

    /**
     * Get the grants array which contains all the privilege types
     * and relevant grant messages
     *
     * @return array
     */
    public function getGrantsArray()
    {
        return [
            [
                'Select_priv',
                'SELECT',
                __('Allows reading data.'),
            ],
            [
                'Insert_priv',
                'INSERT',
                __('Allows inserting and replacing data.'),
            ],
            [
                'Update_priv',
                'UPDATE',
                __('Allows changing data.'),
            ],
            [
                'Delete_priv',
                'DELETE',
                __('Allows deleting data.'),
            ],
            [
                'Create_priv',
                'CREATE',
                __('Allows creating new databases and tables.'),
            ],
            [
                'Drop_priv',
                'DROP',
                __('Allows dropping databases and tables.'),
            ],
            [
                'Reload_priv',
                'RELOAD',
                __('Allows reloading server settings and flushing the server\'s caches.'),
            ],
            [
                'Shutdown_priv',
                'SHUTDOWN',
                __('Allows shutting down the server.'),
            ],
            [
                'Process_priv',
                'PROCESS',
                __('Allows viewing processes of all users.'),
            ],
            [
                'File_priv',
                'FILE',
                __('Allows importing data from and exporting data into files.'),
            ],
            [
                'References_priv',
                'REFERENCES',
                __('Has no effect in this MySQL version.'),
            ],
            [
                'Index_priv',
                'INDEX',
                __('Allows creating and dropping indexes.'),
            ],
            [
                'Alter_priv',
                'ALTER',
                __('Allows altering the structure of existing tables.'),
            ],
            [
                'Show_db_priv',
                'SHOW DATABASES',
                __('Gives access to the complete list of databases.'),
            ],
            [
                'Super_priv',
                'SUPER',
                __(
                    'Allows connecting, even if maximum number of connections '
                    . 'is reached; required for most administrative operations '
                    . 'like setting global variables or killing threads of other users.'
                ),
            ],
            [
                'Create_tmp_table_priv',
                'CREATE TEMPORARY TABLES',
                __('Allows creating temporary tables.'),
            ],
            [
                'Lock_tables_priv',
                'LOCK TABLES',
                __('Allows locking tables for the current thread.'),
            ],
            [
                'Repl_slave_priv',
                'REPLICATION SLAVE',
                __('Needed for the replication slaves.'),
            ],
            [
                'Repl_client_priv',
                'REPLICATION CLIENT',
                __('Allows the user to ask where the slaves / masters are.'),
            ],
            [
                'Create_view_priv',
                'CREATE VIEW',
                __('Allows creating new views.'),
            ],
            [
                'Event_priv',
                'EVENT',
                __('Allows to set up events for the event scheduler.'),
            ],
            [
                'Trigger_priv',
                'TRIGGER',
                __('Allows creating and dropping triggers.'),
            ],
            // for table privs:
            [
                'Create View_priv',
                'CREATE VIEW',
                __('Allows creating new views.'),
            ],
            [
                'Show_view_priv',
                'SHOW VIEW',
                __('Allows performing SHOW CREATE VIEW queries.'),
            ],
            // for table privs:
            [
                'Show view_priv',
                'SHOW VIEW',
                __('Allows performing SHOW CREATE VIEW queries.'),
            ],
            [
                'Delete_history_priv',
                'DELETE HISTORY',
                // phpcs:ignore Generic.Files.LineLength.TooLong
                /* l10n: https://mariadb.com/kb/en/library/grant/#table-privileges "Remove historical rows from a table using the DELETE HISTORY statement" */
                __('Allows deleting historical rows.'),
            ],
            [
                // This was finally removed in the following MariaDB versions
                // @see https://jira.mariadb.org/browse/MDEV-20382
                'Delete versioning rows_priv',
                'DELETE HISTORY',
                // phpcs:ignore Generic.Files.LineLength.TooLong
                /* l10n: https://mariadb.com/kb/en/library/grant/#table-privileges "Remove historical rows from a table using the DELETE HISTORY statement" */
                __('Allows deleting historical rows.'),
            ],
            [
                'Create_routine_priv',
                'CREATE ROUTINE',
                __('Allows creating stored routines.'),
            ],
            [
                'Alter_routine_priv',
                'ALTER ROUTINE',
                __('Allows altering and dropping stored routines.'),
            ],
            [
                'Create_user_priv',
                'CREATE USER',
                __('Allows creating, dropping and renaming user accounts.'),
            ],
            [
                'Execute_priv',
                'EXECUTE',
                __('Allows executing stored routines.'),
            ],
        ];
    }

    /**
     * Get sql query for display privileges table
     *
     * @param string $db       the database
     * @param string $table    the table
     * @param string $username username for database connection
     * @param string $hostname hostname for database connection
     *
     * @return string sql query
     */
    public function getSqlQueryForDisplayPrivTable($db, $table, $username, $hostname)
    {
        if ($db === '*') {
            return 'SELECT * FROM `mysql`.`user`'
                . " WHERE `User` = '" . $this->dbi->escapeString($username) . "'"
                . " AND `Host` = '" . $this->dbi->escapeString($hostname) . "';";
        }

        if ($table === '*') {
            return 'SELECT * FROM `mysql`.`db`'
                . " WHERE `User` = '" . $this->dbi->escapeString($username) . "'"
                . " AND `Host` = '" . $this->dbi->escapeString($hostname) . "'"
                . " AND `Db` = '" . $this->dbi->escapeString($db) . "'";
        }

        return 'SELECT `Table_priv`'
            . ' FROM `mysql`.`tables_priv`'
            . " WHERE `User` = '" . $this->dbi->escapeString($username) . "'"
            . " AND `Host` = '" . $this->dbi->escapeString($hostname) . "'"
            . " AND `Db` = '" . $this->dbi->escapeString(Util::unescapeMysqlWildcards($db)) . "'"
            . " AND `Table_name` = '" . $this->dbi->escapeString($table) . "';";
    }

    /**
     * Displays a dropdown to select the user group
     * with menu items configured to each of them.
     *
     * @param string $username username
     *
     * @return string html to select the user group
     */
    public function getHtmlToChooseUserGroup($username)
    {
        $cfgRelation = $this->relation->getRelationsParam();
        $groupTable = Util::backquote($cfgRelation['db'])
            . '.' . Util::backquote($cfgRelation['usergroups']);
        $userTable = Util::backquote($cfgRelation['db'])
            . '.' . Util::backquote($cfgRelation['users']);

        $userGroup = '';
        if (isset($GLOBALS['username'])) {
            $sql_query = 'SELECT `usergroup` FROM ' . $userTable
                . " WHERE `username` = '" . $this->dbi->escapeString($username) . "'";
            $userGroup = $this->dbi->fetchValue(
                $sql_query,
                0,
                0,
                DatabaseInterface::CONNECT_CONTROL
            );
        }

        $allUserGroups = [];
        $sql_query = 'SELECT DISTINCT `usergroup` FROM ' . $groupTable;
        $result = $this->relation->queryAsControlUser($sql_query, false);
        if ($result) {
            while ($row = $this->dbi->fetchRow($result)) {
                $allUserGroups[$row[0]] = $row[0];
            }
        }
        $this->dbi->freeResult($result);

        return $this->template->render('server/privileges/choose_user_group', [
            'all_user_groups' => $allUserGroups,
            'user_group' => $userGroup,
            'params' => ['username' => $username],
        ]);
    }

    /**
     * Sets the user group from request values
     *
     * @param string $username  username
     * @param string $userGroup user group to set
     *
     * @return void
     */
    public function setUserGroup($username, $userGroup)
    {
        $userGroup = $userGroup ?? '';
        $cfgRelation = $this->relation->getRelationsParam();
        if (empty($cfgRelation['db']) || empty($cfgRelation['users']) || empty($cfgRelation['usergroups'])) {
            return;
        }

        $userTable = Util::backquote($cfgRelation['db'])
            . '.' . Util::backquote($cfgRelation['users']);

        $sql_query = 'SELECT `usergroup` FROM ' . $userTable
            . " WHERE `username` = '" . $this->dbi->escapeString($username) . "'";
        $oldUserGroup = $this->dbi->fetchValue(
            $sql_query,
            0,
            0,
            DatabaseInterface::CONNECT_CONTROL
        );

        if ($oldUserGroup === false) {
            $upd_query = 'INSERT INTO ' . $userTable . '(`username`, `usergroup`)'
                . " VALUES ('" . $this->dbi->escapeString($username) . "', "
                . "'" . $this->dbi->escapeString($userGroup) . "')";
        } else {
            if (empty($userGroup)) {
                $upd_query = 'DELETE FROM ' . $userTable
                    . " WHERE `username`='" . $this->dbi->escapeString($username) . "'";
            } elseif ($oldUserGroup != $userGroup) {
                $upd_query = 'UPDATE ' . $userTable
                    . " SET `usergroup`='" . $this->dbi->escapeString($userGroup) . "'"
                    . " WHERE `username`='" . $this->dbi->escapeString($username) . "'";
            }
        }
        if (! isset($upd_query)) {
            return;
        }

        $this->relation->queryAsControlUser($upd_query);
    }

    /**
     * Displays the privileges form table
     *
     * @param string $db     the database
     * @param string $table  the table
     * @param bool   $submit whether to display the submit button or not
     *
     * @return string html snippet
     *
     * @global array     $cfg         the phpMyAdmin configuration
     * @global resource  $user_link   the database connection
     */
    public function getHtmlToDisplayPrivilegesTable(
        $db = '*',
        $table = '*',
        $submit = true
    ) {
        $sql_query = '';

        if ($db === '*') {
            $table = '*';
        }
        $username = '';
        $hostname = '';
        $row = [];
        if (isset($GLOBALS['username'])) {
            $username = $GLOBALS['username'];
            $hostname = $GLOBALS['hostname'];
            $sql_query = $this->getSqlQueryForDisplayPrivTable(
                $db,
                $table,
                $username,
                $hostname
            );
            $row = $this->dbi->fetchSingleRow($sql_query);
        }
        if (empty($row)) {
            if ($table === '*' && $this->dbi->isSuperUser()) {
                $row = [];
                if ($db === '*') {
                    $sql_query = 'SHOW COLUMNS FROM `mysql`.`user`;';
                } elseif ($table === '*') {
                    $sql_query = 'SHOW COLUMNS FROM `mysql`.`db`;';
                }
                $res = $this->dbi->query($sql_query);
                while ($row1 = $this->dbi->fetchRow($res)) {
                    if (mb_substr($row1[0], 0, 4) === 'max_') {
                        $row[$row1[0]] = 0;
                    } elseif (mb_substr($row1[0], 0, 5) === 'x509_'
                        || mb_substr($row1[0], 0, 4) === 'ssl_'
                    ) {
                        $row[$row1[0]] = '';
                    } else {
                        $row[$row1[0]] = 'N';
                    }
                }
                $this->dbi->freeResult($res);
            } elseif ($table === '*') {
                $row = [];
            } else {
                $row = ['Table_priv' => ''];
            }
        }
        if (isset($row['Table_priv'])) {
            $this->fillInTablePrivileges($row);

            // get columns
            $res = $this->dbi->tryQuery(
                'SHOW COLUMNS FROM '
                . Util::backquote(
                    Util::unescapeMysqlWildcards($db)
                )
                . '.' . Util::backquote($table) . ';'
            );
            $columns = [];
            if ($res) {
                while ($row1 = $this->dbi->fetchRow($res)) {
                    $columns[$row1[0]] = [
                        'Select' => false,
                        'Insert' => false,
                        'Update' => false,
                        'References' => false,
                    ];
                }
                $this->dbi->freeResult($res);
            }
        }

        if (! empty($columns)) {
            $res = $this->dbi->query(
                'SELECT `Column_name`, `Column_priv`'
                . ' FROM `mysql`.`columns_priv`'
                . ' WHERE `User`'
                . ' = \'' . $this->dbi->escapeString($username) . "'"
                . ' AND `Host`'
                . ' = \'' . $this->dbi->escapeString($hostname) . "'"
                . ' AND `Db`'
                . ' = \'' . $this->dbi->escapeString(
                    Util::unescapeMysqlWildcards($db)
                ) . "'"
                . ' AND `Table_name`'
                . ' = \'' . $this->dbi->escapeString($table) . '\';'
            );

            while ($row1 = $this->dbi->fetchRow($res)) {
                $row1[1] = explode(',', $row1[1]);
                foreach ($row1[1] as $current) {
                    $columns[$row1[0]][$current] = true;
                }
            }
            $this->dbi->freeResult($res);
        }

        return $this->template->render('server/privileges/privileges_table', [
            'is_global' => $db === '*',
            'is_database' => $table === '*',
            'row' => $row,
            'columns' => $columns ?? [],
            'has_submit' => $submit,
            'supports_references_privilege' => Compatibility::supportsReferencesPrivilege($this->dbi),
            'is_mariadb' => $this->dbi->isMariaDB(),
        ]);
    }

    /**
     * Get the HTML snippet for routine specific privileges
     *
     * @param string $username   username for database connection
     * @param string $hostname   hostname for database connection
     * @param string $db         the database
     * @param string $routine    the routine
     * @param string $url_dbname url encoded db name
     *
     * @return string
     */
    public function getHtmlForRoutineSpecificPrivileges(
        $username,
        $hostname,
        $db,
        $routine,
        $url_dbname
    ) {
        $privileges = $this->getRoutinePrivileges($username, $hostname, $db, $routine);

        return $this->template->render('server/privileges/edit_routine_privileges', [
            'username' => $username,
            'hostname' => $hostname,
            'database' => $db,
            'routine' => $routine,
            'privileges' => $privileges,
            'dbname' => $url_dbname,
            'current_user' => $this->dbi->getCurrentUser(),
        ]);
    }

    /**
     * Gets the currently active authentication plugins
     *
     * @return array  array of plugin names and descriptions
     */
    public function getActiveAuthPlugins()
    {
        $get_plugins_query = 'SELECT `PLUGIN_NAME`, `PLUGIN_DESCRIPTION`'
            . ' FROM `information_schema`.`PLUGINS` '
            . "WHERE `PLUGIN_TYPE` = 'AUTHENTICATION';";
        $resultset = $this->dbi->query($get_plugins_query);

        $result = [];

        while ($row = $this->dbi->fetchAssoc($resultset)) {
            // if description is known, enable its translation
            if ($row['PLUGIN_NAME'] === 'mysql_native_password') {
                $row['PLUGIN_DESCRIPTION'] = __('Native MySQL authentication');
            } elseif ($row['PLUGIN_NAME'] === 'sha256_password') {
                $row['PLUGIN_DESCRIPTION'] = __('SHA256 password authentication');
            }

            $result[$row['PLUGIN_NAME']] = $row['PLUGIN_DESCRIPTION'];
        }

        return $result;
    }

    /**
     * Displays the fields used by the "new user" form as well as the
     * "change login information / copy user" form.
     *
     * @param string $mode are we creating a new user or are we just
     *                     changing  one? (allowed values: 'new', 'change')
     * @param string $user User name
     * @param string $host Host name
     *
     * @return string  a HTML snippet
     */
    public function getHtmlForLoginInformationFields(
        $mode = 'new',
        $user = null,
        $host = null
    ) {
        global $pred_username, $pred_hostname, $username, $hostname, $new_username;

        [$usernameLength, $hostnameLength] = $this->getUsernameAndHostnameLength();

        if (isset($username) && strlen($username) === 0) {
            $pred_username = 'any';
        }

        $currentUser = $this->dbi->fetchValue('SELECT USER();');
        $thisHost = null;
        if (! empty($currentUser)) {
            $thisHost = str_replace(
                '\'',
                '',
                mb_substr(
                    $currentUser,
                    mb_strrpos($currentUser, '@') + 1
                )
            );
        }

        if (! isset($pred_hostname) && isset($hostname)) {
            switch (mb_strtolower($hostname)) {
                case 'localhost':
                case '127.0.0.1':
                    $pred_hostname = 'localhost';
                    break;
                case '%':
                    $pred_hostname = 'any';
                    break;
                default:
                    $pred_hostname = 'userdefined';
                    break;
            }
        }

        $serverType = Util::getServerType();
        $serverVersion = $this->dbi->getVersion();
        $authPlugin = $this->getCurrentAuthenticationPlugin(
            $mode,
            $user,
            $host
        );

        $isNew = (($serverType === 'MySQL' || $serverType === 'Percona Server') && $serverVersion >= 50507)
            || ($serverType === 'MariaDB' && $serverVersion >= 50200);

        $activeAuthPlugins = ['mysql_native_password' => __('Native MySQL authentication')];
        if ($isNew) {
            $activeAuthPlugins = $this->getActiveAuthPlugins();
            if (isset($activeAuthPlugins['mysql_old_password'])) {
                unset($activeAuthPlugins['mysql_old_password']);
            }
        }

        return $this->template->render('server/privileges/login_information_fields', [
            'pred_username' => $pred_username ?? null,
            'pred_hostname' => $pred_hostname ?? null,
            'username_length' => $usernameLength,
            'hostname_length' => $hostnameLength,
            'username' => $username ?? null,
            'new_username' => $new_username ?? null,
            'hostname' => $hostname ?? null,
            'this_host' => $thisHost,
            'is_change' => $mode === 'change',
            'auth_plugin' => $authPlugin,
            'active_auth_plugins' => $activeAuthPlugins,
            'is_new' => $isNew,
        ]);
    }

    /**
     * Get username and hostname length
     *
     * @return array username length and hostname length
     */
    public function getUsernameAndHostnameLength()
    {
        /* Fallback values */
        $username_length = 16;
        $hostname_length = 41;

        /* Try to get real lengths from the database */
        $fields_info = $this->dbi->fetchResult(
            'SELECT COLUMN_NAME, CHARACTER_MAXIMUM_LENGTH '
            . 'FROM information_schema.columns '
            . "WHERE table_schema = 'mysql' AND table_name = 'user' "
            . "AND COLUMN_NAME IN ('User', 'Host')"
        );
        foreach ($fields_info as $val) {
            if ($val['COLUMN_NAME'] === 'User') {
                $username_length = $val['CHARACTER_MAXIMUM_LENGTH'];
            } elseif ($val['COLUMN_NAME'] === 'Host') {
                $hostname_length = $val['CHARACTER_MAXIMUM_LENGTH'];
            }
        }

        return [
            $username_length,
            $hostname_length,
        ];
    }

    /**
     * Get current authentication plugin in use - for a user or globally
     *
     * @param string $mode     are we creating a new user or are we just
     *                         changing  one? (allowed values: 'new', 'change')
     * @param string $username User name
     * @param string $hostname Host name
     *
     * @return string authentication plugin in use
     */
    public function getCurrentAuthenticationPlugin(
        $mode = 'new',
        $username = null,
        $hostname = null
    ) {
        global $dbi;

        /* Fallback (standard) value */
        $authentication_plugin = 'mysql_native_password';
        $serverVersion = $this->dbi->getVersion();

        if (isset($username, $hostname) && $mode === 'change') {
            $row = $this->dbi->fetchSingleRow(
                'SELECT `plugin` FROM `mysql`.`user` WHERE `User` = "'
                . $dbi->escapeString($username)
                . '" AND `Host` = "'
                . $dbi->escapeString($hostname)
                . '" LIMIT 1'
            );
            // Table 'mysql'.'user' may not exist for some previous
            // versions of MySQL - in that case consider fallback value
            if (is_array($row) && isset($row['plugin'])) {
                $authentication_plugin = $row['plugin'];
            }
        } elseif ($mode === 'change') {
            [$username, $hostname] = $this->dbi->getCurrentUserAndHost();

            $row = $this->dbi->fetchSingleRow(
                'SELECT `plugin` FROM `mysql`.`user` WHERE `User` = "'
                . $dbi->escapeString($username)
                . '" AND `Host` = "'
                . $dbi->escapeString($hostname)
                . '"'
            );
            if (is_array($row) && isset($row['plugin'])) {
                $authentication_plugin = $row['plugin'];
            }
        } elseif ($serverVersion >= 50702) {
            $row = $this->dbi->fetchSingleRow(
                'SELECT @@default_authentication_plugin'
            );
            $authentication_plugin = is_array($row) ? $row['@@default_authentication_plugin'] : null;
        }

        return $authentication_plugin;
    }

    /**
     * Returns all the grants for a certain user on a certain host
     * Used in the export privileges for all users section
     *
     * @param string $user User name
     * @param string $host Host name
     *
     * @return string containing all the grants text
     */
    public function getGrants($user, $host)
    {
        $grants = $this->dbi->fetchResult(
            "SHOW GRANTS FOR '"
            . $this->dbi->escapeString($user) . "'@'"
            . $this->dbi->escapeString($host) . "'"
        );
        $response = '';
        foreach ($grants as $one_grant) {
            $response .= $one_grant . ";\n\n";
        }

        return $response;
    }

    /**
     * Update password and get message for password updating
     *
     * @param string $err_url  error url
     * @param string $username username
     * @param string $hostname hostname
     *
     * @return Message success or error message after updating password
     */
    public function updatePassword($err_url, $username, $hostname)
    {
        global $dbi;

        // similar logic in /user-password
        $message = null;

        if (isset($_POST['pma_pw'], $_POST['pma_pw2']) && empty($_POST['nopass'])) {
            if ($_POST['pma_pw'] != $_POST['pma_pw2']) {
                $message = Message::error(__('The passwords aren\'t the same!'));
            } elseif (empty($_POST['pma_pw']) || empty($_POST['pma_pw2'])) {
                $message = Message::error(__('The password is empty!'));
            }
        }

        // here $nopass could be == 1
        if ($message === null) {
            $hashing_function = 'PASSWORD';
            $serverType = Util::getServerType();
            $serverVersion = $this->dbi->getVersion();
            $authentication_plugin
                = ($_POST['authentication_plugin'] ?? $this->getCurrentAuthenticationPlugin(
                    'change',
                    $username,
                    $hostname
                ));

            // Use 'ALTER USER ...' syntax for MySQL 5.7.6+
            if (
                in_array($serverType, ['MySQL', 'Percona Server'], true)
                && $serverVersion >= 50706
            ) {
                if ($authentication_plugin !== 'mysql_old_password') {
                    $query_prefix = "ALTER USER '"
                        . $this->dbi->escapeString($username)
                        . "'@'" . $this->dbi->escapeString($hostname) . "'"
                        . ' IDENTIFIED WITH '
                        . $authentication_plugin
                        . " BY '";
                } else {
                    $query_prefix = "ALTER USER '"
                        . $this->dbi->escapeString($username)
                        . "'@'" . $this->dbi->escapeString($hostname) . "'"
                        . " IDENTIFIED BY '";
                }

                // in $sql_query which will be displayed, hide the password
                $sql_query = $query_prefix . "*'";

                $local_query = $query_prefix
                    . $this->dbi->escapeString($_POST['pma_pw']) . "'";
            } elseif ($serverType === 'MariaDB' && $serverVersion >= 10000) {
                // MariaDB uses "SET PASSWORD" syntax to change user password.
                // On Galera cluster only DDL queries are replicated, since
                // users are stored in MyISAM storage engine.
                $query_prefix = "SET PASSWORD FOR  '"
                    . $this->dbi->escapeString($username)
                    . "'@'" . $this->dbi->escapeString($hostname) . "'"
                    . " = PASSWORD ('";
                $sql_query = $local_query = $query_prefix
                    . $this->dbi->escapeString($_POST['pma_pw']) . "')";
            } elseif ($serverType === 'MariaDB'
                && $serverVersion >= 50200
                && $this->dbi->isSuperUser()
            ) {
                // Use 'UPDATE `mysql`.`user` ...' Syntax for MariaDB 5.2+
                if ($authentication_plugin === 'mysql_native_password') {
                    // Set the hashing method used by PASSWORD()
                    // to be 'mysql_native_password' type
                    $this->dbi->tryQuery('SET old_passwords = 0;');
                } elseif ($authentication_plugin === 'sha256_password') {
                    // Set the hashing method used by PASSWORD()
                    // to be 'sha256_password' type
                    $this->dbi->tryQuery('SET `old_passwords` = 2;');
                }

                $hashedPassword = $this->getHashedPassword($_POST['pma_pw']);

                $sql_query        = 'SET PASSWORD FOR \''
                    . $this->dbi->escapeString($username)
                    . '\'@\'' . $this->dbi->escapeString($hostname) . '\' = '
                    . ($_POST['pma_pw'] == ''
                        ? '\'\''
                        : $hashing_function . '(\''
                        . preg_replace('@.@s', '*', $_POST['pma_pw']) . '\')');

                $local_query = 'UPDATE `mysql`.`user` SET '
                    . " `authentication_string` = '" . $hashedPassword
                    . "', `Password` = '', "
                    . " `plugin` = '" . $authentication_plugin . "'"
                    . " WHERE `User` = '" . $dbi->escapeString($username)
                    . "' AND Host = '" . $dbi->escapeString($hostname) . "';";
            } else {
                // USE 'SET PASSWORD ...' syntax for rest of the versions
                // Backup the old value, to be reset later
                $row = $this->dbi->fetchSingleRow(
                    'SELECT @@old_passwords;'
                );
                $orig_value = $row['@@old_passwords'];
                $update_plugin_query = 'UPDATE `mysql`.`user` SET'
                    . " `plugin` = '" . $authentication_plugin . "'"
                    . " WHERE `User` = '" . $dbi->escapeString($username)
                    . "' AND Host = '" . $dbi->escapeString($hostname) . "';";

                // Update the plugin for the user
                if (! $this->dbi->tryQuery($update_plugin_query)) {
                    Generator::mysqlDie(
                        $this->dbi->getError(),
                        $update_plugin_query,
                        false,
                        $err_url
                    );
                }
                $this->dbi->tryQuery('FLUSH PRIVILEGES;');

                if ($authentication_plugin === 'mysql_native_password') {
                    // Set the hashing method used by PASSWORD()
                    // to be 'mysql_native_password' type
                    $this->dbi->tryQuery('SET old_passwords = 0;');
                } elseif ($authentication_plugin === 'sha256_password') {
                    // Set the hashing method used by PASSWORD()
                    // to be 'sha256_password' type
                    $this->dbi->tryQuery('SET `old_passwords` = 2;');
                }
                $sql_query        = 'SET PASSWORD FOR \''
                    . $this->dbi->escapeString($username)
                    . '\'@\'' . $this->dbi->escapeString($hostname) . '\' = '
                    . ($_POST['pma_pw'] == ''
                        ? '\'\''
                        : $hashing_function . '(\''
                        . preg_replace('@.@s', '*', $_POST['pma_pw']) . '\')');

                $local_query      = 'SET PASSWORD FOR \''
                    . $this->dbi->escapeString($username)
                    . '\'@\'' . $this->dbi->escapeString($hostname) . '\' = '
                    . ($_POST['pma_pw'] == '' ? '\'\'' : $hashing_function
                    . '(\'' . $this->dbi->escapeString($_POST['pma_pw']) . '\')');
            }

            if (! $this->dbi->tryQuery($local_query)) {
                Generator::mysqlDie(
                    $this->dbi->getError(),
                    $sql_query,
                    false,
                    $err_url
                );
            }
            // Flush privileges after successful password change
            $this->dbi->tryQuery('FLUSH PRIVILEGES;');

            $message = Message::success(
                __('The password for %s was changed successfully.')
            );
            $message->addParam('\'' . $username . '\'@\'' . $hostname . '\'');
            if (isset($orig_value)) {
                $this->dbi->tryQuery(
                    'SET `old_passwords` = ' . $orig_value . ';'
                );
            }
        }

        return $message;
    }

    /**
     * Revokes privileges and get message and SQL query for privileges revokes
     *
     * @param string $dbname    database name
     * @param string $tablename table name
     * @param string $username  username
     * @param string $hostname  host name
     * @param string $itemType  item type
     *
     * @return array ($message, $sql_query)
     */
    public function getMessageAndSqlQueryForPrivilegesRevoke(
        string $dbname,
        string $tablename,
        $username,
        $hostname,
        $itemType
    ) {
        $db_and_table = $this->wildcardEscapeForGrant($dbname, $tablename);

        $sql_query0 = 'REVOKE ALL PRIVILEGES ON ' . $itemType . ' ' . $db_and_table
            . ' FROM \''
            . $this->dbi->escapeString($username) . '\'@\''
            . $this->dbi->escapeString($hostname) . '\';';

        $sql_query1 = 'REVOKE GRANT OPTION ON ' . $itemType . ' ' . $db_and_table
            . ' FROM \'' . $this->dbi->escapeString($username) . '\'@\''
            . $this->dbi->escapeString($hostname) . '\';';

        $this->dbi->query($sql_query0);
        if (! $this->dbi->tryQuery($sql_query1)) {
            // this one may fail, too...
            $sql_query1 = '';
        }
        $sql_query = $sql_query0 . ' ' . $sql_query1;
        $message = Message::success(
            __('You have revoked the privileges for %s.')
        );
        $message->addParam('\'' . $username . '\'@\'' . $hostname . '\'');

        return [
            $message,
            $sql_query,
        ];
    }

    /**
     * Get REQUIRE clause
     *
     * @return string REQUIRE clause
     */
    public function getRequireClause()
    {
        $arr = isset($_POST['ssl_type']) ? $_POST : $GLOBALS;
        if (isset($arr['ssl_type']) && $arr['ssl_type'] === 'SPECIFIED') {
            $require = [];
            if (! empty($arr['ssl_cipher'])) {
                $require[] = "CIPHER '"
                        . $this->dbi->escapeString($arr['ssl_cipher']) . "'";
            }
            if (! empty($arr['x509_issuer'])) {
                $require[] = "ISSUER '"
                        . $this->dbi->escapeString($arr['x509_issuer']) . "'";
            }
            if (! empty($arr['x509_subject'])) {
                $require[] = "SUBJECT '"
                        . $this->dbi->escapeString($arr['x509_subject']) . "'";
            }
            if (count($require)) {
                $require_clause = ' REQUIRE ' . implode(' AND ', $require);
            } else {
                $require_clause = ' REQUIRE NONE';
            }
        } elseif (isset($arr['ssl_type']) && $arr['ssl_type'] === 'X509') {
            $require_clause = ' REQUIRE X509';
        } elseif (isset($arr['ssl_type']) && $arr['ssl_type'] === 'ANY') {
            $require_clause = ' REQUIRE SSL';
        } else {
            $require_clause = ' REQUIRE NONE';
        }

        return $require_clause;
    }

    /**
     * Get a WITH clause for 'update privileges' and 'add user'
     *
     * @return string
     */
    public function getWithClauseForAddUserAndUpdatePrivs()
    {
        $sql_query = '';
        if (((isset($_POST['Grant_priv']) && $_POST['Grant_priv'] === 'Y')
            || (isset($GLOBALS['Grant_priv']) && $GLOBALS['Grant_priv'] === 'Y'))
            && ! ((Util::getServerType() === 'MySQL' || Util::getServerType() === 'Percona Server')
                && $this->dbi->getVersion() >= 80011)
        ) {
            $sql_query .= ' GRANT OPTION';
        }
        if (isset($_POST['max_questions']) || isset($GLOBALS['max_questions'])) {
            $max_questions = isset($_POST['max_questions'])
                ? (int) $_POST['max_questions'] : (int) $GLOBALS['max_questions'];
            $max_questions = max(0, $max_questions);
            $sql_query .= ' MAX_QUERIES_PER_HOUR ' . $max_questions;
        }
        if (isset($_POST['max_connections']) || isset($GLOBALS['max_connections'])) {
            $max_connections = isset($_POST['max_connections'])
                ? (int) $_POST['max_connections'] : (int) $GLOBALS['max_connections'];
            $max_connections = max(0, $max_connections);
            $sql_query .= ' MAX_CONNECTIONS_PER_HOUR ' . $max_connections;
        }
        if (isset($_POST['max_updates']) || isset($GLOBALS['max_updates'])) {
            $max_updates = isset($_POST['max_updates'])
                ? (int) $_POST['max_updates'] : (int) $GLOBALS['max_updates'];
            $max_updates = max(0, $max_updates);
            $sql_query .= ' MAX_UPDATES_PER_HOUR ' . $max_updates;
        }
        if (isset($_POST['max_user_connections'])
            || isset($GLOBALS['max_user_connections'])
        ) {
            $max_user_connections = isset($_POST['max_user_connections'])
                ? (int) $_POST['max_user_connections']
                : (int) $GLOBALS['max_user_connections'];
            $max_user_connections = max(0, $max_user_connections);
            $sql_query .= ' MAX_USER_CONNECTIONS ' . $max_user_connections;
        }

        return ! empty($sql_query) ? ' WITH' . $sql_query : '';
    }

    /**
     * Get HTML for addUsersForm, This function call if isset($_GET['adduser'])
     *
     * @param string $dbname database name
     *
     * @return string HTML for addUserForm
     */
    public function getHtmlForAddUser($dbname)
    {
        $isGrantUser = $this->dbi->isGrantUser();
        $loginInformationFieldsNew = $this->getHtmlForLoginInformationFields('new');
        $privilegesTable = '';
        if ($isGrantUser) {
            $privilegesTable = $this->getHtmlToDisplayPrivilegesTable('*', '*', false);
        }

        return $this->template->render('server/privileges/add_user', [
            'database' => $dbname,
            'login_information_fields_new' => $loginInformationFieldsNew,
            'is_grant_user' => $isGrantUser,
            'privileges_table' => $privilegesTable,
        ]);
    }

    /**
     * @param string $db    database name
     * @param string $table table name
     *
     * @return array
     */
    public function getAllPrivileges(string $db, string $table = ''): array
    {
        $databasePrivileges = $this->getGlobalAndDatabasePrivileges($db);
        $tablePrivileges = [];
        if ($table !== '') {
            $tablePrivileges = $this->getTablePrivileges($db, $table);
        }
        $routinePrivileges = $this->getRoutinesPrivileges($db);
        $allPrivileges = array_merge($databasePrivileges, $tablePrivileges, $routinePrivileges);

        $privileges = [];
        foreach ($allPrivileges as $privilege) {
            $userHost = $privilege['User'] . '@' . $privilege['Host'];
            $privileges[$userHost] = $privileges[$userHost] ?? [];
            $privileges[$userHost]['user'] = (string) $privilege['User'];
            $privileges[$userHost]['host'] = (string) $privilege['Host'];
            $privileges[$userHost]['privileges'] = $privileges[$userHost]['privileges'] ?? [];
            $privileges[$userHost]['privileges'][] = $this->getSpecificPrivilege($privilege);
        }

        return $privileges;
    }

    /**
     * @param array $row Array with user privileges
     *
     * @return array
     */
    private function getSpecificPrivilege(array $row): array
    {
        $privilege = [
            'type' => $row['Type'],
            'database' => $row['Db'],
        ];
        if ($row['Type'] === 'r') {
            $privilege['routine'] = $row['Routine_name'];
            $privilege['has_grant'] = strpos($row['Proc_priv'], 'Grant') !== false;
            $privilege['privileges'] = explode(',', $row['Proc_priv']);
        } elseif ($row['Type'] === 't') {
            $privilege['table'] = $row['Table_name'];
            $privilege['has_grant'] = strpos($row['Table_priv'], 'Grant') !== false;
            $tablePrivs = explode(',', $row['Table_priv']);
            $specificPrivileges = [];
            $grantsArr = $this->getTableGrantsArray();
            foreach ($grantsArr as $grant) {
                $specificPrivileges[$grant[0]] = 'N';
                foreach ($tablePrivs as $tablePriv) {
                    if ($grant[0] != $tablePriv) {
                        continue;
                    }

                    $specificPrivileges[$grant[0]] = 'Y';
                }
            }
            $privilege['privileges'] = $this->extractPrivInfo(
                $specificPrivileges,
                true,
                true
            );
        } else {
            $privilege['has_grant'] = $row['Grant_priv'] === 'Y';
            $privilege['privileges'] = $this->extractPrivInfo($row, true);
        }

        return $privilege;
    }

    /**
     * @param string $db database name
     *
     * @return array
     */
    private function getGlobalAndDatabasePrivileges(string $db): array
    {
        $listOfPrivileges = '`Select_priv`,
            `Insert_priv`,
            `Update_priv`,
            `Delete_priv`,
            `Create_priv`,
            `Drop_priv`,
            `Grant_priv`,
            `Index_priv`,
            `Alter_priv`,
            `References_priv`,
            `Create_tmp_table_priv`,
            `Lock_tables_priv`,
            `Create_view_priv`,
            `Show_view_priv`,
            `Create_routine_priv`,
            `Alter_routine_priv`,
            `Execute_priv`,
            `Event_priv`,
            `Trigger_priv`,';

        $listOfComparedPrivileges = 'BINARY `Select_priv` = \'N\' AND
            BINARY `Insert_priv` = \'N\' AND
            BINARY `Update_priv` = \'N\' AND
            BINARY `Delete_priv` = \'N\' AND
            BINARY `Create_priv` = \'N\' AND
            BINARY `Drop_priv` = \'N\' AND
            BINARY `Grant_priv` = \'N\' AND
            BINARY `References_priv` = \'N\' AND
            BINARY `Create_tmp_table_priv` = \'N\' AND
            BINARY `Lock_tables_priv` = \'N\' AND
            BINARY `Create_view_priv` = \'N\' AND
            BINARY `Show_view_priv` = \'N\' AND
            BINARY `Create_routine_priv` = \'N\' AND
            BINARY `Alter_routine_priv` = \'N\' AND
            BINARY `Execute_priv` = \'N\' AND
            BINARY `Event_priv` = \'N\' AND
            BINARY `Trigger_priv` = \'N\'';

        $query = '
            (
                SELECT `User`, `Host`, ' . $listOfPrivileges . ' \'*\' AS `Db`, \'g\' AS `Type`
                FROM `mysql`.`user`
                WHERE NOT (' . $listOfComparedPrivileges . ')
            )
            UNION
            (
                SELECT `User`, `Host`, ' . $listOfPrivileges . ' `Db`, \'d\' AS `Type`
                FROM `mysql`.`db`
                WHERE \'' . $this->dbi->escapeString($db) . '\' LIKE `Db` AND NOT (' . $listOfComparedPrivileges . ')
            )
            ORDER BY `User` ASC, `Host` ASC, `Db` ASC;
        ';
        $result = $this->dbi->query($query);
        if ($result === false) {
            return [];
        }

        $privileges = [];
        while ($row = $this->dbi->fetchAssoc($result)) {
            $privileges[] = $row;
        }

        return $privileges;
    }

    /**
     * @param string $db    database name
     * @param string $table table name
     *
     * @return array
     */
    private function getTablePrivileges(string $db, string $table): array
    {
        $query = '
            SELECT `User`, `Host`, `Db`, \'t\' AS `Type`, `Table_name`, `Table_priv`
            FROM `mysql`.`tables_priv`
            WHERE
                ? LIKE `Db` AND
                ? LIKE `Table_name` AND
                NOT (`Table_priv` = \'\' AND Column_priv = \'\')
            ORDER BY `User` ASC, `Host` ASC, `Db` ASC, `Table_priv` ASC;
        ';
        $statement = $this->dbi->prepare($query);
        if ($statement === false
            || ! $statement->bind_param('ss', $db, $table)
            || ! $statement->execute()
        ) {
            return [];
        }

        $result = $statement->get_result();
        $statement->close();
        if ($result === false) {
            return [];
        }

        $privileges = [];
        while ($row = $this->dbi->fetchAssoc($result)) {
            $privileges[] = $row;
        }

        return $privileges;
    }

    /**
     * @param string $db database name
     *
     * @return array
     */
    private function getRoutinesPrivileges(string $db): array
    {
        $query = '
            SELECT *, \'r\' AS `Type`
            FROM `mysql`.`procs_priv`
            WHERE Db = \'' . $this->dbi->escapeString($db) . '\';
        ';
        $result = $this->dbi->query($query);
        if ($result === false) {
            return [];
        }

        $privileges = [];
        while ($row = $this->dbi->fetchAssoc($result)) {
            $privileges[] = $row;
        }

        return $privileges;
    }

    /**
     * Get HTML error for View Users form
     * For non superusers such as grant/create users
     *
     * @return string
     */
    public function getHtmlForViewUsersError()
    {
        return Message::error(
            __('Not enough privilege to view users.')
        )->getDisplay();
    }

    /**
     * Returns edit, revoke or export link for a user.
     *
     * @param string $linktype    The link type (edit | revoke | export)
     * @param string $username    User name
     * @param string $hostname    Host name
     * @param string $dbname      Database name
     * @param string $tablename   Table name
     * @param string $routinename Routine name
     * @param string $initial     Initial value
     *
     * @return string HTML code with link
     */
    public function getUserLink(
        $linktype,
        $username,
        $hostname,
        $dbname = '',
        $tablename = '',
        $routinename = '',
        $initial = ''
    ) {
        $html = '<a';
        switch ($linktype) {
            case 'edit':
                $html .= ' class="edit_user_anchor"';
                break;
            case 'export':
                $html .= ' class="export_user_anchor ajax"';
                break;
        }
        $params = [
            'username' => $username,
<<<<<<< HEAD
            'hostname' => $hostname,
        ];
        switch ($linktype) {
            case 'edit':
                $params['dbname'] = $dbname;
                $params['tablename'] = $tablename;
                $params['routinename'] = $routinename;
                break;
            case 'revoke':
                $params['dbname'] = $dbname;
                $params['tablename'] = $tablename;
                $params['routinename'] = $routinename;
                $params['revokeall'] = 1;
                break;
            case 'export':
                $params['initial'] = $initial;
                $params['export'] = 1;
                break;
        }

        $html .= ' href="' . Url::getFromRoute('/server/privileges');
        if ($linktype === 'revoke') {
            $html .= '" data-post="' . Url::getCommon($params, '');
=======
            'hostname' => $hostname
        );
        switch($linktype) {
        case 'edit':
            $params['dbname'] = $dbname;
            $params['tablename'] = $tablename;
            $params['routinename'] = $routinename;
            break;
        case 'revoke':
            $params['dbname'] = $dbname;
            $params['tablename'] = $tablename;
            $params['routinename'] = $routinename;
            $params['revokeall'] = 1;
            break;
        case 'export':
            $params['initial'] = $initial;
            $params['export'] = 1;
            break;
        }

        $html .= ' href="server_privileges.php';
        if ($linktype == 'revoke') {
            $html .= '" data-post="' . Url::getCommon($params, '', false);
>>>>>>> ae11d526
        } else {
            $html .= Url::getCommon($params, '&');
        }
        $html .= '">';

        switch ($linktype) {
            case 'edit':
                $html .= Generator::getIcon('b_usredit', __('Edit privileges'));
                break;
            case 'revoke':
                $html .= Generator::getIcon('b_usrdrop', __('Revoke'));
                break;
            case 'export':
                $html .= Generator::getIcon('b_tblexport', __('Export'));
                break;
        }

        return $html . '</a>';
    }

    /**
     * Returns number of defined user groups
     *
     * @return int
     */
    public function getUserGroupCount()
    {
        $cfgRelation = $this->relation->getRelationsParam();
        $user_group_table = Util::backquote($cfgRelation['db'])
            . '.' . Util::backquote($cfgRelation['usergroups']);
        $sql_query = 'SELECT COUNT(*) FROM ' . $user_group_table;

        return $this->dbi->fetchValue(
            $sql_query,
            0,
            0,
            DatabaseInterface::CONNECT_CONTROL
        );
    }

    /**
     * Returns name of user group that user is part of
     *
     * @param string $username User name
     *
     * @return mixed|null usergroup if found or null if not found
     */
    public function getUserGroupForUser($username)
    {
        $cfgRelation = $this->relation->getRelationsParam();

        if (empty($cfgRelation['db'])
            || empty($cfgRelation['users'])
        ) {
            return null;
        }

        $user_table = Util::backquote($cfgRelation['db'])
            . '.' . Util::backquote($cfgRelation['users']);
        $sql_query = 'SELECT `usergroup` FROM ' . $user_table
            . ' WHERE `username` = \'' . $username . '\''
            . ' LIMIT 1';

        $usergroup = $this->dbi->fetchValue(
            $sql_query,
            0,
            0,
            DatabaseInterface::CONNECT_CONTROL
        );

        if ($usergroup === false) {
            return null;
        }

        return $usergroup;
    }

    /**
     * This function return the extra data array for the ajax behavior
     *
     * @param string $password  password
     * @param string $sql_query sql query
     * @param string $hostname  hostname
     * @param string $username  username
     *
     * @return array
     */
    public function getExtraDataForAjaxBehavior(
        $password,
        $sql_query,
        $hostname,
        $username
    ) {
        if (isset($GLOBALS['dbname'])) {
            //if (preg_match('/\\\\(?:_|%)/i', $dbname)) {
            if (preg_match('/(?<!\\\\)(?:_|%)/', $GLOBALS['dbname'])) {
                $dbname_is_wildcard = true;
            } else {
                $dbname_is_wildcard = false;
            }
        }

        $user_group_count = 0;
        if ($GLOBALS['cfgRelation']['menuswork']) {
            $user_group_count = $this->getUserGroupCount();
        }

        $extra_data = [];
        if (strlen($sql_query) > 0) {
            $extra_data['sql_query'] = Generator::getMessage('', $sql_query);
        }

        if (isset($_POST['change_copy'])) {
            $cfgRelation = $this->relation->getRelationsParam();
            $user = [
                'name' => $username,
                'host' => $hostname,
                'has_password' => ! empty($password) || isset($_POST['pma_pw']),
                'privileges' => implode(', ', $this->extractPrivInfo(null, true)),
                'has_group' => ! empty($cfgRelation['users']) && ! empty($cfgRelation['usergroups']),
                'has_group_edit' => $cfgRelation['menuswork'] && $user_group_count > 0,
                'has_grant' => isset($_POST['Grant_priv']) && $_POST['Grant_priv'] === 'Y',
            ];
            $extra_data['new_user_string'] = $this->template->render('server/privileges/new_user_ajax', [
                'user' => $user,
                'is_grantuser' => $this->dbi->isGrantUser(),
                'initial' => $_GET['initial'] ?? '',
            ]);

            /**
             * Generate the string for this alphabet's initial, to update the user
             * pagination
             */
            $new_user_initial = mb_strtoupper(
                mb_substr($username, 0, 1)
            );
            $newUserInitialString = '<a href="';
            $newUserInitialString .= Url::getFromRoute('/server/privileges', ['initial' => $new_user_initial]);
            $newUserInitialString .= '">' . $new_user_initial . '</a>';
            $extra_data['new_user_initial'] = $new_user_initial;
            $extra_data['new_user_initial_string'] = $newUserInitialString;
        }

        if (isset($_POST['update_privs'])) {
            $extra_data['db_specific_privs'] = false;
            $extra_data['db_wildcard_privs'] = false;
            if (isset($dbname_is_wildcard)) {
                $extra_data['db_specific_privs'] = ! $dbname_is_wildcard;
                $extra_data['db_wildcard_privs'] = $dbname_is_wildcard;
            }
            $new_privileges = implode(', ', $this->extractPrivInfo(null, true));

            $extra_data['new_privileges'] = $new_privileges;
        }

        if (isset($_GET['validate_username'])) {
            $sql_query = "SELECT * FROM `mysql`.`user` WHERE `User` = '"
                . $this->dbi->escapeString($_GET['username']) . "';";
            $res = $this->dbi->query($sql_query);
            $row = $this->dbi->fetchRow($res);
            if (empty($row)) {
                $extra_data['user_exists'] = false;
            } else {
                $extra_data['user_exists'] = true;
            }
        }

        return $extra_data;
    }

    /**
     * no db name given, so we want all privs for the given user
     * db name was given, so we want all user specific rights for this db
     * So this function returns user rights as an array
     *
     * @param string $username username
     * @param string $hostname host name
     * @param string $type     database or table
     * @param string $dbname   database name
     *
     * @return array database rights
     */
    public function getUserSpecificRights($username, $hostname, $type, $dbname = '')
    {
        $user_host_condition = ' WHERE `User`'
            . " = '" . $this->dbi->escapeString($username) . "'"
            . ' AND `Host`'
            . " = '" . $this->dbi->escapeString($hostname) . "'";

        if ($type === 'database') {
            $tables_to_search_for_users = [
                'tables_priv',
                'columns_priv',
                'procs_priv',
            ];
            $dbOrTableName = 'Db';
        } elseif ($type === 'table') {
            $user_host_condition .= " AND `Db` LIKE '"
                . $this->dbi->escapeString($dbname) . "'";
            $tables_to_search_for_users = ['columns_priv'];
            $dbOrTableName = 'Table_name';
        } else { // routine
            $user_host_condition .= " AND `Db` LIKE '"
                . $this->dbi->escapeString($dbname) . "'";
            $tables_to_search_for_users = ['procs_priv'];
            $dbOrTableName = 'Routine_name';
        }

        // we also want privileges for this user not in table `db` but in other table
        $tables = $this->dbi->fetchResult('SHOW TABLES FROM `mysql`;');

        $db_rights_sqls = [];
        foreach ($tables_to_search_for_users as $table_search_in) {
            if (! in_array($table_search_in, $tables)) {
                continue;
            }

            $db_rights_sqls[] = '
                SELECT DISTINCT `' . $dbOrTableName . '`
                FROM `mysql`.' . Util::backquote($table_search_in)
               . $user_host_condition;
        }

        $user_defaults = [
            $dbOrTableName  => '',
            'Grant_priv'    => 'N',
            'privs'         => ['USAGE'],
            'Column_priv'   => true,
        ];

        // for the rights
        $db_rights = [];

        $db_rights_sql = '(' . implode(') UNION (', $db_rights_sqls) . ')'
            . ' ORDER BY `' . $dbOrTableName . '` ASC';

        $db_rights_result = $this->dbi->query($db_rights_sql);

        while ($db_rights_row = $this->dbi->fetchAssoc($db_rights_result)) {
            $db_rights_row = array_merge($user_defaults, $db_rights_row);
            if ($type === 'database') {
                // only Db names in the table `mysql`.`db` uses wildcards
                // as we are in the db specific rights display we want
                // all db names escaped, also from other sources
                $db_rights_row['Db'] = Util::escapeMysqlWildcards(
                    $db_rights_row['Db']
                );
            }
            $db_rights[$db_rights_row[$dbOrTableName]] = $db_rights_row;
        }

        $this->dbi->freeResult($db_rights_result);

        if ($type === 'database') {
            $sql_query = 'SELECT * FROM `mysql`.`db`'
                . $user_host_condition . ' ORDER BY `Db` ASC';
        } elseif ($type === 'table') {
            $sql_query = 'SELECT `Table_name`,'
                . ' `Table_priv`,'
                . ' IF(`Column_priv` = _latin1 \'\', 0, 1)'
                . ' AS \'Column_priv\''
                . ' FROM `mysql`.`tables_priv`'
                . $user_host_condition
                . ' ORDER BY `Table_name` ASC;';
        } else {
            $sql_query = 'SELECT `Routine_name`, `Proc_priv`'
                . ' FROM `mysql`.`procs_priv`'
                . $user_host_condition
                . ' ORDER BY `Routine_name`';
        }

        $result = $this->dbi->query($sql_query);

        while ($row = $this->dbi->fetchAssoc($result)) {
            if (isset($db_rights[$row[$dbOrTableName]])) {
                $db_rights[$row[$dbOrTableName]]
                    = array_merge($db_rights[$row[$dbOrTableName]], $row);
            } else {
                $db_rights[$row[$dbOrTableName]] = $row;
            }
            if ($type !== 'database') {
                continue;
            }

            // there are db specific rights for this user
            // so we can drop this db rights
            $db_rights[$row['Db']]['can_delete'] = true;
        }
        $this->dbi->freeResult($result);

        return $db_rights;
    }

    /**
     * Parses Proc_priv data
     *
     * @param string $privs Proc_priv
     *
     * @return array
     */
    public function parseProcPriv($privs)
    {
        $result = [
            'Alter_routine_priv' => 'N',
            'Execute_priv'       => 'N',
            'Grant_priv'         => 'N',
        ];
        foreach (explode(',', (string) $privs) as $priv) {
            if ($priv === 'Alter Routine') {
                $result['Alter_routine_priv'] = 'Y';
            } else {
                $result[$priv . '_priv'] = 'Y';
            }
        }

        return $result;
    }

    /**
     * Get a HTML table for display user's table specific or database specific rights
     *
     * @param string $username username
     * @param string $hostname host name
     * @param string $type     database, table or routine
     * @param string $dbname   database name
     *
     * @return string
     */
    public function getHtmlForAllTableSpecificRights(
        $username,
        $hostname,
        $type,
        $dbname = ''
    ) {
        $uiData = [
            'database' => [
                'form_id'        => 'database_specific_priv',
                'sub_menu_label' => __('Database'),
                'legend'         => __('Database-specific privileges'),
                'type_label'     => __('Database'),
            ],
            'table' => [
                'form_id'        => 'table_specific_priv',
                'sub_menu_label' => __('Table'),
                'legend'         => __('Table-specific privileges'),
                'type_label'     => __('Table'),
            ],
            'routine' => [
                'form_id'        => 'routine_specific_priv',
                'sub_menu_label' => __('Routine'),
                'legend'         => __('Routine-specific privileges'),
                'type_label'     => __('Routine'),
            ],
        ];

        /**
         * no db name given, so we want all privs for the given user
         * db name was given, so we want all user specific rights for this db
         */
        $db_rights = $this->getUserSpecificRights($username, $hostname, $type, $dbname);
        ksort($db_rights);

        $foundRows = [];
        $privileges = [];
        foreach ($db_rights as $row) {
            $onePrivilege = [];

            $paramTableName = '';
            $paramRoutineName = '';

            if ($type === 'database') {
                $name = $row['Db'];
                $onePrivilege['grant']        = $row['Grant_priv'] === 'Y';
                $onePrivilege['table_privs']   = ! empty($row['Table_priv'])
                    || ! empty($row['Column_priv']);
                $onePrivilege['privileges'] = implode(',', $this->extractPrivInfo($row, true));

                $paramDbName = $row['Db'];
            } elseif ($type === 'table') {
                $name = $row['Table_name'];
                $onePrivilege['grant'] = in_array(
                    'Grant',
                    explode(',', $row['Table_priv'])
                );
                $onePrivilege['column_privs']  = ! empty($row['Column_priv']);
                $onePrivilege['privileges'] = implode(',', $this->extractPrivInfo($row, true));

                $paramDbName = Util::escapeMysqlWildcards($dbname);
                $paramTableName = $row['Table_name'];
            } else { // routine
                $name = $row['Routine_name'];
                $onePrivilege['grant'] = in_array(
                    'Grant',
                    explode(',', $row['Proc_priv'])
                );

                $privs = $this->parseProcPriv($row['Proc_priv']);
                $onePrivilege['privileges'] = implode(
                    ',',
                    $this->extractPrivInfo($privs, true)
                );

                $paramDbName = Util::escapeMysqlWildcards($dbname);
                $paramRoutineName = $row['Routine_name'];
            }

            $foundRows[] = $name;
            $onePrivilege['name'] = $name;

            $onePrivilege['edit_link'] = '';
            if ($this->dbi->isGrantUser()) {
                $onePrivilege['edit_link'] = $this->getUserLink(
                    'edit',
                    $username,
                    $hostname,
                    $paramDbName,
                    $paramTableName,
                    $paramRoutineName
                );
            }

            $onePrivilege['revoke_link'] = '';
            if ($type !== 'database' || ! empty($row['can_delete'])) {
                $onePrivilege['revoke_link'] = $this->getUserLink(
                    'revoke',
                    $username,
                    $hostname,
                    $paramDbName,
                    $paramTableName,
                    $paramRoutineName
                );
            }

            $privileges[] = $onePrivilege;
        }

        $data = $uiData[$type];
        $data['privileges'] = $privileges;
        $data['username']   = $username;
        $data['hostname']   = $hostname;
        $data['database']   = $dbname;
        $data['type']       = $type;

        if ($type === 'database') {
            // we already have the list of databases from libraries/common.inc.php
            // via $pma = new PMA;
            $pred_db_array = $GLOBALS['dblist']->databases;
            $databases_to_skip = [
                'information_schema',
                'performance_schema',
            ];

            $databases = [];
            $escaped_databases = [];
            if (! empty($pred_db_array)) {
                foreach ($pred_db_array as $current_db) {
                    if (in_array($current_db, $databases_to_skip)) {
                        continue;
                    }
                    $current_db_escaped = Util::escapeMysqlWildcards($current_db);
                    // cannot use array_diff() once, outside of the loop,
                    // because the list of databases has special characters
                    // already escaped in $foundRows,
                    // contrary to the output of SHOW DATABASES
                    if (in_array($current_db_escaped, $foundRows)) {
                        continue;
                    }
                    $databases[] = $current_db;
                    $escaped_databases[] = $current_db_escaped;
                }
            }
            $data['databases'] = $databases;
            $data['escaped_databases'] = $escaped_databases;
        } elseif ($type === 'table') {
            $result = @$this->dbi->tryQuery(
                'SHOW TABLES FROM ' . Util::backquote($dbname),
                DatabaseInterface::CONNECT_USER,
                DatabaseInterface::QUERY_STORE
            );

            $tables = [];
            if ($result) {
                while ($row = $this->dbi->fetchRow($result)) {
                    if (in_array($row[0], $foundRows)) {
                        continue;
                    }

                    $tables[] = $row[0];
                }
                $this->dbi->freeResult($result);
            }
            $data['tables'] = $tables;
        } else { // routine
            $routineData = $this->dbi->getRoutines($dbname);

            $routines = [];
            foreach ($routineData as $routine) {
                if (in_array($routine['name'], $foundRows)) {
                    continue;
                }

                $routines[] = $routine['name'];
            }
            $data['routines'] = $routines;
        }

        return $this->template->render('server/privileges/privileges_summary', $data);
    }

    /**
     * Get HTML for display the users overview
     * (if less than 50 users, display them immediately)
     *
     * @param array  $result         ran sql query
     * @param array  $db_rights      user's database rights array
     * @param string $themeImagePath a image source link
     * @param string $text_dir       text directory
     *
     * @return string HTML snippet
     */
    public function getUsersOverview($result, array $db_rights, $themeImagePath, $text_dir)
    {
        $cfgRelation = $this->relation->getRelationsParam();

        while ($row = $this->dbi->fetchAssoc($result)) {
            $row['privs'] = $this->extractPrivInfo($row, true);
            $db_rights[$row['User']][$row['Host']] = $row;
        }
        $this->dbi->freeResult($result);

        $user_group_count = 0;
        if ($cfgRelation['menuswork']) {
            $sql_query = 'SELECT * FROM ' . Util::backquote($cfgRelation['db'])
                . '.' . Util::backquote($cfgRelation['users']);
            $result = $this->relation->queryAsControlUser($sql_query, false);
            $group_assignment = [];
            if ($result) {
                while ($row = $this->dbi->fetchAssoc($result)) {
                    $group_assignment[$row['username']] = $row['usergroup'];
                }
            }
            $this->dbi->freeResult($result);

            $user_group_count = $this->getUserGroupCount();
        }

        $hosts = [];
        foreach ($db_rights as $user) {
            ksort($user);
            foreach ($user as $host) {
                $check_plugin_query = 'SELECT * FROM `mysql`.`user` WHERE '
                    . "`User` = '" . $host['User'] . "' AND `Host` = '"
                    . $host['Host'] . "'";
                $res = $this->dbi->fetchSingleRow($check_plugin_query);

                $hasPassword = false;
                if ((isset($res['authentication_string'])
                    && ! empty($res['authentication_string']))
                    || (isset($res['Password'])
                    && ! empty($res['Password']))
                ) {
                    $hasPassword = true;
                }

                $hosts[] = [
                    'user' => $host['User'],
                    'host' => $host['Host'],
                    'has_password' => $hasPassword,
                    'has_select_priv' => isset($host['Select_priv']),
                    'privileges' => $host['privs'],
                    'group' => $group_assignment[$host['User']] ?? '',
                    'has_grant' => $host['Grant_priv'] === 'Y',
                ];
            }
        }

        return $this->template->render('server/privileges/users_overview', [
            'menus_work' => $cfgRelation['menuswork'],
            'user_group_count' => $user_group_count,
            'theme_image_path' => $themeImagePath,
            'text_dir' => $text_dir,
            'initial' => $_GET['initial'] ?? '',
            'hosts' => $hosts,
            'is_grantuser' => $this->dbi->isGrantUser(),
            'is_createuser' => $this->dbi->isCreateUser(),
        ]);
    }

    /**
     * Get HTML for Displays the initials
     *
     * @param array $array_initials array for all initials, even non A-Z
     *
     * @return string HTML snippet
     */
    public function getHtmlForInitials(array $array_initials)
    {
        // initialize to false the letters A-Z
        for ($letter_counter = 1; $letter_counter < 27; $letter_counter++) {
            if (isset($array_initials[mb_chr($letter_counter + 64)])) {
                continue;
            }

            $array_initials[mb_chr($letter_counter + 64)] = false;
        }

        $initials = $this->dbi->tryQuery(
            'SELECT DISTINCT UPPER(LEFT(`User`,1)) FROM `user`'
            . ' ORDER BY UPPER(LEFT(`User`,1)) ASC',
            DatabaseInterface::CONNECT_USER,
            DatabaseInterface::QUERY_STORE
        );
        if ($initials) {
            while ([$tmp_initial] = $this->dbi->fetchRow($initials)) {
                $array_initials[$tmp_initial] = true;
            }
        }

        // Display the initials, which can be any characters, not
        // just letters. For letters A-Z, we add the non-used letters
        // as greyed out.

        uksort($array_initials, 'strnatcasecmp');

        return $this->template->render('server/privileges/initials_row', [
            'array_initials' => $array_initials,
            'initial' => $_GET['initial'] ?? null,
        ]);
    }

    /**
     * Get the database rights array for Display user overview
     *
     * @return array    database rights array
     */
    public function getDbRightsForUserOverview()
    {
        // we also want users not in table `user` but in other table
        $tables = $this->dbi->fetchResult('SHOW TABLES FROM `mysql`;');

        $tablesSearchForUsers = [
            'user',
            'db',
            'tables_priv',
            'columns_priv',
            'procs_priv',
        ];

        $db_rights_sqls = [];
        foreach ($tablesSearchForUsers as $table_search_in) {
            if (! in_array($table_search_in, $tables)) {
                continue;
            }

            $db_rights_sqls[] = 'SELECT DISTINCT `User`, `Host` FROM `mysql`.`'
                . $table_search_in . '` '
                . (isset($_GET['initial'])
                ? $this->rangeOfUsers($_GET['initial'])
                : '');
        }
        $user_defaults = [
            'User'       => '',
            'Host'       => '%',
            'Password'   => '?',
            'Grant_priv' => 'N',
            'privs'      => ['USAGE'],
        ];

        // for the rights
        $db_rights = [];

        $db_rights_sql = '(' . implode(') UNION (', $db_rights_sqls) . ')'
            . ' ORDER BY `User` ASC, `Host` ASC';

        $db_rights_result = $this->dbi->query($db_rights_sql);

        while ($db_rights_row = $this->dbi->fetchAssoc($db_rights_result)) {
            $db_rights_row = array_merge($user_defaults, $db_rights_row);
            $db_rights[$db_rights_row['User']][$db_rights_row['Host']]
                = $db_rights_row;
        }
        $this->dbi->freeResult($db_rights_result);
        ksort($db_rights);

        return $db_rights;
    }

    /**
     * Delete user and get message and sql query for delete user in privileges
     *
     * @param array $queries queries
     *
     * @return array Message
     */
    public function deleteUser(array $queries)
    {
        $sql_query = '';
        if (empty($queries)) {
            $message = Message::error(__('No users selected for deleting!'));
        } else {
            if ($_POST['mode'] == 3) {
                $queries[] = '# ' . __('Reloading the privileges') . ' …';
                $queries[] = 'FLUSH PRIVILEGES;';
            }
            $drop_user_error = '';
            foreach ($queries as $sql_query) {
                if ($sql_query[0] === '#') {
                    continue;
                }

                if ($this->dbi->tryQuery($sql_query)) {
                    continue;
                }

                $drop_user_error .= $this->dbi->getError() . "\n";
            }
            // tracking sets this, causing the deleted db to be shown in navi
            unset($GLOBALS['db']);

            $sql_query = implode("\n", $queries);
            if (! empty($drop_user_error)) {
                $message = Message::rawError($drop_user_error);
            } else {
                $message = Message::success(
                    __('The selected users have been deleted successfully.')
                );
            }
        }

        return [
            $sql_query,
            $message,
        ];
    }

    /**
     * Update the privileges and return the success or error message
     *
     * @return array success message or error message for update
     */
    public function updatePrivileges(
        string $username,
        string $hostname,
        string $tablename,
        string $dbname,
        string $itemType
    ): array {
        $db_and_table = $this->wildcardEscapeForGrant($dbname, $tablename);

        $sql_query0 = 'REVOKE ALL PRIVILEGES ON ' . $itemType . ' ' . $db_and_table
            . ' FROM \'' . $this->dbi->escapeString($username)
            . '\'@\'' . $this->dbi->escapeString($hostname) . '\';';

        if (! isset($_POST['Grant_priv']) || $_POST['Grant_priv'] !== 'Y') {
            $sql_query1 = 'REVOKE GRANT OPTION ON ' . $itemType . ' ' . $db_and_table
                . ' FROM \'' . $this->dbi->escapeString($username) . '\'@\''
                . $this->dbi->escapeString($hostname) . '\';';
        } else {
            $sql_query1 = '';
        }

        $grantBackQuery = null;
        $alterUserQuery = null;

        // Should not do a GRANT USAGE for a table-specific privilege, it
        // causes problems later (cannot revoke it)
        if (! (strlen($tablename) > 0
            && implode('', $this->extractPrivInfo()) === 'USAGE')
        ) {
            [$grantBackQuery, $alterUserQuery] = $this->generateQueriesForUpdatePrivileges(
                $itemType,
                $db_and_table,
                $username,
                $hostname,
                $dbname
            );
        }
        if (! $this->dbi->tryQuery($sql_query0)) {
            // This might fail when the executing user does not have
            // ALL PRIVILEGES themselves.
            // See https://github.com/phpmyadmin/phpmyadmin/issues/9673
            $sql_query0 = '';
        }
        if (! empty($sql_query1) && ! $this->dbi->tryQuery($sql_query1)) {
            // this one may fail, too...
            $sql_query1 = '';
        }

        if ($grantBackQuery !== null) {
            $this->dbi->query($grantBackQuery);
        } else {
            $grantBackQuery = '';
        }

        if ($alterUserQuery !== null) {
            $this->dbi->query($alterUserQuery);
        } else {
            $alterUserQuery = '';
        }

        $sql_query = $sql_query0 . ' ' . $sql_query1 . ' ' . $grantBackQuery . ' ' . $alterUserQuery;
        $message = Message::success(__('You have updated the privileges for %s.'));
        $message->addParam('\'' . $username . '\'@\'' . $hostname . '\'');

        return [
            $sql_query,
            $message,
        ];
    }

    /**
     * Generate the query for the GRANTS and requirements + limits
     *
     * @return array<int,string|null>
     */
    private function generateQueriesForUpdatePrivileges(
        string $itemType,
        string $db_and_table,
        string $username,
        string $hostname,
        string $dbname
    ): array {
        $alterUserQuery = null;

        $grantBackQuery = 'GRANT ' . implode(', ', $this->extractPrivInfo())
            . ' ON ' . $itemType . ' ' . $db_and_table
            . ' TO \'' . $this->dbi->escapeString($username) . '\'@\''
            . $this->dbi->escapeString($hostname) . '\'';

        $isMySqlOrPercona = Util::getServerType() === 'MySQL' || Util::getServerType() === 'Percona Server';
        $needsToUseAlter = $isMySqlOrPercona && $this->dbi->getVersion() >= 80011;

        if ($needsToUseAlter) {
            $alterUserQuery = 'ALTER USER \'' . $this->dbi->escapeString($username) . '\'@\''
            . $this->dbi->escapeString($hostname) . '\' ';
        }

        if (strlen($dbname) === 0) {
            // add REQUIRE clause
            if ($needsToUseAlter) {
                $alterUserQuery .= $this->getRequireClause();
            } else {
                $grantBackQuery .= $this->getRequireClause();
            }
        }

        if ((isset($_POST['Grant_priv']) && $_POST['Grant_priv'] === 'Y')
            || (strlen($dbname) === 0
            && (isset($_POST['max_questions']) || isset($_POST['max_connections'])
            || isset($_POST['max_updates'])
            || isset($_POST['max_user_connections'])))
        ) {
            if ($needsToUseAlter) {
                $alterUserQuery .= $this->getWithClauseForAddUserAndUpdatePrivs();
            } else {
                $grantBackQuery .= $this->getWithClauseForAddUserAndUpdatePrivs();
            }
        }
        $grantBackQuery .= ';';

        if ($needsToUseAlter) {
            $alterUserQuery .= ';';
        }

        return [$grantBackQuery, $alterUserQuery];
    }

    /**
     * Get List of information: Changes / copies a user
     *
     * @return array
     */
    public function getDataForChangeOrCopyUser()
    {
        $queries = null;
        $password = null;

        if (isset($_POST['change_copy'])) {
            $user_host_condition = ' WHERE `User` = '
                . "'" . $this->dbi->escapeString($_POST['old_username']) . "'"
                . ' AND `Host` = '
                . "'" . $this->dbi->escapeString($_POST['old_hostname']) . "';";
            $row = $this->dbi->fetchSingleRow(
                'SELECT * FROM `mysql`.`user` ' . $user_host_condition
            );
            if (! $row) {
                $response = Response::getInstance();
                $response->addHTML(
                    Message::notice(__('No user found.'))->getDisplay()
                );
                unset($_POST['change_copy']);
            } else {
                foreach ($row as $key => $value) {
                    $GLOBALS[$key] = $value;
                }
                $serverVersion = $this->dbi->getVersion();
                // Recent MySQL versions have the field "Password" in mysql.user,
                // so the previous extract creates $row['Password'] but this script
                // uses $password
                if (! isset($row['password']) && isset($row['Password'])) {
                    $row['password'] = $row['Password'];
                }
                if ((Util::getServerType() === 'MySQL' || Util::getServerType() === 'Percona Server')
                    && $serverVersion >= 50606
                    && $serverVersion < 50706
                    && ((isset($row['authentication_string'])
                    && empty($row['password']))
                    || (isset($row['plugin'])
                    && $row['plugin'] === 'sha256_password'))
                ) {
                    $row['password'] = $row['authentication_string'];
                }

                if (Util::getServerType() === 'MariaDB'
                    && $serverVersion >= 50500
                    && isset($row['authentication_string'])
                    && empty($row['password'])
                ) {
                    $row['password'] = $row['authentication_string'];
                }

                // Always use 'authentication_string' column
                // for MySQL 5.7.6+ since it does not have
                // the 'password' column at all
                if (in_array(Util::getServerType(), ['MySQL', 'Percona Server'])
                    && $serverVersion >= 50706
                    && isset($row['authentication_string'])
                ) {
                    $row['password'] = $row['authentication_string'];
                }
                $password = $row['password'];
                $queries = [];
            }
        }

        return [
            $queries,
            $password,
        ];
    }

    /**
     * Update Data for information: Deletes users
     *
     * @param array $queries queries array
     *
     * @return array
     */
    public function getDataForDeleteUsers($queries)
    {
        if (isset($_POST['change_copy'])) {
            $selected_usr = [
                $_POST['old_username'] . '&amp;#27;' . $_POST['old_hostname'],
            ];
        } else {
            // null happens when no user was selected
            $selected_usr = $_POST['selected_usr'] ?? null;
            $queries = [];
        }

        // this happens, was seen in https://reports.phpmyadmin.net/reports/view/17146
        if (! is_array($selected_usr)) {
            return [];
        }

        foreach ($selected_usr as $each_user) {
            [$this_user, $this_host] = explode('&amp;#27;', $each_user);
            $queries[] = '# '
                . sprintf(
                    __('Deleting %s'),
                    '\'' . $this_user . '\'@\'' . $this_host . '\''
                )
                . ' ...';
            $queries[] = 'DROP USER \''
                . $this->dbi->escapeString($this_user)
                . '\'@\'' . $this->dbi->escapeString($this_host) . '\';';
            $this->relationCleanup->user($this_user);

            if (! isset($_POST['drop_users_db'])) {
                continue;
            }

            $queries[] = 'DROP DATABASE IF EXISTS '
                . Util::backquote($this_user) . ';';
            $GLOBALS['reload'] = true;
        }

        return $queries;
    }

    /**
     * update Message For Reload
     */
    public function updateMessageForReload(): ?Message
    {
        $message = null;
        if (isset($_GET['flush_privileges'])) {
            $sql_query = 'FLUSH PRIVILEGES;';
            $this->dbi->query($sql_query);
            $message = Message::success(
                __('The privileges were reloaded successfully.')
            );
        }

        if (isset($_GET['validate_username'])) {
            $message = Message::success();
        }

        return $message;
    }

    /**
     * update Data For Queries from queries_for_display
     *
     * @param array      $queries             queries array
     * @param array|null $queries_for_display queries array for display
     *
     * @return array
     */
    public function getDataForQueries(array $queries, $queries_for_display)
    {
        $tmp_count = 0;
        foreach ($queries as $sql_query) {
            if ($sql_query[0] !== '#') {
                $this->dbi->query($sql_query);
            }
            // when there is a query containing a hidden password, take it
            // instead of the real query sent
            if (isset($queries_for_display[$tmp_count])) {
                $queries[$tmp_count] = $queries_for_display[$tmp_count];
            }
            $tmp_count++;
        }

        return $queries;
    }

    /**
     * update Data for information: Adds a user
     *
     * @param string|array|null $dbname      db name
     * @param string            $username    user name
     * @param string            $hostname    host name
     * @param string|null       $password    password
     * @param bool              $is_menuwork is_menuwork set?
     *
     * @return array
     */
    public function addUser(
        $dbname,
        $username,
        $hostname,
        ?string $password,
        $is_menuwork
    ) {
        $message = null;
        $queries = null;
        $queries_for_display = null;
        $sql_query = null;

        if (! isset($_POST['adduser_submit']) && ! isset($_POST['change_copy'])) {
            return [
                $message,
                $queries,
                $queries_for_display,
                $sql_query,
                false, // Add user error
            ];
        }

        $sql_query = '';
        // Some reports where sent to the error reporting server with phpMyAdmin 5.1.0
        // pred_username was reported to be not defined
        $predUsername = $_POST['pred_username'] ?? '';
        if ($predUsername === 'any') {
            $username = '';
        }
        switch ($_POST['pred_hostname']) {
            case 'any':
                $hostname = '%';
                break;
            case 'localhost':
                $hostname = 'localhost';
                break;
            case 'hosttable':
                $hostname = '';
                break;
            case 'thishost':
                $_user_name = $this->dbi->fetchValue('SELECT USER()');
                $hostname = mb_substr(
                    $_user_name,
                    mb_strrpos($_user_name, '@') + 1
                );
                unset($_user_name);
                break;
        }
        $sql = "SELECT '1' FROM `mysql`.`user`"
            . " WHERE `User` = '" . $this->dbi->escapeString($username) . "'"
            . " AND `Host` = '" . $this->dbi->escapeString($hostname) . "';";
        if ($this->dbi->fetchValue($sql) == 1) {
            $message = Message::error(__('The user %s already exists!'));
            $message->addParam('[em]\'' . $username . '\'@\'' . $hostname . '\'[/em]');
            $_GET['adduser'] = true;

            return [
                $message,
                $queries,
                $queries_for_display,
                $sql_query,
                true, // Add user error
            ];
        }

        [
            $create_user_real,
            $create_user_show,
            $real_sql_query,
            $sql_query,
            $password_set_real,
            $password_set_show,
            $alter_real_sql_query,
            $alter_sql_query,
        ] = $this->getSqlQueriesForDisplayAndAddUser(
            $username,
            $hostname,
            ($password ?? '')
        );

        if (empty($_POST['change_copy'])) {
            $_error = false;

            if ($create_user_real !== null) {
                if (! $this->dbi->tryQuery($create_user_real)) {
                    $_error = true;
                }
                if (isset($password_set_real, $_POST['authentication_plugin']) && ! empty($password_set_real)) {
                    $this->setProperPasswordHashing(
                        $_POST['authentication_plugin']
                    );
                    if ($this->dbi->tryQuery($password_set_real)) {
                        $sql_query .= $password_set_show;
                    }
                }
                $sql_query = $create_user_show . $sql_query;
            }

            [$sql_query, $message] = $this->addUserAndCreateDatabase(
                $_error,
                $real_sql_query,
                $sql_query,
                $username,
                $hostname,
                $dbname,
                $alter_real_sql_query,
                $alter_sql_query
            );
            if (! empty($_POST['userGroup']) && $is_menuwork) {
                $this->setUserGroup($GLOBALS['username'], $_POST['userGroup']);
            }

            return [
                $message,
                $queries,
                $queries_for_display,
                $sql_query,
                $_error, // Add user error if the query fails
            ];
        }

        // Copy the user group while copying a user
        $old_usergroup =
            $_POST['old_usergroup'] ?? null;
        $this->setUserGroup($_POST['username'], $old_usergroup);

        if ($create_user_real !== null) {
            $queries[] = $create_user_real;
        }
        $queries[] = $real_sql_query;

        if (isset($password_set_real, $_POST['authentication_plugin']) && ! empty($password_set_real)) {
            $this->setProperPasswordHashing(
                $_POST['authentication_plugin']
            );

            $queries[] = $password_set_real;
        }
        // we put the query containing the hidden password in
        // $queries_for_display, at the same position occupied
        // by the real query in $queries
        $tmp_count = count($queries);
        if (isset($create_user_real)) {
            $queries_for_display[$tmp_count - 2] = $create_user_show;
        }
        if (isset($password_set_real) && ! empty($password_set_real)) {
            $queries_for_display[$tmp_count - 3] = $create_user_show;
            $queries_for_display[$tmp_count - 2] = $sql_query;
            $queries_for_display[$tmp_count - 1] = $password_set_show;
        } else {
            $queries_for_display[$tmp_count - 1] = $sql_query;
        }

        return [
            $message,
            $queries,
            $queries_for_display,
            $sql_query,
            false, // Add user error
        ];
    }

    /**
     * Sets proper value of `old_passwords` according to
     * the authentication plugin selected
     *
     * @param string $auth_plugin authentication plugin selected
     *
     * @return void
     */
    public function setProperPasswordHashing($auth_plugin)
    {
        // Set the hashing method used by PASSWORD()
        // to be of type depending upon $authentication_plugin
        if ($auth_plugin === 'sha256_password') {
            $this->dbi->tryQuery('SET `old_passwords` = 2;');
        } elseif ($auth_plugin === 'mysql_old_password') {
            $this->dbi->tryQuery('SET `old_passwords` = 1;');
        } else {
            $this->dbi->tryQuery('SET `old_passwords` = 0;');
        }
    }

    /**
     * Update DB information: DB, Table, isWildcard
     *
     * @return array
     */
    public function getDataForDBInfo()
    {
        $username = null;
        $hostname = null;
        $dbname = null;
        $tablename = null;
        $routinename = null;
        $return_db = null;

        if (isset($_REQUEST['username'])) {
            $username = (string) $_REQUEST['username'];
        }
        if (isset($_REQUEST['hostname'])) {
            $hostname = (string) $_REQUEST['hostname'];
        }
        /**
         * Checks if a dropdown box has been used for selecting a database / table
         */
        if (Core::isValid($_POST['pred_tablename'])) {
            $tablename = $_POST['pred_tablename'];
        } elseif (Core::isValid($_REQUEST['tablename'])) {
            $tablename = $_REQUEST['tablename'];
        } else {
            unset($tablename);
        }

        if (Core::isValid($_POST['pred_routinename'])) {
            $routinename = $_POST['pred_routinename'];
        } elseif (Core::isValid($_REQUEST['routinename'])) {
            $routinename = $_REQUEST['routinename'];
        } else {
            unset($routinename);
        }

        if (isset($_POST['pred_dbname'])) {
            $is_valid_pred_dbname = true;
            foreach ($_POST['pred_dbname'] as $key => $db_name) {
                if (! Core::isValid($db_name)) {
                    $is_valid_pred_dbname = false;
                    break;
                }
            }
        }

        if (isset($_REQUEST['dbname'])) {
            $is_valid_dbname = true;
            if (is_array($_REQUEST['dbname'])) {
                foreach ($_REQUEST['dbname'] as $key => $db_name) {
                    if (! Core::isValid($db_name)) {
                        $is_valid_dbname = false;
                        break;
                    }
                }
            } else {
                if (! Core::isValid($_REQUEST['dbname'])) {
                    $is_valid_dbname = false;
                }
            }
        }

        if (isset($is_valid_pred_dbname) && $is_valid_pred_dbname) {
            $dbname = $_POST['pred_dbname'];
            // If dbname contains only one database.
            if (count($dbname) === 1) {
                $dbname = $dbname[0];
            }
        } elseif (isset($is_valid_dbname) && $is_valid_dbname) {
            $dbname = $_REQUEST['dbname'];
        } else {
            unset($dbname, $tablename);
        }

        if (isset($dbname)) {
            if (is_array($dbname)) {
                $db_and_table = $dbname;
                $return_db = $dbname;
                foreach ($db_and_table as $key => $db_name) {
                    $db_and_table[$key] .= '.';
                }
            } else {
                $unescaped_db = Util::unescapeMysqlWildcards($dbname);
                $db_and_table = Util::backquote($unescaped_db) . '.';
                $return_db = $dbname;
            }
            if (isset($tablename)) {
                $db_and_table .= Util::backquote($tablename);
            } else {
                if (is_array($db_and_table)) {
                    foreach ($db_and_table as $key => $db_name) {
                        $db_and_table[$key] .= '*';
                    }
                } else {
                    $db_and_table .= '*';
                }
            }
        } else {
            $db_and_table = '*.*';
        }

        // check if given $dbname is a wildcard or not
        $databaseNameIsWildcard = ! is_array($dbname ?? '') && preg_match(
            '/(?<!\\\\)(?:_|%)/',
            $dbname ?? ''
        );

        return [
            $username,
            $hostname,
            $return_db,
            $tablename ?? null,
            $routinename ?? null,
            $db_and_table,
            $databaseNameIsWildcard,
        ];
    }

    /**
     * Get title and textarea for export user definition in Privileges
     *
     * @param string $username username
     * @param string $hostname host name
     *
     * @return array ($title, $export)
     */
    public function getListForExportUserDefinition($username, $hostname)
    {
        $export = '<textarea class="export" cols="60" rows="15">';

        if (isset($_POST['selected_usr'])) {
            // export privileges for selected users
            $title = __('Privileges');

            //For removing duplicate entries of users
            $_POST['selected_usr'] = array_unique($_POST['selected_usr']);

            foreach ($_POST['selected_usr'] as $export_user) {
                $export_username = mb_substr(
                    $export_user,
                    0,
                    (int) mb_strpos($export_user, '&')
                );
                $export_hostname = mb_substr(
                    $export_user,
                    mb_strrpos($export_user, ';') + 1
                );
                $export .= '# '
                    . sprintf(
                        __('Privileges for %s'),
                        '`' . htmlspecialchars($export_username)
                        . '`@`' . htmlspecialchars($export_hostname) . '`'
                    )
                    . "\n\n";
                $export .= $this->getGrants($export_username, $export_hostname) . "\n";
            }
        } else {
            // export privileges for a single user
            $title = __('User') . ' `' . htmlspecialchars($username)
                . '`@`' . htmlspecialchars($hostname) . '`';
            $export .= $this->getGrants($username, $hostname);
        }
        // remove trailing whitespace
        $export = trim($export);

        $export .= '</textarea>';

        return [
            $title,
            $export,
        ];
    }

    /**
     * Get HTML for display Add userfieldset
     *
     * @param string $db    the database
     * @param string $table the table name
     *
     * @return string html output
     */
    public function getAddUserHtmlFieldset($db = '', $table = '')
    {
        if (! $this->dbi->isCreateUser()) {
            return '';
        }
        $rel_params = [];
        $url_params = ['adduser' => 1];
        if (! empty($db)) {
            $url_params['dbname']
                = $rel_params['checkprivsdb']
                    = $db;
        }
        if (! empty($table)) {
            $url_params['tablename']
                = $rel_params['checkprivstable']
                    = $table;
        }

        return $this->template->render('server/privileges/add_user_fieldset', [
            'url_params' => $url_params,
            'rel_params' => $rel_params,
        ]);
    }

    /**
     * Get HTML snippet for display user overview page
     *
     * @param string $themeImagePath a image source link
     * @param string $text_dir       text directory
     *
     * @return string
     */
    public function getHtmlForUserOverview($themeImagePath, $text_dir)
    {
        $password_column = 'Password';
        $server_type = Util::getServerType();
        $serverVersion = $this->dbi->getVersion();
        if (($server_type === 'MySQL' || $server_type === 'Percona Server')
            && $serverVersion >= 50706
        ) {
            $password_column = 'authentication_string';
        }
        // $sql_query is for the initial-filtered,
        // $sql_query_all is for counting the total no. of users

        $sql_query = $sql_query_all = 'SELECT *,' .
            ' IF(`' . $password_column . "` = _latin1 '', 'N', 'Y') AS 'Password'" .
            ' FROM `mysql`.`user`';

        $sql_query .= (isset($_GET['initial'])
            ? $this->rangeOfUsers($_GET['initial'])
            : '');

        $sql_query .= ' ORDER BY `User` ASC, `Host` ASC;';
        $sql_query_all .= ' ;';

        $res = $this->dbi->tryQuery(
            $sql_query,
            DatabaseInterface::CONNECT_USER,
            DatabaseInterface::QUERY_STORE
        );
        $res_all = $this->dbi->tryQuery(
            $sql_query_all,
            DatabaseInterface::CONNECT_USER,
            DatabaseInterface::QUERY_STORE
        );

        $errorMessages = '';
        if (! $res) {
            // the query failed! This may have two reasons:
            // - the user does not have enough privileges
            // - the privilege tables use a structure of an earlier version.
            // so let's try a more simple query

            $this->dbi->freeResult($res);
            $this->dbi->freeResult($res_all);
            $sql_query = 'SELECT * FROM `mysql`.`user`';
            $res = $this->dbi->tryQuery(
                $sql_query,
                DatabaseInterface::CONNECT_USER,
                DatabaseInterface::QUERY_STORE
            );

            if (! $res) {
                $errorMessages .= $this->getHtmlForViewUsersError();
                $errorMessages .= $this->getAddUserHtmlFieldset();
            } else {
                // This message is hardcoded because I will replace it by
                // a automatic repair feature soon.
                $raw = 'Your privilege table structure seems to be older than'
                    . ' this MySQL version!<br>'
                    . 'Please run the <code>mysql_upgrade</code> command'
                    . ' that should be included in your MySQL server distribution'
                    . ' to solve this problem!';
                $errorMessages .= Message::rawError($raw)->getDisplay();
            }
            $this->dbi->freeResult($res);
        } else {
            $db_rights = $this->getDbRightsForUserOverview();
            // for all initials, even non A-Z
            $array_initials = [];

            foreach ($db_rights as $right) {
                foreach ($right as $account) {
                    if (empty($account['User']) && $account['Host'] === 'localhost') {
                        $emptyUserNotice = Message::notice(
                            __(
                                'A user account allowing any user from localhost to '
                                . 'connect is present. This will prevent other users '
                                . 'from connecting if the host part of their account '
                                . 'allows a connection from any (%) host.'
                            )
                            . MySQLDocumentation::show('problems-connecting')
                        )->getDisplay();
                        break 2;
                    }
                }
            }

            /**
             * Displays the initials
             * Also not necessary if there is less than 20 privileges
             */
            if ($this->dbi->numRows($res_all) > 20) {
                $initials = $this->getHtmlForInitials($array_initials);
            }

            /**
            * Display the user overview
            * (if less than 50 users, display them immediately)
            */
            if (isset($_GET['initial'])
                || isset($_GET['showall'])
                || $this->dbi->numRows($res) < 50
            ) {
                $usersOverview = $this->getUsersOverview(
                    $res,
                    $db_rights,
                    $themeImagePath,
                    $text_dir
                );
            }

            $response = Response::getInstance();
            if (! $response->isAjax()
                || ! empty($_REQUEST['ajax_page_request'])
            ) {
                if ($GLOBALS['is_reload_priv']) {
                    $flushnote = new Message(
                        __(
                            'Note: phpMyAdmin gets the users’ privileges directly '
                            . 'from MySQL’s privilege tables. The content of these '
                            . 'tables may differ from the privileges the server uses, '
                            . 'if they have been changed manually. In this case, '
                            . 'you should %sreload the privileges%s before you continue.'
                        ),
                        Message::NOTICE
                    );
                    $flushnote->addParamHtml(
                        '<a href="' . Url::getFromRoute('/server/privileges', ['flush_privileges' => 1])
                        . '" id="reload_privileges_anchor">'
                    );
                    $flushnote->addParamHtml('</a>');
                } else {
                    $flushnote = new Message(
                        __(
                            'Note: phpMyAdmin gets the users’ privileges directly '
                            . 'from MySQL’s privilege tables. The content of these '
                            . 'tables may differ from the privileges the server uses, '
                            . 'if they have been changed manually. In this case, '
                            . 'the privileges have to be reloaded but currently, you '
                            . 'don\'t have the RELOAD privilege.'
                        )
                        . MySQLDocumentation::show(
                            'privileges-provided',
                            false,
                            null,
                            null,
                            'priv_reload'
                        ),
                        Message::NOTICE
                    );
                }
                $flushNotice = $flushnote->getDisplay();
            }
        }

        return $this->template->render('server/privileges/user_overview', [
            'error_messages' => $errorMessages,
            'empty_user_notice' => $emptyUserNotice ?? '',
            'initials' => $initials ?? '',
            'users_overview' => $usersOverview ?? '',
            'is_createuser' => $this->dbi->isCreateUser(),
            'flush_notice' => $flushNotice ?? '',
        ]);
    }

    /**
     * Get HTML snippet for display user properties
     *
     * @param bool         $dbname_is_wildcard whether database name is wildcard or not
     * @param string       $url_dbname         url database name that urlencode() string
     * @param string       $username           username
     * @param string       $hostname           host name
     * @param string|array $dbname             database name
     * @param string       $tablename          table name
     *
     * @return string
     */
    public function getHtmlForUserProperties(
        $dbname_is_wildcard,
        $url_dbname,
        $username,
        $hostname,
        $dbname,
        $tablename
    ) {
        global $cfg;

        $sql = "SELECT '1' FROM `mysql`.`user`"
            . " WHERE `User` = '" . $this->dbi->escapeString($username) . "'"
            . " AND `Host` = '" . $this->dbi->escapeString($hostname) . "';";

        $user_does_not_exists = (bool) ! $this->dbi->fetchValue($sql);

        $loginInformationFields = '';
        if ($user_does_not_exists) {
            $loginInformationFields = $this->getHtmlForLoginInformationFields();
        }

        $_params = [
            'username' => $username,
            'hostname' => $hostname,
        ];
        if (! is_array($dbname) && strlen($dbname) > 0) {
            $_params['dbname'] = $dbname;
            if (strlen($tablename) > 0) {
                $_params['tablename'] = $tablename;
            }
        } else {
            $_params['dbname'] = $dbname;
        }

        $privilegesTable = $this->getHtmlToDisplayPrivilegesTable(
            // If $dbname is an array, pass any one db as all have same privs.
            Core::ifSetOr($dbname, is_array($dbname) ? $dbname[0] : '*', 'length'),
            Core::ifSetOr($tablename, '*', 'length')
        );

        $tableSpecificRights = '';
        if (! is_array($dbname) && strlen($tablename) === 0
            && empty($dbname_is_wildcard)
        ) {
            // no table name was given, display all table specific rights
            // but only if $dbname contains no wildcards
            if (strlen($dbname) === 0) {
                $tableSpecificRights .= $this->getHtmlForAllTableSpecificRights(
                    $username,
                    $hostname,
                    'database'
                );
            } else {
                // unescape wildcards in dbname at table level
                $unescaped_db = Util::unescapeMysqlWildcards($dbname);

                $tableSpecificRights .= $this->getHtmlForAllTableSpecificRights(
                    $username,
                    $hostname,
                    'table',
                    $unescaped_db
                );
                $tableSpecificRights .= $this->getHtmlForAllTableSpecificRights(
                    $username,
                    $hostname,
                    'routine',
                    $unescaped_db
                );
            }
        }

        $databaseUrl = Util::getScriptNameForOption(
            $cfg['DefaultTabDatabase'],
            'database'
        );
        $databaseUrlTitle = Util::getTitleForTarget(
            $cfg['DefaultTabDatabase']
        );
        $tableUrl = Util::getScriptNameForOption(
            $cfg['DefaultTabTable'],
            'table'
        );
        $tableUrlTitle = Util::getTitleForTarget(
            $cfg['DefaultTabTable']
        );

        $changePassword = '';
        $userGroup = '';
        $changeLoginInfoFields = '';
        if (! is_array($dbname) && strlen($dbname) === 0 && ! $user_does_not_exists) {
            //change login information
            $changePassword = $this->getFormForChangePassword($username, $hostname, true);
            $userGroup = $this->getUserGroupForUser($username);
            $changeLoginInfoFields = $this->getHtmlForLoginInformationFields('change', $username, $hostname);
        }

        return $this->template->render('server/privileges/user_properties', [
            'user_does_not_exists' => $user_does_not_exists,
            'login_information_fields' => $loginInformationFields,
            'params' => $_params,
            'privileges_table' => $privilegesTable,
            'table_specific_rights' => $tableSpecificRights,
            'change_password' => $changePassword,
            'database' => $dbname,
            'dbname' => $url_dbname,
            'username' => $username,
            'hostname' => $hostname,
            'is_databases' => $dbname_is_wildcard || is_array($dbname) && count($dbname) > 1,
            'is_wildcard' => $dbname_is_wildcard,
            'table' => $tablename,
            'current_user' => $this->dbi->getCurrentUser(),
            'user_group' => $userGroup,
            'change_login_info_fields' => $changeLoginInfoFields,
            'database_url' => $databaseUrl,
            'database_url_title' => $databaseUrlTitle,
            'table_url' => $tableUrl,
            'table_url_title' => $tableUrlTitle,
        ]);
    }

    /**
     * Get queries for Table privileges to change or copy user
     *
     * @param string $user_host_condition user host condition to
     *                                    select relevant table privileges
     * @param array  $queries             queries array
     * @param string $username            username
     * @param string $hostname            host name
     *
     * @return array
     */
    public function getTablePrivsQueriesForChangeOrCopyUser(
        $user_host_condition,
        array $queries,
        $username,
        $hostname
    ) {
        $res = $this->dbi->query(
            'SELECT `Db`, `Table_name`, `Table_priv` FROM `mysql`.`tables_priv`'
            . $user_host_condition,
            DatabaseInterface::CONNECT_USER,
            DatabaseInterface::QUERY_STORE
        );
        while ($row = $this->dbi->fetchAssoc($res)) {
            $res2 = $this->dbi->query(
                'SELECT `Column_name`, `Column_priv`'
                . ' FROM `mysql`.`columns_priv`'
                . ' WHERE `User`'
                . ' = \'' . $this->dbi->escapeString($_POST['old_username']) . "'"
                . ' AND `Host`'
                . ' = \'' . $this->dbi->escapeString($_POST['old_username']) . '\''
                . ' AND `Db`'
                . ' = \'' . $this->dbi->escapeString($row['Db']) . "'"
                . ' AND `Table_name`'
                . ' = \'' . $this->dbi->escapeString($row['Table_name']) . "'"
                . ';',
                DatabaseInterface::CONNECT_USER,
                DatabaseInterface::QUERY_STORE
            );

            $tmp_privs1 = $this->extractPrivInfo($row);
            $tmp_privs2 = [
                'Select' => [],
                'Insert' => [],
                'Update' => [],
                'References' => [],
            ];

            while ($row2 = $this->dbi->fetchAssoc($res2)) {
                $tmp_array = explode(',', $row2['Column_priv']);
                if (in_array('Select', $tmp_array)) {
                    $tmp_privs2['Select'][] = $row2['Column_name'];
                }
                if (in_array('Insert', $tmp_array)) {
                    $tmp_privs2['Insert'][] = $row2['Column_name'];
                }
                if (in_array('Update', $tmp_array)) {
                    $tmp_privs2['Update'][] = $row2['Column_name'];
                }
                if (! in_array('References', $tmp_array)) {
                    continue;
                }

                $tmp_privs2['References'][] = $row2['Column_name'];
            }
            if (count($tmp_privs2['Select']) > 0 && ! in_array('SELECT', $tmp_privs1)) {
                $tmp_privs1[] = 'SELECT (`' . implode('`, `', $tmp_privs2['Select']) . '`)';
            }
            if (count($tmp_privs2['Insert']) > 0 && ! in_array('INSERT', $tmp_privs1)) {
                $tmp_privs1[] = 'INSERT (`' . implode('`, `', $tmp_privs2['Insert']) . '`)';
            }
            if (count($tmp_privs2['Update']) > 0 && ! in_array('UPDATE', $tmp_privs1)) {
                $tmp_privs1[] = 'UPDATE (`' . implode('`, `', $tmp_privs2['Update']) . '`)';
            }
            if (count($tmp_privs2['References']) > 0
                && ! in_array('REFERENCES', $tmp_privs1)
            ) {
                $tmp_privs1[]
                    = 'REFERENCES (`' . implode('`, `', $tmp_privs2['References']) . '`)';
            }

            $queries[] = 'GRANT ' . implode(', ', $tmp_privs1)
                . ' ON ' . Util::backquote($row['Db']) . '.'
                . Util::backquote($row['Table_name'])
                . ' TO \'' . $this->dbi->escapeString($username)
                . '\'@\'' . $this->dbi->escapeString($hostname) . '\''
                . (in_array('Grant', explode(',', $row['Table_priv']))
                ? ' WITH GRANT OPTION;'
                : ';');
        }

        return $queries;
    }

    /**
     * Get queries for database specific privileges for change or copy user
     *
     * @param array  $queries  queries array with string
     * @param string $username username
     * @param string $hostname host name
     *
     * @return array
     */
    public function getDbSpecificPrivsQueriesForChangeOrCopyUser(
        array $queries,
        $username,
        $hostname
    ) {
        $user_host_condition = ' WHERE `User`'
            . ' = \'' . $this->dbi->escapeString($_POST['old_username']) . "'"
            . ' AND `Host`'
            . ' = \'' . $this->dbi->escapeString($_POST['old_hostname']) . '\';';

        $res = $this->dbi->query(
            'SELECT * FROM `mysql`.`db`' . $user_host_condition
        );

        while ($row = $this->dbi->fetchAssoc($res)) {
            $queries[] = 'GRANT ' . implode(', ', $this->extractPrivInfo($row))
                . ' ON ' . Util::backquote($row['Db']) . '.*'
                . ' TO \'' . $this->dbi->escapeString($username)
                . '\'@\'' . $this->dbi->escapeString($hostname) . '\''
                . ($row['Grant_priv'] === 'Y' ? ' WITH GRANT OPTION;' : ';');
        }
        $this->dbi->freeResult($res);

        $queries = $this->getTablePrivsQueriesForChangeOrCopyUser(
            $user_host_condition,
            $queries,
            $username,
            $hostname
        );

        return $queries;
    }

    /**
     * Prepares queries for adding users and
     * also create database and return query and message
     *
     * @param bool   $_error               whether user create or not
     * @param string $real_sql_query       SQL query for add a user
     * @param string $sql_query            SQL query to be displayed
     * @param string $username             username
     * @param string $hostname             host name
     * @param string $dbname               database name
     * @param string $alter_real_sql_query SQL query for ALTER USER
     * @param string $alter_sql_query      SQL query for ALTER USER to be displayed
     *
     * @return array<int,string|Message>
     */
    public function addUserAndCreateDatabase(
        $_error,
        $real_sql_query,
        $sql_query,
        $username,
        $hostname,
        $dbname,
        $alter_real_sql_query,
        $alter_sql_query
    ): array {
        if ($_error || (! empty($real_sql_query)
            && ! $this->dbi->tryQuery($real_sql_query))
        ) {
            $_POST['createdb-1'] = $_POST['createdb-2']
                = $_POST['createdb-3'] = null;
            $message = Message::rawError((string) $this->dbi->getError());
        } elseif ($alter_real_sql_query !== '' && ! $this->dbi->tryQuery($alter_real_sql_query)) {
            $_POST['createdb-1'] = $_POST['createdb-2']
                = $_POST['createdb-3'] = null;
            $message = Message::rawError((string) $this->dbi->getError());
        } else {
            $sql_query .= $alter_sql_query;
            $message = Message::success(__('You have added a new user.'));
        }

        if (isset($_POST['createdb-1'])) {
            // Create database with same name and grant all privileges
            $q = 'CREATE DATABASE IF NOT EXISTS '
                . Util::backquote(
                    $this->dbi->escapeString($username)
                ) . ';';
            $sql_query .= $q;
            if (! $this->dbi->tryQuery($q)) {
                $message = Message::rawError((string) $this->dbi->getError());
            }

            /**
             * Reload the navigation
             */
            $GLOBALS['reload'] = true;
            $GLOBALS['db'] = $username;

            $q = 'GRANT ALL PRIVILEGES ON '
                . Util::backquote(
                    Util::escapeMysqlWildcards(
                        $this->dbi->escapeString($username)
                    )
                ) . '.* TO \''
                . $this->dbi->escapeString($username)
                . '\'@\'' . $this->dbi->escapeString($hostname) . '\';';
            $sql_query .= $q;
            if (! $this->dbi->tryQuery($q)) {
                $message = Message::rawError((string) $this->dbi->getError());
            }
        }

        if (isset($_POST['createdb-2'])) {
            // Grant all privileges on wildcard name (username\_%)
            $q = 'GRANT ALL PRIVILEGES ON '
                . Util::backquote(
                    Util::escapeMysqlWildcards(
                        $this->dbi->escapeString($username)
                    ) . '\_%'
                ) . '.* TO \''
                . $this->dbi->escapeString($username)
                . '\'@\'' . $this->dbi->escapeString($hostname) . '\';';
            $sql_query .= $q;
            if (! $this->dbi->tryQuery($q)) {
                $message = Message::rawError((string) $this->dbi->getError());
            }
        }

        if (isset($_POST['createdb-3'])) {
            // Grant all privileges on the specified database to the new user
            $q = 'GRANT ALL PRIVILEGES ON '
            . Util::backquote(
                $dbname
            ) . '.* TO \''
            . $this->dbi->escapeString($username)
            . '\'@\'' . $this->dbi->escapeString($hostname) . '\';';
            $sql_query .= $q;
            if (! $this->dbi->tryQuery($q)) {
                $message = Message::rawError((string) $this->dbi->getError());
            }
        }

        return [
            $sql_query,
            $message,
        ];
    }

    /**
     * Get the hashed string for password
     *
     * @param string $password password
     *
     * @return string
     */
    public function getHashedPassword($password)
    {
        $password = $this->dbi->escapeString($password);
        $result = $this->dbi->fetchSingleRow(
            "SELECT PASSWORD('" . $password . "') AS `password`;"
        );

        return $result['password'];
    }

    /**
     * Check if MariaDB's 'simple_password_check'
     * OR 'cracklib_password_check' is ACTIVE
     *
     * @return bool if at least one of the plugins is ACTIVE
     */
    public function checkIfMariaDBPwdCheckPluginActive()
    {
        $serverVersion = $this->dbi->getVersion();
        if (! (Util::getServerType() === 'MariaDB' && $serverVersion >= 100002)) {
            return false;
        }

        $result = $this->dbi->tryQuery(
            'SHOW PLUGINS SONAME LIKE \'%_password_check%\''
        );

        /* Plugins are not working, for example directory does not exists */
        if ($result === false) {
            return false;
        }

        while ($row = $this->dbi->fetchAssoc($result)) {
            if ($row['Status'] === 'ACTIVE') {
                return true;
            }
        }

        return false;
    }

    /**
     * Get SQL queries for Display and Add user
     *
     * @param string $username username
     * @param string $hostname host name
     * @param string $password password
     *
     * @return array ($create_user_real, $create_user_show, $real_sql_query, $sql_query
     *                $password_set_real, $password_set_show, $alter_real_sql_query, $alter_sql_query)
     */
    public function getSqlQueriesForDisplayAndAddUser($username, $hostname, $password)
    {
        $slashedUsername = $this->dbi->escapeString($username);
        $slashedHostname = $this->dbi->escapeString($hostname);
        $slashedPassword = $this->dbi->escapeString($password);
        $serverType = Util::getServerType();
        $serverVersion = $this->dbi->getVersion();

        $create_user_stmt = sprintf(
            'CREATE USER \'%s\'@\'%s\'',
            $slashedUsername,
            $slashedHostname
        );
        $isMariaDBPwdPluginActive = $this->checkIfMariaDBPwdCheckPluginActive();

        // See https://github.com/phpmyadmin/phpmyadmin/pull/11560#issuecomment-147158219
        // for details regarding details of syntax usage for various versions

        // 'IDENTIFIED WITH auth_plugin'
        // is supported by MySQL 5.5.7+
        if (($serverType === 'MySQL' || $serverType === 'Percona Server')
            && $serverVersion >= 50507
            && isset($_POST['authentication_plugin'])
        ) {
            $create_user_stmt .= ' IDENTIFIED WITH '
                . $_POST['authentication_plugin'];
        }

        // 'IDENTIFIED VIA auth_plugin'
        // is supported by MariaDB 5.2+
        if ($serverType === 'MariaDB'
            && $serverVersion >= 50200
            && isset($_POST['authentication_plugin'])
            && ! $isMariaDBPwdPluginActive
        ) {
            $create_user_stmt .= ' IDENTIFIED VIA '
                . $_POST['authentication_plugin'];
        }

        $create_user_real = $create_user_stmt;
        $create_user_show = $create_user_stmt;

        $password_set_stmt = 'SET PASSWORD FOR \'%s\'@\'%s\' = \'%s\'';
        $password_set_show = sprintf(
            $password_set_stmt,
            $slashedUsername,
            $slashedHostname,
            '***'
        );

        $sql_query_stmt = sprintf(
            'GRANT %s ON *.* TO \'%s\'@\'%s\'',
            implode(', ', $this->extractPrivInfo()),
            $slashedUsername,
            $slashedHostname
        );
        $real_sql_query = $sql_query = $sql_query_stmt;

        // Set the proper hashing method
        if (isset($_POST['authentication_plugin'])) {
            $this->setProperPasswordHashing(
                $_POST['authentication_plugin']
            );
        }

        // Use 'CREATE USER ... WITH ... AS ..' syntax for
        // newer MySQL versions
        // and 'CREATE USER ... VIA .. USING ..' syntax for
        // newer MariaDB versions
        if ((($serverType == 'MySQL' || $serverType == 'Percona Server')
            && $serverVersion >= 50706)
            || ($serverType == 'MariaDB'
            && $serverVersion >= 50200)
        ) {
            $password_set_real = null;

            // Required for binding '%' with '%s'
            $create_user_stmt = str_replace(
                '%',
                '%%',
                $create_user_stmt
            );

            // MariaDB uses 'USING' whereas MySQL uses 'AS'
            // but MariaDB with validation plugin needs cleartext password
            if ($serverType == 'MariaDB'
                && ! $isMariaDBPwdPluginActive
            ) {
                $create_user_stmt .= ' USING \'%s\'';
            } elseif ($serverType == 'MariaDB') {
                $create_user_stmt .= ' IDENTIFIED BY \'%s\'';
            } elseif (($serverType == 'MySQL' || $serverType == 'Percona Server') && $serverVersion >= 80011) {
                if (mb_strpos($create_user_stmt, 'IDENTIFIED') === false) {
                    // Maybe the authentication_plugin was not posted and then a part is missing
                    $create_user_stmt .= ' IDENTIFIED BY \'%s\'';
                } else {
                    $create_user_stmt .= ' BY \'%s\'';
                }
            } else {
                $create_user_stmt .= ' AS \'%s\'';
            }

            if ($_POST['pred_password'] === 'keep') {
                $create_user_real = sprintf(
                    $create_user_stmt,
                    $slashedPassword
                );
                $create_user_show = sprintf(
                    $create_user_stmt,
                    '***'
                );
            } elseif ($_POST['pred_password'] === 'none') {
                $create_user_real = sprintf(
                    $create_user_stmt,
                    null
                );
                $create_user_show = sprintf(
                    $create_user_stmt,
                    '***'
                );
            } else {
                if (! (($serverType === 'MariaDB' && $isMariaDBPwdPluginActive)
                    || ($serverType === 'MySQL' || $serverType === 'Percona Server') && $serverVersion >= 80011)
                ) {
                    $hashedPassword = $this->getHashedPassword($_POST['pma_pw']);
                } else {
                    // MariaDB with validation plugin needs cleartext password
                    $hashedPassword = $_POST['pma_pw'];
                }
                $create_user_real = sprintf(
                    $create_user_stmt,
                    $hashedPassword
                );
                $create_user_show = sprintf(
                    $create_user_stmt,
                    '***'
                );
            }
        } else {
            // Use 'SET PASSWORD' syntax for pre-5.7.6 MySQL versions
            // and pre-5.2.0 MariaDB versions
            if ($_POST['pred_password'] === 'keep') {
                $password_set_real = sprintf(
                    $password_set_stmt,
                    $slashedUsername,
                    $slashedHostname,
                    $slashedPassword
                );
            } elseif ($_POST['pred_password'] === 'none') {
                $password_set_real = sprintf(
                    $password_set_stmt,
                    $slashedUsername,
                    $slashedHostname,
                    null
                );
            } else {
                $hashedPassword = $this->getHashedPassword($_POST['pma_pw']);
                $password_set_real = sprintf(
                    $password_set_stmt,
                    $slashedUsername,
                    $slashedHostname,
                    $hashedPassword
                );
            }
        }

        $alter_real_sql_query = '';
        $alter_sql_query = '';
        if (($serverType === 'MySQL' || $serverType === 'Percona Server') && $serverVersion >= 80011) {
            $sql_query_stmt = '';
            if ((isset($_POST['Grant_priv']) && $_POST['Grant_priv'] === 'Y')
                || (isset($GLOBALS['Grant_priv']) && $GLOBALS['Grant_priv'] === 'Y')
            ) {
                $sql_query_stmt = ' WITH GRANT OPTION';
            }
            $real_sql_query .= $sql_query_stmt;
            $sql_query .= $sql_query_stmt;

            $alter_sql_query_stmt = sprintf(
                'ALTER USER \'%s\'@\'%s\'',
                $slashedUsername,
                $slashedHostname
            );
            $alter_real_sql_query = $alter_sql_query_stmt;
            $alter_sql_query = $alter_sql_query_stmt;
        }

        // add REQUIRE clause
        $require_clause = $this->getRequireClause();
        $with_clause = $this->getWithClauseForAddUserAndUpdatePrivs();

        if (($serverType === 'MySQL' || $serverType === 'Percona Server') && $serverVersion >= 80011) {
            $alter_real_sql_query .= $require_clause;
            $alter_sql_query .= $require_clause;
            $alter_real_sql_query .= $with_clause;
            $alter_sql_query .= $with_clause;
        } else {
            $real_sql_query .= $require_clause;
            $sql_query .= $require_clause;
            $real_sql_query .= $with_clause;
            $sql_query .= $with_clause;
        }

        if ($alter_real_sql_query !== '') {
            $alter_real_sql_query .= ';';
            $alter_sql_query .= ';';
        }
        $create_user_real .= ';';
        $create_user_show .= ';';
        $real_sql_query .= ';';
        $sql_query .= ';';
        // No Global GRANT_OPTION privilege
        if (! $this->dbi->isGrantUser()) {
            $real_sql_query = '';
            $sql_query = '';
        }

        // Use 'SET PASSWORD' for pre-5.7.6 MySQL versions
        // and pre-5.2.0 MariaDB
        if ((($serverType === 'MySQL' || $serverType === 'Percona Server')
            && $serverVersion >= 50706)
            || ($serverType === 'MariaDB'
            && $serverVersion >= 50200)
        ) {
            $password_set_real = null;
            $password_set_show = null;
        } else {
            if ($password_set_real !== null) {
                $password_set_real .= ';';
            }
            $password_set_show .= ';';
        }

        return [
            $create_user_real,
            $create_user_show,
            $real_sql_query,
            $sql_query,
            $password_set_real,
            $password_set_show,
            $alter_real_sql_query,
            $alter_sql_query,
        ];
    }

    /**
     * Returns the type ('PROCEDURE' or 'FUNCTION') of the routine
     *
     * @param string $dbname      database
     * @param string $routineName routine
     *
     * @return string type
     */
    public function getRoutineType($dbname, $routineName)
    {
        $routineData = $this->dbi->getRoutines($dbname);

        foreach ($routineData as $routine) {
            if ($routine['name'] === $routineName) {
                return $routine['type'];
            }
        }

        return '';
    }

    /**
     * @param string $username User name
     * @param string $hostname Host name
     * @param string $database Database name
     * @param string $routine  Routine name
     *
     * @return array
     */
    private function getRoutinePrivileges(
        string $username,
        string $hostname,
        string $database,
        string $routine
    ): array {
        $sql = 'SELECT `Proc_priv`'
            . ' FROM `mysql`.`procs_priv`'
            . " WHERE `User` = '" . $this->dbi->escapeString($username) . "'"
            . " AND `Host` = '" . $this->dbi->escapeString($hostname) . "'"
            . " AND `Db` = '"
            . $this->dbi->escapeString(Util::unescapeMysqlWildcards($database)) . "'"
            . " AND `Routine_name` LIKE '" . $this->dbi->escapeString($routine) . "';";
        $privileges = $this->dbi->fetchValue($sql);
        if ($privileges === false) {
            $privileges = '';
        }

        return $this->parseProcPriv($privileges);
    }

    public function getFormForChangePassword(string $username, string $hostname, bool $editOthers): string
    {
        global $route;

        $isPrivileges = $route === '/server/privileges';

        $serverType = Util::getServerType();
        $serverVersion = $this->dbi->getVersion();
        $origAuthPlugin = $this->getCurrentAuthenticationPlugin(
            'change',
            $username,
            $hostname
        );

        $isMySqlOrPerconaDb = ($serverType === 'MySQL' || $serverType === 'Percona Server');

        $isNew = ($isMySqlOrPerconaDb && $serverVersion >= 50507)
            || ($serverType === 'MariaDB' && $serverVersion >= 50200);
        $hasMoreAuthPlugins = ($isMySqlOrPerconaDb && $serverVersion >= 50706)
            || ($this->dbi->isSuperUser() && $editOthers);

        $activeAuthPlugins = ['mysql_native_password' => __('Native MySQL authentication')];

        if ($isNew && $hasMoreAuthPlugins) {
            $activeAuthPlugins = $this->getActiveAuthPlugins();
            if (isset($activeAuthPlugins['mysql_old_password'])) {
                unset($activeAuthPlugins['mysql_old_password']);
            }
        }

        return $this->template->render('server/privileges/change_password', [
            'username' => $username,
            'hostname' => $hostname,
            'is_privileges' => $isPrivileges,
            'is_new' => $isNew,
            'has_more_auth_plugins' => $hasMoreAuthPlugins,
            'active_auth_plugins' => $activeAuthPlugins,
            'orig_auth_plugin' => $origAuthPlugin,
        ]);
    }
}<|MERGE_RESOLUTION|>--- conflicted
+++ resolved
@@ -1584,7 +1584,6 @@
         }
         $params = [
             'username' => $username,
-<<<<<<< HEAD
             'hostname' => $hostname,
         ];
         switch ($linktype) {
@@ -1607,32 +1606,7 @@
 
         $html .= ' href="' . Url::getFromRoute('/server/privileges');
         if ($linktype === 'revoke') {
-            $html .= '" data-post="' . Url::getCommon($params, '');
-=======
-            'hostname' => $hostname
-        );
-        switch($linktype) {
-        case 'edit':
-            $params['dbname'] = $dbname;
-            $params['tablename'] = $tablename;
-            $params['routinename'] = $routinename;
-            break;
-        case 'revoke':
-            $params['dbname'] = $dbname;
-            $params['tablename'] = $tablename;
-            $params['routinename'] = $routinename;
-            $params['revokeall'] = 1;
-            break;
-        case 'export':
-            $params['initial'] = $initial;
-            $params['export'] = 1;
-            break;
-        }
-
-        $html .= ' href="server_privileges.php';
-        if ($linktype == 'revoke') {
             $html .= '" data-post="' . Url::getCommon($params, '', false);
->>>>>>> ae11d526
         } else {
             $html .= Url::getCommon($params, '&');
         }
