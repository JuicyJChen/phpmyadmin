--- conflicted
+++ resolved
@@ -145,31 +145,6 @@
         $links = [];
         // variable or section name => (name => url)
 
-<<<<<<< HEAD
-        $links['table'][__('Flush (close) all tables')] = $this->selfUrl
-            . Url::getCommon(
-                [
-                    'flush' => 'TABLES'
-                ]
-            );
-        $links['table'][__('Show open tables')]
-            = 'sql.php' . Url::getCommon(
-                [
-                    'sql_query' => 'SHOW OPEN TABLES',
-                    'goto' => $this->selfUrl,
-                ]
-            );
-
-        if ($GLOBALS['replication_info']['master']['status']) {
-            $links['repl'][__('Show slave hosts')]
-                = 'sql.php' . Url::getCommon(
-                    [
-                        'sql_query' => 'SHOW SLAVE HOSTS',
-                        'goto' => $this->selfUrl,
-                    ]
-                );
-            $links['repl'][__('Show master status')] = '#replication_master';
-=======
         $links['table'][__('Flush (close) all tables')] = [
             'url' => $this->selfUrl,
             'params' => Url::getCommon(['flush' => 'TABLES'], ''),
@@ -194,7 +169,6 @@
                 'url' => '#replication_master',
                 'params' => '',
             ];
->>>>>>> 09c18849
         }
         if ($GLOBALS['replication_info']['slave']['status']) {
             $links['repl'][__('Show slave status')] = [
@@ -205,20 +179,10 @@
 
         $links['repl']['doc'] = 'replication';
 
-<<<<<<< HEAD
-        $links['qcache'][__('Flush query cache')]
-            = $this->selfUrl
-            . Url::getCommon(
-                [
-                    'flush' => 'QUERY CACHE'
-                ]
-            );
-=======
         $links['qcache'][__('Flush query cache')] = [
             'url' => $this->selfUrl,
             'params' => Url::getCommon(['flush' => 'QUERY CACHE'], ''),
         ];
->>>>>>> 09c18849
         $links['qcache']['doc'] = 'query_cache';
 
         $links['threads']['doc'] = 'mysql_threads';
@@ -229,18 +193,6 @@
 
         $links['Slow_queries']['doc'] = 'slow_query_log';
 
-<<<<<<< HEAD
-        $links['innodb'][__('Variables')]
-            = 'server_engines.php?' . Url::getCommon(['engine' => 'InnoDB']);
-        $links['innodb'][__('InnoDB Status')]
-            = 'server_engines.php'
-            . Url::getCommon(
-                [
-                    'engine' => 'InnoDB',
-                    'page' => 'Status'
-                ]
-            );
-=======
         $links['innodb'][__('Variables')] = [
             'url' => 'server_engines.php',
             'params' => Url::getCommon(['engine' => 'InnoDB'], ''),
@@ -252,7 +204,6 @@
                 'page' => 'Status',
             ], ''),
         ];
->>>>>>> 09c18849
         $links['innodb']['doc'] = 'innodb';
 
         return($links);
