--- conflicted
+++ resolved
@@ -2094,7 +2094,6 @@
         }
 
         $result = array();
-<<<<<<< HEAD
         if (! $GLOBALS['cfg']['Server']['DisableIS']) {
             // Note: in http://dev.mysql.com/doc/refman/5.0/en/faqs-triggers.html
             // their example uses WHERE TRIGGER_SCHEMA='dbname' so let's use this
@@ -2103,7 +2102,8 @@
                 . ', EVENT_OBJECT_TABLE, ACTION_TIMING, ACTION_STATEMENT'
                 . ', EVENT_OBJECT_SCHEMA, EVENT_OBJECT_TABLE, DEFINER'
                 . ' FROM information_schema.TRIGGERS'
-                . ' WHERE TRIGGER_SCHEMA= \'' . PMA_Util::sqlAddSlashes($db) . '\'';
+                . ' WHERE TRIGGER_SCHEMA ' . PMA_Util::getCollateForIS() . '='
+                . ' \'' . PMA_Util::sqlAddSlashes($db) . '\'';
 
             if (! empty($table)) {
                 $query .= " AND EVENT_OBJECT_TABLE = '"
@@ -2114,21 +2114,6 @@
             if (! empty($table)) {
                 $query .= " LIKE '" . PMA_Util::sqlAddSlashes($table, true) . "';";
             }
-=======
-        // Note: in http://dev.mysql.com/doc/refman/5.0/en/faqs-triggers.html
-        // their example uses WHERE TRIGGER_SCHEMA='dbname' so let's use this
-        // instead of WHERE EVENT_OBJECT_SCHEMA='dbname'
-        $query = 'SELECT TRIGGER_SCHEMA, TRIGGER_NAME, EVENT_MANIPULATION'
-            . ', EVENT_OBJECT_TABLE, ACTION_TIMING, ACTION_STATEMENT'
-            . ', EVENT_OBJECT_SCHEMA, EVENT_OBJECT_TABLE, DEFINER'
-            . ' FROM information_schema.TRIGGERS'
-            . ' WHERE TRIGGER_SCHEMA ' . PMA_Util::getCollateForIS() . '='
-            . ' \'' . PMA_Util::sqlAddSlashes($db) . '\'';
-
-        if (! empty($table)) {
-            $query .= " AND EVENT_OBJECT_TABLE = '"
-                . PMA_Util::sqlAddSlashes($table) . "';";
->>>>>>> f3fe7ca5
         }
 
         if ($triggers = $this->fetchResult($query)) {
