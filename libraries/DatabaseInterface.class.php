<?php
/* vim: set expandtab sw=4 ts=4 sts=4: */
/**
 * Main interface for database interactions
 *
 * @package PhpMyAdmin-DBI
 */
if (! defined('PHPMYADMIN')) {
    exit;
}

require_once './libraries/logging.lib.php';

/**
 * Main interface for database interactions
 *
 * @package PhpMyAdmin-DBI
 */
class PMA_DatabaseInterface
{
    /**
     * Force STORE_RESULT method, ignored by classic MySQL.
     */
    const QUERY_STORE = 1;
    /**
     * Do not read whole query.
     */
    const QUERY_UNBUFFERED = 2;
    /**
     * Get session variable.
     */
    const GETVAR_SESSION = 1;
    /**
     * Get global variable.
     */
    const GETVAR_GLOBAL = 2;

    /**
     * @var PMA_DBI_Extension
     */
    private $_extension;

    /**
     * Constructor
     *
     * @param PMA_DBI_Extension $ext Object to be used for database queries
     */
    public function __construct(PMA_DBI_Extension $ext)
    {
        $this->_extension = $ext;
    }

    /**
     * Checks whether database extension is loaded
     *
     * @param string $extension mysql extension to check
     *
     * @return bool
     */
    public static function checkDbExtension($extension = 'mysql')
    {
        if ($extension == 'drizzle' && function_exists('drizzle_create')) {
            return true;
        } else if (function_exists($extension . '_connect')) {
            return true;
        }
        return false;
    }

    /**
     * runs a query
     *
     * @param string $query               SQL query to execute
     * @param mixed  $link                optional database link to use
     * @param int    $options             optional query options
     * @param bool   $cache_affected_rows whether to cache affected rows
     *
     * @return mixed
     */
    public function query($query, $link = null, $options = 0,
        $cache_affected_rows = true
    ) {
        $res = $this->tryQuery($query, $link, $options, $cache_affected_rows)
            or PMA_Util::mysqlDie($this->getError($link), $query);
        return $res;
    }


    /**
     * Caches table data so PMA_Table does not require to issue
     * SHOW TABLE STATUS again
     *
     * @param array       $tables information for tables of some databases
     * @param string|bool $table  table name or false
     *
     * @return void
     */
    private function _cacheTableData($tables, $table)
    {
        // Note: I don't see why we would need array_merge_recursive() here,
        // as it creates double entries for the same table (for example a double
        // entry for Comment when changing the storage engine in Operations)
        // Note 2: Instead of array_merge(), simply use the + operator because
        //  array_merge() renumbers numeric keys starting with 0, therefore
        //  we would lose a db name thats consists only of numbers

        foreach ($tables as $one_database => $its_tables) {
            if (isset(PMA_Table::$cache[$one_database])) {
                // the + operator does not do the intended effect
                // when the cache for one table already exists
                if ($table
                    && isset(PMA_Table::$cache[$one_database][$table])
                ) {
                    unset(PMA_Table::$cache[$one_database][$table]);
                }
                PMA_Table::$cache[$one_database]
                    = PMA_Table::$cache[$one_database] + $tables[$one_database];
            } else {
                PMA_Table::$cache[$one_database] = $tables[$one_database];
            }
        }
    }

    /**
     * Stores query data into session data for debugging purposes
     *
     * @param string  $query  Query text
     * @param object  $link   database link
     * @param object  $result Query result
     * @param integer $time   Time to execute query
     *
     * @return void
     */
    private function _dbgQuery($query, $link, $result, $time)
    {
        $hash = md5($query);

        if (isset($_SESSION['debug']['queries'][$hash])) {
            $_SESSION['debug']['queries'][$hash]['count']++;
        } else {
            $_SESSION['debug']['queries'][$hash] = array();
            if ($result == false) {
                $_SESSION['debug']['queries'][$hash]['error']
                    = '<b style="color:red">' . $this->getError($link) . '</b>';
            }
            $_SESSION['debug']['queries'][$hash]['count'] = 1;
            $_SESSION['debug']['queries'][$hash]['query'] = $query;
            $_SESSION['debug']['queries'][$hash]['time'] = $time;
        }

        $_SESSION['debug']['queries'][$hash]['trace'][] = PMA_Error::formatBacktrace(
            debug_backtrace(),
            " ",
            "\n"
        );
    }

    /**
     * runs a query and returns the result
     *
     * @param string  $query               query to run
     * @param object  $link                mysql link resource
     * @param integer $options             query options
     * @param bool    $cache_affected_rows whether to cache affected row
     *
     * @return mixed
     */
    public function tryQuery($query, $link = null, $options = 0,
        $cache_affected_rows = true
    ) {
        $link = $this->getLink($link);
        if ($link === false) {
            return false;
        }

        if ($GLOBALS['cfg']['DBG']['sql']) {
            $time = microtime(true);
        }

        $result = $this->_extension->realQuery($query, $link, $options);

        if ($cache_affected_rows) {
            $GLOBALS['cached_affected_rows'] = $this->affectedRows($link, false);
        }

        if ($GLOBALS['cfg']['DBG']['sql']) {
            $time = microtime(true) - $time;
            $this->_dbgQuery($query, $link, $result, $time);
        }
        if ($result != false && PMA_Tracker::isActive() == true ) {
            PMA_Tracker::handleQuery($query);
        }

        return $result;
    }

    /**
     * Run multi query statement and return results
     *
     * @param string $multi_query multi query statement to execute
     * @param mysqli $link        mysqli object
     *
     * @return mysqli_result collection | boolean(false)
     */
    public function tryMultiQuery($multi_query = '', $link = null)
    {
        $link = $this->getLink($link);
        if ($link === false) {
            return false;
        }

        return $this->_extension->realMultiQuery($link, $multi_query);
    }

    /**
     * converts charset of a mysql message, usually coming from mysql_error(),
     * into PMA charset, usually UTF-8
     * uses language to charset mapping from mysql/share/errmsg.txt
     * and charset names to ISO charset from information_schema.CHARACTER_SETS
     *
     * @param string $message the message
     *
     * @return string  $message
     */
    public function convertMessage($message)
    {
        // latin always last!
        $encodings = array(
            'japanese'      => 'EUC-JP', //'ujis',
            'japanese-sjis' => 'Shift-JIS', //'sjis',
            'korean'        => 'EUC-KR', //'euckr',
            'russian'       => 'KOI8-R', //'koi8r',
            'ukrainian'     => 'KOI8-U', //'koi8u',
            'greek'         => 'ISO-8859-7', //'greek',
            'serbian'       => 'CP1250', //'cp1250',
            'estonian'      => 'ISO-8859-13', //'latin7',
            'slovak'        => 'ISO-8859-2', //'latin2',
            'czech'         => 'ISO-8859-2', //'latin2',
            'hungarian'     => 'ISO-8859-2', //'latin2',
            'polish'        => 'ISO-8859-2', //'latin2',
            'romanian'      => 'ISO-8859-2', //'latin2',
            'spanish'       => 'CP1252', //'latin1',
            'swedish'       => 'CP1252', //'latin1',
            'italian'       => 'CP1252', //'latin1',
            'norwegian-ny'  => 'CP1252', //'latin1',
            'norwegian'     => 'CP1252', //'latin1',
            'portuguese'    => 'CP1252', //'latin1',
            'danish'        => 'CP1252', //'latin1',
            'dutch'         => 'CP1252', //'latin1',
            'english'       => 'CP1252', //'latin1',
            'french'        => 'CP1252', //'latin1',
            'german'        => 'CP1252', //'latin1',
        );

        $server_language = $this->fetchValue(
            'SHOW VARIABLES LIKE \'language\';',
            0,
            1
        );
        if ($server_language) {
            $found = array();
            $match = preg_match(
                '&(?:\\\|\\/)([^\\\\\/]*)(?:\\\|\\/)$&i',
                $server_language,
                $found
            );
            if ($match) {
                $server_language = $found[1];
            }
        }

        if (! empty($server_language) && isset($encodings[$server_language])) {
            $encoding = $encodings[$server_language];
        } else {
            /* Fallback to CP1252 if we can not detect */
            $encoding = 'CP1252';
        }

        return PMA_convertString($encoding, 'utf-8', $message);
    }

    /**
     * returns array with table names for given db
     *
     * @param string $database name of database
     * @param mixed  $link     mysql link resource|object
     *
     * @return array   tables names
     */
    public function getTables($database, $link = null)
    {
        return $this->fetchResult(
            'SHOW TABLES FROM ' . PMA_Util::backquote($database) . ';',
            null,
            0,
            $link,
            self::QUERY_STORE
        );
    }

    /**
     * returns a segment of the SQL WHERE clause regarding table name and type
     *
     * @param string|bool $table        table or false
     * @param boolean     $tbl_is_group $table is a table group
     * @param string      $tble_type    whether table or view
     *
     * @return string a segment of the WHERE clause
     */
    private function _getTableCondition($table, $tbl_is_group, $tble_type)
    {
        // get table information from information_schema
        if ($table) {
            if (true === $tbl_is_group) {
                $sql_where_table = 'AND t.`TABLE_NAME` LIKE \''
                    . PMA_Util::escapeMysqlWildcards(
                        PMA_Util::sqlAddSlashes($table)
                    )
                    . '%\'';
            } else {
                $sql_where_table = 'AND t.`TABLE_NAME` = \''
                    . PMA_Util::sqlAddSlashes($table) . '\'';
            }
        } else {
            $sql_where_table = '';
        }

        if ($tble_type) {
            if ($tble_type == 'view') {
                if (PMA_DRIZZLE) {
                    $sql_where_table .= " AND t.`TABLE_TYPE` != 'BASE'";
                } else {
                    $sql_where_table .= " AND t.`TABLE_TYPE` != 'BASE TABLE'";
                }
            } else if ($tble_type == 'table') {
                if (PMA_DRIZZLE) {
                    $sql_where_table .= " AND t.`TABLE_TYPE` = 'BASE'";
                } else {
                    $sql_where_table .= " AND t.`TABLE_TYPE` = 'BASE TABLE'";
                }
            }
        }
        return $sql_where_table;
    }

    /**
     * returns the beginning of the SQL statement to fetch the list of tables
     *
     * @param string[] $this_databases  databases to list
     * @param string   $sql_where_table additional condition
     *
     * @return string the SQL statement
     */
    private function _getSqlForTablesFull($this_databases, $sql_where_table)
    {
        if (PMA_DRIZZLE) {
            $stats_join = $this->_getDrizzeStatsJoin();

            // data_dictionary.table_cache may not contain any data
            // for some tables, it's just a table cache
            // auto_increment == 0 is cast to NULL because currently
            // (2011.03.13 GA)
            // Drizzle doesn't provide correct value
            $sql = "
                SELECT t.*,
                    t.TABLE_SCHEMA        AS `Db`,
                    t.TABLE_NAME          AS `Name`,
                    t.TABLE_TYPE          AS `TABLE_TYPE`,
                    t.ENGINE              AS `Engine`,
                    t.ENGINE              AS `Type`,
                    t.TABLE_VERSION       AS `Version`,-- VERSION
                    t.ROW_FORMAT          AS `Row_format`,
                    coalesce(tc.ROWS, stat.NUM_ROWS)
                                          AS `Rows`,-- TABLE_ROWS,
                    coalesce(tc.ROWS, stat.NUM_ROWS)
                                          AS `TABLE_ROWS`,
                    tc.AVG_ROW_LENGTH     AS `Avg_row_length`, -- AVG_ROW_LENGTH
                    tc.TABLE_SIZE         AS `Data_length`, -- DATA_LENGTH
                    NULL                  AS `Max_data_length`, -- MAX_DATA_LENGTH
                    NULL                  AS `Index_length`, -- INDEX_LENGTH
                    NULL                  AS `Data_free`, -- DATA_FREE
                    nullif(t.AUTO_INCREMENT, 0)
                                          AS `Auto_increment`,
                    t.TABLE_CREATION_TIME AS `Create_time`, -- CREATE_TIME
                    t.TABLE_UPDATE_TIME   AS `Update_time`, -- UPDATE_TIME
                    NULL                  AS `Check_time`, -- CHECK_TIME
                    t.TABLE_COLLATION     AS `Collation`,
                    NULL                  AS `Checksum`, -- CHECKSUM
                    NULL                  AS `Create_options`, -- CREATE_OPTIONS
                    t.TABLE_COMMENT       AS `Comment`
                FROM data_dictionary.TABLES t
                    LEFT JOIN data_dictionary.TABLE_CACHE tc
                        ON tc.TABLE_SCHEMA = t.TABLE_SCHEMA AND tc.TABLE_NAME
                        = t.TABLE_NAME
                    $stats_join
                WHERE t.TABLE_SCHEMA IN ('" . implode("', '", $this_databases) . "')
                    " . $sql_where_table;
        } else {
            $sql = '
                SELECT *,
                    `TABLE_SCHEMA`       AS `Db`,
                    `TABLE_NAME`         AS `Name`,
                    `TABLE_TYPE`         AS `TABLE_TYPE`,
                    `ENGINE`             AS `Engine`,
                    `ENGINE`             AS `Type`,
                    `VERSION`            AS `Version`,
                    `ROW_FORMAT`         AS `Row_format`,
                    `TABLE_ROWS`         AS `Rows`,
                    `AVG_ROW_LENGTH`     AS `Avg_row_length`,
                    `DATA_LENGTH`        AS `Data_length`,
                    `MAX_DATA_LENGTH`    AS `Max_data_length`,
                    `INDEX_LENGTH`       AS `Index_length`,
                    `DATA_FREE`          AS `Data_free`,
                    `AUTO_INCREMENT`     AS `Auto_increment`,
                    `CREATE_TIME`        AS `Create_time`,
                    `UPDATE_TIME`        AS `Update_time`,
                    `CHECK_TIME`         AS `Check_time`,
                    `TABLE_COLLATION`    AS `Collation`,
                    `CHECKSUM`           AS `Checksum`,
                    `CREATE_OPTIONS`     AS `Create_options`,
                    `TABLE_COMMENT`      AS `Comment`
                FROM `information_schema`.`TABLES` t
                WHERE ' . (PMA_IS_WINDOWS ? '' : 'BINARY') . ' `TABLE_SCHEMA`
                    IN (\'' . implode("', '", $this_databases) . '\')
                    ' . $sql_where_table;
        }
        return $sql;
    }

    /**
     * returns array of all tables in given db or dbs
     * this function expects unquoted names:
     * RIGHT: my_database
     * WRONG: `my_database`
     * WRONG: my\_database
     * if $tbl_is_group is true, $table is used as filter for table names
     *
     * <code>
     * $GLOBALS['dbi']->getTablesFull('my_database');
     * $GLOBALS['dbi']->getTablesFull('my_database', 'my_table'));
     * $GLOBALS['dbi']->getTablesFull('my_database', 'my_tables_', true));
     * </code>
     *
     * @param string          $database     database
     * @param string|false    $table        table name or false
     * @param boolean         $tbl_is_group $table is a table group
     * @param mixed           $link         mysql link
     * @param integer         $limit_offset zero-based offset for the count
     * @param boolean|integer $limit_count  number of tables to return
     * @param string          $sort_by      table attribute to sort by
     * @param string          $sort_order   direction to sort (ASC or DESC)
     * @param string          $tble_type    whether table or view
     *
     * @todo    move into PMA_Table
     *
     * @return array           list of tables in given db(s)
     */
    public function getTablesFull($database, $table = false,
        $tbl_is_group = false,  $link = null, $limit_offset = 0,
        $limit_count = false, $sort_by = 'Name', $sort_order = 'ASC',
        $tble_type = null
    ) {
        if (true === $limit_count) {
            $limit_count = $GLOBALS['cfg']['MaxTableList'];
        }
        // prepare and check parameters
        if (! is_array($database)) {
            $databases = array($database);
        } else {
            $databases = $database;
        }

        $sql_where_table = $this->_getTableCondition(
            $table, $tbl_is_group, $tble_type
        );

        // for PMA bc:
        // `SCHEMA_FIELD_NAME` AS `SHOW_TABLE_STATUS_FIELD_NAME`
        //
        // on non-Windows servers,
        // added BINARY in the WHERE clause to force a case sensitive
        // comparison (if we are looking for the db Aa we don't want
        // to find the db aa)
        $this_databases = array_map('PMA_Util::sqlAddSlashes', $databases);

        $sql = $this->_getSqlForTablesFull($this_databases, $sql_where_table);

        // Sort the tables
        $sql .= " ORDER BY $sort_by $sort_order";

        if ($limit_count) {
            $sql .= ' LIMIT ' . $limit_count . ' OFFSET ' . $limit_offset;
        }

        $tables = $this->fetchResult(
            $sql, array('TABLE_SCHEMA', 'TABLE_NAME'), null, $link
        );

        if (PMA_DRIZZLE) {
            // correct I_S and D_D names returned by D_D.TABLES -
            // Drizzle generally uses lower case for them,
            // but TABLES returns uppercase
            foreach ((array)$database as $db) {
                $db_upper = strtoupper($db);
                if (!isset($tables[$db]) && isset($tables[$db_upper])) {
                    $tables[$db] = $tables[$db_upper];
                    unset($tables[$db_upper]);
                }
            }
        }

        if ($sort_by == 'Name' && $GLOBALS['cfg']['NaturalOrder']) {
            // here, the array's first key is by schema name
            foreach ($tables as $one_database_name => $one_database_tables) {
                uksort($one_database_tables, 'strnatcasecmp');

                if ($sort_order == 'DESC') {
                    $one_database_tables = array_reverse($one_database_tables);
                }
                $tables[$one_database_name] = $one_database_tables;
            }
        } else if ($sort_by == 'Data_length') { // Size = Data_length + Index_length
            foreach ($tables as $one_database_name => $one_database_tables) {
                uasort(
                    $one_database_tables,
                    function ($a, $b) {
                        $aLength = $a['Data_length'] + $a['Index_length'];
                        $bLength = $b['Data_length'] + $b['Index_length'];
                        return ($aLength == $bLength)
                            ? 0
                            : ($aLength < $bLength) ? -1 : 1;
                    }
                );

                if ($sort_order == 'DESC') {
                    $one_database_tables = array_reverse($one_database_tables);
                }
                $tables[$one_database_name] = $one_database_tables;
            }
        }
        // end (get information from table schema)

        $this->_cacheTableData($tables, $table);

        if (! is_array($database)) {
            if (isset($tables[$database])) {
                return $tables[$database];
            } elseif (isset($tables[strtolower($database)])) {
                // on windows with lower_case_table_names = 1
                // MySQL returns
                // with SHOW DATABASES or information_schema.SCHEMATA: `Test`
                // but information_schema.TABLES gives `test`
                // bug #2036
                // https://sourceforge.net/p/phpmyadmin/bugs/2036/
                return $tables[strtolower($database)];
            } else {
                // one database but inexact letter case match
                // as Drizzle is always case insensitive,
                // we can safely return the only result
                if (PMA_DRIZZLE && count($tables) == 1) {
                    $keys = array_keys($tables);
                    if (strlen(array_pop($keys)) == strlen($database)) {
                        return array_pop($tables);
                    }
                }
                return $tables;
            }
        } else {
            return $tables;
        }
    }

    /**
     * Copies the table properties to the set of property names used by PMA.
     *
     * @param array  $tables   array of table properties
     * @param string $database database name
     *
     * @return array array with added properties
     */
    public function copyTableProperties($tables, $database)
    {
        foreach ($tables as $table_name => $each_table) {
            if (! isset($tables[$table_name]['Type'])
                && isset($tables[$table_name]['Engine'])
            ) {
                // pma BC, same parts of PMA still uses 'Type'
                $tables[$table_name]['Type']
                    =& $tables[$table_name]['Engine'];
            } elseif (! isset($tables[$table_name]['Engine'])
                && isset($tables[$table_name]['Type'])
            ) {
                // old MySQL reports Type, newer MySQL reports Engine
                $tables[$table_name]['Engine']
                    =& $tables[$table_name]['Type'];
            }

            // MySQL forward compatibility
            // so pma could use this array as if every server
            // is of version >5.0
            // todo : remove and check usage in the rest of the code,
            // MySQL 5.0 is required by current PMA version
            $tables[$table_name]['TABLE_SCHEMA']
                = $database;
            $tables[$table_name]['TABLE_NAME']
                =& $tables[$table_name]['Name'];
            $tables[$table_name]['ENGINE']
                =& $tables[$table_name]['Engine'];
            $tables[$table_name]['VERSION']
                =& $tables[$table_name]['Version'];
            $tables[$table_name]['ROW_FORMAT']
                =& $tables[$table_name]['Row_format'];
            $tables[$table_name]['TABLE_ROWS']
                =& $tables[$table_name]['Rows'];
            $tables[$table_name]['AVG_ROW_LENGTH']
                =& $tables[$table_name]['Avg_row_length'];
            $tables[$table_name]['DATA_LENGTH']
                =& $tables[$table_name]['Data_length'];
            $tables[$table_name]['MAX_DATA_LENGTH']
                =& $tables[$table_name]['Max_data_length'];
            $tables[$table_name]['INDEX_LENGTH']
                =& $tables[$table_name]['Index_length'];
            $tables[$table_name]['DATA_FREE']
                =& $tables[$table_name]['Data_free'];
            $tables[$table_name]['AUTO_INCREMENT']
                =& $tables[$table_name]['Auto_increment'];
            $tables[$table_name]['CREATE_TIME']
                =& $tables[$table_name]['Create_time'];
            $tables[$table_name]['UPDATE_TIME']
                =& $tables[$table_name]['Update_time'];
            $tables[$table_name]['CHECK_TIME']
                =& $tables[$table_name]['Check_time'];
            $tables[$table_name]['TABLE_COLLATION']
                =& $tables[$table_name]['Collation'];
            $tables[$table_name]['CHECKSUM']
                =& $tables[$table_name]['Checksum'];
            $tables[$table_name]['CREATE_OPTIONS']
                =& $tables[$table_name]['Create_options'];
            $tables[$table_name]['TABLE_COMMENT']
                =& $tables[$table_name]['Comment'];

            if (strtoupper($tables[$table_name]['Comment']) === 'VIEW'
                && $tables[$table_name]['Engine'] == null
            ) {
                $tables[$table_name]['TABLE_TYPE'] = 'VIEW';
            } else {
                /**
                 * @todo difference between 'TEMPORARY' and 'BASE TABLE'
                 * but how to detect?
                 */
                $tables[$table_name]['TABLE_TYPE'] = 'BASE TABLE';
            }
        }
        return $tables;
    }

    /**
     * Get VIEWs in a particular database
     *
     * @param string $db Database name to look in
     *
     * @return array $views Set of VIEWs inside the database
     */
    public function getVirtualTables($db)
    {

        $tables_full = $this->getTablesFull($db);
        $views = array();

        foreach ($tables_full as $table=>$tmp) {

            if (PMA_Table::isView($db, $table)) {
                $views[] = $table;
            }

        }

        return $views;

    }


    /**
     * returns array with databases containing extended infos about them
     *
     * @param string   $database     database
     * @param boolean  $force_stats  retrieve stats also for MySQL < 5
     * @param object   $link         mysql link
     * @param string   $sort_by      column to order by
     * @param string   $sort_order   ASC or DESC
     * @param integer  $limit_offset starting offset for LIMIT
     * @param bool|int $limit_count  row count for LIMIT or true
     *                               for $GLOBALS['cfg']['MaxDbList']
     *
     * @todo    move into PMA_List_Database?
     *
     * @return array $databases
     */
    public function getDatabasesFull($database = null, $force_stats = false,
        $link = null, $sort_by = 'SCHEMA_NAME', $sort_order = 'ASC',
        $limit_offset = 0, $limit_count = false
    ) {
        $sort_order = strtoupper($sort_order);

        if (true === $limit_count) {
            $limit_count = $GLOBALS['cfg']['MaxDbList'];
        }

        $apply_limit_and_order_manual = true;

        /**
         * if $GLOBALS['cfg']['NaturalOrder'] is enabled, we cannot use LIMIT
         * cause MySQL does not support natural ordering,
         * we have to do it afterward
         */
        $limit = '';
        if (! $GLOBALS['cfg']['NaturalOrder']) {
            if ($limit_count) {
                $limit = ' LIMIT ' . $limit_count . ' OFFSET ' . $limit_offset;
            }

            $apply_limit_and_order_manual = false;
        }

        // get table information from information_schema
        if ($database) {
            $sql_where_schema = 'WHERE `SCHEMA_NAME` LIKE \''
                . PMA_Util::sqlAddSlashes($database) . '\'';
        } else {
            $sql_where_schema = '';
        }

        if (PMA_DRIZZLE) {
            // data_dictionary.table_cache may not contain any data for some
            // tables, it's just a table cache
            $sql = 'SELECT
                s.SCHEMA_NAME,
                s.DEFAULT_COLLATION_NAME';
            if ($force_stats) {
                // no TABLE_CACHE data, stable results are better than
                // constantly changing
                $sql .= ',
                    COUNT(t.TABLE_SCHEMA) AS SCHEMA_TABLES,
                    SUM(stat.NUM_ROWS)    AS SCHEMA_TABLE_ROWS';
            }
            $sql .= '
                   FROM data_dictionary.SCHEMAS s';
            if ($force_stats) {
                $stats_join = $this->_getDrizzeStatsJoin();

                $sql .= "
                    LEFT JOIN data_dictionary.TABLES t
                        ON t.TABLE_SCHEMA = s.SCHEMA_NAME
                    $stats_join";
            }
            $sql .= $sql_where_schema . '
                GROUP BY s.SCHEMA_NAME
                ORDER BY ' . PMA_Util::backquote($sort_by) . ' ' . $sort_order
                . $limit;
        } else {
            $sql = 'SELECT
                s.SCHEMA_NAME,
                s.DEFAULT_COLLATION_NAME';
            if ($force_stats) {
                $sql .= ',
                    COUNT(t.TABLE_SCHEMA)  AS SCHEMA_TABLES,
                    SUM(t.TABLE_ROWS)      AS SCHEMA_TABLE_ROWS,
                    SUM(t.DATA_LENGTH)     AS SCHEMA_DATA_LENGTH,
                    SUM(t.MAX_DATA_LENGTH) AS SCHEMA_MAX_DATA_LENGTH,
                    SUM(t.INDEX_LENGTH)    AS SCHEMA_INDEX_LENGTH,
                    SUM(t.DATA_LENGTH + t.INDEX_LENGTH)
                                           AS SCHEMA_LENGTH,
                    SUM(t.DATA_FREE)       AS SCHEMA_DATA_FREE';
            }
            $sql .= '
                   FROM `information_schema`.SCHEMATA s';
            if ($force_stats) {
                $sql .= '
                    LEFT JOIN `information_schema`.TABLES t
                        ON BINARY t.TABLE_SCHEMA = BINARY s.SCHEMA_NAME';
            }
            $sql .= $sql_where_schema . '
                    GROUP BY BINARY s.SCHEMA_NAME
                    ORDER BY BINARY ' . PMA_Util::backquote($sort_by)
                . ' ' . $sort_order
                . $limit;
        }

        $databases = $this->fetchResult($sql, 'SCHEMA_NAME', null, $link);

        $mysql_error = $this->getError($link);
        if (! count($databases) && $GLOBALS['errno']) {
            PMA_Util::mysqlDie($mysql_error, $sql);
        }

        // display only databases also in official database list
        // f.e. to apply hide_db and only_db
        $drops = array_diff(
            array_keys($databases), (array) $GLOBALS['pma']->databases
        );
        foreach ($drops as $drop) {
            unset($databases[$drop]);
        }

        /**
         * apply limit and order manually now
         * (caused by older MySQL < 5 or $GLOBALS['cfg']['NaturalOrder'])
         */
        if ($apply_limit_and_order_manual) {
            $GLOBALS['callback_sort_order'] = $sort_order;
            $GLOBALS['callback_sort_by'] = $sort_by;
            usort(
                $databases,
                array('PMA_DatabaseInterface', '_usortComparisonCallback')
            );
            unset($GLOBALS['callback_sort_order'], $GLOBALS['callback_sort_by']);

            /**
             * now apply limit
             */
            if ($limit_count) {
                $databases = array_slice($databases, $limit_offset, $limit_count);
            }
        }

        return $databases;
    }


    /**
     * Generates JOIN part for the Drizzle query to get database/table stats.
     *
     * @return string
     */
    private function _getDrizzeStatsJoin()
    {
        $engine_info = PMA_Util::cacheGet('drizzle_engines');
        $stats_join = "LEFT JOIN (SELECT 0 NUM_ROWS) AS stat ON false";
        if (isset($engine_info['InnoDB'])
            && $engine_info['InnoDB']['module_library'] == 'innobase'
        ) {
            $stats_join
                = "LEFT JOIN data_dictionary.INNODB_SYS_TABLESTATS stat"
                . " ON (t.ENGINE = 'InnoDB' AND stat.NAME"
                . " = (t.TABLE_SCHEMA || '/') || t.TABLE_NAME)";
        }
        return $stats_join;
    }


    /**
     * usort comparison callback
     *
     * @param string $a first argument to sort
     * @param string $b second argument to sort
     *
     * @return integer  a value representing whether $a should be before $b in the
     *                   sorted array or not
     *
     * @access  private
     */
    private static function _usortComparisonCallback($a, $b)
    {
        if ($GLOBALS['cfg']['NaturalOrder']) {
            $sorter = 'strnatcasecmp';
        } else {
            $sorter = 'strcasecmp';
        }
        /* No sorting when key is not present */
        if (! isset($a[$GLOBALS['callback_sort_by']])
            || ! isset($b[$GLOBALS['callback_sort_by']])
        ) {
            return 0;
        }
        // produces f.e.:
        // return -1 * strnatcasecmp($a["SCHEMA_TABLES"], $b["SCHEMA_TABLES"])
        return ($GLOBALS['callback_sort_order'] == 'ASC' ? 1 : -1) * $sorter(
            $a[$GLOBALS['callback_sort_by']], $b[$GLOBALS['callback_sort_by']]
        );
    } // end of the '_usortComparisonCallback()' method

    /**
     * returns detailed array with all columns for given table in database,
     * or all tables/databases
     *
     * @param string $database name of database
     * @param string $table    name of table to retrieve columns from
     * @param string $column   name of specific column
     * @param mixed  $link     mysql link resource
     *
     * @return array
     */
    public function getColumnsFull($database = null, $table = null,
        $column = null, $link = null
    ) {
        $sql_wheres = array();
        $array_keys = array();

        // get columns information from information_schema
        if (null !== $database) {
            $sql_wheres[] = '`TABLE_SCHEMA` = \''
                . PMA_Util::sqlAddSlashes($database) . '\' ';
        } else {
            $array_keys[] = 'TABLE_SCHEMA';
        }
        if (null !== $table) {
            $sql_wheres[] = '`TABLE_NAME` = \''
                . PMA_Util::sqlAddSlashes($table) . '\' ';
        } else {
            $array_keys[] = 'TABLE_NAME';
        }
        if (null !== $column) {
            $sql_wheres[] = '`COLUMN_NAME` = \''
                . PMA_Util::sqlAddSlashes($column) . '\' ';
        } else {
            $array_keys[] = 'COLUMN_NAME';
        }

        // for PMA bc:
        // `[SCHEMA_FIELD_NAME]` AS `[SHOW_FULL_COLUMNS_FIELD_NAME]`
        if (PMA_DRIZZLE) {
            $sql = "SELECT TABLE_SCHEMA, TABLE_NAME, COLUMN_NAME,
                column_name        AS `Field`,
                (CASE
                    WHEN character_maximum_length > 0
                    THEN concat(lower(data_type), '(', character_maximum_length, ')')
                    WHEN numeric_precision > 0 OR numeric_scale > 0
                    THEN concat(lower(data_type), '(', numeric_precision,
                        ',', numeric_scale, ')')
                    WHEN enum_values IS NOT NULL
                        THEN concat(lower(data_type), '(', enum_values, ')')
                    ELSE lower(data_type) END)
                                   AS `Type`,
                collation_name     AS `Collation`,
                (CASE is_nullable
                    WHEN 1 THEN 'YES'
                    ELSE 'NO' END) AS `Null`,
                (CASE
                    WHEN is_used_in_primary THEN 'PRI'
                    ELSE '' END)   AS `Key`,
                column_default     AS `Default`,
                (CASE
                    WHEN is_auto_increment THEN 'auto_increment'
                    WHEN column_default_update
                    THEN 'on update ' || column_default_update
                    ELSE '' END)   AS `Extra`,
                NULL               AS `Privileges`,
                column_comment     AS `Comment`
            FROM data_dictionary.columns";
        } else {
            $sql = '
                 SELECT *,
                        `COLUMN_NAME`       AS `Field`,
                        `COLUMN_TYPE`       AS `Type`,
                        `COLLATION_NAME`    AS `Collation`,
                        `IS_NULLABLE`       AS `Null`,
                        `COLUMN_KEY`        AS `Key`,
                        `COLUMN_DEFAULT`    AS `Default`,
                        `EXTRA`             AS `Extra`,
                        `PRIVILEGES`        AS `Privileges`,
                        `COLUMN_COMMENT`    AS `Comment`
                   FROM `information_schema`.`COLUMNS`';
        }
        if (count($sql_wheres)) {
            $sql .= "\n" . ' WHERE ' . implode(' AND ', $sql_wheres);
        }
<<<<<<< HEAD

        $columns = $this->fetchResult($sql, $array_keys, null, $link);

        $ordinal_position = 1;
        foreach ($columns as $column_name => $each_column) {

            // MySQL forward compatibility
            // so pma could use this array as if every server is of version >5.0
            // todo : remove and check the rest of the code for usage,
            // MySQL 5.0 or higher is required for current PMA version
            $columns[$column_name]['COLUMN_NAME']
                =& $columns[$column_name]['Field'];
            $columns[$column_name]['COLUMN_TYPE']
                =& $columns[$column_name]['Type'];
            $columns[$column_name]['COLLATION_NAME']
                =& $columns[$column_name]['Collation'];
            $columns[$column_name]['IS_NULLABLE']
                =& $columns[$column_name]['Null'];
            $columns[$column_name]['COLUMN_KEY']
                =& $columns[$column_name]['Key'];
            $columns[$column_name]['COLUMN_DEFAULT']
                =& $columns[$column_name]['Default'];
            $columns[$column_name]['EXTRA']
                =& $columns[$column_name]['Extra'];
            $columns[$column_name]['PRIVILEGES']
                =& $columns[$column_name]['Privileges'];
            $columns[$column_name]['COLUMN_COMMENT']
                =& $columns[$column_name]['Comment'];

            $columns[$column_name]['TABLE_CATALOG'] = null;
            $columns[$column_name]['TABLE_SCHEMA'] = $database;
            $columns[$column_name]['TABLE_NAME'] = $table;
            $columns[$column_name]['ORDINAL_POSITION'] = $ordinal_position;
            $columns[$column_name]['DATA_TYPE']
                = substr(
                    $columns[$column_name]['COLUMN_TYPE'],
                    0,
                    strpos($columns[$column_name]['COLUMN_TYPE'], '(')
                );
            /**
             * @todo guess CHARACTER_MAXIMUM_LENGTH from COLUMN_TYPE
             */
            $columns[$column_name]['CHARACTER_MAXIMUM_LENGTH'] = null;
            /**
             * @todo guess CHARACTER_OCTET_LENGTH from CHARACTER_MAXIMUM_LENGTH
             */
            $columns[$column_name]['CHARACTER_OCTET_LENGTH'] = null;
            $columns[$column_name]['NUMERIC_PRECISION'] = null;
            $columns[$column_name]['NUMERIC_SCALE'] = null;
            $columns[$column_name]['CHARACTER_SET_NAME']
                = substr(
                    $columns[$column_name]['COLLATION_NAME'],
                    0,
                    strpos($columns[$column_name]['COLLATION_NAME'], '_')
                );

            $ordinal_position++;
        }

        if (null !== $column) {
            reset($columns);
            $columns = current($columns);
        }

        return $columns;
=======
        return $this->fetchResult($sql, $array_keys, null, $link);
>>>>>>> 2b8bb91b
    }

    /**
     * Returns SQL query for fetching columns for a table
     *
     * The 'Key' column is not calculated properly, use $GLOBALS['dbi']->getColumns()
     * to get correct values.
     *
     * @param string  $database name of database
     * @param string  $table    name of table to retrieve columns from
     * @param string  $column   name of column, null to show all columns
     * @param boolean $full     whether to return full info or only column names
     *
     * @see getColumns()
     *
     * @return string
     */
    public function getColumnsSql($database, $table, $column = null, $full = false)
    {
        if (PMA_DRIZZLE) {
            // `Key` column:
            // * used in primary key => PRI
            // * unique one-column => UNI
            // * indexed, one-column or first in multi-column => MUL
            // Promotion of UNI to PRI in case no promary index exists
            // is done after query is executed
            $sql = "SELECT
                    column_name        AS `Field`,
                    (CASE
                        WHEN character_maximum_length > 0
                        THEN concat(
                            lower(data_type), '(', character_maximum_length, ')'
                        )
                        WHEN numeric_precision > 0 OR numeric_scale > 0
                        THEN concat(lower(data_type), '(', numeric_precision,
                            ',', numeric_scale, ')')
                        WHEN enum_values IS NOT NULL
                            THEN concat(lower(data_type), '(', enum_values, ')')
                        ELSE lower(data_type) END)
                                       AS `Type`,
                    " . ($full ? "
                    collation_name     AS `Collation`," : '') . "
                    (CASE is_nullable
                        WHEN 1 THEN 'YES'
                        ELSE 'NO' END) AS `Null`,
                    (CASE
                        WHEN is_used_in_primary THEN 'PRI'
                        WHEN is_unique AND NOT is_multi THEN 'UNI'
                        WHEN is_indexed
                        AND (NOT is_multi OR is_first_in_multi) THEN 'MUL'
                        ELSE '' END)   AS `Key`,
                    column_default     AS `Default`,
                    (CASE
                        WHEN is_auto_increment THEN 'auto_increment'
                        WHEN column_default_update <> ''
                        THEN 'on update ' || column_default_update
                        ELSE '' END)   AS `Extra`
                    " . ($full ? " ,
                    NULL               AS `Privileges`,
                    column_comment     AS `Comment`" : '') . "
                FROM data_dictionary.columns
                WHERE table_schema = '" . PMA_Util::sqlAddSlashes($database) . "'
                    AND table_name = '" . PMA_Util::sqlAddSlashes($table) . "'
                    " . (
                        ($column != null)
                            ? "
                    AND column_name = '" . PMA_Util::sqlAddSlashes($column) . "'"
                            : ''
                        );
            // ORDER BY ordinal_position
        } else {
            $sql = 'SHOW ' . ($full ? 'FULL' : '') . ' COLUMNS FROM '
                . PMA_Util::backquote($database) . '.' . PMA_Util::backquote($table)
                . (($column != null) ? "LIKE '"
                . PMA_Util::sqlAddSlashes($column, true) . "'" : '');
        }
        return $sql;
    }

    /**
     * Returns descriptions of columns in given table (all or given by $column)
     *
     * @param string  $database name of database
     * @param string  $table    name of table to retrieve columns from
     * @param string  $column   name of column, null to show all columns
     * @param boolean $full     whether to return full info or only column names
     * @param mixed   $link     mysql link resource
     *
     * @return false|array   array indexed by column names or,
     *                        if $column is given, flat array description
     */
    public function getColumns($database, $table, $column = null, $full = false,
        $link = null
    ) {
        $sql = $this->getColumnsSql($database, $table, $column, $full);
        $fields = $this->fetchResult($sql, 'Field', null, $link);
        if (! is_array($fields) || count($fields) == 0) {
            return null;
        }
        if (PMA_DRIZZLE) {
            // fix Key column, it's much simpler in PHP than in SQL
            $has_pk = false;
            $has_pk_candidates = false;
            foreach ($fields as $f) {
                if ($f['Key'] == 'PRI') {
                    $has_pk = true;
                    break;
                } else if ($f['Null'] == 'NO'
                    && ($f['Key'] == 'MUL'
                    || $f['Key'] == 'UNI')
                ) {
                    $has_pk_candidates = true;
                }
            }
            if (! $has_pk && $has_pk_candidates) {
                $secureDatabase = PMA_Util::sqlAddSlashes($database);
                // check whether we can promote some unique index to PRI
                $sql = "
                    SELECT i.index_name, p.column_name
                    FROM data_dictionary.indexes i
                        JOIN data_dictionary.index_parts p
                        USING (table_schema, table_name)
                    WHERE i.table_schema = '" . $secureDatabase . "'
                        AND i.table_name = '" . PMA_Util::sqlAddSlashes($table) . "'
                        AND i.is_unique
                            AND NOT i.is_nullable";
                $result = $this->fetchResult($sql, 'index_name', null, $link);
                $result = $result ? array_shift($result) : array();
                foreach ($result as $f) {
                    $fields[$f]['Key'] = 'PRI';
                }
            }
        }

        return ($column != null) ? array_shift($fields) : $fields;
    }

    /**
     * Returns all column names in given table
     *
     * @param string $database name of database
     * @param string $table    name of table to retrieve columns from
     * @param mixed  $link     mysql link resource
     *
     * @return null|array
     */
    public function getColumnNames($database, $table, $link = null)
    {
        $sql = $this->getColumnsSql($database, $table);
        // We only need the 'Field' column which contains the table's column names
        $fields = array_keys($this->fetchResult($sql, 'Field', null, $link));

        if ( ! is_array($fields) || count($fields) == 0 ) {
            return null;
        }
        return $fields;
    }

    /**
    * Returns SQL for fetching information on table indexes (SHOW INDEXES)
    *
    * @param string $database name of database
    * @param string $table    name of the table whose indexes are to be retreived
    * @param string $where    additional conditions for WHERE
    *
    * @return string SQL for getting indexes
    */
    public function getTableIndexesSql($database, $table, $where = null)
    {
        if (PMA_DRIZZLE) {
            $sql = "SELECT
                    ip.table_name          AS `Table`,
                    (NOT ip.is_unique)     AS Non_unique,
                    ip.index_name          AS Key_name,
                    ip.sequence_in_index+1 AS Seq_in_index,
                    ip.column_name         AS Column_name,
                    (CASE
                        WHEN i.index_type = 'BTREE' THEN 'A'
                        ELSE NULL END)     AS Collation,
                    NULL                   AS Cardinality,
                    compare_length         AS Sub_part,
                    NULL                   AS Packed,
                    ip.is_nullable         AS `Null`,
                    i.index_type           AS Index_type,
                    NULL                   AS Comment,
                    i.index_comment        AS Index_comment
                FROM data_dictionary.index_parts ip
                    LEFT JOIN data_dictionary.indexes i
                    USING (table_schema, table_name, index_name)
                WHERE table_schema = '" . PMA_Util::sqlAddSlashes($database) . "'
                    AND table_name = '" . PMA_Util::sqlAddSlashes($table) . "'
            ";
            if ($where) {
                $sql = "SELECT * FROM (" . $sql . ") A WHERE (" . $where . ")";
            }
        } else {
            $sql = 'SHOW INDEXES FROM ' . PMA_Util::backquote($database) . '.'
                . PMA_Util::backquote($table);
            if ($where) {
                $sql .= ' WHERE (' . $where . ')';
            }
        }
        return $sql;
    }

    /**
     * Returns indexes of a table
     *
     * @param string $database name of database
     * @param string $table    name of the table whose indexes are to be retrieved
     * @param mixed  $link     mysql link resource
     *
     * @return array   $indexes
     */
    public function getTableIndexes($database, $table, $link = null)
    {
        $sql = $this->getTableIndexesSql($database, $table);
        $indexes = $this->fetchResult($sql, null, null, $link);

        if (! is_array($indexes) || count($indexes) < 1) {
            return array();
        }
        return $indexes;
    }

    /**
     * returns value of given mysql server variable
     *
     * @param string $var  mysql server variable name
     * @param int    $type PMA_DatabaseInterface::GETVAR_SESSION |
     *                     PMA_DatabaseInterface::GETVAR_GLOBAL
     * @param mixed  $link mysql link resource|object
     *
     * @return mixed   value for mysql server variable
     */
    public function getVariable(
        $var, $type = self::GETVAR_SESSION, $link = null
    ) {
        $link = $this->getLink($link);
        if ($link === false) {
            return false;
        }

        switch ($type) {
        case self::GETVAR_SESSION:
            $modifier = ' SESSION';
            break;
        case self::GETVAR_GLOBAL:
            $modifier = ' GLOBAL';
            break;
        default:
            $modifier = '';
        }
        return $this->fetchValue(
            'SHOW' . $modifier . ' VARIABLES LIKE \'' . $var . '\';', 0, 1, $link
        );
    }

    /**
     * Function called just after a connection to the MySQL database server has
     * been established. It sets the connection collation, and determines the
     * version of MySQL which is running.
     *
     * @param mixed $link mysql link resource|object
     *
     * @return void
     */
    public function postConnect($link)
    {
        if (! defined('PMA_MYSQL_INT_VERSION')) {
            if (PMA_Util::cacheExists('PMA_MYSQL_INT_VERSION')) {
                define(
                    'PMA_MYSQL_INT_VERSION',
                    PMA_Util::cacheGet('PMA_MYSQL_INT_VERSION')
                );
                define(
                    'PMA_MYSQL_MAJOR_VERSION',
                    PMA_Util::cacheGet('PMA_MYSQL_MAJOR_VERSION')
                );
                define(
                    'PMA_MYSQL_STR_VERSION',
                    PMA_Util::cacheGet('PMA_MYSQL_STR_VERSION')
                );
                define(
                    'PMA_MYSQL_VERSION_COMMENT',
                    PMA_Util::cacheGet('PMA_MYSQL_VERSION_COMMENT')
                );
                define(
                    'PMA_DRIZZLE',
                    PMA_Util::cacheGet('PMA_DRIZZLE')
                );
            } else {
                $version = $this->fetchSingleRow(
                    'SELECT @@version, @@version_comment',
                    'ASSOC',
                    $link
                );

                if ($version) {
                    $match = explode('.', $version['@@version']);
                    define('PMA_MYSQL_MAJOR_VERSION', (int)$match[0]);
                    define(
                        'PMA_MYSQL_INT_VERSION',
                        (int) sprintf(
                            '%d%02d%02d', $match[0], $match[1], intval($match[2])
                        )
                    );
                    define('PMA_MYSQL_STR_VERSION', $version['@@version']);
                    define(
                        'PMA_MYSQL_VERSION_COMMENT',
                        $version['@@version_comment']
                    );
                } else {
                    define('PMA_MYSQL_INT_VERSION', 50015);
                    define('PMA_MYSQL_MAJOR_VERSION', 5);
                    define('PMA_MYSQL_STR_VERSION', '5.00.15');
                    define('PMA_MYSQL_VERSION_COMMENT', '');
                }
                PMA_Util::cacheSet(
                    'PMA_MYSQL_INT_VERSION',
                    PMA_MYSQL_INT_VERSION
                );
                PMA_Util::cacheSet(
                    'PMA_MYSQL_MAJOR_VERSION',
                    PMA_MYSQL_MAJOR_VERSION
                );
                PMA_Util::cacheSet(
                    'PMA_MYSQL_STR_VERSION',
                    PMA_MYSQL_STR_VERSION
                );
                PMA_Util::cacheSet(
                    'PMA_MYSQL_VERSION_COMMENT',
                    PMA_MYSQL_VERSION_COMMENT
                );

                /* Detect Drizzle - it does not support charsets */
                $charset_result = $this->query(
                    "SHOW VARIABLES LIKE 'character_set_results'",
                    $link
                );
                if ($this->numRows($charset_result) == 0) {
                    define('PMA_DRIZZLE', true);
                } else {
                    define('PMA_DRIZZLE', false);
                }
                $this->freeResult($charset_result);

                PMA_Util::cacheSet(
                    'PMA_DRIZZLE',
                    PMA_DRIZZLE
                );
            }
        }

        // Skip charsets for Drizzle
        if (!PMA_DRIZZLE) {
            if (PMA_MYSQL_INT_VERSION >  50503) {
                $default_charset = 'utf8mb4';
                $default_collation = 'utf8mb4_general_ci';
            } else {
                $default_charset = 'utf8';
                $default_collation = 'utf8_general_ci';
            }
            if (! empty($GLOBALS['collation_connection'])) {
                $this->query(
                    "SET CHARACTER SET '$default_charset';",
                    $link,
                    self::QUERY_STORE
                );
                /* Automatically adjust collation to mb4 variant */
                if ($default_charset == 'utf8mb4'
                    && strncmp('utf8_', $GLOBALS['collation_connection'], 5) == 0
                ) {
                    $GLOBALS['collation_connection'] = 'utf8mb4_' . substr(
                        $GLOBALS['collation_connection'],
                        5
                    );
                }
                $this->query(
                    "SET collation_connection = '"
                    . PMA_Util::sqlAddSlashes($GLOBALS['collation_connection'])
                    . "';",
                    $link,
                    self::QUERY_STORE
                );
            } else {
                $this->query(
                    "SET NAMES '$default_charset' COLLATE '$default_collation';",
                    $link,
                    self::QUERY_STORE
                );
            }
        }

        // Cache plugin list for Drizzle
        if (PMA_DRIZZLE && !PMA_Util::cacheExists('drizzle_engines')) {
            $sql = "SELECT p.plugin_name, m.module_library
                FROM data_dictionary.plugins p
                    JOIN data_dictionary.modules m USING (module_name)
                WHERE p.plugin_type = 'StorageEngine'
                    AND p.plugin_name NOT IN ('FunctionEngine', 'schema')
                    AND p.is_active = 'YES'";
            $engines = $this->fetchResult($sql, 'plugin_name', null, $link);
            PMA_Util::cacheSet('drizzle_engines', $engines);
        }
    }

    /**
     * returns a single value from the given result or query,
     * if the query or the result has more than one row or field
     * the first field of the first row is returned
     *
     * <code>
     * $sql = 'SELECT `name` FROM `user` WHERE `id` = 123';
     * $user_name = $GLOBALS['dbi']->fetchValue($sql);
     * // produces
     * // $user_name = 'John Doe'
     * </code>
     *
     * @param string         $query      The query to execute
     * @param integer        $row_number row to fetch the value from,
     *                                   starting at 0, with 0 being default
     * @param integer|string $field      field to fetch the value from,
     *                                   starting at 0, with 0 being default
     * @param object         $link       mysql link
     *
     * @return mixed value of first field in first row from result
     *               or false if not found
     */
    public function fetchValue($query, $row_number = 0, $field = 0, $link = null)
    {
        $value = false;

        $result = $this->tryQuery(
            $query,
            $link,
            self::QUERY_STORE,
            false
        );
        if ($result === false) {
            return false;
        }

        // return false if result is empty or false
        // or requested row is larger than rows in result
        if ($this->numRows($result) < ($row_number + 1)) {
            return $value;
        }

        // if $field is an integer use non associative mysql fetch function
        if (is_int($field)) {
            $fetch_function = 'fetchRow';
        } else {
            $fetch_function = 'fetchAssoc';
        }

        // get requested row
        for ($i = 0; $i <= $row_number; $i++) {
            $row = $this->$fetch_function($result);
        }
        $this->freeResult($result);

        // return requested field
        if (isset($row[$field])) {
            $value = $row[$field];
        }

        return $value;
    }

    /**
     * returns only the first row from the result
     *
     * <code>
     * $sql = 'SELECT * FROM `user` WHERE `id` = 123';
     * $user = $GLOBALS['dbi']->fetchSingleRow($sql);
     * // produces
     * // $user = array('id' => 123, 'name' => 'John Doe')
     * </code>
     *
     * @param string $query The query to execute
     * @param string $type  NUM|ASSOC|BOTH returned array should either
     *                      numeric associativ or both
     * @param object $link  mysql link
     *
     * @return array|boolean first row from result
     *                       or false if result is empty
     */
    public function fetchSingleRow($query, $type = 'ASSOC', $link = null)
    {
        $result = $this->tryQuery(
            $query,
            $link,
            self::QUERY_STORE,
            false
        );
        if ($result === false) {
            return false;
        }

        // return false if result is empty or false
        if (! $this->numRows($result)) {
            return false;
        }

        switch ($type) {
        case 'NUM' :
            $fetch_function = 'fetchRow';
            break;
        case 'ASSOC' :
            $fetch_function = 'fetchAssoc';
            break;
        case 'BOTH' :
        default :
            $fetch_function = 'fetchArray';
            break;
        }

        $row = $this->$fetch_function($result);
        $this->freeResult($result);
        return $row;
    }

    /**
     * Returns row or element of a row
     *
     * @param array       $row   Row to process
     * @param string|null $value Which column to return
     *
     * @return mixed
     */
    private function _fetchValue($row, $value)
    {
        if (is_null($value)) {
            return $row;
        } else {
            return $row[$value];
        }
    }

    /**
     * returns all rows in the resultset in one array
     *
     * <code>
     * $sql = 'SELECT * FROM `user`';
     * $users = $GLOBALS['dbi']->fetchResult($sql);
     * // produces
     * // $users[] = array('id' => 123, 'name' => 'John Doe')
     *
     * $sql = 'SELECT `id`, `name` FROM `user`';
     * $users = $GLOBALS['dbi']->fetchResult($sql, 'id');
     * // produces
     * // $users['123'] = array('id' => 123, 'name' => 'John Doe')
     *
     * $sql = 'SELECT `id`, `name` FROM `user`';
     * $users = $GLOBALS['dbi']->fetchResult($sql, 0);
     * // produces
     * // $users['123'] = array(0 => 123, 1 => 'John Doe')
     *
     * $sql = 'SELECT `id`, `name` FROM `user`';
     * $users = $GLOBALS['dbi']->fetchResult($sql, 'id', 'name');
     * // or
     * $users = $GLOBALS['dbi']->fetchResult($sql, 0, 1);
     * // produces
     * // $users['123'] = 'John Doe'
     *
     * $sql = 'SELECT `name` FROM `user`';
     * $users = $GLOBALS['dbi']->fetchResult($sql);
     * // produces
     * // $users[] = 'John Doe'
     *
     * $sql = 'SELECT `group`, `name` FROM `user`'
     * $users = $GLOBALS['dbi']->fetchResult($sql, array('group', null), 'name');
     * // produces
     * // $users['admin'][] = 'John Doe'
     *
     * $sql = 'SELECT `group`, `name` FROM `user`'
     * $users = $GLOBALS['dbi']->fetchResult($sql, array('group', 'name'), 'id');
     * // produces
     * // $users['admin']['John Doe'] = '123'
     * </code>
     *
     * @param string               $query   query to execute
     * @param string|integer|array $key     field-name or offset
     *                                      used as key for array
     *                                      or array of those
     * @param string|integer       $value   value-name or offset
     *                                      used as value for array
     * @param object               $link    mysql link
     * @param integer              $options query options
     *
     * @return array resultrows or values indexed by $key
     */
    public function fetchResult($query, $key = null, $value = null,
        $link = null, $options = 0
    ) {
        $resultrows = array();

        $result = $this->tryQuery($query, $link, $options, false);

        // return empty array if result is empty or false
        if ($result === false) {
            return $resultrows;
        }

        $fetch_function = 'fetchAssoc';

        // no nested array if only one field is in result
        if (null === $key && 1 === $this->numFields($result)) {
            $value = 0;
            $fetch_function = 'fetchRow';
        }

        // if $key is an integer use non associative mysql fetch function
        if (is_int($key)) {
            $fetch_function = 'fetchRow';
        }

        if (null === $key) {
            while ($row = $this->$fetch_function($result)) {
                $resultrows[] = $this->_fetchValue($row, $value);
            }
        } else {
            if (is_array($key)) {
                while ($row = $this->$fetch_function($result)) {
                    $result_target =& $resultrows;
                    foreach ($key as $key_index) {
                        if (null === $key_index) {
                            $result_target =& $result_target[];
                            continue;
                        }

                        if (! isset($result_target[$row[$key_index]])) {
                            $result_target[$row[$key_index]] = array();
                        }
                        $result_target =& $result_target[$row[$key_index]];
                    }
                    $result_target = $this->_fetchValue($row, $value);
                }
            } else {
                while ($row = $this->$fetch_function($result)) {
                    $resultrows[$row[$key]] = $this->_fetchValue($row, $value);
                }
            }
        }

        $this->freeResult($result);
        return $resultrows;
    }

    /**
     * Get supported SQL compatibility modes
     *
     * @return array supported SQL compatibility modes
     */
    public function getCompatibilities()
    {
        // Drizzle doesn't support compatibility modes
        if (PMA_DRIZZLE) {
            return array();
        }

        $compats = array('NONE');
        $compats[] = 'ANSI';
        $compats[] = 'DB2';
        $compats[] = 'MAXDB';
        $compats[] = 'MYSQL323';
        $compats[] = 'MYSQL40';
        $compats[] = 'MSSQL';
        $compats[] = 'ORACLE';
        // removed; in MySQL 5.0.33, this produces exports that
        // can't be read by POSTGRESQL (see our bug #1596328)
        //$compats[] = 'POSTGRESQL';
        $compats[] = 'TRADITIONAL';

        return $compats;
    }

    /**
     * returns warnings for last query
     *
     * @param object $link mysql link resource
     *
     * @return array warnings
     */
    public function getWarnings($link = null)
    {
        $link = $this->getLink($link);
        if ($link === false) {
            return false;
        }

        return $this->fetchResult('SHOW WARNINGS', null, null, $link);
    }

    /**
     * returns an array of PROCEDURE or FUNCTION names for a db
     *
     * @param string $db    db name
     * @param string $which PROCEDURE | FUNCTION
     * @param object $link  mysql link
     *
     * @return array the procedure names or function names
     */
    public function getProceduresOrFunctions($db, $which, $link = null)
    {
        if (PMA_DRIZZLE) {
            // Drizzle doesn't support functions and procedures
            return array();
        }
        $shows = $this->fetchResult(
            'SHOW ' . $which . ' STATUS;', null, null, $link
        );
        $result = array();
        foreach ($shows as $one_show) {
            if ($one_show['Db'] == $db && $one_show['Type'] == $which) {
                $result[] = $one_show['Name'];
            }
        }
        return($result);
    }

    /**
     * returns the definition of a specific PROCEDURE, FUNCTION, EVENT or VIEW
     *
     * @param string $db    db name
     * @param string $which PROCEDURE | FUNCTION | EVENT | VIEW
     * @param string $name  the procedure|function|event|view name
     *
     * @return string the definition
     */
    public function getDefinition($db, $which, $name)
    {
        $returned_field = array(
            'PROCEDURE' => 'Create Procedure',
            'FUNCTION'  => 'Create Function',
            'EVENT'     => 'Create Event',
            'VIEW'      => 'Create View'
        );
        $query = 'SHOW CREATE ' . $which . ' '
            . PMA_Util::backquote($db) . '.'
            . PMA_Util::backquote($name);
        return($this->fetchValue($query, 0, $returned_field[$which]));
    }

    /**
     * returns details about the TRIGGERs for a specific table or database
     *
     * @param string $db        db name
     * @param string $table     table name
     * @param string $delimiter the delimiter to use (may be empty)
     *
     * @return array information about triggers (may be empty)
     */
    public function getTriggers($db, $table = '', $delimiter = '//')
    {
        if (PMA_DRIZZLE) {
            // Drizzle doesn't support triggers
            return array();
        }

        $result = array();
        // Note: in http://dev.mysql.com/doc/refman/5.0/en/faqs-triggers.html
        // their example uses WHERE TRIGGER_SCHEMA='dbname' so let's use this
        // instead of WHERE EVENT_OBJECT_SCHEMA='dbname'
        $query = 'SELECT TRIGGER_SCHEMA, TRIGGER_NAME, EVENT_MANIPULATION'
            . ', EVENT_OBJECT_TABLE, ACTION_TIMING, ACTION_STATEMENT'
            . ', EVENT_OBJECT_SCHEMA, EVENT_OBJECT_TABLE, DEFINER'
            . ' FROM information_schema.TRIGGERS'
            . ' WHERE TRIGGER_SCHEMA= \'' . PMA_Util::sqlAddSlashes($db) . '\'';

        if (! empty($table)) {
            $query .= " AND EVENT_OBJECT_TABLE = '"
                . PMA_Util::sqlAddSlashes($table) . "';";
        }

        if ($triggers = $this->fetchResult($query)) {
            foreach ($triggers as $trigger) {
                $one_result = array();
                $one_result['name'] = $trigger['TRIGGER_NAME'];
                $one_result['table'] = $trigger['EVENT_OBJECT_TABLE'];
                $one_result['action_timing'] = $trigger['ACTION_TIMING'];
                $one_result['event_manipulation'] = $trigger['EVENT_MANIPULATION'];
                $one_result['definition'] = $trigger['ACTION_STATEMENT'];
                $one_result['definer'] = $trigger['DEFINER'];

                // do not prepend the schema name; this way, importing the
                // definition into another schema will work
                $one_result['full_trigger_name'] = PMA_Util::backquote(
                    $trigger['TRIGGER_NAME']
                );
                $one_result['drop'] = 'DROP TRIGGER IF EXISTS '
                    . $one_result['full_trigger_name'];
                $one_result['create'] = 'CREATE TRIGGER '
                    . $one_result['full_trigger_name'] . ' '
                    . $trigger['ACTION_TIMING'] . ' '
                    . $trigger['EVENT_MANIPULATION']
                    . ' ON ' . PMA_Util::backquote($trigger['EVENT_OBJECT_TABLE'])
                    . "\n" . ' FOR EACH ROW '
                    . $trigger['ACTION_STATEMENT'] . "\n" . $delimiter . "\n";

                $result[] = $one_result;
            }
        }

        // Sort results by name
        $name = array();
        foreach ($result as $value) {
            $name[] = $value['name'];
        }
        array_multisort($name, SORT_ASC, $result);

        return($result);
    }

    /**
     * Formats database error message in a friendly way.
     * This is needed because some errors messages cannot
     * be obtained by mysql_error().
     *
     * @param int    $error_number  Error code
     * @param string $error_message Error message as returned by server
     *
     * @return string HML text with error details
     */
    public function formatError($error_number, $error_message)
    {
        if (! empty($error_message)) {
            $error_message = $this->convertMessage($error_message);
        }

        $error_message = htmlspecialchars($error_message);

        $error = '#' . ((string) $error_number);

        if ($error_number == 2002) {
            $error .= ' - ' . $error_message;
            $error .= '<br />';
            $error .= __(
                'The server is not responding (or the local server\'s socket'
                . ' is not correctly configured).'
            );
        } elseif ($error_number == 2003) {
            $error .= ' - ' . $error_message;
            $error .= '<br />' . __('The server is not responding.');
        } elseif ($error_number == 1005) {
            if (strpos($error_message, 'errno: 13') !== false) {
                $error .= ' - ' . $error_message;
                $error .= '<br />'
                    . __('Please check privileges of directory containing database.');
            } else {
                /* InnoDB contraints, see
                 * http://dev.mysql.com/doc/refman/5.0/en/
                 *  innodb-foreign-key-constraints.html
                 */
                $error .= ' - ' . $error_message .
                    ' (<a href="server_engines.php' .
                    PMA_URL_getCommon(
                        array('engine' => 'InnoDB', 'page' => 'Status')
                    ) . '">' . __('Details…') . '</a>)';
            }
        } else {
            $error .= ' - ' . $error_message;
        }

        return $error;
    }

    /**
     * Checks if current user is superuser while caching
     * the result in session.
     *
     * @return bool Whether use is a superuser
     */
    public function isSuperuser()
    {
        if (PMA_Util::cacheExists('is_superuser')) {
            return PMA_Util::cacheGet('is_superuser');
        }

        // when connection failed we don't have a $userlink
        if (isset($GLOBALS['userlink'])) {
            if (PMA_DRIZZLE) {
                // Drizzle has no authorization by default, so when no plugin is
                // enabled everyone is a superuser
                // Known authorization libraries: regex_policy, simple_user_policy
                // Plugins limit object visibility (dbs, tables, processes), we can
                // safely assume we always deal with superuser
                $result = true;
            } else {
                // check access to mysql.user table
                $result = (bool) $GLOBALS['dbi']->tryQuery(
                    'SELECT COUNT(*) FROM mysql.user',
                    $GLOBALS['userlink'],
                    self::QUERY_STORE
                );
            }
            PMA_Util::cacheSet('is_superuser', $result);
        } else {
            PMA_Util::cacheSet('is_superuser', false);
        }

        return PMA_Util::cacheGet('is_superuser');
    }

    /**
     * Checks whether given schema is a system schema: information_schema
     * (MySQL and Drizzle) or data_dictionary (Drizzle)
     *
     * @param string $schema_name        Name of schema (database) to test
     * @param bool   $testForMysqlSchema Whether 'mysql' schema should
     *                                   be treated the same as IS and DD
     *
     * @return bool
     */
    public function isSystemSchema($schema_name, $testForMysqlSchema = false)
    {
        return strtolower($schema_name) == 'information_schema'
            || (!PMA_DRIZZLE && strtolower($schema_name) == 'performance_schema')
            || (PMA_DRIZZLE && strtolower($schema_name) == 'data_dictionary')
            || ($testForMysqlSchema && !PMA_DRIZZLE && $schema_name == 'mysql');
    }

    /**
     * connects to the database server
     *
     * @param string $user                 user name
     * @param string $password             user password
     * @param bool   $is_controluser       whether this is a control user connection
     * @param array  $server               host/port/socket/persistent
     * @param bool   $auxiliary_connection (when true, don't go back to login if
     *                                     connection fails)
     *
     * @return mixed false on error or a connection object on success
     */
    public function connect(
        $user, $password, $is_controluser = false, $server = null,
        $auxiliary_connection = false
    ) {
        $result = $this->_extension->connect(
            $user, $password, $is_controluser, $server, $auxiliary_connection
        );

        if ($result) {
            if (! $auxiliary_connection && ! $is_controluser) {
                $GLOBALS['dbi']->postConnect($result);
            }
            return $result;
        }

        if ($is_controluser) {
            trigger_error(
                __(
                    'Connection for controluser as defined in your '
                    . 'configuration failed.'
                ),
                E_USER_WARNING
            );
            return false;
        }

        // we could be calling $GLOBALS['dbi']->connect() to connect to another
        // server, for example in the Synchronize feature, so do not
        // go back to main login if it fails
        if ($auxiliary_connection) {
            return false;
        }

        PMA_logUser($user, 'mysql-denied');
        $GLOBALS['auth_plugin']->authFails();

        return $result;
    }

    /**
     * selects given database
     *
     * @param string $dbname database name to select
     * @param object $link   connection object
     *
     * @return boolean
     */
    public function selectDb($dbname, $link = null)
    {
        $link = $this->getLink($link);
        if ($link === false) {
            return false;
        }
        return $this->_extension->selectDb($dbname, $link);
    }

    /**
     * returns array of rows with associative and numeric keys from $result
     *
     * @param object $result result set identifier
     *
     * @return array
     */
    public function fetchArray($result)
    {
        return $this->_extension->fetchArray($result);
    }

    /**
     * returns array of rows with associative keys from $result
     *
     * @param object $result result set identifier
     *
     * @return array
     */
    public function fetchAssoc($result)
    {
        return $this->_extension->fetchAssoc($result);
    }

    /**
     * returns array of rows with numeric keys from $result
     *
     * @param object $result result set identifier
     *
     * @return array
     */
    public function fetchRow($result)
    {
        return $this->_extension->fetchRow($result);
    }

    /**
     * Adjusts the result pointer to an arbitrary row in the result
     *
     * @param object  $result database result
     * @param integer $offset offset to seek
     *
     * @return bool true on success, false on failure
     */
    public function dataSeek($result, $offset)
    {
        return $this->_extension->dataSeek($result, $offset);
    }

    /**
     * Frees memory associated with the result
     *
     * @param object $result database result
     *
     * @return void
     */
    public function freeResult($result)
    {
        $this->_extension->freeResult($result);
    }

    /**
     * Check if there are any more query results from a multi query
     *
     * @param object $link the connection object
     *
     * @return bool true or false
     */
    public function moreResults($link = null)
    {
        $link = $this->getLink($link);
        if ($link === false) {
            return false;
        }
        return $this->_extension->moreResults($link);
    }

    /**
     * Prepare next result from multi_query
     *
     * @param object $link the connection object
     *
     * @return bool true or false
     */
    public function nextResult($link = null)
    {
        $link = $this->getLink($link);
        if ($link === false) {
            return false;
        }
        return $this->_extension->nextResult($link = null);
    }

    /**
     * Store the result returned from multi query
     *
     * @param object $link the connection object
     *
     * @return mixed false when empty results / result set when not empty
     */
    public function storeResult($link = null)
    {
        $link = $this->getLink($link);
        if ($link === false) {
            return false;
        }
        return $this->_extension->storeResult($link);
    }

    /**
     * Returns a string representing the type of connection used
     *
     * @param object $link mysql link
     *
     * @return string type of connection used
     */
    public function getHostInfo($link = null)
    {
        $link = $this->getLink($link);
        if ($link === false) {
            return false;
        }
        return $this->_extension->getHostInfo($link);
    }

    /**
     * Returns the version of the MySQL protocol used
     *
     * @param object $link mysql link
     *
     * @return integer version of the MySQL protocol used
     */
    public function getProtoInfo($link = null)
    {
        $link = $this->getLink($link);
        if ($link === false) {
            return false;
        }
        return $this->_extension->getProtoInfo($link);
    }

    /**
     * returns a string that represents the client library version
     *
     * @return string MySQL client library version
     */
    public function getClientInfo()
    {
        return $this->_extension->getClientInfo();
    }

    /**
     * returns last error message or false if no errors occurred
     *
     * @param object $link connection link
     *
     * @return string|bool $error or false
     */
    public function getError($link = null)
    {
        $link = $this->getLink($link);
        if ($link === false) {
            return false;
        }
        return $this->_extension->getError($link);
    }

    /**
     * returns the number of rows returned by last query
     *
     * @param object $result result set identifier
     *
     * @return string|int
     */
    public function numRows($result)
    {
        return $this->_extension->numRows($result);
    }

    /**
     * returns last inserted auto_increment id for given $link
     * or $GLOBALS['userlink']
     *
     * @param object $link the connection object
     *
     * @return string|int
     */
    public function insertId($link = null)
    {
        $link = $this->getLink($link);
        if ($link === false) {
            return false;
        }
        // If the primary key is BIGINT we get an incorrect result
        // (sometimes negative, sometimes positive)
        // and in the present function we don't know if the PK is BIGINT
        // so better play safe and use LAST_INSERT_ID()
        //
        // When no controluser is defined, using mysqli_insert_id($link)
        // does not always return the last insert id due to a mixup with
        // the tracking mechanism, but this works:
        return $GLOBALS['dbi']->fetchValue('SELECT LAST_INSERT_ID();', 0, 0, $link);
    }

    /**
     * returns the number of rows affected by last query
     *
     * @param object $link           the connection object
     * @param bool   $get_from_cache whether to retrieve from cache
     *
     * @return int
     */
    public function affectedRows($link = null, $get_from_cache = true)
    {
        $link = $this->getLink($link);
        if ($link === false) {
            return false;
        }

        if ($get_from_cache) {
            return $GLOBALS['cached_affected_rows'];
        } else {
            return $this->_extension->affectedRows($link);
        }
    }

    /**
     * returns metainfo for fields in $result
     *
     * @param object $result result set identifier
     *
     * @return array meta info for fields in $result
     */
    public function getFieldsMeta($result)
    {
        return $this->_extension->getFieldsMeta($result);
    }

    /**
     * return number of fields in given $result
     *
     * @param object $result result set identifier
     *
     * @return int field count
     */
    public function numFields($result)
    {
        return $this->_extension->numFields($result);
    }

    /**
     * returns the length of the given field $i in $result
     *
     * @param object $result result set identifier
     * @param int    $i      field
     *
     * @return int length of field
     */
    public function fieldLen($result, $i)
    {
        return $this->_extension->fieldLen($result, $i);
    }

    /**
     * returns name of $i. field in $result
     *
     * @param object $result result set identifier
     * @param int    $i      field
     *
     * @return string name of $i. field in $result
     */
    public function fieldName($result, $i)
    {
        return $this->_extension->fieldName($result, $i);
    }

    /**
     * returns concatenated string of human readable field flags
     *
     * @param object $result result set identifier
     * @param int    $i      field
     *
     * @return string field flags
     */
    public function fieldFlags($result, $i)
    {
        return $this->_extension->fieldFlags($result, $i);
    }

    /**
     * Gets server connection port
     *
     * @param array|null $server host/port/socket/persistent
     *
     * @return false|integer
     */
    public function getServerPort($server = null)
    {
        if (is_null($server)) {
            $server = &$GLOBALS['cfg']['Server'];
        }

        if (empty($server['port'])) {
            return false;
        } else {
            return intval($server['port']);
        }
    }

    /**
     * Gets server connection socket
     *
     * @param array|null $server host/port/socket/persistent
     *
     * @return null|string
     */
    public function getServerSocket($server = null)
    {
        if (is_null($server)) {
            $server = &$GLOBALS['cfg']['Server'];
        }

        if (empty($server['socket'])) {
            return null;
        } else {
            return $server['socket'];
        }
    }

    /**
     * Gets correct link object.
     *
     * @param mixed $link optional database link to use
     *
     * @return object
     */
    public function getLink($link = null)
    {
        if ( ! is_null($link) && $link !== false) {
            return $link;
        }

        if (isset($GLOBALS['userlink']) && !is_null($GLOBALS['userlink'])) {
            return $GLOBALS['userlink'];
        } else {
            return false;
        }
    }

    /**
     * Checks if this database server is running on Amazon RDS.
     *
     * @return boolean
     */
    public function isAmazonRds()
    {
        if (PMA_Util::cacheExists('is_amazon_rds')) {
            return PMA_Util::cacheGet('is_amazon_rds');
        }
        $sql = 'SELECT @@basedir';
        $result = $this->fetchResult($sql);
        $rds = ($result[0] == '/rdsdbbin/mysql/');
        PMA_Util::cacheSet('is_amazon_rds', $rds);

        return $rds;
    }

    /**
     * Gets SQL for killing a process.
     *
     * @param int $process Process ID
     *
     * @return string
     */
    public function getKillQuery($process)
    {
        if ($this->isAmazonRds()) {
            return 'CALL mysql.rds_kill(' . $process . ');';
        } else {
            return 'KILL ' . $process . ';';
        }
    }
}
?><|MERGE_RESOLUTION|>--- conflicted
+++ resolved
@@ -964,75 +964,7 @@
         if (count($sql_wheres)) {
             $sql .= "\n" . ' WHERE ' . implode(' AND ', $sql_wheres);
         }
-<<<<<<< HEAD
-
-        $columns = $this->fetchResult($sql, $array_keys, null, $link);
-
-        $ordinal_position = 1;
-        foreach ($columns as $column_name => $each_column) {
-
-            // MySQL forward compatibility
-            // so pma could use this array as if every server is of version >5.0
-            // todo : remove and check the rest of the code for usage,
-            // MySQL 5.0 or higher is required for current PMA version
-            $columns[$column_name]['COLUMN_NAME']
-                =& $columns[$column_name]['Field'];
-            $columns[$column_name]['COLUMN_TYPE']
-                =& $columns[$column_name]['Type'];
-            $columns[$column_name]['COLLATION_NAME']
-                =& $columns[$column_name]['Collation'];
-            $columns[$column_name]['IS_NULLABLE']
-                =& $columns[$column_name]['Null'];
-            $columns[$column_name]['COLUMN_KEY']
-                =& $columns[$column_name]['Key'];
-            $columns[$column_name]['COLUMN_DEFAULT']
-                =& $columns[$column_name]['Default'];
-            $columns[$column_name]['EXTRA']
-                =& $columns[$column_name]['Extra'];
-            $columns[$column_name]['PRIVILEGES']
-                =& $columns[$column_name]['Privileges'];
-            $columns[$column_name]['COLUMN_COMMENT']
-                =& $columns[$column_name]['Comment'];
-
-            $columns[$column_name]['TABLE_CATALOG'] = null;
-            $columns[$column_name]['TABLE_SCHEMA'] = $database;
-            $columns[$column_name]['TABLE_NAME'] = $table;
-            $columns[$column_name]['ORDINAL_POSITION'] = $ordinal_position;
-            $columns[$column_name]['DATA_TYPE']
-                = substr(
-                    $columns[$column_name]['COLUMN_TYPE'],
-                    0,
-                    strpos($columns[$column_name]['COLUMN_TYPE'], '(')
-                );
-            /**
-             * @todo guess CHARACTER_MAXIMUM_LENGTH from COLUMN_TYPE
-             */
-            $columns[$column_name]['CHARACTER_MAXIMUM_LENGTH'] = null;
-            /**
-             * @todo guess CHARACTER_OCTET_LENGTH from CHARACTER_MAXIMUM_LENGTH
-             */
-            $columns[$column_name]['CHARACTER_OCTET_LENGTH'] = null;
-            $columns[$column_name]['NUMERIC_PRECISION'] = null;
-            $columns[$column_name]['NUMERIC_SCALE'] = null;
-            $columns[$column_name]['CHARACTER_SET_NAME']
-                = substr(
-                    $columns[$column_name]['COLLATION_NAME'],
-                    0,
-                    strpos($columns[$column_name]['COLLATION_NAME'], '_')
-                );
-
-            $ordinal_position++;
-        }
-
-        if (null !== $column) {
-            reset($columns);
-            $columns = current($columns);
-        }
-
-        return $columns;
-=======
         return $this->fetchResult($sql, $array_keys, null, $link);
->>>>>>> 2b8bb91b
     }
 
     /**
