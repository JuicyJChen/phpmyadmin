<?php
/* vim: set expandtab sw=4 ts=4 sts=4: */
/**
 * Configuration handling.
 *
 * @package PhpMyAdmin
 */

if (! defined('PHPMYADMIN')) {
    exit;
}

/**
 * Load vendor configuration.
 */
require_once './libraries/vendor_config.php';

/**
 * Indication for error handler (see end of this file).
 */
$GLOBALS['pma_config_loading'] = false;

/**
 * Configuration class
 *
 * @package PhpMyAdmin
 */
class PMA_Config
{
    /**
     * @var string  default config source
     */
    var $default_source = './libraries/config.default.php';

    /**
     * @var array   default configuration settings
     */
    var $default = array();

    /**
     * @var array   configuration settings, without user preferences applied
     */
    var $base_settings = array();

    /**
     * @var array   configuration settings
     */
    var $settings = array();

    /**
     * @var string  config source
     */
    var $source = '';

    /**
     * @var int     source modification time
     */
    var $source_mtime = 0;
    var $default_source_mtime = 0;
    var $set_mtime = 0;

    /**
     * @var boolean
     */
    var $error_config_file = false;

    /**
     * @var boolean
     */
    var $error_config_default_file = false;

    /**
     * @var boolean
     */
    var $error_pma_uri = false;

    /**
     * @var array
     */
    var $default_server = array();

    /**
     * @var boolean whether init is done or not
     * set this to false to force some initial checks
     * like checking for required functions
     */
    var $done = false;

    /**
     * constructor
     *
     * @param string $source source to read config from
     */
    function __construct($source = null)
    {
        $this->settings = array();

        // functions need to refresh in case of config file changed goes in
        // PMA_Config::load()
        $this->load($source);

        // other settings, independent from config file, comes in
        $this->checkSystem();

        $this->isHttps();

        $this->base_settings = $this->settings;
    }

    /**
     * sets system and application settings
     *
     * @return void
     */
    function checkSystem()
    {
        $this->set('PMA_VERSION', '4.3.0-dev');
        /**
         * @deprecated
         */
        $this->set('PMA_THEME_VERSION', 2);
        /**
         * @deprecated
         */
        $this->set('PMA_THEME_GENERATION', 2);

        $this->checkPhpVersion();
        $this->checkWebServerOs();
        $this->checkWebServer();
        $this->checkGd2();
        $this->checkClient();
        $this->checkUpload();
        $this->checkUploadSize();
        $this->checkOutputCompression();
    }

    /**
     * whether to use gzip output compression or not
     *
     * @return void
     */
    function checkOutputCompression()
    {
        // If zlib output compression is set in the php configuration file, no
        // output buffering should be run
        if (@ini_get('zlib.output_compression')) {
            $this->set('OBGzip', false);
        }

        // disable output-buffering (if set to 'auto') for IE6, else enable it.
        if (strtolower($this->get('OBGzip')) == 'auto') {
            if ($this->get('PMA_USR_BROWSER_AGENT') == 'IE'
                && $this->get('PMA_USR_BROWSER_VER') >= 6
                && $this->get('PMA_USR_BROWSER_VER') < 7
            ) {
                $this->set('OBGzip', false);
            } else {
                $this->set('OBGzip', true);
            }
        }
    }

    /**
     * Determines platform (OS), browser and version of the user
     * Based on a phpBuilder article:
     *
     * @see http://www.phpbuilder.net/columns/tim20000821.php
     *
     * @return void
     */
    function checkClient()
    {
        if (PMA_getenv('HTTP_USER_AGENT')) {
            $HTTP_USER_AGENT = PMA_getenv('HTTP_USER_AGENT');
        } else {
            $HTTP_USER_AGENT = '';
        }

        // 1. Platform
        if (strstr($HTTP_USER_AGENT, 'Win')) {
            $this->set('PMA_USR_OS', 'Win');
        } elseif (strstr($HTTP_USER_AGENT, 'Mac')) {
            $this->set('PMA_USR_OS', 'Mac');
        } elseif (strstr($HTTP_USER_AGENT, 'Linux')) {
            $this->set('PMA_USR_OS', 'Linux');
        } elseif (strstr($HTTP_USER_AGENT, 'Unix')) {
            $this->set('PMA_USR_OS', 'Unix');
        } elseif (strstr($HTTP_USER_AGENT, 'OS/2')) {
            $this->set('PMA_USR_OS', 'OS/2');
        } else {
            $this->set('PMA_USR_OS', 'Other');
        }

        // 2. browser and version
        // (must check everything else before Mozilla)

        $is_mozilla = preg_match(
            '@Mozilla/([0-9].[0-9]{1,2})@',
            $HTTP_USER_AGENT,
            $mozilla_version
        );

        if (preg_match(
            '@Opera(/| )([0-9].[0-9]{1,2})@',
            $HTTP_USER_AGENT,
            $log_version
        )) {
            $this->set('PMA_USR_BROWSER_VER', $log_version[2]);
            $this->set('PMA_USR_BROWSER_AGENT', 'OPERA');
        } elseif (preg_match(
            '@(MS)?IE ([0-9]{1,2}.[0-9]{1,2})@',
            $HTTP_USER_AGENT,
            $log_version
        )) {
            $this->set('PMA_USR_BROWSER_VER', $log_version[2]);
            $this->set('PMA_USR_BROWSER_AGENT', 'IE');
        } elseif (preg_match(
            '@Trident/(7)\.0@',
            $HTTP_USER_AGENT,
            $log_version
        )) {
            $this->set('PMA_USR_BROWSER_VER', intval($log_version[1]) + 4);
            $this->set('PMA_USR_BROWSER_AGENT', 'IE');
        } elseif (preg_match(
            '@OmniWeb/([0-9].[0-9]{1,2})@',
            $HTTP_USER_AGENT,
            $log_version
        )) {
            $this->set('PMA_USR_BROWSER_VER', $log_version[1]);
            $this->set('PMA_USR_BROWSER_AGENT', 'OMNIWEB');
            // Konqueror 2.2.2 says Konqueror/2.2.2
            // Konqueror 3.0.3 says Konqueror/3
        } elseif (preg_match(
            '@(Konqueror/)(.*)(;)@',
            $HTTP_USER_AGENT,
            $log_version
        )) {
            $this->set('PMA_USR_BROWSER_VER', $log_version[2]);
            $this->set('PMA_USR_BROWSER_AGENT', 'KONQUEROR');
            // must check Chrome before Safari
        } elseif ($is_mozilla
            && preg_match('@Chrome/([0-9.]*)@', $HTTP_USER_AGENT, $log_version)
        ) {
            $this->set('PMA_USR_BROWSER_VER', $log_version[1]);
            $this->set('PMA_USR_BROWSER_AGENT', 'CHROME');
            // newer Safari
        } elseif ($is_mozilla
            && preg_match('@Version/(.*) Safari@', $HTTP_USER_AGENT, $log_version)
        ) {
            $this->set(
                'PMA_USR_BROWSER_VER', $log_version[1]
            );
            $this->set('PMA_USR_BROWSER_AGENT', 'SAFARI');
            // older Safari
        } elseif ($is_mozilla
            && preg_match('@Safari/([0-9]*)@', $HTTP_USER_AGENT, $log_version)
        ) {
            $this->set(
                'PMA_USR_BROWSER_VER', $mozilla_version[1] . '.' . $log_version[1]
            );
            $this->set('PMA_USR_BROWSER_AGENT', 'SAFARI');
            // Firefox
        } elseif (! strstr($HTTP_USER_AGENT, 'compatible')
            && preg_match('@Firefox/([\w.]+)@', $HTTP_USER_AGENT, $log_version)
        ) {
            $this->set(
                'PMA_USR_BROWSER_VER', $log_version[1]
            );
            $this->set('PMA_USR_BROWSER_AGENT', 'FIREFOX');
        } elseif (preg_match('@rv:1.9(.*)Gecko@', $HTTP_USER_AGENT)) {
            $this->set('PMA_USR_BROWSER_VER', '1.9');
            $this->set('PMA_USR_BROWSER_AGENT', 'GECKO');
        } elseif ($is_mozilla) {
            $this->set('PMA_USR_BROWSER_VER', $mozilla_version[1]);
            $this->set('PMA_USR_BROWSER_AGENT', 'MOZILLA');
        } else {
            $this->set('PMA_USR_BROWSER_VER', 0);
            $this->set('PMA_USR_BROWSER_AGENT', 'OTHER');
        }
    }

    /**
     * Whether GD2 is present
     *
     * @return void
     */
    function checkGd2()
    {
        if ($this->get('GD2Available') == 'yes') {
            $this->set('PMA_IS_GD2', 1);
        } elseif ($this->get('GD2Available') == 'no') {
            $this->set('PMA_IS_GD2', 0);
        } else {
            if (!@function_exists('imagecreatetruecolor')) {
                $this->set('PMA_IS_GD2', 0);
            } else {
                if (@function_exists('gd_info')) {
                    $gd_nfo = gd_info();
                    if (strstr($gd_nfo["GD Version"], '2.')) {
                        $this->set('PMA_IS_GD2', 1);
                    } else {
                        $this->set('PMA_IS_GD2', 0);
                    }
                } else {
                    $this->set('PMA_IS_GD2', 0);
                }
            }
        }
    }

    /**
     * Whether the Web server php is running on is IIS
     *
     * @return void
     */
    function checkWebServer()
    {
        // some versions return Microsoft-IIS, some Microsoft/IIS
        // we could use a preg_match() but it's slower
        if (PMA_getenv('SERVER_SOFTWARE')
            && stristr(PMA_getenv('SERVER_SOFTWARE'), 'Microsoft')
            && stristr(PMA_getenv('SERVER_SOFTWARE'), 'IIS')
        ) {
            $this->set('PMA_IS_IIS', 1);
        } else {
            $this->set('PMA_IS_IIS', 0);
        }
    }

    /**
     * Whether the os php is running on is windows or not
     *
     * @return void
     */
    function checkWebServerOs()
    {
        // Default to Unix or Equiv
        $this->set('PMA_IS_WINDOWS', 0);
        // If PHP_OS is defined then continue
        if (defined('PHP_OS')) {
            if (stristr(PHP_OS, 'win') && !stristr(PHP_OS, 'darwin')) {
                // Is it some version of Windows
                $this->set('PMA_IS_WINDOWS', 1);
            } elseif (stristr(PHP_OS, 'OS/2')) {
                // Is it OS/2 (No file permissions like Windows)
                $this->set('PMA_IS_WINDOWS', 1);
            }
        }
    }

    /**
     * detects PHP version
     *
     * @return void
     */
    function checkPhpVersion()
    {
        $match = array();
        if (! preg_match(
            '@([0-9]{1,2}).([0-9]{1,2}).([0-9]{1,2})@',
            phpversion(),
            $match
        )) {
            preg_match(
                '@([0-9]{1,2}).([0-9]{1,2})@',
                phpversion(),
                $match
            );
        }
        if (isset($match) && ! empty($match[1])) {
            if (! isset($match[2])) {
                $match[2] = 0;
            }
            if (! isset($match[3])) {
                $match[3] = 0;
            }
            $this->set(
                'PMA_PHP_INT_VERSION',
                (int) sprintf('%d%02d%02d', $match[1], $match[2], $match[3])
            );
        } else {
            $this->set('PMA_PHP_INT_VERSION', 0);
        }
        $this->set('PMA_PHP_STR_VERSION', phpversion());
    }

    /**
     * detects if Git revision
     *
     * @return boolean
     */
    function isGitRevision()
    {
        // caching
        if (isset($_SESSION['is_git_revision'])) {
            if ($_SESSION['is_git_revision']) {
                $this->set('PMA_VERSION_GIT', 1);
            }
            return $_SESSION['is_git_revision'];
        }
        // find out if there is a .git folder
        $git_folder = '.git';
        if (! @file_exists($git_folder)
            || ! @file_exists($git_folder . '/config')
        ) {
            $_SESSION['is_git_revision'] = false;
            return false;
        }
        $_SESSION['is_git_revision'] = true;
        return true;
    }

    /**
     * detects Git revision, if running inside repo
     *
     * @return void
     */
    function checkGitRevision()
    {
        // find out if there is a .git folder
        $git_folder = '.git';
        if (! $this->isGitRevision()) {
            return;
        }

        if (! $ref_head = @file_get_contents($git_folder . '/HEAD')) {
            return;
        }
        $branch = false;
        // are we on any branch?
        if (strstr($ref_head, '/')) {
            $ref_head = substr(trim($ref_head), 5);
            if (substr($ref_head, 0, 11) === 'refs/heads/') {
                $branch = substr($ref_head, 11);
            } else {
                $branch = basename($ref_head);
            }

            $ref_file = $git_folder . '/' . $ref_head;
            if (@file_exists($ref_file)) {
                $hash = @file_get_contents($ref_file);
                if (! $hash) {
                    return;
                }
                $hash = trim($hash);
            } else {
                // deal with packed refs
                $packed_refs = @file_get_contents($git_folder . '/packed-refs');
                if (! $packed_refs) {
                    return;
                }
                // split file to lines
                $ref_lines = explode("\n", $packed_refs);
                foreach ($ref_lines as $line) {
                    // skip comments
                    if ($line[0] == '#') {
                        continue;
                    }
                    // parse line
                    $parts = explode(' ', $line);
                    // care only about named refs
                    if (count($parts) != 2) {
                        continue;
                    }
                    // have found our ref?
                    if ($parts[1] == $ref_head) {
                        $hash = $parts[0];
                        break;
                    }
                }
                if (! isset($hash)) {
                    // Could not find ref
                    return;
                }
            }
        } else {
            $hash = trim($ref_head);
        }

        $commit = false;
        if (! isset($_SESSION['PMA_VERSION_COMMITDATA_' . $hash])) {
            $git_file_name = $git_folder . '/objects/' . substr($hash, 0, 2)
                    . '/' . substr($hash, 2);
            if (file_exists($git_file_name) ) {
                if (! $commit = @file_get_contents($git_file_name)) {
                    return;
                }
                $commit = explode("\0", gzuncompress($commit), 2);
                $commit = explode("\n", $commit[1]);
                $_SESSION['PMA_VERSION_COMMITDATA_' . $hash] = $commit;
            } else {
                $pack_names = array();
                // work with packed data
                $packs_file = $git_folder . '/objects/info/packs';
                if (file_exists($packs_file)
                    && $packs = @file_get_contents($packs_file)
                ) {
                    // File exists. Read it, parse the file to get the names of the
                    // packs. (to look for them in .git/object/pack directory later)
                    foreach (explode("\n", $packs) as $line) {
                        // skip blank lines
                        if (strlen(trim($line)) == 0) {
                            continue;
                        }
                        // skip non pack lines
                        if ($line[0] != 'P') {
                            continue;
                        }
                        // parse names
                        $pack_names[] = substr($line, 2);
                    }
                } else {
                    // '.git/objects/info/packs' file can be missing
                    // (atlease in mysGit)
                    // File missing. May be we can look in the .git/object/pack
                    // directory for all the .pack files and use that list of
                    // files instead
                    $dirIterator = new DirectoryIterator(
                        $git_folder . '/objects/pack'
                    );
                    foreach ($dirIterator as $file_info) {
                        $file_name = $file_info->getFilename();
                        // if this is a .pack file
                        if ($file_info->isFile()
                            && substr($file_name, -5) == '.pack'
                        ) {
                            $pack_names[] = $file_name;
                        }
                    }
                }
                $hash = strtolower($hash);
                foreach ($pack_names as $pack_name) {
                    $index_name = str_replace('.pack', '.idx', $pack_name);

                    // load index
                    $index_data = @file_get_contents(
                        $git_folder . '/objects/pack/' . $index_name
                    );
                    if (! $index_data) {
                        continue;
                    }
                    // check format
                    if (substr($index_data, 0, 4) != "\377tOc") {
                        continue;
                    }
                    // check version
                    $version = unpack('N', substr($index_data, 4, 4));
                    if ($version[1] != 2) {
                        continue;
                    }
                    // parse fanout table
                    $fanout = unpack("N*", substr($index_data, 8, 256 * 4));

                    // find where we should search
                    $firstbyte = intval(substr($hash, 0, 2), 16);
                    // array is indexed from 1 and we need to get
                    // previous entry for start
                    if ($firstbyte == 0) {
                        $start = 0;
                    } else {
                        $start = $fanout[$firstbyte];
                    }
                    $end = $fanout[$firstbyte + 1];

                    // stupid linear search for our sha
                    $found = false;
                    $offset = 8 + (256 * 4);
                    for ($position = $start; $position < $end; $position++) {
                        $sha = strtolower(
                            bin2hex(
                                substr(
                                    $index_data, $offset + ($position * 20), 20
                                )
                            )
                        );
                        if ($sha == $hash) {
                            $found = true;
                            break;
                        }
                    }
                    if (! $found) {
                        continue;
                    }
                    // read pack offset
                    $offset = 8 + (256 * 4) + (24 * $fanout[256]);
                    $pack_offset = unpack(
                        'N', substr($index_data, $offset + ($position * 4), 4)
                    );
                    $pack_offset = $pack_offset[1];

                    // open pack file
                    $pack_file = fopen(
                        $git_folder . '/objects/pack/' . $pack_name, 'rb'
                    );
                    if ($pack_file === false) {
                        continue;
                    }
                    // seek to start
                    fseek($pack_file, $pack_offset);

                    // parse header
                    $header = ord(fread($pack_file, 1));
                    $type = ($header >> 4) & 7;
                    $hasnext = ($header & 128) >> 7;
                    $size = $header & 0xf;
                    $offset = 4;

                    while ($hasnext) {
                        $byte = ord(fread($pack_file, 1));
                        $size |= ($byte & 0x7f) << $offset;
                        $hasnext = ($byte & 128) >> 7;
                        $offset += 7;
                    }

                    // we care only about commit objects
                    if ($type != 1) {
                        continue;
                    }

                    // read data
                    $commit = fread($pack_file, $size);
                    $commit = gzuncompress($commit);
                    $commit = explode("\n", $commit);
                    $_SESSION['PMA_VERSION_COMMITDATA_' . $hash] = $commit;
                    fclose($pack_file);
                }
            }
        } else {
            $commit = $_SESSION['PMA_VERSION_COMMITDATA_' . $hash];
        }

        // check if commit exists in Github
        if ($commit !== false
            && isset($_SESSION['PMA_VERSION_REMOTECOMMIT_' . $hash])
        ) {
            $is_remote_commit = $_SESSION['PMA_VERSION_REMOTECOMMIT_' . $hash];
        } else {
            $link = 'https://api.github.com/repos/phpmyadmin/phpmyadmin/git/commits/'
                . $hash;
            $is_found = $this->checkHTTP($link, ! $commit);
            switch($is_found) {
            case false:
                $is_remote_commit = false;
                $_SESSION['PMA_VERSION_REMOTECOMMIT_' . $hash] = false;
                break;
            case null:
                // no remote link for now, but don't cache this as Github is down
                $is_remote_commit = false;
                break;
            default:
                $is_remote_commit = true;
                $_SESSION['PMA_VERSION_REMOTECOMMIT_' . $hash] = true;
                if ($commit === false) {
                    // if no local commit data, try loading from Github
                    $commit_json = json_decode($is_found);
                }
                break;
            }
        }

        $is_remote_branch = false;
        if ($is_remote_commit && $branch !== false) {
            // check if branch exists in Github
            if (isset($_SESSION['PMA_VERSION_REMOTEBRANCH_' . $hash])) {
                $is_remote_branch = $_SESSION['PMA_VERSION_REMOTEBRANCH_' . $hash];
            } else {
                $link = 'https://api.github.com/repos/phpmyadmin/phpmyadmin'
                    . '/git/trees/' . $branch;
                $is_found = $this->checkHTTP($link);
                switch($is_found) {
                case true:
                    $is_remote_branch = true;
                    $_SESSION['PMA_VERSION_REMOTEBRANCH_' . $hash] = true;
                    break;
                case false:
                    $is_remote_branch = false;
                    $_SESSION['PMA_VERSION_REMOTEBRANCH_' . $hash] = false;
                    break;
                case null:
                    // no remote link for now, but don't cache this as Github is down
                    $is_remote_branch = false;
                    break;
                }
            }
        }

        if ($commit !== false) {
            $author = array('name' => '', 'email' => '', 'date' => '');
            $committer = array('name' => '', 'email' => '', 'date' => '');

            do {
                $dataline = array_shift($commit);
                $datalinearr = explode(' ', $dataline, 2);
                $linetype = $datalinearr[0];
                if (in_array($linetype, array('author', 'committer'))) {
                    $user = $datalinearr[1];
                    preg_match('/([^<]+)<([^>]+)> ([0-9]+)( [^ ]+)?/', $user, $user);
                    $user2 = array(
                        'name' => trim($user[1]),
                        'email' => trim($user[2]),
                        'date' => date('Y-m-d H:i:s', $user[3]));
                    if (isset($user[4])) {
                        $user2['date'] .= $user[4];
                    }
                    $$linetype = $user2;
                }
            } while ($dataline != '');
            $message = trim(implode(' ', $commit));

        } elseif (isset($commit_json)) {
            $author = array(
                'name' => $commit_json->author->name,
                'email' => $commit_json->author->email,
                'date' => $commit_json->author->date);
            $committer = array(
                'name' => $commit_json->committer->name,
                'email' => $commit_json->committer->email,
                'date' => $commit_json->committer->date);
            $message = trim($commit_json->message);
        } else {
            return;
        }

        $this->set('PMA_VERSION_GIT', 1);
        $this->set('PMA_VERSION_GIT_COMMITHASH', $hash);
        $this->set('PMA_VERSION_GIT_BRANCH', $branch);
        $this->set('PMA_VERSION_GIT_MESSAGE', $message);
        $this->set('PMA_VERSION_GIT_AUTHOR', $author);
        $this->set('PMA_VERSION_GIT_COMMITTER', $committer);
        $this->set('PMA_VERSION_GIT_ISREMOTECOMMIT', $is_remote_commit);
        $this->set('PMA_VERSION_GIT_ISREMOTEBRANCH', $is_remote_branch);
    }

    /**
     * Checks if given URL is 200 or 404, optionally returns data
     *
     * @param string  $link     the URL to check
     * @param boolean $get_body whether to retrieve body of document
     *
     * @return string|boolean test result or data
     */
    function checkHTTP($link, $get_body = false)
    {
        if (! function_exists('curl_init')) {
            return null;
        }
        $ch = curl_init($link);
        curl_setopt($ch, CURLOPT_FOLLOWLOCATION, 0);
        curl_setopt($ch, CURLOPT_HEADER, 1);
        curl_setopt($ch, CURLOPT_RETURNTRANSFER, 1);
        curl_setopt($ch, CURLOPT_SSL_VERIFYHOST, 0);
        curl_setopt($ch, CURLOPT_SSL_VERIFYPEER, 0);
        curl_setopt($ch, CURLOPT_CONNECTTIMEOUT, 5);
        curl_setopt($ch, CURLOPT_USERAGENT, 'phpMyAdmin/' . PMA_VERSION);
        curl_setopt($ch, CURLOPT_TIMEOUT, 5);
        if (! defined('TESTSUITE')) {
            session_write_close();
        }
        $data = @curl_exec($ch);
        if (! defined('TESTSUITE')) {
<<<<<<< HEAD
            ini_set('session.use_only_cookies', 'false');
            ini_set('session.use_cookies', 'false');
            ini_set('session.use_trans_sid', 'false');
            ini_set('session.cache_limiter', 'nocache');
=======
            ini_set('session.use_only_cookies', '0');
            ini_set('session.use_cookies', '0');
            ini_set('session.use_trans_sid', '0');
            ini_set('session.cache_limiter', '');
>>>>>>> 9f186aae
            session_start();
        }
        if ($data === false) {
            return null;
        }
        $httpOk = 'HTTP/1.1 200 OK';
        $httpNotFound = 'HTTP/1.1 404 Not Found';
        if (substr($data, 0, strlen($httpOk)) === $httpOk) {
            return $get_body ? substr($data, strpos($data, "\r\n\r\n") + 4) : true;
        } elseif (substr($data, 0, strlen($httpNotFound)) === $httpNotFound) {
            return false;
        }
        return null;
    }

    /**
     * loads default values from default source
     *
     * @return boolean     success
     */
    function loadDefaults()
    {
        $cfg = array();
        if (! file_exists($this->default_source)) {
            $this->error_config_default_file = true;
            return false;
        }
        include $this->default_source;

        $this->default_source_mtime = filemtime($this->default_source);

        $this->default_server = $cfg['Servers'][1];
        unset($cfg['Servers']);

        $this->default = $cfg;
        $this->settings = PMA_arrayMergeRecursive($this->settings, $cfg);

        $this->error_config_default_file = false;

        return true;
    }

    /**
     * loads configuration from $source, usually the config file
     * should be called on object creation
     *
     * @param string $source config file
     *
     * @return bool
     */
    function load($source = null)
    {
        $this->loadDefaults();

        if (null !== $source) {
            $this->setSource($source);
        }

        if (! $this->checkConfigSource()) {
            return false;
        }

        $cfg = array();

        /**
         * Parses the configuration file, we throw away any errors or
         * output.
         */
        $old_error_reporting = error_reporting(0);
        ob_start();
        $GLOBALS['pma_config_loading'] = true;
        $eval_result = include $this->getSource();
        $GLOBALS['pma_config_loading'] = false;
        ob_end_clean();
        error_reporting($old_error_reporting);

        if ($eval_result === false) {
            $this->error_config_file = true;
        } else {
            $this->error_config_file = false;
            $this->source_mtime = filemtime($this->getSource());
        }

        /**
         * Backward compatibility code
         */
        if (!empty($cfg['DefaultTabTable'])) {
            $cfg['DefaultTabTable'] = str_replace(
                '_properties',
                '',
                str_replace(
                    'tbl_properties.php',
                    'tbl_sql.php',
                    $cfg['DefaultTabTable']
                )
            );
        }
        if (!empty($cfg['DefaultTabDatabase'])) {
            $cfg['DefaultTabDatabase'] = str_replace(
                '_details',
                '',
                str_replace(
                    'db_details.php',
                    'db_sql.php',
                    $cfg['DefaultTabDatabase']
                )
            );
        }

        $this->settings = PMA_arrayMergeRecursive($this->settings, $cfg);
        $this->checkPmaAbsoluteUri();
        $this->checkFontsize();

        // Handling of the collation must be done after merging of $cfg
        // (from config.inc.php) so that $cfg['DefaultConnectionCollation']
        // can have an effect. Note that the presence of collation
        // information in a cookie has priority over what is defined
        // in the default or user's config files.
        /**
         * @todo check validity of $_COOKIE['pma_collation_connection']
         */
        if (! empty($_COOKIE['pma_collation_connection'])) {
            $this->set(
                'collation_connection',
                strip_tags($_COOKIE['pma_collation_connection'])
            );
        } else {
            $this->set(
                'collation_connection',
                $this->get('DefaultConnectionCollation')
            );
        }
        // Now, a collation information could come from REQUEST
        // (an example of this: the collation selector in index.php)
        // so the following handles the setting of collation_connection
        // and later, in common.inc.php, the cookie will be set
        // according to this.
        $this->checkCollationConnection();

        return true;
    }

    /**
     * Loads user preferences and merges them with current config
     * must be called after control connection has been estabilished
     *
     * @return void
     */
    function loadUserPreferences()
    {
        // index.php should load these settings, so that phpmyadmin.css.php
        // will have everything avaiable in session cache
        $server = isset($GLOBALS['server'])
            ? $GLOBALS['server']
            : (!empty($GLOBALS['cfg']['ServerDefault'])
                ? $GLOBALS['cfg']['ServerDefault']
                : 0);
        $cache_key = 'server_' . $server;
        if ($server > 0 && !defined('PMA_MINIMUM_COMMON')) {
            $config_mtime = max($this->default_source_mtime, $this->source_mtime);
            // cache user preferences, use database only when needed
            if (! isset($_SESSION['cache'][$cache_key]['userprefs'])
                || $_SESSION['cache'][$cache_key]['config_mtime'] < $config_mtime
            ) {
                // load required libraries
                include_once './libraries/user_preferences.lib.php';
                $prefs = PMA_loadUserprefs();
                $_SESSION['cache'][$cache_key]['userprefs']
                    = PMA_applyUserprefs($prefs['config_data']);
                $_SESSION['cache'][$cache_key]['userprefs_mtime'] = $prefs['mtime'];
                $_SESSION['cache'][$cache_key]['userprefs_type'] = $prefs['type'];
                $_SESSION['cache'][$cache_key]['config_mtime'] = $config_mtime;
            }
        } elseif ($server == 0
            || ! isset($_SESSION['cache'][$cache_key]['userprefs'])
        ) {
            $this->set('user_preferences', false);
            return;
        }
        $config_data = $_SESSION['cache'][$cache_key]['userprefs'];
        // type is 'db' or 'session'
        $this->set(
            'user_preferences',
            $_SESSION['cache'][$cache_key]['userprefs_type']
        );
        $this->set(
            'user_preferences_mtime',
            $_SESSION['cache'][$cache_key]['userprefs_mtime']
        );

        // backup some settings
        $org_fontsize = '';
        if (isset($this->settings['fontsize'])) {
            $org_fontsize = $this->settings['fontsize'];
        }
        // load config array
        $this->settings = PMA_arrayMergeRecursive($this->settings, $config_data);
        $GLOBALS['cfg'] = PMA_arrayMergeRecursive($GLOBALS['cfg'], $config_data);
        if (defined('PMA_MINIMUM_COMMON')) {
            return;
        }

        // settings below start really working on next page load, but
        // changes are made only in index.php so everything is set when
        // in frames

        // save theme
        $tmanager = $_SESSION['PMA_Theme_Manager'];
        if ($tmanager->getThemeCookie() || isset($_REQUEST['set_theme'])) {
            if ((! isset($config_data['ThemeDefault'])
                && $tmanager->theme->getId() != 'original')
                || isset($config_data['ThemeDefault'])
                && $config_data['ThemeDefault'] != $tmanager->theme->getId()
            ) {
                // new theme was set in common.inc.php
                $this->setUserValue(
                    null,
                    'ThemeDefault',
                    $tmanager->theme->getId(),
                    'original'
                );
            }
        } else {
            // no cookie - read default from settings
            if ($this->settings['ThemeDefault'] != $tmanager->theme->getId()
                && $tmanager->checkTheme($this->settings['ThemeDefault'])
            ) {
                $tmanager->setActiveTheme($this->settings['ThemeDefault']);
                $tmanager->setThemeCookie();
            }
        }

        // save font size
        if ((! isset($config_data['fontsize'])
            && $org_fontsize != '82%')
            || isset($config_data['fontsize'])
            && $org_fontsize != $config_data['fontsize']
        ) {
            $this->setUserValue(null, 'fontsize', $org_fontsize, '82%');
        }

        // save language
        if (isset($_COOKIE['pma_lang']) || isset($_POST['lang'])) {
            if ((! isset($config_data['lang'])
                && $GLOBALS['lang'] != 'en')
                || isset($config_data['lang'])
                && $GLOBALS['lang'] != $config_data['lang']
            ) {
                $this->setUserValue(null, 'lang', $GLOBALS['lang'], 'en');
            }
        } else {
            // read language from settings
            if (isset($config_data['lang']) && PMA_langSet($config_data['lang'])) {
                $this->setCookie('pma_lang', $GLOBALS['lang']);
            }
        }

        // save connection collation
        if (!PMA_DRIZZLE) {
            // just to shorten the lines
            $collation = 'collation_connection';
            if (isset($_COOKIE['pma_collation_connection'])
                || isset($_POST[$collation])
            ) {
                if ((! isset($config_data[$collation])
                    && $GLOBALS[$collation] != 'utf8_general_ci')
                    || isset($config_data[$collation])
                    && $GLOBALS[$collation] != $config_data[$collation]
                ) {
                    $this->setUserValue(
                        null,
                        $collation,
                        $GLOBALS[$collation],
                        'utf8_general_ci'
                    );
                }
            } else {
                // read collation from settings
                if (isset($config_data['collation_connection'])) {
                    $GLOBALS['collation_connection']
                        = $config_data['collation_connection'];
                    $this->setCookie(
                        'pma_collation_connection',
                        $GLOBALS['collation_connection']
                    );
                }
            }
        }
    }

    /**
     * Sets config value which is stored in user preferences (if available)
     * or in a cookie.
     *
     * If user preferences are not yet initialized, option is applied to
     * global config and added to a update queue, which is processed
     * by {@link loadUserPreferences()}
     *
     * @param string $cookie_name   can be null
     * @param string $cfg_path      configuration path
     * @param mixed  $new_cfg_value new value
     * @param mixed  $default_value default value
     *
     * @return void
     */
    function setUserValue($cookie_name, $cfg_path, $new_cfg_value,
        $default_value = null
    ) {
        // use permanent user preferences if possible
        $prefs_type = $this->get('user_preferences');
        if ($prefs_type) {
            include_once './libraries/user_preferences.lib.php';
            if ($default_value === null) {
                $default_value = PMA_arrayRead($cfg_path, $this->default);
            }
            PMA_persistOption($cfg_path, $new_cfg_value, $default_value);
        }
        if ($prefs_type != 'db' && $cookie_name) {
            // fall back to cookies
            if ($default_value === null) {
                $default_value = PMA_arrayRead($cfg_path, $this->settings);
            }
            $this->setCookie($cookie_name, $new_cfg_value, $default_value);
        }
        PMA_arrayWrite($cfg_path, $GLOBALS['cfg'], $new_cfg_value);
        PMA_arrayWrite($cfg_path, $this->settings, $new_cfg_value);
    }

    /**
     * Reads value stored by {@link setUserValue()}
     *
     * @param string $cookie_name cookie name
     * @param mixed  $cfg_value   config value
     *
     * @return mixed
     */
    function getUserValue($cookie_name, $cfg_value)
    {
        $cookie_exists = isset($_COOKIE) && !empty($_COOKIE[$cookie_name]);
        $prefs_type = $this->get('user_preferences');
        if ($prefs_type == 'db') {
            // permanent user preferences value exists, remove cookie
            if ($cookie_exists) {
                $this->removeCookie($cookie_name);
            }
        } else if ($cookie_exists) {
            return $_COOKIE[$cookie_name];
        }
        // return value from $cfg array
        return $cfg_value;
    }

    /**
     * set source
     *
     * @param string $source source
     *
     * @return void
     */
    function setSource($source)
    {
        $this->source = trim($source);
    }

    /**
     * check config source
     *
     * @return boolean whether source is valid or not
     */
    function checkConfigSource()
    {
        if (! $this->getSource()) {
            // no configuration file set at all
            return false;
        }

        if (! file_exists($this->getSource())) {
            $this->source_mtime = 0;
            return false;
        }

        if (! is_readable($this->getSource())) {
            // manually check if file is readable
            // might be bug #3059806 Supporting running from CIFS/Samba shares

            $contents = false;
            $handle = @fopen($this->getSource(), 'r');
            if ($handle !== false) {
                $contents = @fread($handle, 1); // reading 1 byte is enough to test
                @fclose($handle);
            }
            if ($contents === false) {
                $this->source_mtime = 0;
                PMA_fatalError(
                    sprintf(
                        function_exists('__')
                        ? __('Existing configuration file (%s) is not readable.')
                        : 'Existing configuration file (%s) is not readable.',
                        $this->getSource()
                    )
                );
                return false;
            }
        }

        return true;
    }

    /**
     * verifies the permissions on config file (if asked by configuration)
     * (must be called after config.inc.php has been merged)
     *
     * @return void
     */
    function checkPermissions()
    {
        // Check for permissions (on platforms that support it):
        if ($this->get('CheckConfigurationPermissions')) {
            $perms = @fileperms($this->getSource());
            if (!($perms === false) && ($perms & 2)) {
                // This check is normally done after loading configuration
                $this->checkWebServerOs();
                if ($this->get('PMA_IS_WINDOWS') == 0) {
                    $this->source_mtime = 0;
                    PMA_fatalError(
                        __(
                            'Wrong permissions on configuration file, '
                            . 'should not be world writable!'
                        )
                    );
                }
            }
        }
    }

    /**
     * returns specific config setting
     *
     * @param string $setting config setting
     *
     * @return mixed value
     */
    function get($setting)
    {
        if (isset($this->settings[$setting])) {
            return $this->settings[$setting];
        }
        return null;
    }

    /**
     * sets configuration variable
     *
     * @param string $setting configuration option
     * @param mixed  $value   new value for configuration option
     *
     * @return void
     */
    function set($setting, $value)
    {
        if (! isset($this->settings[$setting])
            || $this->settings[$setting] !== $value
        ) {
            $this->settings[$setting] = $value;
            $this->set_mtime = time();
        }
    }

    /**
     * returns source for current config
     *
     * @return string  config source
     */
    function getSource()
    {
        return $this->source;
    }

    /**
     * returns a unique value to force a CSS reload if either the config
     * or the theme changes
     * must also check the pma_fontsize cookie in case there is no
     * config file
     *
     * @return int Summary of unix timestamps and fontsize,
     * to be unique on theme parameters change
     */
    function getThemeUniqueValue()
    {
        if (null !== $this->get('fontsize')) {
            $fontsize = intval($this->get('fontsize'));
        } elseif (isset($_COOKIE['pma_fontsize'])) {
            $fontsize = intval($_COOKIE['pma_fontsize']);
        } else {
            $fontsize = 0;
        }
        return (
            $fontsize +
            $this->source_mtime +
            $this->default_source_mtime +
            $this->get('user_preferences_mtime') +
            $_SESSION['PMA_Theme']->mtime_info +
            $_SESSION['PMA_Theme']->filesize_info);
    }

    /**
     * $cfg['PmaAbsoluteUri'] is a required directive else cookies won't be
     * set properly and, depending on browsers, inserting or updating a
     * record might fail
     *
     * @return void
     */
    function checkPmaAbsoluteUri()
    {
        // Setup a default value to let the people and lazy sysadmins work anyway,
        // they'll get an error if the autodetect code doesn't work
        $pma_absolute_uri = $this->get('PmaAbsoluteUri');
        $is_https = $this->detectHttps();

        if (strlen($pma_absolute_uri) < 5) {
            $url = array();

            // If we don't have scheme, we didn't have full URL so we need to
            // dig deeper
            if (empty($url['scheme'])) {
                // Scheme
                if ($is_https) {
                    $url['scheme'] = 'https';
                } else {
                    $url['scheme'] = 'http';
                }

                // Host and port
                if (PMA_getenv('HTTP_HOST')) {
                    // Prepend the scheme before using parse_url() since this
                    // is not part of the RFC2616 Host request-header
                    $parsed_url = parse_url(
                        $url['scheme'] . '://' . PMA_getenv('HTTP_HOST')
                    );
                    if (!empty($parsed_url['host'])) {
                        $url = $parsed_url;
                    } else {
                        $url['host'] = PMA_getenv('HTTP_HOST');
                    }
                } elseif (PMA_getenv('SERVER_NAME')) {
                    $url['host'] = PMA_getenv('SERVER_NAME');
                } else {
                    $this->error_pma_uri = true;
                    return;
                }

                // If we didn't set port yet...
                if (empty($url['port']) && PMA_getenv('SERVER_PORT')) {
                    $url['port'] = PMA_getenv('SERVER_PORT');
                }

                // And finally the path could be already set from REQUEST_URI
                if (empty($url['path'])) {
                    // we got a case with nginx + php-fpm where PHP_SELF
                    // was not set, so PMA_PHP_SELF was not set as well
                    if (isset($GLOBALS['PMA_PHP_SELF'])) {
                        $path = parse_url($GLOBALS['PMA_PHP_SELF']);
                    } else {
                        $path = parse_url(PMA_getenv('REQUEST_URI'));
                    }
                    $url['path'] = $path['path'];
                }
            }

            // Make url from parts we have
            $pma_absolute_uri = $url['scheme'] . '://';
            // Was there user information?
            if (!empty($url['user'])) {
                $pma_absolute_uri .= $url['user'];
                if (!empty($url['pass'])) {
                    $pma_absolute_uri .= ':' . $url['pass'];
                }
                $pma_absolute_uri .= '@';
            }
            // Add hostname
            $pma_absolute_uri .= $url['host'];
            // Add port, if it not the default one
            if (! empty($url['port'])
                && (($url['scheme'] == 'http' && $url['port'] != 80)
                || ($url['scheme'] == 'https' && $url['port'] != 443))
            ) {
                $pma_absolute_uri .= ':' . $url['port'];
            }
            // And finally path, without script name, the 'a' is there not to
            // strip our directory, when path is only /pmadir/ without filename.
            // Backslashes returned by Windows have to be changed.
            // Only replace backslashes by forward slashes if on Windows,
            // as the backslash could be valid on a non-Windows system.
            $this->checkWebServerOs();
            if ($this->get('PMA_IS_WINDOWS') == 1) {
                $path = str_replace("\\", "/", dirname($url['path'] . 'a'));
            } else {
                $path = dirname($url['path'] . 'a');
            }

            // To work correctly within javascript
            if (defined('PMA_PATH_TO_BASEDIR') && PMA_PATH_TO_BASEDIR == '../') {
                if ($this->get('PMA_IS_WINDOWS') == 1) {
                    $path = str_replace("\\", "/", dirname($path));
                } else {
                    $path = dirname($path);
                }
            }

            // PHP's dirname function would have returned a dot
            // when $path contains no slash
            if ($path == '.') {
                $path = '';
            }
            // in vhost situations, there could be already an ending slash
            if (substr($path, -1) != '/') {
                $path .= '/';
            }
            $pma_absolute_uri .= $path;

            // This is to handle the case of a reverse proxy
            if ($this->get('ForceSSL')) {
                $this->set('PmaAbsoluteUri', $pma_absolute_uri);
                $pma_absolute_uri = $this->getSSLUri();
                $this->isHttps();
            }

            // We used to display a warning if PmaAbsoluteUri wasn't set, but now
            // the autodetect code works well enough that we don't display the
            // warning at all. The user can still set PmaAbsoluteUri manually.

        } else {
            // The URI is specified, however users do often specify this
            // wrongly, so we try to fix this.

            // Adds a trailing slash et the end of the phpMyAdmin uri if it
            // does not exist.
            if (substr($pma_absolute_uri, -1) != '/') {
                $pma_absolute_uri .= '/';
            }

            // If URI doesn't start with http:// or https://, we will add
            // this.
            if (substr($pma_absolute_uri, 0, 7) != 'http://'
                && substr($pma_absolute_uri, 0, 8) != 'https://'
            ) {
                $pma_absolute_uri
                    = ($is_https ? 'https' : 'http')
                    . ':' . (substr($pma_absolute_uri, 0, 2) == '//' ? '' : '//')
                    . $pma_absolute_uri;
            }
        }
        $this->set('PmaAbsoluteUri', $pma_absolute_uri);
    }

    /**
     * Converts currently used PmaAbsoluteUri to SSL based variant.
     *
     * @return String witch adjusted URI
     */
    function getSSLUri()
    {
        // grab current URL
        $url = $this->get('PmaAbsoluteUri');
        // Parse current URL
        $parsed = parse_url($url);
        // In case parsing has failed do stupid string replacement
        if ($parsed === false) {
            // Replace http protocol
            return preg_replace('@^http:@', 'https:', $url);
        }

        // Reconstruct URL using parsed parts
        return 'https://' . $parsed['host'] . ':443' . $parsed['path'];
    }

    /**
     * check selected collation_connection
     *
     * @todo check validity of $_REQUEST['collation_connection']
     *
     * @return void
     */
    function checkCollationConnection()
    {
        if (! empty($_REQUEST['collation_connection'])) {
            $this->set(
                'collation_connection',
                strip_tags($_REQUEST['collation_connection'])
            );
        }
    }

    /**
     * checks for font size configuration, and sets font size as requested by user
     *
     * @return void
     */
    function checkFontsize()
    {
        $new_fontsize = '';

        if (isset($_GET['set_fontsize'])) {
            $new_fontsize = $_GET['set_fontsize'];
        } elseif (isset($_POST['set_fontsize'])) {
            $new_fontsize = $_POST['set_fontsize'];
        } elseif (isset($_COOKIE['pma_fontsize'])) {
            $new_fontsize = $_COOKIE['pma_fontsize'];
        }

        if (preg_match('/^[0-9.]+(px|em|pt|\%)$/', $new_fontsize)) {
            $this->set('fontsize', $new_fontsize);
        } elseif (! $this->get('fontsize')) {
            // 80% would correspond to the default browser font size
            // of 16, but use 82% to help read the monoface font
            $this->set('fontsize', '82%');
        }

        $this->setCookie('pma_fontsize', $this->get('fontsize'), '82%');
    }

    /**
     * checks if upload is enabled
     *
     * @return void
     */
    function checkUpload()
    {
        if (ini_get('file_uploads')) {
            $this->set('enable_upload', true);
            // if set "php_admin_value file_uploads Off" in httpd.conf
            // ini_get() also returns the string "Off" in this case:
            if ('off' == strtolower(ini_get('file_uploads'))) {
                $this->set('enable_upload', false);
            }
        } else {
            $this->set('enable_upload', false);
        }
    }

    /**
     * Maximum upload size as limited by PHP
     * Used with permission from Moodle (http://moodle.org) by Martin Dougiamas
     *
     * this section generates $max_upload_size in bytes
     *
     * @return void
     */
    function checkUploadSize()
    {
        if (! $filesize = ini_get('upload_max_filesize')) {
            $filesize = "5M";
        }

        if ($postsize = ini_get('post_max_size')) {
            $this->set(
                'max_upload_size',
                min(PMA_getRealSize($filesize), PMA_getRealSize($postsize))
            );
        } else {
            $this->set('max_upload_size', PMA_getRealSize($filesize));
        }
    }

    /**
     * Checks if protocol is https
     *
     * This function checks if the https protocol is used in the PmaAbsoluteUri
     * configuration setting, as opposed to detectHttps() which checks if the
     * https protocol is used on the active connection.
     *
     * @return bool
     */
    public function isHttps()
    {

        if (null !== $this->get('is_https')) {
            return $this->get('is_https');
        }

        $url = parse_url($this->get('PmaAbsoluteUri'));

        $is_https = (isset($url['scheme']) && $url['scheme'] == 'https');

        $this->set('is_https', $is_https);

        return $is_https;
    }

    /**
     * Detects whether https appears to be used.
     *
     * This function checks if the https protocol is used in the current connection
     * with the webserver, based on environment variables.
     * Please note that this just detects what we see, so
     * it completely ignores things like reverse proxies.
     *
     * @return bool
     */
    function detectHttps()
    {
        $url = array();

        // At first we try to parse REQUEST_URI, it might contain full URL,
        if (PMA_getenv('REQUEST_URI')) {
            // produces E_WARNING if it cannot get parsed, e.g. '/foobar:/'
            $url = @parse_url(PMA_getenv('REQUEST_URI'));
            if ($url === false) {
                $url = array();
            }
        }

        // If we don't have scheme, we didn't have full URL so we need to
        // dig deeper
        if (empty($url['scheme'])) {
            // Scheme
            if (PMA_getenv('HTTP_SCHEME')) {
                $url['scheme'] = PMA_getenv('HTTP_SCHEME');
            } elseif (PMA_getenv('HTTPS')
                && strtolower(PMA_getenv('HTTPS')) == 'on'
            ) {
                $url['scheme'] = 'https';
                // A10 Networks load balancer:
            } elseif (PMA_getenv('HTTP_HTTPS_FROM_LB')
                && strtolower(PMA_getenv('HTTP_HTTPS_FROM_LB')) == 'on'
            ) {
                $url['scheme'] = 'https';
            } elseif (PMA_getenv('HTTP_X_FORWARDED_PROTO')) {
                $url['scheme'] = strtolower(PMA_getenv('HTTP_X_FORWARDED_PROTO'));
            } elseif (PMA_getenv('HTTP_FRONT_END_HTTPS')
                && strtolower(PMA_getenv('HTTP_FRONT_END_HTTPS')) == 'on'
            ) {
                $url['scheme'] = 'https';
            } else {
                $url['scheme'] = 'http';
            }
        }

        if (isset($url['scheme']) && $url['scheme'] == 'https') {
            $is_https = true;
        } else {
            $is_https = false;
        }

        return $is_https;
    }

    /**
     * detect correct cookie path
     *
     * @return void
     */
    function checkCookiePath()
    {
        $this->set('cookie_path', $this->getCookiePath());
    }

    /**
     * Get cookie path
     *
     * @return string
     */
    public function getCookiePath()
    {
        static $cookie_path = null;

        if (null !== $cookie_path && !defined('TESTSUITE')) {
            return $cookie_path;
        }

        $parsed_url = parse_url($this->get('PmaAbsoluteUri'));

        $cookie_path   = $parsed_url['path'];

        return $cookie_path;
    }

    /**
     * enables backward compatibility
     *
     * @return void
     */
    function enableBc()
    {
        $GLOBALS['cfg']             = $this->settings;
        $GLOBALS['default_server']  = $this->default_server;
        unset($this->default_server);
        $GLOBALS['collation_connection'] = $this->get('collation_connection');
        $GLOBALS['is_upload']       = $this->get('enable_upload');
        $GLOBALS['max_upload_size'] = $this->get('max_upload_size');
        $GLOBALS['cookie_path']     = $this->get('cookie_path');
        $GLOBALS['is_https']        = $this->get('is_https');

        $defines = array(
            'PMA_VERSION',
            'PMA_THEME_VERSION',
            'PMA_THEME_GENERATION',
            'PMA_PHP_STR_VERSION',
            'PMA_PHP_INT_VERSION',
            'PMA_IS_WINDOWS',
            'PMA_IS_IIS',
            'PMA_IS_GD2',
            'PMA_USR_OS',
            'PMA_USR_BROWSER_VER',
            'PMA_USR_BROWSER_AGENT'
            );

        foreach ($defines as $define) {
            if (! defined($define)) {
                define($define, $this->get($define));
            }
        }
    }

    /**
     * returns options for font size selection
     *
     * @param string $current_size current selected font size with unit
     *
     * @return array selectable font sizes
     *
     * @static
     */
    static protected function getFontsizeOptions($current_size = '82%')
    {
        $unit = preg_replace('/[0-9.]*/', '', $current_size);
        $value = preg_replace('/[^0-9.]*/', '', $current_size);

        $factors = array();
        $options = array();
        $options["$value"] = $value . $unit;

        if ($unit === '%') {
            $factors[] = 1;
            $factors[] = 5;
            $factors[] = 10;
        } elseif ($unit === 'em') {
            $factors[] = 0.05;
            $factors[] = 0.2;
            $factors[] = 1;
        } elseif ($unit === 'pt') {
            $factors[] = 0.5;
            $factors[] = 2;
        } elseif ($unit === 'px') {
            $factors[] = 1;
            $factors[] = 5;
            $factors[] = 10;
        } else {
            //unknown font size unit
            $factors[] = 0.05;
            $factors[] = 0.2;
            $factors[] = 1;
            $factors[] = 5;
            $factors[] = 10;
        }

        foreach ($factors as $key => $factor) {
            $option_inc = $value + $factor;
            $option_dec = $value - $factor;
            while (count($options) < 21) {
                $options["$option_inc"] = $option_inc . $unit;
                if ($option_dec > $factors[0]) {
                    $options["$option_dec"] = $option_dec . $unit;
                }
                $option_inc += $factor;
                $option_dec -= $factor;
                if (isset($factors[$key + 1])
                    && $option_inc >= $value + $factors[$key + 1]
                ) {
                    break;
                }
            }
        }
        ksort($options);
        return $options;
    }

    /**
     * returns html selectbox for font sizes
     *
     * @static
     *
     * @return string html selectbox
     */
    static protected function getFontsizeSelection()
    {
        $current_size = $GLOBALS['PMA_Config']->get('fontsize');
        // for the case when there is no config file (this is supported)
        if (empty($current_size)) {
            if (isset($_COOKIE['pma_fontsize'])) {
                $current_size = $_COOKIE['pma_fontsize'];
            } else {
                $current_size = '82%';
            }
        }
        $options = PMA_Config::getFontsizeOptions($current_size);

        $return = '<label for="select_fontsize">' . __('Font size')
            . ':</label>' . "\n"
            . '<select name="set_fontsize" id="select_fontsize"'
            . ' class="autosubmit">' . "\n";
        foreach ($options as $option) {
            $return .= '<option value="' . $option . '"';
            if ($option == $current_size) {
                $return .= ' selected="selected"';
            }
            $return .= '>' . $option . '</option>' . "\n";
        }
        $return .= '</select>';

        return $return;
    }

    /**
     * return complete font size selection form
     *
     * @static
     *
     * @return string html selectbox
     */
    static public function getFontsizeForm()
    {
        return '<form name="form_fontsize_selection" id="form_fontsize_selection"'
            . ' method="get" action="index.php" class="disableAjax">' . "\n"
            . PMA_URL_getHiddenInputs() . "\n"
            . PMA_Config::getFontsizeSelection() . "\n"
            . '</form>';
    }

    /**
     * removes cookie
     *
     * @param string $cookie name of cookie to remove
     *
     * @return boolean result of setcookie()
     */
    function removeCookie($cookie)
    {
        if (defined('TESTSUITE')) {
            if (isset($_COOKIE[$cookie])) {
                unset($_COOKIE[$cookie]);
            }
            return true;
        }
        return setcookie(
            $cookie,
            '',
            time() - 3600,
            $this->getCookiePath(),
            '',
            $this->isHttps()
        );
    }

    /**
     * sets cookie if value is different from current cookie value,
     * or removes if value is equal to default
     *
     * @param string $cookie   name of cookie to remove
     * @param mixed  $value    new cookie value
     * @param string $default  default value
     * @param int    $validity validity of cookie in seconds (default is one month)
     * @param bool   $httponly whether cookie is only for HTTP (and not for scripts)
     *
     * @return boolean result of setcookie()
     */
    function setCookie($cookie, $value, $default = null, $validity = null,
        $httponly = true
    ) {
        if (strlen($value) && null !== $default && $value === $default) {
            // default value is used
            if (isset($_COOKIE[$cookie])) {
                // remove cookie
                return $this->removeCookie($cookie);
            }
            return false;
        }

        if (! strlen($value) && isset($_COOKIE[$cookie])) {
            // remove cookie, value is empty
            return $this->removeCookie($cookie);
        }

        if (! isset($_COOKIE[$cookie]) || $_COOKIE[$cookie] !== $value) {
            // set cookie with new value
            /* Calculate cookie validity */
            if ($validity === null) {
                $validity = time() + 2592000;
            } elseif ($validity == 0) {
                $validity = 0;
            } else {
                $validity = time() + $validity;
            }
            if (defined('TESTSUITE')) {
                $_COOKIE[$cookie] = $value;
                return true;
            }
            return setcookie(
                $cookie,
                $value,
                $validity,
                $this->getCookiePath(),
                '',
                $this->isHttps(),
                $httponly
            );
        }

        // cookie has already $value as value
        return true;
    }
}


/**
 * Error handler to catch fatal errors when loading configuration
 * file
 *
 * @return void
 */
function PMA_Config_fatalErrorHandler()
{
    if (isset($GLOBALS['pma_config_loading']) && $GLOBALS['pma_config_loading']) {
        $error = error_get_last();
        if ($error !== null) {
            PMA_fatalError(
                sprintf(
                    'Failed to load phpMyAdmin configuration (%s:%s): %s',
                    PMA_Error::relPath($error['file']),
                    $error['line'],
                    $error['message']
                )
            );
        }
    }
}

if (!defined('TESTSUITE')) {
    register_shutdown_function('PMA_Config_fatalErrorHandler');
}

?><|MERGE_RESOLUTION|>--- conflicted
+++ resolved
@@ -758,17 +758,10 @@
         }
         $data = @curl_exec($ch);
         if (! defined('TESTSUITE')) {
-<<<<<<< HEAD
-            ini_set('session.use_only_cookies', 'false');
-            ini_set('session.use_cookies', 'false');
-            ini_set('session.use_trans_sid', 'false');
-            ini_set('session.cache_limiter', 'nocache');
-=======
             ini_set('session.use_only_cookies', '0');
             ini_set('session.use_cookies', '0');
             ini_set('session.use_trans_sid', '0');
-            ini_set('session.cache_limiter', '');
->>>>>>> 9f186aae
+            ini_set('session.cache_limiter', 'nocache');
             session_start();
         }
         if ($data === false) {
