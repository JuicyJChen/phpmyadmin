<?php
/* vim: set expandtab sw=4 ts=4 sts=4: */
/**
 * Common Option Constants For DBI Functions
 *
 * @package phpMyAdmin
 */
if (! defined('PHPMYADMIN')) {
    exit;
}

/**
 *
 */
// PMA_DBI_try_query()
define('PMA_DBI_QUERY_STORE',       1);  // Force STORE_RESULT method, ignored by classic MySQL.
define('PMA_DBI_QUERY_UNBUFFERED',  2);  // Do not read whole query
// PMA_DBI_get_variable()
define('PMA_DBI_GETVAR_SESSION',    1);
define('PMA_DBI_GETVAR_GLOBAL',     2);

/**
 * Checks whether database extension is loaded
 *
 * @param string  $extension  mysql extension to check
 * @return bool
 */
function PMA_DBI_checkDbExtension($extension = 'mysql') {
    if ($extension == 'drizzle' && function_exists('drizzle_create')) {
        return true;
    } else if (function_exists($extension . '_connect')) {
        return true;
    }

    return false;
}

/**
 * check for requested extension
 */
if (! PMA_DBI_checkDbExtension($GLOBALS['cfg']['Server']['extension'])) {

    // if it fails try alternative extension ...
    // and display an error ...

    /**
     * @todo add different messages for alternative extension
     * and complete fail (no alternative extension too)
     */
    PMA_warnMissingExtension($GLOBALS['cfg']['Server']['extension'], false, PMA_showDocu('faqmysql'));

    if ($GLOBALS['cfg']['Server']['extension'] === 'mysql') {
        $alternativ_extension = 'mysqli';
    } else {
        $alternativ_extension = 'mysql';
    }

    if (! PMA_DBI_checkDbExtension($alternativ_extension)) {
        // if alternative fails too ...
        PMA_warnMissingExtension($GLOBALS['cfg']['Server']['extension'], true, PMA_showDocu('faqmysql'));
    }

    $GLOBALS['cfg']['Server']['extension'] = $alternativ_extension;
    unset($alternativ_extension);
}

/**
 * Including The DBI Plugin
 */
require_once './libraries/dbi/' . $GLOBALS['cfg']['Server']['extension'] . '.dbi.lib.php';

/**
 * runs a query
 *
 * @param string $query
 * @param mixed  $link
 * @param int    $options
 * @param bool   $cache_affected_rows
 * @return mixed
 */
function PMA_DBI_query($query, $link = null, $options = 0, $cache_affected_rows = true) {
    $res = PMA_DBI_try_query($query, $link, $options, $cache_affected_rows)
        or PMA_mysqlDie(PMA_DBI_getError($link), $query);
    return $res;
}

/**
 * runs a query and returns the result
 *
 * @param string   $query query to run
 * @param resource $link mysql link resource
 * @param integer  $options
 * @param bool     $cache_affected_rows
 * @return mixed
 */
function PMA_DBI_try_query($query, $link = null, $options = 0, $cache_affected_rows = true)
{
    if (empty($link)) {
        if (isset($GLOBALS['userlink'])) {
            $link = $GLOBALS['userlink'];
        } else {
            return false;
        }
    }

    if ($GLOBALS['cfg']['DBG']['sql']) {
        $time = microtime(true);
    }

    $r = PMA_DBI_real_query($query, $link, $options);

    if ($cache_affected_rows) {
       $GLOBALS['cached_affected_rows'] = PMA_DBI_affected_rows($link, $get_from_cache = false);
    }

    if ($GLOBALS['cfg']['DBG']['sql']) {
        $time = microtime(true) - $time;

        $hash = md5($query);

        if (isset($_SESSION['debug']['queries'][$hash])) {
            $_SESSION['debug']['queries'][$hash]['count']++;
        } else {
            $_SESSION['debug']['queries'][$hash] = array();
            if ($r == false) {
                $_SESSION['debug']['queries'][$hash]['error'] = '<b style="color:red">'.mysqli_error($link).'</b>';
            }
            $_SESSION['debug']['queries'][$hash]['count'] = 1;
            $_SESSION['debug']['queries'][$hash]['query'] = $query;
            $_SESSION['debug']['queries'][$hash]['time'] = $time;
        }

        $trace = array();
        foreach (debug_backtrace() as $trace_step) {
            $trace[] = PMA_Error::relPath($trace_step['file']) . '#'
                . $trace_step['line'] . ': '
                . (isset($trace_step['class']) ? $trace_step['class'] : '')
                //. (isset($trace_step['object']) ? get_class($trace_step['object']) : '')
                . (isset($trace_step['type']) ? $trace_step['type'] : '')
                . (isset($trace_step['function']) ? $trace_step['function'] : '')
                . '('
                . (isset($trace_step['params']) ? implode(', ', $trace_step['params']) : '')
                . ')'
                ;
        }
        $_SESSION['debug']['queries'][$hash]['trace'][] = $trace;
    }
    if ($r != false && PMA_Tracker::isActive() == true ) {
        PMA_Tracker::handleQuery($query);
    }

    return $r;
}

/**
 * converts charset of a mysql message, usually coming from mysql_error(),
 * into PMA charset, usally UTF-8
 * uses language to charset mapping from mysql/share/errmsg.txt
 * and charset names to ISO charset from information_schema.CHARACTER_SETS
 *
 * @param string  $message
 * @return  string  $message
 */
function PMA_DBI_convert_message($message) {
    // latin always last!
    $encodings = array(
        'japanese'      => 'EUC-JP', //'ujis',
        'japanese-sjis' => 'Shift-JIS', //'sjis',
        'korean'        => 'EUC-KR', //'euckr',
        'russian'       => 'KOI8-R', //'koi8r',
        'ukrainian'     => 'KOI8-U', //'koi8u',
        'greek'         => 'ISO-8859-7', //'greek',
        'serbian'       => 'CP1250', //'cp1250',
        'estonian'      => 'ISO-8859-13', //'latin7',
        'slovak'        => 'ISO-8859-2', //'latin2',
        'czech'         => 'ISO-8859-2', //'latin2',
        'hungarian'     => 'ISO-8859-2', //'latin2',
        'polish'        => 'ISO-8859-2', //'latin2',
        'romanian'      => 'ISO-8859-2', //'latin2',
        'spanish'       => 'CP1252', //'latin1',
        'swedish'       => 'CP1252', //'latin1',
        'italian'       => 'CP1252', //'latin1',
        'norwegian-ny'  => 'CP1252', //'latin1',
        'norwegian'     => 'CP1252', //'latin1',
        'portuguese'    => 'CP1252', //'latin1',
        'danish'        => 'CP1252', //'latin1',
        'dutch'         => 'CP1252', //'latin1',
        'english'       => 'CP1252', //'latin1',
        'french'        => 'CP1252', //'latin1',
        'german'        => 'CP1252', //'latin1',
    );

    if ($server_language = PMA_DBI_fetch_value('SHOW VARIABLES LIKE \'language\';', 0, 1)) {
        $found = array();
        if (preg_match('&(?:\\\|\\/)([^\\\\\/]*)(?:\\\|\\/)$&i', $server_language, $found)) {
            $server_language = $found[1];
        }
    }

    if (! empty($server_language) && isset($encodings[$server_language])) {
        if (function_exists('iconv')) {
            if ((@stristr(PHP_OS, 'AIX')) && (@strcasecmp(ICONV_IMPL, 'unknown') == 0) && (@strcasecmp(ICONV_VERSION, 'unknown') == 0)) {
                require_once './libraries/iconv_wrapper.lib.php';
                $message = PMA_aix_iconv_wrapper($encodings[$server_language],
                    'utf-8' . $GLOBALS['cfg']['IconvExtraParams'], $message);
            } else {
                $message = iconv($encodings[$server_language],
                    'utf-8' . $GLOBALS['cfg']['IconvExtraParams'], $message);
            }
        } elseif (function_exists('recode_string')) {
            $message = recode_string($encodings[$server_language] . '..'  . 'utf-8',
                $message);
        } elseif (function_exists('libiconv')) {
            $message = libiconv($encodings[$server_language], 'utf-8', $message);
        } elseif (function_exists('mb_convert_encoding')) {
            // do not try unsupported charsets
            if (! in_array($server_language, array('ukrainian', 'greek', 'serbian'))) {
                $message = mb_convert_encoding($message, 'utf-8',
                    $encodings[$server_language]);
            }
        }
    } else {
        /**
         * @todo lang not found, try all, what TODO ?
         */
    }

    return $message;
}

/**
 * returns array with table names for given db
 *
 * @param string  $database   name of database
 * @param mixed   $link       mysql link resource|object
 * @return  array   tables names
 */
function PMA_DBI_get_tables($database, $link = null)
{
    return PMA_DBI_fetch_result('SHOW TABLES FROM ' . PMA_backquote($database) . ';',
        null, 0, $link, PMA_DBI_QUERY_STORE);
}

/**
 * usort comparison callback
 *
 * @param string  $a first argument to sort
 * @param string  $b second argument to sort
 *
 * @return  integer  a value representing whether $a should be before $b in the
 *                   sorted array or not
 *
 * @access  private
 */
function PMA_usort_comparison_callback($a, $b)
{
    if ($GLOBALS['cfg']['NaturalOrder']) {
        $sorter = 'strnatcasecmp';
    } else {
        $sorter = 'strcasecmp';
    }
    /* No sorting when key is not present */
    if (! isset($a[$GLOBALS['callback_sort_by']]) || ! isset($b[$GLOBALS['callback_sort_by']])) {
        return 0;
    }
    // produces f.e.:
    // return -1 * strnatcasecmp($a["SCHEMA_TABLES"], $b["SCHEMA_TABLES"])
    return ($GLOBALS['callback_sort_order'] == 'ASC' ? 1 : -1) * $sorter($a[$GLOBALS['callback_sort_by']], $b[$GLOBALS['callback_sort_by']]);
} // end of the 'PMA_usort_comparison_callback()' function

/**
 * returns array of all tables in given db or dbs
 * this function expects unquoted names:
 * RIGHT: my_database
 * WRONG: `my_database`
 * WRONG: my\_database
 * if $tbl_is_group is true, $table is used as filter for table names
 * if $tbl_is_group is 'comment, $table is used as filter for table comments
 *
 * <code>
 * PMA_DBI_get_tables_full('my_database');
 * PMA_DBI_get_tables_full('my_database', 'my_table'));
 * PMA_DBI_get_tables_full('my_database', 'my_tables_', true));
 * PMA_DBI_get_tables_full('my_database', 'my_tables_', 'comment'));
 * </code>
 *
 * @todo    move into PMA_Table
 * @param string          $database       database
 * @param string|bool     $table          table or false
 * @param boolean|string  $tbl_is_group   $table is a table group
 * @param mixed           $link           mysql link
 * @param integer         $limit_offset   zero-based offset for the count
 * @param boolean|integer $limit_count    number of tables to return
 * @param string          $sort_by        table attribute to sort by
 * @param string          $sort_order     direction to sort (ASC or DESC)
 * @return  array           list of tables in given db(s)
 */
function PMA_DBI_get_tables_full($database, $table = false, $tbl_is_group = false, $link = null,
     $limit_offset = 0, $limit_count = false, $sort_by = 'Name', $sort_order = 'ASC')
{
    if (true === $limit_count) {
        $limit_count = $GLOBALS['cfg']['MaxTableList'];
    }
    // prepare and check parameters
    if (! is_array($database)) {
        $databases = array($database);
    } else {
        $databases = $database;
    }

    $tables = array();

    if (! $GLOBALS['cfg']['Server']['DisableIS']) {
        // get table information from information_schema
        if ($table) {
            if (true === $tbl_is_group) {
                $sql_where_table = 'AND t.`TABLE_NAME` LIKE \''
                  . PMA_escape_mysql_wildcards(PMA_sqlAddSlashes($table)) . '%\'';
            } elseif ('comment' === $tbl_is_group) {
                $sql_where_table = 'AND t.`TABLE_COMMENT` LIKE \''
                  . PMA_escape_mysql_wildcards(PMA_sqlAddSlashes($table)) . '%\'';
            } else {
                $sql_where_table = 'AND t.`TABLE_NAME` = \'' . PMA_sqlAddSlashes($table) . '\'';
            }
        } else {
            $sql_where_table = '';
        }

        // for PMA bc:
        // `SCHEMA_FIELD_NAME` AS `SHOW_TABLE_STATUS_FIELD_NAME`
        //
        // on non-Windows servers,
        // added BINARY in the WHERE clause to force a case sensitive
        // comparison (if we are looking for the db Aa we don't want
        // to find the db aa)
        $this_databases = array_map('PMA_sqlAddSlashes', $databases);

        if (PMA_DRIZZLE) {
            $engine_info = PMA_cacheGet('drizzle_engines', true);
            $stats_join = "LEFT JOIN (SELECT 0 NUM_ROWS) AS stat ON false";
            if (isset($engine_info['InnoDB']) && $engine_info['InnoDB']['module_library'] == 'innobase') {
                $stats_join = "LEFT JOIN data_dictionary.INNODB_SYS_TABLESTATS stat ON (t.ENGINE = 'InnoDB' AND stat.NAME = (t.TABLE_SCHEMA || '/') || t.TABLE_NAME)";
            }

            // data_dictionary.table_cache may not contain any data for some tables, it's just a table cache
            // auto_increment == 0 is cast to NULL because currently (2011.03.13 GA) Drizzle doesn't provide correct value
            $sql = "
                SELECT t.*,
                    t.TABLE_SCHEMA        AS `Db`,
                    t.TABLE_NAME          AS `Name`,
                    t.TABLE_TYPE          AS `TABLE_TYPE`,
                    t.ENGINE              AS `Engine`,
                    t.ENGINE              AS `Type`,
                    t.TABLE_VERSION       AS `Version`,-- VERSION
                    t.ROW_FORMAT          AS `Row_format`,
                    coalesce(tc.ROWS, stat.NUM_ROWS)
                                          AS `Rows`,-- TABLE_ROWS,
                    coalesce(tc.ROWS, stat.NUM_ROWS)
                                          AS `TABLE_ROWS`,
                    tc.AVG_ROW_LENGTH     AS `Avg_row_length`, -- AVG_ROW_LENGTH
                    tc.TABLE_SIZE         AS `Data_length`, -- DATA_LENGTH
                    NULL                  AS `Max_data_length`, -- MAX_DATA_LENGTH
                    NULL                  AS `Index_length`, -- INDEX_LENGTH
                    NULL                  AS `Data_free`, -- DATA_FREE
                    nullif(t.AUTO_INCREMENT, 0)
                                          AS `Auto_increment`,
                    t.TABLE_CREATION_TIME AS `Create_time`, -- CREATE_TIME
                    t.TABLE_UPDATE_TIME   AS `Update_time`, -- UPDATE_TIME
                    NULL                  AS `Check_time`, -- CHECK_TIME
                    t.TABLE_COLLATION     AS `Collation`,
                    NULL                  AS `Checksum`, -- CHECKSUM
                    NULL                  AS `Create_options`, -- CREATE_OPTIONS
                    t.TABLE_COMMENT       AS `Comment`
                FROM data_dictionary.TABLES t
                    LEFT JOIN data_dictionary.TABLE_CACHE tc ON tc.TABLE_SCHEMA = t.TABLE_SCHEMA AND tc.TABLE_NAME = t.TABLE_NAME
                    $stats_join
                WHERE t.TABLE_SCHEMA IN ('" . implode("', '", $this_databases) . "')
                    " . $sql_where_table;
        } else {
            $sql = '
                SELECT *,
                    `TABLE_SCHEMA`       AS `Db`,
                    `TABLE_NAME`         AS `Name`,
                    `TABLE_TYPE`         AS `TABLE_TYPE`,
                    `ENGINE`             AS `Engine`,
                    `ENGINE`             AS `Type`,
                    `VERSION`            AS `Version`,
                    `ROW_FORMAT`         AS `Row_format`,
                    `TABLE_ROWS`         AS `Rows`,
                    `AVG_ROW_LENGTH`     AS `Avg_row_length`,
                    `DATA_LENGTH`        AS `Data_length`,
                    `MAX_DATA_LENGTH`    AS `Max_data_length`,
                    `INDEX_LENGTH`       AS `Index_length`,
                    `DATA_FREE`          AS `Data_free`,
                    `AUTO_INCREMENT`     AS `Auto_increment`,
                    `CREATE_TIME`        AS `Create_time`,
                    `UPDATE_TIME`        AS `Update_time`,
                    `CHECK_TIME`         AS `Check_time`,
                    `TABLE_COLLATION`    AS `Collation`,
                    `CHECKSUM`           AS `Checksum`,
                    `CREATE_OPTIONS`     AS `Create_options`,
                    `TABLE_COMMENT`      AS `Comment`
                FROM `information_schema`.`TABLES` t
                WHERE ' . (PMA_IS_WINDOWS ? '' : 'BINARY') . ' `TABLE_SCHEMA` IN (\'' . implode("', '", $this_databases) . '\')
                    ' . $sql_where_table;
        }

        // Sort the tables
        $sql .= " ORDER BY $sort_by $sort_order";

        if ($limit_count) {
            $sql .= ' LIMIT ' . $limit_count . ' OFFSET ' . $limit_offset;
        }

        $tables = PMA_DBI_fetch_result($sql, array('TABLE_SCHEMA', 'TABLE_NAME'),
          null, $link);
        unset($sql_where_table, $sql);

        if (PMA_DRIZZLE) {
            // correct I_S and D_D names returned by D_D.TABLES - Drizzle generally uses lower case for them,
            // but TABLES returns uppercase
            foreach ((array)$database as $db) {
                $db_upper = strtoupper($db);
                if (!isset($tables[$db]) && isset($tables[$db_upper])) {
                    $tables[$db] = $tables[$db_upper];
                    unset($tables[$db_upper]);
                }
            }
        }

        if ($sort_by == 'Name' && $GLOBALS['cfg']['NaturalOrder']) {
            // here, the array's first key is by schema name
            foreach ($tables as $one_database_name => $one_database_tables) {
                uksort($one_database_tables, 'strnatcasecmp');

                if ($sort_order == 'DESC') {
                    $one_database_tables = array_reverse($one_database_tables);
                }
                $tables[$one_database_name] = $one_database_tables;
            }
        }
    } // end (get information from table schema)

    // If permissions are wrong on even one database directory,
    // information_schema does not return any table info for any database
    // this is why we fall back to SHOW TABLE STATUS even for MySQL >= 50002
    if (empty($tables) && !PMA_DRIZZLE) {
        foreach ($databases as $each_database) {
            if ($table || (true === $tbl_is_group)) {
                $sql = 'SHOW TABLE STATUS FROM '
                    . PMA_backquote($each_database)
                    .' LIKE \'' . PMA_escape_mysql_wildcards(PMA_sqlAddSlashes($table, true)) . '%\'';
            } else {
                $sql = 'SHOW TABLE STATUS FROM '
                    . PMA_backquote($each_database);
            }

            $each_tables = PMA_DBI_fetch_result($sql, 'Name', null, $link);

            // Sort naturally if the config allows it and we're sorting
            // the Name column.
            if ($sort_by == 'Name' && $GLOBALS['cfg']['NaturalOrder']) {
                uksort($each_tables, 'strnatcasecmp');

                if ($sort_order == 'DESC') {
                    $each_tables = array_reverse($each_tables);
                }
            } else {
                // Prepare to sort by creating array of the selected sort
                // value to pass to array_multisort

                // Size = Data_length + Index_length
                if ($sort_by == 'Data_length') {
                    foreach ($each_tables as $table_name => $table_data) {
                        ${$sort_by}[$table_name] = strtolower($table_data['Data_length'] + $table_data['Index_length']);
                    }
                } else {
                    foreach ($each_tables as $table_name => $table_data) {
                        ${$sort_by}[$table_name] = strtolower($table_data[$sort_by]);
                    }
                }

                if ($sort_order == 'DESC') {
                    array_multisort($$sort_by, SORT_DESC, $each_tables);
                } else {
                    array_multisort($$sort_by, SORT_ASC, $each_tables);
                }

                // cleanup the temporary sort array
                unset($$sort_by);
            }

            if ($limit_count) {
                $each_tables = array_slice($each_tables, $limit_offset, $limit_count);
            }

            foreach ($each_tables as $table_name => $each_table) {
                if ('comment' === $tbl_is_group
                  && 0 === strpos($each_table['Comment'], $table))
                {
                    // remove table from list
                    unset($each_tables[$table_name]);
                    continue;
                }

                if (! isset($each_tables[$table_name]['Type'])
                        && isset($each_tables[$table_name]['Engine'])) {
                    // pma BC, same parts of PMA still uses 'Type'
                    $each_tables[$table_name]['Type']
                        =& $each_tables[$table_name]['Engine'];
                } elseif (! isset($each_tables[$table_name]['Engine'])
                        && isset($each_tables[$table_name]['Type'])) {
                    // old MySQL reports Type, newer MySQL reports Engine
                    $each_tables[$table_name]['Engine']
                        =& $each_tables[$table_name]['Type'];
                }

                // MySQL forward compatibility
                // so pma could use this array as if every server is of version >5.0
                $each_tables[$table_name]['TABLE_SCHEMA']      = $each_database;
                $each_tables[$table_name]['TABLE_NAME']        =& $each_tables[$table_name]['Name'];
                $each_tables[$table_name]['ENGINE']            =& $each_tables[$table_name]['Engine'];
                $each_tables[$table_name]['VERSION']           =& $each_tables[$table_name]['Version'];
                $each_tables[$table_name]['ROW_FORMAT']        =& $each_tables[$table_name]['Row_format'];
                $each_tables[$table_name]['TABLE_ROWS']        =& $each_tables[$table_name]['Rows'];
                $each_tables[$table_name]['AVG_ROW_LENGTH']    =& $each_tables[$table_name]['Avg_row_length'];
                $each_tables[$table_name]['DATA_LENGTH']       =& $each_tables[$table_name]['Data_length'];
                $each_tables[$table_name]['MAX_DATA_LENGTH']   =& $each_tables[$table_name]['Max_data_length'];
                $each_tables[$table_name]['INDEX_LENGTH']      =& $each_tables[$table_name]['Index_length'];
                $each_tables[$table_name]['DATA_FREE']         =& $each_tables[$table_name]['Data_free'];
                $each_tables[$table_name]['AUTO_INCREMENT']    =& $each_tables[$table_name]['Auto_increment'];
                $each_tables[$table_name]['CREATE_TIME']       =& $each_tables[$table_name]['Create_time'];
                $each_tables[$table_name]['UPDATE_TIME']       =& $each_tables[$table_name]['Update_time'];
                $each_tables[$table_name]['CHECK_TIME']        =& $each_tables[$table_name]['Check_time'];
                $each_tables[$table_name]['TABLE_COLLATION']   =& $each_tables[$table_name]['Collation'];
                $each_tables[$table_name]['CHECKSUM']          =& $each_tables[$table_name]['Checksum'];
                $each_tables[$table_name]['CREATE_OPTIONS']    =& $each_tables[$table_name]['Create_options'];
                $each_tables[$table_name]['TABLE_COMMENT']     =& $each_tables[$table_name]['Comment'];

                if (strtoupper($each_tables[$table_name]['Comment']) === 'VIEW'
                        && $each_tables[$table_name]['Engine'] == null) {
                    $each_tables[$table_name]['TABLE_TYPE'] = 'VIEW';
                } else {
                    /**
                     * @todo difference between 'TEMPORARY' and 'BASE TABLE' but how to detect?
                     */
                    $each_tables[$table_name]['TABLE_TYPE'] = 'BASE TABLE';
                }
            }

            $tables[$each_database] = $each_tables;
        }
    }

    // cache table data
    // so PMA_Table does not require to issue SHOW TABLE STATUS again
    // Note: I don't see why we would need array_merge_recursive() here,
    // as it creates double entries for the same table (for example a double
    // entry for Comment when changing the storage engine in Operations)
    // Note 2: Instead of array_merge(), simply use the + operator because
    //  array_merge() renumbers numeric keys starting with 0, therefore
    //  we would lose a db name thats consists only of numbers
    foreach ($tables as $one_database => $its_tables) {
        if (isset(PMA_Table::$cache[$one_database])) {
            PMA_Table::$cache[$one_database] = PMA_Table::$cache[$one_database] + $tables[$one_database];
        } else {
            PMA_Table::$cache[$one_database] = $tables[$one_database];
        }
    }
    unset($one_database, $its_tables);

    if (! is_array($database)) {
        if (isset($tables[$database])) {
            return $tables[$database];
        } elseif (isset($tables[strtolower($database)])) {
            // on windows with lower_case_table_names = 1
            // MySQL returns
            // with SHOW DATABASES or information_schema.SCHEMATA: `Test`
            // but information_schema.TABLES gives `test`
            // bug #1436171
            // http://sf.net/support/tracker.php?aid=1436171
            return $tables[strtolower($database)];
        } else {
            // one database but inexact letter case match
            // as Drizzle is always case insensitive, we can safely return the only result
            if (PMA_DRIZZLE && count($tables) == 1) {
                $keys = array_keys($tables);
                if (strlen(array_pop($keys)) == strlen($database)) {
                    return array_pop($tables);
                }
            }
            return $tables;
        }
    } else {
        return $tables;
    }
}

/**
 * returns array with databases containing extended infos about them
 *
 * @todo    move into PMA_List_Database?
 * @param string      $database      database
 * @param boolean     $force_stats    retrieve stats also for MySQL < 5
 * @param resource    $link           mysql link
 * @param string      $sort_by        column to order by
 * @param string      $sort_order     ASC or DESC
 * @param integer     $limit_offset   starting offset for LIMIT
 * @param bool|int    $limit_count    row count for LIMIT or true for $GLOBALS['cfg']['MaxDbList']
 * @return  array       $databases
 */
function PMA_DBI_get_databases_full($database = null, $force_stats = false,
    $link = null, $sort_by = 'SCHEMA_NAME', $sort_order = 'ASC',
    $limit_offset = 0, $limit_count = false)
{
    $sort_order = strtoupper($sort_order);

    if (true === $limit_count) {
        $limit_count = $GLOBALS['cfg']['MaxDbList'];
    }

    // initialize to avoid errors when there are no databases
    $databases = array();

    $apply_limit_and_order_manual = true;

    if (! $GLOBALS['cfg']['Server']['DisableIS']) {
        /**
         * if $GLOBALS['cfg']['NaturalOrder'] is enabled, we cannot use LIMIT
         * cause MySQL does not support natural ordering, we have to do it afterward
         */
        $limit = '';
        if (!$GLOBALS['cfg']['NaturalOrder']) {
            if ($limit_count) {
                $limit = ' LIMIT ' . $limit_count . ' OFFSET ' . $limit_offset;
            }

            $apply_limit_and_order_manual = false;
        }

        // get table information from information_schema
        if ($database) {
            $sql_where_schema = 'WHERE `SCHEMA_NAME` LIKE \''
                . PMA_sqlAddSlashes($database) . '\'';
        } else {
            $sql_where_schema = '';
        }

        if (PMA_DRIZZLE) {
            // data_dictionary.table_cache may not contain any data for some tables, it's just a table cache
            $sql = 'SELECT
                s.SCHEMA_NAME,
                s.DEFAULT_COLLATION_NAME';
            if ($force_stats) {
                // no TABLE_CACHE data, stable results are better than constantly changing
                $sql .= ',
                    COUNT(t.TABLE_SCHEMA) AS SCHEMA_TABLES,
                    SUM(stat.NUM_ROWS)    AS SCHEMA_TABLE_ROWS';
            }
            $sql .= '
                   FROM data_dictionary.SCHEMAS s';
            if ($force_stats) {
                $engine_info = PMA_cacheGet('drizzle_engines', true);
                $stats_join = "LEFT JOIN (SELECT 0 NUM_ROWS) AS stat ON false";
                if (isset($engine_info['InnoDB']) && $engine_info['InnoDB']['module_library'] == 'innobase') {
                    $stats_join = "LEFT JOIN data_dictionary.INNODB_SYS_TABLESTATS stat ON (t.ENGINE = 'InnoDB' AND stat.NAME = (t.TABLE_SCHEMA || '/') || t.TABLE_NAME)";
                }

                $sql .= "
                    LEFT JOIN data_dictionary.TABLES t
                        ON t.TABLE_SCHEMA = s.SCHEMA_NAME
                    $stats_join";
            }
            $sql .= $sql_where_schema . '
                    GROUP BY s.SCHEMA_NAME
                    ORDER BY ' . PMA_backquote($sort_by) . ' ' . $sort_order
                . $limit;
        } else {
            $sql = 'SELECT
                s.SCHEMA_NAME,
                s.DEFAULT_COLLATION_NAME';
            if ($force_stats) {
                $sql .= ',
                    COUNT(t.TABLE_SCHEMA)  AS SCHEMA_TABLES,
                    SUM(t.TABLE_ROWS)      AS SCHEMA_TABLE_ROWS,
                    SUM(t.DATA_LENGTH)     AS SCHEMA_DATA_LENGTH,
                    SUM(t.MAX_DATA_LENGTH) AS SCHEMA_MAX_DATA_LENGTH,
                    SUM(t.INDEX_LENGTH)    AS SCHEMA_INDEX_LENGTH,
                    SUM(t.DATA_LENGTH + t.INDEX_LENGTH)
                                           AS SCHEMA_LENGTH,
                    SUM(t.DATA_FREE)       AS SCHEMA_DATA_FREE';
            }
            $sql .= '
                   FROM `information_schema`.SCHEMATA s';
            if ($force_stats) {
                $sql .= '
                    LEFT JOIN `information_schema`.TABLES t
                        ON BINARY t.TABLE_SCHEMA = BINARY s.SCHEMA_NAME';
            }
            $sql .= $sql_where_schema . '
                    GROUP BY BINARY s.SCHEMA_NAME
                    ORDER BY BINARY ' . PMA_backquote($sort_by) . ' ' . $sort_order
                . $limit;
        }

        $databases = PMA_DBI_fetch_result($sql, 'SCHEMA_NAME', null, $link);

        $mysql_error = PMA_DBI_getError($link);
        if (! count($databases) && $GLOBALS['errno']) {
            PMA_mysqlDie($mysql_error, $sql);
        }

        // display only databases also in official database list
        // f.e. to apply hide_db and only_db
        $drops = array_diff(array_keys($databases), (array) $GLOBALS['pma']->databases);
        if (count($drops)) {
            foreach ($drops as $drop) {
                unset($databases[$drop]);
            }
            unset($drop);
        }
        unset($sql_where_schema, $sql, $drops);
    } else {
        foreach ($GLOBALS['pma']->databases as $database_name) {
            // MySQL forward compatibility
            // so pma could use this array as if every server is of version >5.0
            $databases[$database_name]['SCHEMA_NAME']      = $database_name;

            if ($force_stats) {
                require_once './libraries/mysql_charsets.lib.php';

                $databases[$database_name]['DEFAULT_COLLATION_NAME']
                    = PMA_getDbCollation($database_name);

                // get additional info about tables
                $databases[$database_name]['SCHEMA_TABLES']          = 0;
                $databases[$database_name]['SCHEMA_TABLE_ROWS']      = 0;
                $databases[$database_name]['SCHEMA_DATA_LENGTH']     = 0;
                $databases[$database_name]['SCHEMA_MAX_DATA_LENGTH'] = 0;
                $databases[$database_name]['SCHEMA_INDEX_LENGTH']    = 0;
                $databases[$database_name]['SCHEMA_LENGTH']          = 0;
                $databases[$database_name]['SCHEMA_DATA_FREE']       = 0;

                $res = PMA_DBI_query('SHOW TABLE STATUS FROM ' . PMA_backquote($database_name) . ';');
                while ($row = PMA_DBI_fetch_assoc($res)) {
                    $databases[$database_name]['SCHEMA_TABLES']++;
                    $databases[$database_name]['SCHEMA_TABLE_ROWS']
                        += $row['Rows'];
                    $databases[$database_name]['SCHEMA_DATA_LENGTH']
                        += $row['Data_length'];
                    $databases[$database_name]['SCHEMA_MAX_DATA_LENGTH']
                        += $row['Max_data_length'];
                    $databases[$database_name]['SCHEMA_INDEX_LENGTH']
                        += $row['Index_length'];

                    // for InnoDB, this does not contain the number of
                    // overhead bytes but the total free space
                    if ('InnoDB' != $row['Engine']) {
                        $databases[$database_name]['SCHEMA_DATA_FREE']
                            += $row['Data_free'];
                    }
                    $databases[$database_name]['SCHEMA_LENGTH']
                        += $row['Data_length'] + $row['Index_length'];
                }
                PMA_DBI_free_result($res);
                unset($res);
            }
        }
    }


    /**
     * apply limit and order manually now
     * (caused by older MySQL < 5 or $GLOBALS['cfg']['NaturalOrder'])
     */
    if ($apply_limit_and_order_manual) {
        $GLOBALS['callback_sort_order'] = $sort_order;
        $GLOBALS['callback_sort_by'] = $sort_by;
        usort($databases, 'PMA_usort_comparison_callback');
        unset($GLOBALS['callback_sort_order'], $GLOBALS['callback_sort_by']);

        /**
         * now apply limit
         */
        if ($limit_count) {
            $databases = array_slice($databases, $limit_offset, $limit_count);
        }
    }

    return $databases;
}

/**
 * returns detailed array with all columns for given table in database,
 * or all tables/databases
 *
 * @param string  $database   name of database
 * @param string  $table      name of table to retrieve columns from
 * @param string  $column     name of specific column
 * @param mixed   $link       mysql link resource
 * @return array
 */
function PMA_DBI_get_columns_full($database = null, $table = null,
    $column = null, $link = null)
{
    $columns = array();

    if (! $GLOBALS['cfg']['Server']['DisableIS']) {
        $sql_wheres = array();
        $array_keys = array();

        // get columns information from information_schema
        if (null !== $database) {
            $sql_wheres[] = '`TABLE_SCHEMA` = \'' . PMA_sqlAddSlashes($database) . '\' ';
        } else {
            $array_keys[] = 'TABLE_SCHEMA';
        }
        if (null !== $table) {
            $sql_wheres[] = '`TABLE_NAME` = \'' . PMA_sqlAddSlashes($table) . '\' ';
        } else {
            $array_keys[] = 'TABLE_NAME';
        }
        if (null !== $column) {
            $sql_wheres[] = '`COLUMN_NAME` = \'' . PMA_sqlAddSlashes($column) . '\' ';
        } else {
            $array_keys[] = 'COLUMN_NAME';
        }

        // for PMA bc:
        // `[SCHEMA_FIELD_NAME]` AS `[SHOW_FULL_COLUMNS_FIELD_NAME]`
        if (PMA_DRIZZLE) {
            $sql = "SELECT TABLE_SCHEMA, TABLE_NAME, COLUMN_NAME,
                column_name        AS `Field`,
                (CASE
                    WHEN character_maximum_length > 0
                        THEN concat(lower(data_type), '(', character_maximum_length, ')')
                    WHEN numeric_precision > 0 OR numeric_scale > 0
                        THEN concat(lower(data_type), '(', numeric_precision, ',', numeric_scale, ')')
                    WHEN enum_values IS NOT NULL
                        THEN concat(lower(data_type), '(', enum_values, ')')
                    ELSE lower(data_type) END)
                                   AS `Type`,
                collation_name     AS `Collation`,
                (CASE is_nullable
                    WHEN 1 THEN 'YES'
                    ELSE 'NO' END) AS `Null`,
                (CASE
                    WHEN is_used_in_primary THEN 'PRI'
                    ELSE '' END)   AS `Key`,
                column_default     AS `Default`,
                (CASE
                    WHEN is_auto_increment THEN 'auto_increment'
                    WHEN column_default_update THEN 'on update ' || column_default_update
                    ELSE '' END)   AS `Extra`,
                NULL               AS `Privileges`,
                column_comment     AS `Comment`
            FROM data_dictionary.columns";
        } else {
            $sql = '
                 SELECT *,
                        `COLUMN_NAME`       AS `Field`,
                        `COLUMN_TYPE`       AS `Type`,
                        `COLLATION_NAME`    AS `Collation`,
                        `IS_NULLABLE`       AS `Null`,
                        `COLUMN_KEY`        AS `Key`,
                        `COLUMN_DEFAULT`    AS `Default`,
                        `EXTRA`             AS `Extra`,
                        `PRIVILEGES`        AS `Privileges`,
                        `COLUMN_COMMENT`    AS `Comment`
                   FROM `information_schema`.`COLUMNS`';
        }
        if (count($sql_wheres)) {
            $sql .= "\n" . ' WHERE ' . implode(' AND ', $sql_wheres);
        }

        $columns = PMA_DBI_fetch_result($sql, $array_keys, null, $link);
        unset($sql_wheres, $sql);
    } else {
        if (null === $database) {
            foreach ($GLOBALS['pma']->databases as $database) {
                $columns[$database] = PMA_DBI_get_columns_full($database, null,
                    null, $link);
            }
            return $columns;
        } elseif (null === $table) {
            $tables = PMA_DBI_get_tables($database);
            foreach ($tables as $table) {
                $columns[$table] = PMA_DBI_get_columns_full(
                    $database, $table, null, $link);
            }
            return $columns;
        }

        $sql = 'SHOW FULL COLUMNS FROM '
            . PMA_backquote($database) . '.' . PMA_backquote($table);
        if (null !== $column) {
            $sql .= " LIKE '" . PMA_sqlAddSlashes($column, true) . "'";
        }

        $columns = PMA_DBI_fetch_result($sql, 'Field', null, $link);
    }
    $ordinal_position = 1;
    foreach ($columns as $column_name => $each_column) {

        // MySQL forward compatibility
        // so pma could use this array as if every server is of version >5.0
        $columns[$column_name]['COLUMN_NAME']                 =& $columns[$column_name]['Field'];
        $columns[$column_name]['COLUMN_TYPE']                 =& $columns[$column_name]['Type'];
        $columns[$column_name]['COLLATION_NAME']              =& $columns[$column_name]['Collation'];
        $columns[$column_name]['IS_NULLABLE']                 =& $columns[$column_name]['Null'];
        $columns[$column_name]['COLUMN_KEY']                  =& $columns[$column_name]['Key'];
        $columns[$column_name]['COLUMN_DEFAULT']              =& $columns[$column_name]['Default'];
        $columns[$column_name]['EXTRA']                       =& $columns[$column_name]['Extra'];
        $columns[$column_name]['PRIVILEGES']                  =& $columns[$column_name]['Privileges'];
        $columns[$column_name]['COLUMN_COMMENT']              =& $columns[$column_name]['Comment'];

        $columns[$column_name]['TABLE_CATALOG']               = null;
        $columns[$column_name]['TABLE_SCHEMA']                = $database;
        $columns[$column_name]['TABLE_NAME']                  = $table;
        $columns[$column_name]['ORDINAL_POSITION']            = $ordinal_position;
        $columns[$column_name]['DATA_TYPE']                   =
            substr($columns[$column_name]['COLUMN_TYPE'], 0,
                strpos($columns[$column_name]['COLUMN_TYPE'], '('));
        /**
         * @todo guess CHARACTER_MAXIMUM_LENGTH from COLUMN_TYPE
         */
        $columns[$column_name]['CHARACTER_MAXIMUM_LENGTH']    = null;
        /**
         * @todo guess CHARACTER_OCTET_LENGTH from CHARACTER_MAXIMUM_LENGTH
         */
        $columns[$column_name]['CHARACTER_OCTET_LENGTH']      = null;
        $columns[$column_name]['NUMERIC_PRECISION']           = null;
        $columns[$column_name]['NUMERIC_SCALE']               = null;
        $columns[$column_name]['CHARACTER_SET_NAME']          =
            substr($columns[$column_name]['COLLATION_NAME'], 0,
                strpos($columns[$column_name]['COLLATION_NAME'], '_'));

        $ordinal_position++;
    }

    if (null !== $column) {
        reset($columns);
        $columns = current($columns);
    }

    return $columns;
}

/**
 * Returns SQL query for fetching columns for a table
 *
 * The 'Key' column is not calculated properly, use PMA_DBI_get_columns() to get correct values.
 *
 * @see PMA_DBI_get_columns()
 * @param   string  $database   name of database
 * @param   string  $table      name of table to retrieve columns from
 * @param   string  $column     name of column, null to show all columns
 * @param   boolean $full       whether to return full info or only column names
 * @return  string
 */
function PMA_DBI_get_columns_sql($database, $table, $column = null, $full = false)
{
    if (PMA_DRIZZLE) {
        // `Key` column:
        // * used in primary key => PRI
        // * unique one-column => UNI
        // * indexed, one-column or first in multi-column => MUL
        // Promotion of UNI to PRI in case no promary index exists is done after query is executed
        $sql = "SELECT
                column_name        AS `Field`,
                (CASE
                    WHEN character_maximum_length > 0
                        THEN concat(lower(data_type), '(', character_maximum_length, ')')
                    WHEN numeric_precision > 0 OR numeric_scale > 0
                        THEN concat(lower(data_type), '(', numeric_precision, ',', numeric_scale, ')')
                    WHEN enum_values IS NOT NULL
                        THEN concat(lower(data_type), '(', enum_values, ')')
                    ELSE lower(data_type) END)
                                   AS `Type`,
                " . ($full ? "
                collation_name     AS `Collation`," : '') . "
                (CASE is_nullable
                    WHEN 1 THEN 'YES'
                    ELSE 'NO' END) AS `Null`,
                (CASE
                    WHEN is_used_in_primary THEN 'PRI'
                    WHEN is_unique AND NOT is_multi THEN 'UNI'
                    WHEN is_indexed AND (NOT is_multi OR is_first_in_multi) THEN 'MUL'
                    ELSE '' END)   AS `Key`,
                column_default     AS `Default`,
                (CASE
                    WHEN is_auto_increment THEN 'auto_increment'
                    WHEN column_default_update <> '' THEN 'on update ' || column_default_update
                    ELSE '' END)   AS `Extra`
                " . ($full ? " ,
                NULL               AS `Privileges`,
                column_comment     AS `Comment`" : '') . "
            FROM data_dictionary.columns
            WHERE table_schema = '" . PMA_sqlAddSlashes($database) . "'
                AND table_name = '" . PMA_sqlAddSlashes($table) . "'
                " . ($column ? "
                AND column_name = '" . PMA_sqlAddSlashes($column) . "'" : '');
        // ORDER BY ordinal_position
    } else {
        $sql = 'SHOW ' . ($full ? 'FULL' : '') . ' COLUMNS
            FROM ' . PMA_backquote($database) . '.' . PMA_backquote($table)
            . ($column ? "LIKE '" . PMA_sqlAddSlashes($column, true) . "'" : '');
    }
    return $sql;
}

/**
 * Returns descriptions of columns in given table (all or given by $column)
 *
 * @param string  $database   name of database
 * @param string  $table      name of table to retrieve columns from
 * @param string  $column     name of column, null to show all columns
 * @param boolean $full       whether to return full info or only column names
 * @param mixed   $link       mysql link resource
 * @return  false|array   array indexed by column names or, if $column is given, flat array description
 */
function PMA_DBI_get_columns($database, $table, $column = null, $full = false, $link = null)
{
<<<<<<< HEAD
    $sql = PMA_DBI_get_columns_sql($database, $table, $column, $full);
    $fields = PMA_DBI_fetch_result($sql, 'Field', null, $link);
    if (! is_array($fields) || count($fields) < 1) {
        return false;
=======
    $fields = PMA_DBI_fetch_result(
        'SHOW ' . ($full ? 'FULL' : '') . ' COLUMNS
        FROM ' . PMA_backquote($database) . '.' . PMA_backquote($table),
        'Field', null, $link);
    if (! is_array($fields) || count($fields) == 0) {
        return null;
>>>>>>> 49658988
    }
    if (PMA_DRIZZLE) {
        // fix Key column, it's much simpler in PHP than in SQL
        $has_pk = false;
        $has_pk_candidates = false;
        foreach ($fields as $f) {
            if ($f['Key'] == 'PRI') {
                $has_pk = true;
                break;
            } else if ($f['Null'] == 'NO' && ($f['Key'] == 'MUL' || $f['Key'] == 'UNI')) {
                $has_pk_candidates = true;
            }
        }
        if (!$has_pk && $has_pk_candidates) {
            // check whether we can promote some unique index to PRI
            $sql = "
                SELECT i.index_name, p.column_name
                FROM data_dictionary.indexes i
                    JOIN data_dictionary.index_parts p USING (table_schema, table_name)
                WHERE i.table_schema = '" . PMA_sqlAddSlashes($database) . "'
                    AND i.table_name = '" . PMA_sqlAddSlashes($table) . "'
                    AND i.is_unique
                        AND NOT i.is_nullable";
            $fs = PMA_DBI_fetch_result($sql, 'index_name', null, $link);
            $fs = $fs ? array_shift($fs) : array();
            foreach ($fs as $f) {
                $fields[$f]['Key'] = 'PRI';
            }
        }
    }

    return $column ? array_shift($fields) : $fields;
}

/**
* Returns SQL for fetching informatin on table indexes (SHOW INDEXES)
*
* @param    string  $database   name of database
* @param    string  $table      name of the table whose indexes are to be retreived
* @param    string  $where      additional conditions for WHERE
* @return   array   $indexes
*/
function PMA_DBI_get_table_indexes_sql($database, $table, $where = null)
{
    if (PMA_DRIZZLE) {
        $sql = "SELECT
                ip.table_name          AS `Table`,
                (NOT ip.is_unique)     AS Non_unique,
                ip.index_name          AS Key_name,
                ip.sequence_in_index+1 AS Seq_in_index,
                ip.column_name         AS Column_name,
                (CASE
                    WHEN i.index_type = 'BTREE' THEN 'A'
                    ELSE NULL END)     AS Collation,
                NULL                   AS Cardinality,
                compare_length         AS Sub_part,
                NULL                   AS Packed,
                ip.is_nullable         AS `Null`,
                i.index_type           AS Index_type,
                NULL                   AS Comment,
                i.index_comment        AS Index_comment
            FROM data_dictionary.index_parts ip
                LEFT JOIN data_dictionary.indexes i USING (table_schema, table_name, index_name)
            WHERE table_schema = '" . PMA_sqlAddSlashes($database) . "'
                AND table_name = '" . PMA_sqlAddSlashes($table) . "'
        ";
    } else {
        $sql = 'SHOW INDEXES FROM ' . PMA_backquote($database) . '.' . PMA_backquote($table);
    }
    if ($where) {
        $sql .= (PMA_DRIZZLE ? ' AND (' : ' WHERE (') . $where . ')';
    }
    return $sql;
}

/**
* array  PMA_DBI_get_table_indexes($database, $table, $link = null)
*
* @param    string  $database   name of database
* @param    string  $table      name of the table whose indexes are to be retreived
* @param    mixed   $link       mysql link resource
* @return   array   $indexes
*/
function PMA_DBI_get_table_indexes($database, $table, $link = null)
{
    $sql = PMA_DBI_get_table_indexes_sql($database, $table);
    $indexes = PMA_DBI_fetch_result($sql, null, null, $link);

    if (! is_array($indexes) || count($indexes) < 1) {
        return false;
    }
    return $indexes;
}

/**
 * returns value of given mysql server variable
 *
 * @param string  $var    mysql server variable name
 * @param int     $type   PMA_DBI_GETVAR_SESSION|PMA_DBI_GETVAR_GLOBAL
 * @param mixed   $link   mysql link resource|object
 * @return  mixed   value for mysql server variable
 */
function PMA_DBI_get_variable($var, $type = PMA_DBI_GETVAR_SESSION, $link = null)
{
    if ($link === null) {
        if (isset($GLOBALS['userlink'])) {
            $link = $GLOBALS['userlink'];
        } else {
            return false;
        }
    }

    switch ($type) {
        case PMA_DBI_GETVAR_SESSION:
            $modifier = ' SESSION';
            break;
        case PMA_DBI_GETVAR_GLOBAL:
            $modifier = ' GLOBAL';
            break;
        default:
            $modifier = '';
    }
    return PMA_DBI_fetch_value(
        'SHOW' . $modifier . ' VARIABLES LIKE \'' . $var . '\';', 0, 1, $link);
}

/**
 * Function called just after a connection to the MySQL database server has been established
 * It sets the connection collation, and determins the version of MySQL which is running.
 *
 * @param mixed   $link   mysql link resource|object
 * @param boolean $is_controluser
 */
function PMA_DBI_postConnect($link, $is_controluser = false)
{
    if (! defined('PMA_MYSQL_INT_VERSION')) {
        if (PMA_cacheExists('PMA_MYSQL_INT_VERSION', true)) {
            define('PMA_MYSQL_INT_VERSION', PMA_cacheGet('PMA_MYSQL_INT_VERSION', true));
            define('PMA_MYSQL_MAJOR_VERSION', PMA_cacheGet('PMA_MYSQL_MAJOR_VERSION', true));
            define('PMA_MYSQL_STR_VERSION', PMA_cacheGet('PMA_MYSQL_STR_VERSION', true));
        } else {
            $mysql_version = PMA_DBI_fetch_value(
                'SELECT VERSION()', 0, 0, $link, PMA_DBI_QUERY_STORE);
            if ($mysql_version) {
                $match = explode('.', $mysql_version);
                define('PMA_MYSQL_MAJOR_VERSION', (int)$match[0]);
                define('PMA_MYSQL_INT_VERSION',
                    (int) sprintf('%d%02d%02d', $match[0], $match[1],
                            intval($match[2])));
                define('PMA_MYSQL_STR_VERSION', $mysql_version);
                unset($mysql_version, $match);
            } else {
                define('PMA_MYSQL_INT_VERSION', 50015);
                define('PMA_MYSQL_MAJOR_VERSION', 5);
                define('PMA_MYSQL_STR_VERSION', '5.00.15');
            }
            PMA_cacheSet('PMA_MYSQL_INT_VERSION', PMA_MYSQL_INT_VERSION, true);
            PMA_cacheSet('PMA_MYSQL_MAJOR_VERSION', PMA_MYSQL_MAJOR_VERSION, true);
            PMA_cacheSet('PMA_MYSQL_STR_VERSION', PMA_MYSQL_STR_VERSION, true);
        }
        // detect Drizzle by version number - <year>.<month>.<build number>(.<patch rev)
        define('PMA_DRIZZLE', PMA_MYSQL_MAJOR_VERSION >= 2009);
    }

    // Skip charsets for Drizzle
    if (!PMA_DRIZZLE) {
        if (! empty($GLOBALS['collation_connection'])) {
            PMA_DBI_query("SET CHARACTER SET 'utf8';", $link, PMA_DBI_QUERY_STORE);
            PMA_DBI_query("SET collation_connection = '" . PMA_sqlAddSlashes($GLOBALS['collation_connection']) . "';", $link, PMA_DBI_QUERY_STORE);
        } else {
            PMA_DBI_query("SET NAMES 'utf8' COLLATE 'utf8_general_ci';", $link, PMA_DBI_QUERY_STORE);
        }
    }

    // Cache plugin list for Drizzle
    if (PMA_DRIZZLE && !PMA_cacheExists('drizzle_engines', true)) {
        $sql = "SELECT p.plugin_name, m.module_library
            FROM data_dictionary.plugins p
                JOIN data_dictionary.modules m USING (module_name)
            WHERE p.plugin_type = 'StorageEngine'
                AND p.plugin_name NOT IN ('FunctionEngine', 'schema')
                AND p.is_active = 'YES'";
        $engines = PMA_DBI_fetch_result($sql, 'plugin_name', null, $link);
        PMA_cacheSet('drizzle_engines', $engines, true);
    }
}

/**
 * returns a single value from the given result or query,
 * if the query or the result has more than one row or field
 * the first field of the first row is returned
 *
 * <code>
 * $sql = 'SELECT `name` FROM `user` WHERE `id` = 123';
 * $user_name = PMA_DBI_fetch_value($sql);
 * // produces
 * // $user_name = 'John Doe'
 * </code>
 *
 * @param string|mysql_result $result query or mysql result
 * @param integer             $row_number row to fetch the value from,
 *                                      starting at 0, with 0 beeing default
 * @param integer|string      $field  field to fetch the value from,
 *                                      starting at 0, with 0 beeing default
 * @param resource            $link   mysql link
 * @param mixed               $options
 * @return  mixed               value of first field in first row from result
 *                              or false if not found
 */
function PMA_DBI_fetch_value($result, $row_number = 0, $field = 0, $link = null, $options = 0) {
    $value = false;

    if (is_string($result)) {
        $result = PMA_DBI_try_query($result, $link, $options | PMA_DBI_QUERY_STORE, false);
    }

    // return false if result is empty or false
    // or requested row is larger than rows in result
    if (PMA_DBI_num_rows($result) < ($row_number + 1)) {
        return $value;
    }

    // if $field is an integer use non associative mysql fetch function
    if (is_int($field)) {
        $fetch_function = 'PMA_DBI_fetch_row';
    } else {
        $fetch_function = 'PMA_DBI_fetch_assoc';
    }

    // get requested row
    for ($i = 0; $i <= $row_number; $i++) {
        $row = $fetch_function($result);
    }
    PMA_DBI_free_result($result);

    // return requested field
    if (isset($row[$field])) {
        $value = $row[$field];
    }
    unset($row);

    return $value;
}

/**
 * returns only the first row from the result
 *
 * <code>
 * $sql = 'SELECT * FROM `user` WHERE `id` = 123';
 * $user = PMA_DBI_fetch_single_row($sql);
 * // produces
 * // $user = array('id' => 123, 'name' => 'John Doe')
 * </code>
 *
 * @param string|mysql_result $result query or mysql result
 * @param string              $type   NUM|ASSOC|BOTH
 *                                      returned array should either numeric
 *                                      associativ or booth
 * @param resource            $link   mysql link
 * @param mixed               $options
 * @return  array|boolean       first row from result
 *                              or false if result is empty
 */
function PMA_DBI_fetch_single_row($result, $type = 'ASSOC', $link = null, $options = 0) {
    if (is_string($result)) {
        $result = PMA_DBI_try_query($result, $link, $options | PMA_DBI_QUERY_STORE, false);
    }

    // return null if result is empty or false
    if (! PMA_DBI_num_rows($result)) {
        return false;
    }

    switch ($type) {
        case 'NUM' :
            $fetch_function = 'PMA_DBI_fetch_row';
            break;
        case 'ASSOC' :
            $fetch_function = 'PMA_DBI_fetch_assoc';
            break;
        case 'BOTH' :
        default :
            $fetch_function = 'PMA_DBI_fetch_array';
            break;
    }

    $row = $fetch_function($result);
    PMA_DBI_free_result($result);
    return $row;
}

/**
 * returns all rows in the resultset in one array
 *
 * <code>
 * $sql = 'SELECT * FROM `user`';
 * $users = PMA_DBI_fetch_result($sql);
 * // produces
 * // $users[] = array('id' => 123, 'name' => 'John Doe')
 *
 * $sql = 'SELECT `id`, `name` FROM `user`';
 * $users = PMA_DBI_fetch_result($sql, 'id');
 * // produces
 * // $users['123'] = array('id' => 123, 'name' => 'John Doe')
 *
 * $sql = 'SELECT `id`, `name` FROM `user`';
 * $users = PMA_DBI_fetch_result($sql, 0);
 * // produces
 * // $users['123'] = array(0 => 123, 1 => 'John Doe')
 *
 * $sql = 'SELECT `id`, `name` FROM `user`';
 * $users = PMA_DBI_fetch_result($sql, 'id', 'name');
 * // or
 * $users = PMA_DBI_fetch_result($sql, 0, 1);
 * // produces
 * // $users['123'] = 'John Doe'
 *
 * $sql = 'SELECT `name` FROM `user`';
 * $users = PMA_DBI_fetch_result($sql);
 * // produces
 * // $users[] = 'John Doe'
 *
 * $sql = 'SELECT `group`, `name` FROM `user`'
 * $users = PMA_DBI_fetch_result($sql, array('group', null), 'name');
 * // produces
 * // $users['admin'][] = 'John Doe'
 *
 * $sql = 'SELECT `group`, `name` FROM `user`'
 * $users = PMA_DBI_fetch_result($sql, array('group', 'name'), 'id');
 * // produces
 * // $users['admin']['John Doe'] = '123'
 * </code>
 *
 * @param string|mysql_result $result query or mysql result
 * @param string|integer      $key    field-name or offset
 *                                      used as key for array
 * @param string|integer      $value  value-name or offset
 *                                      used as value for array
 * @param resource            $link   mysql link
 * @param mixed               $options
 * @return  array               resultrows or values indexed by $key
 */
function PMA_DBI_fetch_result($result, $key = null, $value = null,
    $link = null, $options = 0)
{
    $resultrows = array();

    if (is_string($result)) {
        $result = PMA_DBI_try_query($result, $link, $options, false);
    }

    // return empty array if result is empty or false
    if (! $result) {
        return $resultrows;
    }

    $fetch_function = 'PMA_DBI_fetch_assoc';

    // no nested array if only one field is in result
    if (null === $key && 1 === PMA_DBI_num_fields($result)) {
        $value = 0;
        $fetch_function = 'PMA_DBI_fetch_row';
    }

    // if $key is an integer use non associative mysql fetch function
    if (is_int($key)) {
        $fetch_function = 'PMA_DBI_fetch_row';
    }

    if (null === $key && null === $value) {
        while ($row = $fetch_function($result)) {
            $resultrows[] = $row;
        }
    } elseif (null === $key) {
        while ($row = $fetch_function($result)) {
            $resultrows[] = $row[$value];
        }
    } elseif (null === $value) {
        if (is_array($key)) {
            while ($row = $fetch_function($result)) {
                $result_target =& $resultrows;
                foreach ($key as $key_index) {
                    if (null === $key_index) {
                        $result_target =& $result_target[];
                        continue;
                    }

                    if (! isset($result_target[$row[$key_index]])) {
                        $result_target[$row[$key_index]] = array();
                    }
                    $result_target =& $result_target[$row[$key_index]];
                }
                $result_target = $row;
            }
        } else {
            while ($row = $fetch_function($result)) {
                $resultrows[$row[$key]] = $row;
            }
        }
    } else {
        if (is_array($key)) {
            while ($row = $fetch_function($result)) {
                $result_target =& $resultrows;
                foreach ($key as $key_index) {
                    if (null === $key_index) {
                        $result_target =& $result_target[];
                        continue;
                    }

                    if (! isset($result_target[$row[$key_index]])) {
                        $result_target[$row[$key_index]] = array();
                    }
                    $result_target =& $result_target[$row[$key_index]];
                }
                $result_target = $row[$value];
            }
        } else {
            while ($row = $fetch_function($result)) {
                $resultrows[$row[$key]] = $row[$value];
            }
        }
    }

    PMA_DBI_free_result($result);
    return $resultrows;
}

/**
 * return default table engine for given database
 *
 * @return  string  default table engine
 */
function PMA_DBI_get_default_engine()
{
    return PMA_DBI_fetch_value('SHOW VARIABLES LIKE \'storage_engine\';', 0, 1);
}

/**
 * Get supported SQL compatibility modes
 *
 * @return  array   supported SQL compatibility modes
 */
function PMA_DBI_getCompatibilities()
{
    // Drizzle doesn't support compatibility modes
    if (PMA_DRIZZLE) {
        return array();
    }

    $compats = array('NONE');
    $compats[] = 'ANSI';
    $compats[] = 'DB2';
    $compats[] = 'MAXDB';
    $compats[] = 'MYSQL323';
    $compats[] = 'MYSQL40';
    $compats[] = 'MSSQL';
    $compats[] = 'ORACLE';
    // removed; in MySQL 5.0.33, this produces exports that
    // can't be read by POSTGRESQL (see our bug #1596328)
    //$compats[] = 'POSTGRESQL';
    $compats[] = 'TRADITIONAL';

    return $compats;
}

/**
 * returns warnings for last query
 *
 * @param resource $link   mysql link resource
 * @return  array   warnings
 */
function PMA_DBI_get_warnings($link = null)
{
    if (empty($link)) {
        if (isset($GLOBALS['userlink'])) {
            $link = $GLOBALS['userlink'];
        } else {
            return array();
        }
    }

    return PMA_DBI_fetch_result('SHOW WARNINGS', null, null, $link);
}

/**
 * returns true (int > 0) if current user is superuser
 * otherwise 0
 *
 * @return  integer  $is_superuser
 */
function PMA_isSuperuser()
{
    if (PMA_cacheExists('is_superuser', true)) {
        return PMA_cacheGet('is_superuser', true);
    }

    // when connection failed we don't have a $userlink
    if (isset($GLOBALS['userlink'])) {
        if (PMA_DRIZZLE) {
            // Drizzle has no authorization by default, so when no plugin is enabled everyone is a superuser
            // Known authorization libraries: regex_policy, simple_user_policy
            // Plugins limit object visibility (dbs, tables, processes), we can safely assume we always deal with superuser
            $r = true;
        } else {
            // check access to mysql.user table
            $r = (bool) PMA_DBI_try_query('SELECT COUNT(*) FROM mysql.user', $GLOBALS['userlink'], PMA_DBI_QUERY_STORE);
        }
        PMA_cacheSet('is_superuser', $r, true);
    } else {
        PMA_cacheSet('is_superuser', false, true);
    }

    return PMA_cacheGet('is_superuser', true);
}

/**
 * returns an array of PROCEDURE or FUNCTION names for a db
 *
 * @param string              $db     db name
 * @param string              $which  PROCEDURE | FUNCTION
 * @param resource            $link   mysql link
 *
 * @return  array   the procedure names or function names
 */
function PMA_DBI_get_procedures_or_functions($db, $which, $link = null)
{
    if (PMA_DRIZZLE) {
        // Drizzle doesn't support functions and procedures
        return array();
    }
    $shows = PMA_DBI_fetch_result('SHOW ' . $which . ' STATUS;', null, null, $link);
    $result = array();
    foreach ($shows as $one_show) {
        if ($one_show['Db'] == $db && $one_show['Type'] == $which) {
            $result[] = $one_show['Name'];
        }
    }
    return($result);
}

/**
 * returns the definition of a specific PROCEDURE, FUNCTION or EVENT
 *
 * @param string              $db     db name
 * @param string              $which  PROCEDURE | FUNCTION | EVENT
 * @param string              $name  the procedure|function|event name
 * @param resource            $link   mysql link
 *
 * @return  string              the definition
 */
function PMA_DBI_get_definition($db, $which, $name, $link = null)
{
    $returned_field = array(
        'PROCEDURE' => 'Create Procedure',
        'FUNCTION'  => 'Create Function',
        'EVENT'     => 'Create Event'
    );
    $query = 'SHOW CREATE ' . $which . ' ' . PMA_backquote($db) . '.' . PMA_backquote($name);
    return(PMA_DBI_fetch_value($query, 0, $returned_field[$which]));
}

/**
 * returns details about the TRIGGERs for a specific table or database
 *
 * @param string              $db     db name
 * @param string              $table  table name
 * @param string              $delimiter  the delimiter to use (may be empty)
 *
 * @return  array               information about triggers (may be empty)
 */
function PMA_DBI_get_triggers($db, $table = '', $delimiter = '//')
{
    if (PMA_DRIZZLE) {
        // Drizzle doesn't support triggers
        return array();
    }

    $result = array();
    if (! $GLOBALS['cfg']['Server']['DisableIS']) {
        // Note: in http://dev.mysql.com/doc/refman/5.0/en/faqs-triggers.html
        // their example uses WHERE TRIGGER_SCHEMA='dbname' so let's use this
        // instead of WHERE EVENT_OBJECT_SCHEMA='dbname'
        $query = "SELECT TRIGGER_SCHEMA, TRIGGER_NAME, EVENT_MANIPULATION, EVENT_OBJECT_TABLE, ACTION_TIMING, ACTION_STATEMENT, EVENT_OBJECT_SCHEMA, EVENT_OBJECT_TABLE, DEFINER FROM information_schema.TRIGGERS WHERE TRIGGER_SCHEMA= '" . PMA_sqlAddSlashes($db,true) . "';";
        if (! empty($table)) {
            $query .= " AND EVENT_OBJECT_TABLE = '" . PMA_sqlAddSlashes($table, true) . "';";
        }
    } else {
        $query = "SHOW TRIGGERS FROM " . PMA_backquote(PMA_sqlAddSlashes($db,true));
        if (! empty($table)) {
            $query .= " LIKE '" . PMA_sqlAddSlashes($table, true) . "';";
        }
    }

    if ($triggers = PMA_DBI_fetch_result($query)) {
        foreach ($triggers as $trigger) {
            if ($GLOBALS['cfg']['Server']['DisableIS']) {
                $trigger['TRIGGER_NAME'] = $trigger['Trigger'];
                $trigger['ACTION_TIMING'] = $trigger['Timing'];
                $trigger['EVENT_MANIPULATION'] = $trigger['Event'];
                $trigger['EVENT_OBJECT_TABLE'] = $trigger['Table'];
                $trigger['ACTION_STATEMENT'] = $trigger['Statement'];
                $trigger['DEFINER'] = $trigger['Definer'];
            }
            $one_result = array();
            $one_result['name'] = $trigger['TRIGGER_NAME'];
            $one_result['table'] = $trigger['EVENT_OBJECT_TABLE'];
            $one_result['action_timing'] = $trigger['ACTION_TIMING'];
            $one_result['event_manipulation'] = $trigger['EVENT_MANIPULATION'];
            $one_result['definition'] = $trigger['ACTION_STATEMENT'];
            $one_result['definer'] = $trigger['DEFINER'];

            // do not prepend the schema name; this way, importing the
            // definition into another schema will work
            $one_result['full_trigger_name'] = PMA_backquote($trigger['TRIGGER_NAME']);
            $one_result['drop'] = 'DROP TRIGGER IF EXISTS ' . $one_result['full_trigger_name'];
            $one_result['create'] = 'CREATE TRIGGER ' . $one_result['full_trigger_name'] . ' ' . $trigger['ACTION_TIMING']. ' ' . $trigger['EVENT_MANIPULATION'] . ' ON ' . PMA_backquote($trigger['EVENT_OBJECT_TABLE']) . "\n" . ' FOR EACH ROW ' . $trigger['ACTION_STATEMENT'] . "\n" . $delimiter . "\n";

            $result[] = $one_result;
        }
    }

    // Sort results by name
    $name = array();
    foreach ($result as $key => $value) {
        $name[] = $value['name'];
    }
    array_multisort($name, SORT_ASC, $result);

    return($result);
}

/**
 * Returns true if $db.$view_name is a view, false if not
 *
 * @param string $db         database name
 * @param string $view_name  view/table name
 *
 * @return bool               true if $db.$view_name is a view, false if not
 */
function PMA_isView($db, $view_name)
{
    $result = PMA_DBI_fetch_result(
        "SELECT TABLE_NAME
        FROM information_schema.VIEWS
        WHERE TABLE_SCHEMA = '" . PMA_sqlAddSlashes($db) . "'
            AND TABLE_NAME = '" . PMA_sqlAddSlashes($view_name) . "'");

    if ($result) {
        return true;
    } else {
        return false;
    }
}
?><|MERGE_RESOLUTION|>--- conflicted
+++ resolved
@@ -1021,19 +1021,10 @@
  */
 function PMA_DBI_get_columns($database, $table, $column = null, $full = false, $link = null)
 {
-<<<<<<< HEAD
     $sql = PMA_DBI_get_columns_sql($database, $table, $column, $full);
     $fields = PMA_DBI_fetch_result($sql, 'Field', null, $link);
-    if (! is_array($fields) || count($fields) < 1) {
-        return false;
-=======
-    $fields = PMA_DBI_fetch_result(
-        'SHOW ' . ($full ? 'FULL' : '') . ' COLUMNS
-        FROM ' . PMA_backquote($database) . '.' . PMA_backquote($table),
-        'Field', null, $link);
     if (! is_array($fields) || count($fields) == 0) {
         return null;
->>>>>>> 49658988
     }
     if (PMA_DRIZZLE) {
         // fix Key column, it's much simpler in PHP than in SQL
