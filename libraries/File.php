<?php
/* vim: set expandtab sw=4 ts=4 sts=4: */
/**
 * file upload functions
 *
 * @package PMA\libraries
 */
namespace PMA\libraries;

use PMA\libraries\config\ConfigFile;
<<<<<<< HEAD
use PMA\libraries\ZipExtension;
=======
use PMA\libraries\Core;
>>>>>>> e330402b

/**
 * File wrapper class
 *
 * @todo when uploading a file into a blob field, should we also consider using
 *       chunks like in import? UPDATE `table` SET `field` = `field` + [chunk]
 *
 * @package PMA\libraries
 */
class File
{
    /**
     * @var string the temporary file name
     * @access protected
     */
    var $_name = null;

    /**
     * @var string the content
     * @access protected
     */
    var $_content = null;

    /**
     * @var Message|null the error message
     * @access protected
     */
    var $_error_message = null;

    /**
     * @var bool whether the file is temporary or not
     * @access protected
     */
    var $_is_temp = false;

    /**
     * @var string type of compression
     * @access protected
     */
    var $_compression = null;

    /**
     * @var integer
     */
    var $_offset = 0;

    /**
     * @var integer size of chunk to read with every step
     */
    var $_chunk_size = 32768;

    /**
     * @var resource file handle
     */
    var $_handle = null;

    /**
     * @var boolean whether to decompress content before returning
     */
    var $_decompress = false;

    /**
     * @var string charset of file
     */
    var $_charset = null;

    /**
     * constructor
     *
     * @param boolean|string $name file name or false
     *
     * @access public
     */
    public function __construct($name = false)
    {
        if ($name && is_string($name)) {
            $this->setName($name);
        }
    }

    /**
     * destructor
     *
     * @see     File::cleanUp()
     * @access  public
     */
    public function __destruct()
    {
        $this->cleanUp();
    }

    /**
     * deletes file if it is temporary, usually from a moved upload file
     *
     * @access  public
     * @return boolean success
     */
    public function cleanUp()
    {
        if ($this->isTemp()) {
            return $this->delete();
        }

        return true;
    }

    /**
     * deletes the file
     *
     * @access  public
     * @return boolean success
     */
    public function delete()
    {
        return unlink($this->getName());
    }

    /**
     * checks or sets the temp flag for this file
     * file objects with temp flags are deleted with object destruction
     *
     * @param boolean $is_temp sets the temp flag
     *
     * @return boolean File::$_is_temp
     * @access  public
     */
    public function isTemp($is_temp = null)
    {
        if (null !== $is_temp) {
            $this->_is_temp = (bool) $is_temp;
        }

        return $this->_is_temp;
    }

    /**
     * accessor
     *
     * @param string $name file name
     *
     * @return void
     * @access  public
     */
    public function setName($name)
    {
        $this->_name = trim($name);
    }

    /**
     * Gets file content
     *
     * @return string|false the binary file content,
     *                      or false if no content
     *
     * @access  public
     */
    public function getRawContent()
    {
        if (null === $this->_content) {
            if ($this->isUploaded() && ! $this->checkUploadedFile()) {
                return false;
            }

            if (! $this->isReadable()) {
                return false;
            }

            if (function_exists('file_get_contents')) {
                $this->_content = file_get_contents($this->getName());
            } elseif ($size = filesize($this->getName())) {
                $handle = fopen($this->getName(), 'rb');
                $this->_content = fread($handle, $size);
                fclose($handle);
            }
        }

        return $this->_content;
    }

    /**
     * Gets file content
     *
     * @return string|false the binary file content as a string,
     *                      or false if no content
     *
     * @access  public
     */
    public function getContent()
    {
        $result = $this->getRawContent();
        if ($result === false) {
            return false;
        }
        return '0x' . bin2hex($result);
    }

    /**
     * Whether file is uploaded.
     *
     * @access  public
     *
     * @return bool
     */
    public function isUploaded()
    {
        return is_uploaded_file($this->getName());
    }

    /**
     * accessor
     *
     * @access  public
     * @return string  File::$_name
     */
    public function getName()
    {
        return $this->_name;
    }

    /**
     * Initializes object from uploaded file.
     *
     * @param string $name name of file uploaded
     *
     * @return boolean success
     * @access  public
     */
    public function setUploadedFile($name)
    {
        $this->setName($name);

        if (! $this->isUploaded()) {
            $this->setName(null);
            $this->_error_message = Message::error(__('File was not an uploaded file.'));
            return false;
        }

        return true;
    }

    /**
     * Loads uploaded file from table change request.
     *
     * @param string $key       the md5 hash of the column name
     * @param string $rownumber number of row to process
     *
     * @return boolean success
     * @access  public
     */
    public function setUploadedFromTblChangeRequest($key, $rownumber)
    {
        if (! isset($_FILES['fields_upload'])
            || empty($_FILES['fields_upload']['name']['multi_edit'][$rownumber][$key])
        ) {
            return false;
        }
        $file = File::fetchUploadedFromTblChangeRequestMultiple(
            $_FILES['fields_upload'],
            $rownumber,
            $key
        );

        // check for file upload errors
        switch ($file['error']) {
        // we do not use the PHP constants here cause not all constants
        // are defined in all versions of PHP - but the correct constants names
        // are given as comment
        case 0: //UPLOAD_ERR_OK:
            return $this->setUploadedFile($file['tmp_name']);
        case 4: //UPLOAD_ERR_NO_FILE:
            break;
        case 1: //UPLOAD_ERR_INI_SIZE:
            $this->_error_message = Message::error(__(
                'The uploaded file exceeds the upload_max_filesize directive in '
                . 'php.ini.'
            ));
            break;
        case 2: //UPLOAD_ERR_FORM_SIZE:
            $this->_error_message = Message::error(__(
                'The uploaded file exceeds the MAX_FILE_SIZE directive that was '
                . 'specified in the HTML form.'
            ));
            break;
        case 3: //UPLOAD_ERR_PARTIAL:
            $this->_error_message = Message::error(__(
                'The uploaded file was only partially uploaded.'
            ));
            break;
        case 6: //UPLOAD_ERR_NO_TMP_DIR:
            $this->_error_message = Message::error(__('Missing a temporary folder.'));
            break;
        case 7: //UPLOAD_ERR_CANT_WRITE:
            $this->_error_message = Message::error(__('Failed to write file to disk.'));
            break;
        case 8: //UPLOAD_ERR_EXTENSION:
            $this->_error_message = Message::error(__('File upload stopped by extension.'));
            break;
        default:
            $this->_error_message = Message::error(__('Unknown error in file upload.'));
        } // end switch

        return false;
    }

    /**
     * strips some dimension from the multi-dimensional array from $_FILES
     *
     * <code>
     * $file['name']['multi_edit'][$rownumber][$key] = [value]
     * $file['type']['multi_edit'][$rownumber][$key] = [value]
     * $file['size']['multi_edit'][$rownumber][$key] = [value]
     * $file['tmp_name']['multi_edit'][$rownumber][$key] = [value]
     * $file['error']['multi_edit'][$rownumber][$key] = [value]
     *
     * // becomes:
     *
     * $file['name'] = [value]
     * $file['type'] = [value]
     * $file['size'] = [value]
     * $file['tmp_name'] = [value]
     * $file['error'] = [value]
     * </code>
     *
     * @param array  $file      the array
     * @param string $rownumber number of row to process
     * @param string $key       key to process
     *
     * @return array
     * @access  public
     * @static
     */
    public function fetchUploadedFromTblChangeRequestMultiple(
        $file, $rownumber, $key
    ) {
        $new_file = array(
            'name' => $file['name']['multi_edit'][$rownumber][$key],
            'type' => $file['type']['multi_edit'][$rownumber][$key],
            'size' => $file['size']['multi_edit'][$rownumber][$key],
            'tmp_name' => $file['tmp_name']['multi_edit'][$rownumber][$key],
            'error' => $file['error']['multi_edit'][$rownumber][$key],
        );

        return $new_file;
    }

    /**
     * sets the name if the file to the one selected in the tbl_change form
     *
     * @param string $key       the md5 hash of the column name
     * @param string $rownumber number of row to process
     *
     * @return boolean success
     * @access  public
     */
    public function setSelectedFromTblChangeRequest($key, $rownumber = null)
    {
        if (! empty($_REQUEST['fields_uploadlocal']['multi_edit'][$rownumber][$key])
            && is_string($_REQUEST['fields_uploadlocal']['multi_edit'][$rownumber][$key])
        ) {
            // ... whether with multiple rows ...
            return $this->setLocalSelectedFile(
                $_REQUEST['fields_uploadlocal']['multi_edit'][$rownumber][$key]
            );
        } else {
            return false;
        }
    }

    /**
     * Returns possible error message.
     *
     * @access  public
     * @return Message|null error message
     */
    public function getError()
    {
        return $this->_error_message;
    }

    /**
     * Checks whether there was any error.
     *
     * @access  public
     * @return boolean whether an error occurred or not
     */
    public function isError()
    {
        return ! is_null($this->_error_message);
    }

    /**
     * checks the superglobals provided if the tbl_change form is submitted
     * and uses the submitted/selected file
     *
     * @param string $key       the md5 hash of the column name
     * @param string $rownumber number of row to process
     *
     * @return boolean success
     * @access  public
     */
    public function checkTblChangeForm($key, $rownumber)
    {
        if ($this->setUploadedFromTblChangeRequest($key, $rownumber)) {
            // well done ...
            $this->_error_message = null;
            return true;
        } elseif ($this->setSelectedFromTblChangeRequest($key, $rownumber)) {
            // well done ...
            $this->_error_message = null;
            return true;
        }
        // all failed, whether just no file uploaded/selected or an error

        return false;
    }

    /**
     * Sets named file to be read from UploadDir.
     *
     * @param string $name file name
     *
     * @return boolean success
     * @access  public
     */
    public function setLocalSelectedFile($name)
    {
        if (empty($GLOBALS['cfg']['UploadDir'])) {
            return false;
        }

        $this->setName(
            Util::userDir($GLOBALS['cfg']['UploadDir']) . Core::securePath($name)
        );
        if (@is_link($this->getName())) {
            $this->_error_message = __('File is a symbolic link');
            $this->setName(null);
            return false;
        }
        if (! $this->isReadable()) {
            $this->_error_message = Message::error(__('File could not be read!'));
            $this->setName(null);
            return false;
        }

        return true;
    }

    /**
     * Checks whether file can be read.
     *
     * @access  public
     * @return boolean whether the file is readable or not
     */
    public function isReadable()
    {
        // suppress warnings from being displayed, but not from being logged
        // any file access outside of open_basedir will issue a warning
        return @is_readable($this->getName());
    }

    /**
     * If we are on a server with open_basedir, we must move the file
     * before opening it. The FAQ 1.11 explains how to create the "./tmp"
     * directory - if needed
     *
     * @todo move check of $cfg['TempDir'] into Config?
     * @access  public
     * @return boolean whether uploaded file is fine or not
     */
    public function checkUploadedFile()
    {
        if ($this->isReadable()) {
            return true;
        }

        $tmp_subdir = $GLOBALS['PMA_Config']->getUploadTempDir();
        if (@is_writable($tmp_subdir)) {
            // cannot create directory or access, point user to FAQ 1.11
            $this->_error_message = Message::error(__(
                'Error moving the uploaded file, see [doc@faq1-11]FAQ 1.11[/doc].'
            ));
            return false;
        }

        $new_file_to_upload = tempnam(
            realpath($tmp_subdir),
            basename($this->getName())
        );

        // suppress warnings from being displayed, but not from being logged
        // any file access outside of open_basedir will issue a warning
        ob_start();
        $move_uploaded_file_result = move_uploaded_file(
            $this->getName(),
            $new_file_to_upload
        );
        ob_end_clean();
        if (! $move_uploaded_file_result) {
            $this->_error_message = Message::error(__('Error while moving uploaded file.'));
            return false;
        }

        $this->setName($new_file_to_upload);
        $this->isTemp(true);

        if (! $this->isReadable()) {
            $this->_error_message = Message::error(__('Cannot read uploaded file.'));
            return false;
        }

        return true;
    }

    /**
     * Detects what compression the file uses
     *
     * @todo    move file read part into readChunk() or getChunk()
     * @todo    add support for compression plugins
     * @access  protected
     * @return  string|false false on error, otherwise string MIME type of
     *                       compression, none for none
     */
    protected function detectCompression()
    {
        // suppress warnings from being displayed, but not from being logged
        // f.e. any file access outside of open_basedir will issue a warning
        ob_start();
        $file = fopen($this->getName(), 'rb');
        ob_end_clean();

        if (! $file) {
            $this->_error_message = Message::error(__('File could not be read!'));
            return false;
        }

        /**
         * @todo
         * get registered plugins for file compression

        foreach (PMA_getPlugins($type = 'compression') as $plugin) {
            if ($plugin['classname']::canHandle($this->getName())) {
                $this->setCompressionPlugin($plugin);
                break;
            }
        }
         */

        $this->_compression = Util::getCompressionMimeType($file);
        return $this->_compression;
    }

    /**
     * Sets whether the content should be decompressed before returned
     *
     * @param boolean $decompress whether to decompress
     *
     * @return void
     */
    public function setDecompressContent($decompress)
    {
        $this->_decompress = (bool) $decompress;
    }

    /**
     * Returns the file handle
     *
     * @return resource file handle
     */
    public function getHandle()
    {
        if (null === $this->_handle) {
            $this->open();
        }
        return $this->_handle;
    }

    /**
     * Sets the file handle
     *
     * @param object $handle file handle
     *
     * @return void
     */
    public function setHandle($handle)
    {
        $this->_handle = $handle;
    }


    /**
     * Sets error message for unsupported compression.
     *
     * @return void
     */
    public function errorUnsupported()
    {
        $this->_error_message = Message::error(sprintf(
            __(
                'You attempted to load file with unsupported compression (%s). '
                . 'Either support for it is not implemented or disabled by your '
                . 'configuration.'
            ),
            $this->getCompression()
        ));
    }

    /**
     * Attempts to open the file.
     *
     * @return bool
     */
    public function open()
    {
        if (! $this->_decompress) {
            $this->_handle = @fopen($this->getName(), 'r');
        }

        switch ($this->getCompression()) {
        case false:
            return false;
        case 'application/bzip2':
            if ($GLOBALS['cfg']['BZipDump'] && @function_exists('bzopen')) {
                $this->_handle = @bzopen($this->getName(), 'r');
            } else {
                $this->errorUnsupported();
                return false;
            }
            break;
        case 'application/gzip':
            if ($GLOBALS['cfg']['GZipDump'] && @function_exists('gzopen')) {
                $this->_handle = @gzopen($this->getName(), 'r');
            } else {
                $this->errorUnsupported();
                return false;
            }
            break;
        case 'application/zip':
            if ($GLOBALS['cfg']['ZipDump'] && @function_exists('zip_open')) {
                return $this->openZip();
            } else {
                $this->errorUnsupported();
                return false;
            }
        case 'none':
            $this->_handle = @fopen($this->getName(), 'r');
            break;
        default:
            $this->errorUnsupported();
            return false;
        }

        return ($this->_handle !== false);
    }

    /**
     * Opens file from zip
     *
     * @param string|null $specific_entry Entry to open
     *
     * @return bool
     */
    public function openZip($specific_entry = null)
    {
        $result = ZipExtension::getContents($this->getName(), $specific_entry);
        if (! empty($result['error'])) {
            $this->_error_message = Message::rawError($result['error']);
            return false;
        }
        $this->_content = $result['data'];
        $this->_offset = 0;
        return true;
    }

    /**
     * Checks whether we've reached end of file
     *
     * @return bool
     */
    public function eof()
    {
        if (! is_null($this->_handle)) {
            return feof($this->_handle);
        }
        return $this->_offset == strlen($this->_content);
    }

    /**
     * Closes the file
     *
     * @return void
     */
    public function close()
    {
        if (! is_null($this->_handle)) {
            fclose($this->_handle);
            $this->_handle = null;
        } else {
            $this->_content = '';
            $this->_offset = 0;
        }
        $this->cleanUp();
    }

    /**
     * Reads data from file
     *
     * @param int $size Number of bytes to read
     *
     * @return string
     */
    public function read($size)
    {
        switch ($this->_compression) {
        case 'application/bzip2':
            return bzread($this->_handle, $size);
        case 'application/gzip':
            return gzread($this->_handle, $size);
        case 'application/zip':
            $result = mb_strcut($this->_content, $this->_offset, $size);
            $this->_offset += strlen($result);
            return $result;
        case 'none':
        default:
            return fread($this->_handle, $size);
        }
    }

    /**
     * Returns the character set of the file
     *
     * @return string character set of the file
     */
    public function getCharset()
    {
        return $this->_charset;
    }

    /**
     * Sets the character set of the file
     *
     * @param string $charset character set of the file
     *
     * @return void
     */
    public function setCharset($charset)
    {
        $this->_charset = $charset;
    }

    /**
     * Returns compression used by file.
     *
     * @return string MIME type of compression, none for none
     * @access  public
     */
    public function getCompression()
    {
        if (null === $this->_compression) {
            return $this->detectCompression();
        }

        return $this->_compression;
    }

    /**
     * Returns the offset
     *
     * @return integer the offset
     */
    public function getOffset()
    {
        return $this->_offset;
    }

    /**
     * Returns the chunk size
     *
     * @return integer the chunk size
     */
    public function getChunkSize()
    {
        return $this->_chunk_size;
    }

    /**
     * Sets the chunk size
     *
     * @param integer $chunk_size the chunk size
     *
     * @return void
     */
    public function setChunkSize($chunk_size)
    {
        $this->_chunk_size = (int) $chunk_size;
    }

    /**
     * Returns the length of the content in the file
     *
     * @return integer the length of the file content
     */
    public function getContentLength()
    {
        return strlen($this->_content);
    }
}<|MERGE_RESOLUTION|>--- conflicted
+++ resolved
@@ -8,11 +8,8 @@
 namespace PMA\libraries;
 
 use PMA\libraries\config\ConfigFile;
-<<<<<<< HEAD
 use PMA\libraries\ZipExtension;
-=======
 use PMA\libraries\Core;
->>>>>>> e330402b
 
 /**
  * File wrapper class
