<?php
/* vim: set expandtab sw=4 ts=4 sts=4: */
/**
 * Common functions for Designer
 *
 * @package PhpMyAdmin-Designer
 */
use PhpMyAdmin\Relation;
use PhpMyAdmin\Table;

/**
 * Block attempts to directly run this script
 */
if (! defined('PHPMYADMIN')) {
    exit;
}

$GLOBALS['PMD']['STYLE']          = 'default';

$cfgRelation = Relation::getRelationsParam();

/**
 * Retrieves table info and stores it in $GLOBALS['PMD']
 *
 * @return array with table info
 */
function PMA_getTablesInfo()
{
    $retval = array();

    $GLOBALS['PMD']['TABLE_NAME'] = array();// that foreach no error
    $GLOBALS['PMD']['OWNER'] = array();
    $GLOBALS['PMD']['TABLE_NAME_SMALL'] = array();

    $tables = $GLOBALS['dbi']->getTablesFull($GLOBALS['db']);
    // seems to be needed later
    $GLOBALS['dbi']->selectDb($GLOBALS['db']);
    $i = 0;
    foreach ($tables as $one_table) {
        $GLOBALS['PMD']['TABLE_NAME'][$i]
            = $GLOBALS['db'] . "." . $one_table['TABLE_NAME'];
        $GLOBALS['PMD']['OWNER'][$i] = $GLOBALS['db'];
        $GLOBALS['PMD']['TABLE_NAME_SMALL'][$i] = htmlspecialchars(
            $one_table['TABLE_NAME'], ENT_QUOTES
        );

        $GLOBALS['PMD_URL']['TABLE_NAME'][$i]
            = $GLOBALS['db'] . "." . $one_table['TABLE_NAME'];
        $GLOBALS['PMD_URL']['OWNER'][$i] = $GLOBALS['db'];
        $GLOBALS['PMD_URL']['TABLE_NAME_SMALL'][$i]
            = $one_table['TABLE_NAME'];

        $GLOBALS['PMD_OUT']['TABLE_NAME'][$i] = htmlspecialchars(
            $GLOBALS['db'] . "." . $one_table['TABLE_NAME'], ENT_QUOTES
        );
        $GLOBALS['PMD_OUT']['OWNER'][$i] = htmlspecialchars(
            $GLOBALS['db'], ENT_QUOTES
        );
        $GLOBALS['PMD_OUT']['TABLE_NAME_SMALL'][$i] = htmlspecialchars(
            $one_table['TABLE_NAME'], ENT_QUOTES
        );

        $GLOBALS['PMD']['TABLE_TYPE'][$i] = mb_strtoupper(
            $one_table['ENGINE']
        );

        $DF = Relation::getDisplayField($GLOBALS['db'], $one_table['TABLE_NAME']);
        if ($DF != '') {
            $retval[$GLOBALS['PMD_URL']["TABLE_NAME_SMALL"][$i]] = $DF;
        }

        $i++;
    }

    return $retval;
}

/**
 * Retrieves table column info
 *
 * @return array   table column nfo
 */
function PMA_getColumnsInfo()
{
    $GLOBALS['dbi']->selectDb($GLOBALS['db']);
    $tab_column = array();
    for ($i = 0, $cnt = count($GLOBALS['PMD']["TABLE_NAME"]); $i < $cnt; $i++) {
        $fields_rs = $GLOBALS['dbi']->query(
            $GLOBALS['dbi']->getColumnsSql(
                $GLOBALS['db'],
                $GLOBALS['PMD_URL']["TABLE_NAME_SMALL"][$i],
                null,
                true
            ),
            null,
            PhpMyAdmin\DatabaseInterface::QUERY_STORE
        );
        $tbl_name_i = $GLOBALS['PMD']['TABLE_NAME'][$i];
        $j = 0;
        while ($row = $GLOBALS['dbi']->fetchAssoc($fields_rs)) {
            $tab_column[$tbl_name_i]['COLUMN_ID'][$j]   = $j;
            $tab_column[$tbl_name_i]['COLUMN_NAME'][$j] = $row['Field'];
            $tab_column[$tbl_name_i]['TYPE'][$j]        = $row['Type'];
            $tab_column[$tbl_name_i]['NULLABLE'][$j]    = $row['Null'];
            $j++;
        }
    }
    return $tab_column;
}

/**
 * Returns JavaScript code for initializing vars
 *
 * @return string   JavaScript code
 */
function PMA_getScriptContr()
{
    $GLOBALS['dbi']->selectDb($GLOBALS['db']);
    $con = array();
    $con["C_NAME"] = array();
    $i = 0;
    $alltab_rs = $GLOBALS['dbi']->query(
        'SHOW TABLES FROM ' . PhpMyAdmin\Util::backquote($GLOBALS['db']),
        null,
        PhpMyAdmin\DatabaseInterface::QUERY_STORE
    );
    while ($val = @$GLOBALS['dbi']->fetchRow($alltab_rs)) {
        $row = Relation::getForeigners($GLOBALS['db'], $val[0], '', 'internal');

        if ($row !== false) {
            foreach ($row as $field => $value) {
                $con['C_NAME'][$i] = '';
                $con['DTN'][$i]    = urlencode($GLOBALS['db'] . "." . $val[0]);
                $con['DCN'][$i]    = urlencode($field);
                $con['STN'][$i]    = urlencode(
                    $value['foreign_db'] . "." . $value['foreign_table']
                );
                $con['SCN'][$i]    = urlencode($value['foreign_field']);
                $i++;
            }
        }
        $row = Relation::getForeigners($GLOBALS['db'], $val[0], '', 'foreign');

        if ($row !== false) {
            foreach ($row['foreign_keys_data'] as $one_key) {
                foreach ($one_key['index_list'] as $index => $one_field) {
                    $con['C_NAME'][$i] = $one_key['constraint'];
                    $con['DTN'][$i]    = urlencode($GLOBALS['db'] . "." . $val[0]);
                    $con['DCN'][$i]    = urlencode($one_field);
                    $con['STN'][$i]    = urlencode(
                        (isset($one_key['ref_db_name']) ?
                            $one_key['ref_db_name'] : $GLOBALS['db'])
                        . "." . $one_key['ref_table_name']
                    );
                    $con['SCN'][$i] = urlencode($one_key['ref_index_list'][$index]);
                    $i++;
                }
            }
        }
    }

    $ti = 0;
    $retval = array();
    for ($i = 0, $cnt = count($con["C_NAME"]); $i < $cnt; $i++) {
        $c_name_i = $con['C_NAME'][$i];
        $dtn_i = $con['DTN'][$i];
        $retval[$ti] = array();
        $retval[$ti][$c_name_i] = array();
        if (in_array($dtn_i, $GLOBALS['PMD_URL']["TABLE_NAME"])
            && in_array($con['STN'][$i], $GLOBALS['PMD_URL']["TABLE_NAME"])
        ) {
            $retval[$ti][$c_name_i][$dtn_i] = array();
            $retval[$ti][$c_name_i][$dtn_i][$con['DCN'][$i]] = array(
                0 => $con['STN'][$i],
                1 => $con['SCN'][$i]
            );
        }
        $ti++;
    }
    return $retval;
}

/**
 * Returns UNIQUE and PRIMARY indices
 *
 * @return array unique or primary indices
 */
function PMA_getPKOrUniqueKeys()
{
    return PMA_getAllKeys(true);
}

/**
 * Returns all indices
 *
 * @param bool $unique_only whether to include only unique ones
 *
 * @return array indices
 */
function PMA_getAllKeys($unique_only = false)
{
    $keys = array();

    foreach ($GLOBALS['PMD']['TABLE_NAME_SMALL'] as $I => $table) {
        $schema = $GLOBALS['PMD']['OWNER'][$I];
        // for now, take into account only the first index segment
        foreach (PhpMyAdmin\Index::getFromTable($table, $schema) as $index) {
            if ($unique_only && ! $index->isUnique()) {
                continue;
            }
            $columns = $index->getColumns();
            foreach ($columns as $column_name => $dummy) {
                $keys[$schema . '.' . $table . '.' . $column_name] = 1;
            }
        }
    }
    return $keys;
}

/**
 * Return script to create j_tab and h_tab arrays
 *
 * @return string
 */
function PMA_getScriptTabs()
{
    $retval = array(
        'j_tabs' => array(),
        'h_tabs' => array()
    );

    for ($i = 0, $cnt = count($GLOBALS['PMD']['TABLE_NAME']); $i < $cnt; $i++) {
        $j = 0;
        if (PhpMyAdmin\Util::isForeignKeySupported($GLOBALS['PMD']['TABLE_TYPE'][$i])) {
            $j = 1;
        }
        $retval['j_tabs'][$GLOBALS['PMD_URL']['TABLE_NAME'][$i]] = $j;
        $retval['h_tabs'][$GLOBALS['PMD_URL']['TABLE_NAME'][$i]] = 1;
    }
    return $retval;
}

/**
 * Returns table positions of a given pdf page
 *
 * @param int $pg pdf page id
 *
 * @return array of table positions
 */
function PMA_getTablePositions($pg)
{
    $cfgRelation = Relation::getRelationsParam();
    if (! $cfgRelation['pdfwork']) {
        return null;
    }

    $query = "
        SELECT CONCAT_WS('.', `db_name`, `table_name`) AS `name`,
            `x` AS `X`,
            `y` AS `Y`,
            1 AS `V`,
            1 AS `H`
        FROM " . PhpMyAdmin\Util::backquote($cfgRelation['db'])
            . "." . PhpMyAdmin\Util::backquote($cfgRelation['table_coords']) . "
        WHERE pdf_page_number = " . intval($pg);

    $tab_pos = $GLOBALS['dbi']->fetchResult(
        $query,
        'name',
        null,
        $GLOBALS['controllink'],
        PhpMyAdmin\DatabaseInterface::QUERY_STORE
    );
    return $tab_pos;
}

/**
 * Returns page name of a given pdf page
 *
 * @param int $pg pdf page id
 *
 * @return String table name
 */
function PMA_getPageName($pg)
{
    $cfgRelation = Relation::getRelationsParam();
    if (! $cfgRelation['pdfwork']) {
        return null;
    }

    $query = "SELECT `page_descr`"
        . " FROM " . PhpMyAdmin\Util::backquote($cfgRelation['db'])
        . "." . PhpMyAdmin\Util::backquote($cfgRelation['pdf_pages'])
        . " WHERE " . PhpMyAdmin\Util::backquote('page_nr') . " = " . intval($pg);
    $page_name = $GLOBALS['dbi']->fetchResult(
        $query,
        null,
        null,
        $GLOBALS['controllink'],
        PhpMyAdmin\DatabaseInterface::QUERY_STORE
    );
    return count($page_name) ? $page_name[0] : null;
}

/**
 * Deletes a given pdf page and its corresponding coordinates
 *
 * @param int $pg page id
 *
 * @return boolean success/failure
 */
function PMA_deletePage($pg)
{
    $cfgRelation = Relation::getRelationsParam();
    if (! $cfgRelation['pdfwork']) {
        return false;
    }

    $query = "DELETE FROM " . PhpMyAdmin\Util::backquote($cfgRelation['db'])
        . "." . PhpMyAdmin\Util::backquote($cfgRelation['table_coords'])
        . " WHERE " . PhpMyAdmin\Util::backquote('pdf_page_number') . " = " . intval($pg);
    $success = Relation::queryAsControlUser(
        $query, true, PhpMyAdmin\DatabaseInterface::QUERY_STORE
    );

    if ($success) {
        $query = "DELETE FROM " . PhpMyAdmin\Util::backquote($cfgRelation['db'])
            . "." . PhpMyAdmin\Util::backquote($cfgRelation['pdf_pages'])
            . " WHERE " . PhpMyAdmin\Util::backquote('page_nr') . " = " . intval($pg);
        $success = Relation::queryAsControlUser(
            $query, true, PhpMyAdmin\DatabaseInterface::QUERY_STORE
        );
    }

    return (boolean) $success;
}

/**
 * Returns the id of the default pdf page of the database.
 * Default page is the one which has the same name as the database.
 *
 * @param string $db database
 *
 * @return int id of the default pdf page for the database
 */
function PMA_getDefaultPage($db)
{
    $cfgRelation = Relation::getRelationsParam();
    if (! $cfgRelation['pdfwork']) {
        return null;
    }

    $query = "SELECT `page_nr`"
        . " FROM " . PhpMyAdmin\Util::backquote($cfgRelation['db'])
        . "." . PhpMyAdmin\Util::backquote($cfgRelation['pdf_pages'])
        . " WHERE `db_name` = '" . $GLOBALS['dbi']->escapeString($db) . "'"
        . " AND `page_descr` = '" .  $GLOBALS['dbi']->escapeString($db) . "'";

    $default_page_no = $GLOBALS['dbi']->fetchResult(
        $query,
        null,
        null,
        $GLOBALS['controllink'],
        PhpMyAdmin\DatabaseInterface::QUERY_STORE
    );

    if (count($default_page_no)) {
        return intval($default_page_no[0]);
    }
    return -1;
}

/**
 * Get the id of the page to load. If a default page exists it will be returned.
 * If no such exists, returns the id of the first page of the database.
 *
 * @param string $db database
 *
 * @return int id of the page to load
 */
function PMA_getLoadingPage($db)
{
    $cfgRelation = Relation::getRelationsParam();
    if (! $cfgRelation['pdfwork']) {
        return null;
    }

    $page_no = -1;

    $default_page_no = PMA_getDefaultPage($db);
    if ($default_page_no != -1) {
        $page_no = $default_page_no;
    } else {
        $query = "SELECT MIN(`page_nr`)"
            . " FROM " . PhpMyAdmin\Util::backquote($cfgRelation['db'])
            . "." . PhpMyAdmin\Util::backquote($cfgRelation['pdf_pages'])
            . " WHERE `db_name` = '" . $GLOBALS['dbi']->escapeString($db) . "'";

        $min_page_no = $GLOBALS['dbi']->fetchResult(
            $query,
            null,
            null,
            $GLOBALS['controllink'],
            PhpMyAdmin\DatabaseInterface::QUERY_STORE
        );
        if (count($min_page_no[0])) {
            $page_no = $min_page_no[0];
        }
    }
    return intval($page_no);
}

/**
 * Creates a new page and returns its auto-incrementing id
 *
 * @param string $pageName name of the page
 * @param string $db       name of the database
 *
 * @return int|null
 */
function PMA_createNewPage($pageName, $db)
{
    $cfgRelation = Relation::getRelationsParam();
    if ($cfgRelation['pdfwork']) {
        $pageNumber = Relation::createPage(
            $pageName,
            $cfgRelation,
            $db
        );
        return $pageNumber;
    }
    return null;
}

/**
 * Saves positions of table(s) of a given pdf page
 *
 * @param int $pg pdf page id
 *
 * @return boolean success/failure
 */
function PMA_saveTablePositions($pg)
{
    $cfgRelation = Relation::getRelationsParam();
    if (! $cfgRelation['pdfwork']) {
        return false;
    }

    $query =  "DELETE FROM "
        . PhpMyAdmin\Util::backquote($GLOBALS['cfgRelation']['db'])
        . "." . PhpMyAdmin\Util::backquote(
            $GLOBALS['cfgRelation']['table_coords']
        )
        . " WHERE `db_name` = '" . $GLOBALS['dbi']->escapeString($_REQUEST['db'])
        . "'"
        . " AND `pdf_page_number` = '" . $GLOBALS['dbi']->escapeString($pg)
        . "'";

    $res = Relation::queryAsControlUser(
        $query,
        true,
        PhpMyAdmin\DatabaseInterface::QUERY_STORE
    );

    if (!$res) {
        return (boolean)$res;
    }

    foreach ($_REQUEST['t_h'] as $key => $value) {
        list($DB, $TAB) = explode(".", $key);
        if (!$value) {
            continue;
        }

        $query = "INSERT INTO "
            . PhpMyAdmin\Util::backquote($GLOBALS['cfgRelation']['db']) . "."
            . PhpMyAdmin\Util::backquote($GLOBALS['cfgRelation']['table_coords'])
            . " (`db_name`, `table_name`, `pdf_page_number`, `x`, `y`)"
            . " VALUES ("
            . "'" . $GLOBALS['dbi']->escapeString($DB) . "', "
            . "'" . $GLOBALS['dbi']->escapeString($TAB) . "', "
            . "'" . $GLOBALS['dbi']->escapeString($pg) . "', "
            . "'" . $GLOBALS['dbi']->escapeString($_REQUEST['t_x'][$key]) . "', "
            . "'" . $GLOBALS['dbi']->escapeString($_REQUEST['t_y'][$key]) . "')";

        $res = Relation::queryAsControlUser(
            $query,  true, PhpMyAdmin\DatabaseInterface::QUERY_STORE
        );
    }

    return (boolean) $res;
}

/**
 * Saves the display field for a table.
 *
 * @param string $db    database name
 * @param string $table table name
 * @param string $field display field name
 *
 * @return boolean
 */
function PMA_saveDisplayField($db, $table, $field)
{
    $cfgRelation = Relation::getRelationsParam();
    if (!$cfgRelation['displaywork']) {
        return false;
    }

<<<<<<< HEAD
    $disp = Relation::getDisplayField($db, $table);
    if ($disp && $disp === $field) {
        $field = '';
    }

=======
>>>>>>> 71370f1b
    $upd_query = new Table($table, $db, $GLOBALS['dbi']);
    $upd_query->updateDisplayField($field, $cfgRelation);

    return true;
}

/**
 * Adds a new foreign relation
 *
 * @param string $db        database name
 * @param string $T1        foreign table
 * @param string $F1        foreign field
 * @param string $T2        master table
 * @param string $F2        master field
 * @param string $on_delete on delete action
 * @param string $on_update on update action
 *
 * @return array array of success/failure and message
 */
function PMA_addNewRelation($db, $T1, $F1, $T2, $F2, $on_delete, $on_update, $DB1, $DB2)
{
    $tables = $GLOBALS['dbi']->getTablesFull($DB1, $T1);
    $type_T1 = mb_strtoupper($tables[$T1]['ENGINE']);
    $tables = $GLOBALS['dbi']->getTablesFull($DB2, $T2);
    $type_T2 = mb_strtoupper($tables[$T2]['ENGINE']);

    // native foreign key
    if (PhpMyAdmin\Util::isForeignKeySupported($type_T1)
        && PhpMyAdmin\Util::isForeignKeySupported($type_T2)
        && $type_T1 == $type_T2
    ) {
        // relation exists?
        $existrel_foreign = Relation::getForeigners($DB2, $T2, '', 'foreign');
        $foreigner = Relation::searchColumnInForeigners($existrel_foreign, $F2);
        if ($foreigner
            && isset($foreigner['constraint'])
        ) {
            return array(false, __('Error: relationship already exists.'));
        }
        // note: in InnoDB, the index does not requires to be on a PRIMARY
        // or UNIQUE key
        // improve: check all other requirements for InnoDB relations
        $result = $GLOBALS['dbi']->query(
            'SHOW INDEX FROM ' . PhpMyAdmin\Util::backquote($DB1)
            . '.' . PhpMyAdmin\Util::backquote($T1) . ';'
        );

        // will be use to emphasis prim. keys in the table view
        $index_array1 = array();
        while ($row = $GLOBALS['dbi']->fetchAssoc($result)) {
            $index_array1[$row['Column_name']] = 1;
        }
        $GLOBALS['dbi']->freeResult($result);

        $result = $GLOBALS['dbi']->query(
            'SHOW INDEX FROM ' . PhpMyAdmin\Util::backquote($DB2)
            . '.' . PhpMyAdmin\Util::backquote($T2) . ';'
        );
        // will be used to emphasis prim. keys in the table view
        $index_array2 = array();
        while ($row = $GLOBALS['dbi']->fetchAssoc($result)) {
            $index_array2[$row['Column_name']] = 1;
        }
        $GLOBALS['dbi']->freeResult($result);

        if (! empty($index_array1[$F1]) && ! empty($index_array2[$F2])) {
            $upd_query  = 'ALTER TABLE ' . PhpMyAdmin\Util::backquote($DB2)
                . '.' . PhpMyAdmin\Util::backquote($T2)
                . ' ADD FOREIGN KEY ('
                . PhpMyAdmin\Util::backquote($F2) . ')'
                . ' REFERENCES '
                . PhpMyAdmin\Util::backquote($DB1) . '.'
                . PhpMyAdmin\Util::backquote($T1) . '('
                . PhpMyAdmin\Util::backquote($F1) . ')';

            if ($on_delete != 'nix') {
                $upd_query   .= ' ON DELETE ' . $on_delete;
            }
            if ($on_update != 'nix') {
                $upd_query   .= ' ON UPDATE ' . $on_update;
            }
            $upd_query .= ';';
            if ($GLOBALS['dbi']->tryQuery($upd_query)) {
                return array(true, __('FOREIGN KEY relationship has been added.'));
            }

            $error = $GLOBALS['dbi']->getError();
            return array(
                false,
                __('Error: FOREIGN KEY relationship could not be added!')
                . "<br/>" . $error
            );
        }

        return array(false, __('Error: Missing index on column(s).'));
    }

    // internal (pmadb) relation
    if ($GLOBALS['cfgRelation']['relwork'] == false) {
        return array(false, __('Error: Relational features are disabled!'));
    }

    // no need to recheck if the keys are primary or unique at this point,
    // this was checked on the interface part

    $q  = "INSERT INTO "
        . PhpMyAdmin\Util::backquote($GLOBALS['cfgRelation']['db'])
        . "."
        . PhpMyAdmin\Util::backquote($GLOBALS['cfgRelation']['relation'])
        . "(master_db, master_table, master_field, "
        . "foreign_db, foreign_table, foreign_field)"
        . " values("
        . "'" . $GLOBALS['dbi']->escapeString($DB2) . "', "
        . "'" . $GLOBALS['dbi']->escapeString($T2) . "', "
        . "'" . $GLOBALS['dbi']->escapeString($F2) . "', "
        . "'" . $GLOBALS['dbi']->escapeString($DB1) . "', "
        . "'" . $GLOBALS['dbi']->escapeString($T1) . "', "
        . "'" . $GLOBALS['dbi']->escapeString($F1) . "')";

    if (Relation::queryAsControlUser($q, false, PhpMyAdmin\DatabaseInterface::QUERY_STORE)
    ) {
        return array(true, __('Internal relationship has been added.'));
    }

    $error = $GLOBALS['dbi']->getError($GLOBALS['controllink']);
    return array(
        false,
        __('Error: Internal relationship could not be added!')
        . "<br/>" . $error
    );
}

/**
 * Removes a foreign relation
 *
 * @param string $T1 foreign db.table
 * @param string $F1 foreign field
 * @param string $T2 master db.table
 * @param string $F2 master field
 *
 * @return array array of success/failure and message
 */
function PMA_removeRelation($T1, $F1, $T2, $F2)
{
    list($DB1, $T1) = explode(".", $T1);
    list($DB2, $T2) = explode(".", $T2);

    $tables = $GLOBALS['dbi']->getTablesFull($DB1, $T1);
    $type_T1 = mb_strtoupper($tables[$T1]['ENGINE']);
    $tables = $GLOBALS['dbi']->getTablesFull($DB2, $T2);
    $type_T2 = mb_strtoupper($tables[$T2]['ENGINE']);

    if (PhpMyAdmin\Util::isForeignKeySupported($type_T1)
        && PhpMyAdmin\Util::isForeignKeySupported($type_T2)
        && $type_T1 == $type_T2
    ) {
        // InnoDB
        $existrel_foreign = Relation::getForeigners($DB2, $T2, '', 'foreign');
        $foreigner = Relation::searchColumnInForeigners($existrel_foreign, $F2);

        if (isset($foreigner['constraint'])) {
            $upd_query = 'ALTER TABLE ' . PhpMyAdmin\Util::backquote($DB2)
                . '.' . PhpMyAdmin\Util::backquote($T2) . ' DROP FOREIGN KEY '
                . PhpMyAdmin\Util::backquote($foreigner['constraint']) . ';';
            if ($GLOBALS['dbi']->query($upd_query)) {
                return array(true, __('FOREIGN KEY relationship has been removed.'));
            }

            $error = $GLOBALS['dbi']->getError();
            return array(
                false,
                __('Error: FOREIGN KEY relationship could not be removed!')
                . "<br/>" . $error
            );
        }
    }

    // internal relations
    $delete_query = "DELETE FROM "
        . PhpMyAdmin\Util::backquote($GLOBALS['cfgRelation']['db']) . "."
        . $GLOBALS['cfgRelation']['relation'] . " WHERE "
        . "master_db = '" . $GLOBALS['dbi']->escapeString($DB2) . "'"
        . " AND master_table = '" . $GLOBALS['dbi']->escapeString($T2) . "'"
        . " AND master_field = '" . $GLOBALS['dbi']->escapeString($F2) . "'"
        . " AND foreign_db = '" . $GLOBALS['dbi']->escapeString($DB1) . "'"
        . " AND foreign_table = '" . $GLOBALS['dbi']->escapeString($T1) . "'"
        . " AND foreign_field = '" . $GLOBALS['dbi']->escapeString($F1) . "'";

    $result = Relation::queryAsControlUser(
        $delete_query,
        false,
        PhpMyAdmin\DatabaseInterface::QUERY_STORE
    );

    if (!$result) {
        $error = $GLOBALS['dbi']->getError($GLOBALS['controllink']);
        return array(
            false,
            __('Error: Internal relationship could not be removed!') . "<br/>" . $error
        );
    }

    return array(true, __('Internal relationship has been removed.'));
}

/**
 * Save value for a designer setting
 *
 * @param string $index setting
 * @param string $value value
 *
 * @return bool whether the operation succeeded
 */
function PMA_saveDesignerSetting($index, $value)
{
    $cfgRelation = Relation::getRelationsParam();
    $cfgDesigner = array(
        'user'  => $GLOBALS['cfg']['Server']['user'],
        'db'    => $cfgRelation['db'],
        'table' => $cfgRelation['designer_settings']
    );

    $success = true;
    if ($GLOBALS['cfgRelation']['designersettingswork']) {

        $orig_data_query = "SELECT settings_data"
            . " FROM " . PhpMyAdmin\Util::backquote($cfgDesigner['db'])
            . "." . PhpMyAdmin\Util::backquote($cfgDesigner['table'])
            . " WHERE username = '"
            . $GLOBALS['dbi']->escapeString($cfgDesigner['user']) . "';";

        $orig_data = $GLOBALS['dbi']->fetchSingleRow(
            $orig_data_query, 'ASSOC', $GLOBALS['controllink']
        );

        if (! empty($orig_data)) {
            $orig_data = json_decode($orig_data['settings_data'], true);
            $orig_data[$index] = $value;
            $orig_data = json_encode($orig_data);

            $save_query = "UPDATE "
                . PhpMyAdmin\Util::backquote($cfgDesigner['db'])
                . "." . PhpMyAdmin\Util::backquote($cfgDesigner['table'])
                . " SET settings_data = '" . $orig_data . "'"
                . " WHERE username = '"
                . $GLOBALS['dbi']->escapeString($cfgDesigner['user']) . "';";

            $success = Relation::queryAsControlUser($save_query);
        } else {
            $save_data = array($index => $value);

            $query = "INSERT INTO "
                . PhpMyAdmin\Util::backquote($cfgDesigner['db'])
                . "." . PhpMyAdmin\Util::backquote($cfgDesigner['table'])
                . " (username, settings_data)"
                . " VALUES('" . $cfgDesigner['user'] . "',"
                . " '" . json_encode($save_data) . "');";

            $success = Relation::queryAsControlUser($query);
        }
    }

    return (bool) $success;
}<|MERGE_RESOLUTION|>--- conflicted
+++ resolved
@@ -507,14 +507,6 @@
         return false;
     }
 
-<<<<<<< HEAD
-    $disp = Relation::getDisplayField($db, $table);
-    if ($disp && $disp === $field) {
-        $field = '';
-    }
-
-=======
->>>>>>> 71370f1b
     $upd_query = new Table($table, $db, $GLOBALS['dbi']);
     $upd_query->updateDisplayField($field, $cfgRelation);
 
