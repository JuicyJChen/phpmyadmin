--- conflicted
+++ resolved
@@ -148,11 +148,7 @@
 	Consider increasing {query_cache_limit}.
 	The current query cache hit rate of %s% is below 20% | round(value,1)
 
-<<<<<<< HEAD
 rule 'Query Cache usage' [!fired('Query cache disabled') && !PMA_DRIZZLE]
-=======
-rule 'Query cache usage' [!fired('Query cache disabled')]
->>>>>>> c5eb1f4d
 	100 - Qcache_free_memory / query_cache_size * 100
 	value < 80
 	Less than 80% of the query cache is being utilized.
