--- conflicted
+++ resolved
@@ -90,13 +90,9 @@
         // Using chunks of 20 files to avoid too long URLs
         $script_chunks = array_chunk($scripts, 20);
         foreach ($script_chunks as $script_chunk) {
-<<<<<<< HEAD
-            $url = 'js/get_scripts.js.php?' . implode($separator, $script_chunk);
-=======
             $url = 'js/get_scripts.js.php?'
                 . implode($separator, $script_chunk)
                 . $separator . PMA_Header::getVersionParameter();
->>>>>>> 796e6ae0
 
             $static_scripts .= sprintf(
                 '<script data-cfasync="false" type="text/javascript" src="%s"></script>',
