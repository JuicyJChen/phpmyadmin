--- conflicted
+++ resolved
@@ -54,12 +54,7 @@
         $dynamic_scripts = "";
         $scripts = array();
         foreach ($files as $value) {
-<<<<<<< HEAD
             if ($GLOBALS['PMA_String']->strpos($value['filename'], "?") !== false) {
-                $dynamic_scripts .= "<script type='text/javascript' src='js/"
-                    . $value['filename'] . "'></script>";
-=======
-            if (strpos($value['filename'], "?") !== false) {
                 if ($value['before_statics'] === true) {
                     $first_dynamic_scripts .= "<script type='text/javascript' src='js/"
                         . $value['filename'] . "'></script>";
@@ -67,7 +62,6 @@
                     $dynamic_scripts .= "<script type='text/javascript' src='js/"
                         . $value['filename'] . "'></script>";
                 }
->>>>>>> 33b39f9f
                 continue;
             }
             $include = true;
