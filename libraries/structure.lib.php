<?php

/* vim: set expandtab sw=4 ts=4 sts=4: */
/**
 * set of functions for structure section in pma
 *
 * @package PhpMyAdmin
 */
if (!defined('PHPMYADMIN')) {
    exit;
}

/**
 * Get the HTML links for action links
 * Actions are, Browse, Search, Browse table label, empty table
 *
 * @param array   $current_table            current table
 * @param boolean $table_is_view            Is table view or not
 * @param string  $tbl_url_query            table url query
 * @param array   $titles                   titles and icons for action links
 * @param string  $truename                 table name
 * @param boolean $db_is_information_schema is database information schema or not
 * @param string  $url_query                url query
 *
 * @return array ($browse_table, $search_table, $browse_table_label, $empty_table,
 *                $tracking_icon)
 */
function PMA_getHtmlForActionLinks($current_table, $table_is_view, $tbl_url_query,
    $titles, $truename, $db_is_information_schema, $url_query
) {
    $empty_table = '';

    if ($current_table['TABLE_ROWS'] > 0 || $table_is_view) {
        $may_have_rows = true;
    } else {
        $may_have_rows = false;
    }

    $browse_table = '<a href="sql.php?' . $tbl_url_query . '&amp;pos=0">';
    if ($may_have_rows) {
        $browse_table .= $titles['Browse'];
    } else {
        $browse_table .= $titles['NoBrowse'];
    }
    $browse_table .= '</a>';

    $search_table = '<a href="tbl_select.php?' . $tbl_url_query . '">';
    if ($may_have_rows) {
        $search_table .= $titles['Search'];
    } else {
        $search_table .= $titles['NoSearch'];
    }
    $search_table .= '</a>';

    $browse_table_label = '<a href="sql.php?' . $tbl_url_query . '&amp;pos=0">'
        . $truename . '</a>';

    if (!$db_is_information_schema) {
        $empty_table = '<a ';
        if ($GLOBALS['cfg']['AjaxEnable']) {
            $empty_table .= 'class="truncate_table_anchor"';
        }
        $empty_table .= ' href="sql.php?' . $tbl_url_query
            . '&amp;sql_query=';
        $empty_table .= urlencode(
            'TRUNCATE ' . PMA_Util::backquote($current_table['TABLE_NAME'])
        );
        $empty_table .= '&amp;message_to_show='
            . urlencode(
                sprintf(
                    __('Table %s has been emptied'),
                    htmlspecialchars($current_table['TABLE_NAME'])
                )
            )
            . '">';
        if ($may_have_rows) {
            $empty_table .= $titles['Empty'];
        } else {
            $empty_table .= $titles['NoEmpty'];
        }
        $empty_table .= '</a>';
        // truncating views doesn't work
        if ($table_is_view) {
            $empty_table = '&nbsp;';
        }
    }

    $tracking_icon = '';
    if (PMA_Tracker::isActive()) {
        if (PMA_Tracker::isTracked($GLOBALS["db"], $truename)) {
            $tracking_icon = '<a href="tbl_tracking.php?' . $url_query
                . '&amp;table=' . $truename . '">'
                . PMA_Util::getImage(
                    'eye.png', __('Tracking is active.')
                )
                . '</a>';
        } elseif (PMA_Tracker::getVersion($GLOBALS["db"], $truename) > 0) {
            $tracking_icon = '<a href="tbl_tracking.php?' . $url_query
                . '&amp;table=' . $truename . '">'
                . PMA_Util::getImage(
                    'eye_grey.png', __('Tracking is not active.')
                )
                . '</a>';
        }
    }

    return array($browse_table,
        $search_table,
        $browse_table_label,
        $empty_table,
        $tracking_icon
    );
}

/**
 * Get table drop query and drop message
 *
 * @param boolean $table_is_view Is table view or not
 * @param string  $current_table current table
 *
 * @return array    ($drop_query, $drop_message)
 */
function PMA_getTableDropQueryAndMessage($table_is_view, $current_table)
{
    $drop_query = 'DROP '
        . (($table_is_view || $current_table['ENGINE'] == null) ? 'VIEW' : 'TABLE')
        . ' ' . PMA_Util::backquote(
            $current_table['TABLE_NAME']
        );
    $drop_message = sprintf(
        (($table_is_view || $current_table['ENGINE'] == null)
            ? __('View %s has been dropped')
            : __('Table %s has been dropped')),
        str_replace(
            ' ',
            '&nbsp;',
            htmlspecialchars($current_table['TABLE_NAME'])
        )
    );
    return array($drop_query, $drop_message);
}

/**
 * Get HTML body for table summery
 *
 * @param integer $num_tables               number of tables
 * @param boolean $server_slave_status      server slave state
 * @param boolean $db_is_information_schema whether database is information
 *                                          schema or not
 * @param integer $sum_entries              sum entries
 * @param string  $db_collation             collation of given db
 * @param boolean $is_show_stats            whether stats is show or not
 * @param double  $sum_size                 sum size
 * @param double  $overhead_size            overhead size
 * @param string  $create_time_all          create time
 * @param string  $update_time_all          update time
 * @param string  $check_time_all           check time
 * @param integer $sum_row_count_pre        sum row count pre
 *
 * @return string $html_output
 */
function PMA_getHtmlBodyForTableSummary($num_tables, $server_slave_status,
    $db_is_information_schema, $sum_entries, $db_collation, $is_show_stats,
    $sum_size, $overhead_size, $create_time_all, $update_time_all,
    $check_time_all, $sum_row_count_pre
) {
    if ($is_show_stats) {
        list($sum_formatted, $unit) = PMA_Util::formatByteDown(
            $sum_size, 3, 1
        );
        list($overhead_formatted, $overhead_unit)
            = PMA_Util::formatByteDown($overhead_size, 3, 1);
    }

    $html_output = '<tbody id="tbl_summary_row">'
        . '<tr><th></th>';
    $html_output .= '<th class="tbl_num nowrap">';
    $html_output .= sprintf(
        _ngettext('%s table', '%s tables', $num_tables),
        PMA_Util::formatNumber($num_tables, 0)
    );
    $html_output .= '</th>';

    if ($server_slave_status) {
        $html_output .= '<th>' . __('Replication') . '</th>' . "\n";
    }
    $html_output .= '<th colspan="'. ($db_is_information_schema ? 3 : 6) . '">'
        . __('Sum')
        . '</th>';
    $html_output .= '<th class="value tbl_rows">'
        . $sum_row_count_pre . PMA_Util::formatNumber($sum_entries, 0)
        . '</th>';

    if (!($GLOBALS['cfg']['PropertiesNumColumns'] > 1)) {
        $default_engine = PMA_DBI_fetch_value(
            'SHOW VARIABLES LIKE \'storage_engine\';',
            0,
            1
        );
        $html_output .=  '<th class="center">' . "\n"
            . '<dfn title="'
            . sprintf(
                __('%s is the default storage engine on this MySQL server.'),
                $default_engine
            )
            . '">' .$default_engine . '</dfn></th>' . "\n";
        // we got a case where $db_collation was empty
        $html_output .= '<th>' . "\n";

        if (! empty($db_collation)) {
            $html_output .= '<dfn title="'
                . PMA_getCollationDescr($db_collation)
                . ' (' . __('Default') . ')">'
                . $db_collation
                . '</dfn>';
        }
        $html_output .= '</th>';
    }
    if ($is_show_stats) {
        $html_output .= '<th class="value tbl_size">'
            . $sum_formatted . ' ' . $unit
            . '</th>';
        $html_output .= '<th class="value tbl_overhead">'
            . $overhead_formatted . ' ' . $overhead_unit
            . '</th>';
    }

    if ($GLOBALS['cfg']['ShowDbStructureCreation']) {
        $html_output .= '<th class="value tbl_creation">' . "\n"
            . '        '
            . ($create_time_all
                ? PMA_Util::localisedDate(strtotime($create_time_all))
                : '-'
            )
            . '</th>';
    }

    if ($GLOBALS['cfg']['ShowDbStructureLastUpdate']) {
        $html_output .= '<th class="value tbl_last_update">' . "\n"
            . '        '
            . ($update_time_all
                ? PMA_Util::localisedDate(strtotime($update_time_all))
                : '-'
            )
            . '</th>';
    }

    if ($GLOBALS['cfg']['ShowDbStructureLastCheck']) {
        $html_output .= '<th class="value tbl_last_check">' . "\n"
            . '        '
            . ($check_time_all
                ? PMA_Util::localisedDate(strtotime($check_time_all))
                : '-'
            )
            . '</th>';
    }
    $html_output .= '</tr>'
        . '</tbody>';

    return $html_output;
}

/**
 * Get HTML for "check all" check box with "with selected" dropdown
 *
 * @param string  $pmaThemeImage            pma theme image url
 * @param string  $text_dir                 url for text directory
 * @param string  $overhead_check           overhead check
 * @param boolean $db_is_information_schema whether database is information
 *                                          schema or not
 * @param string  $hidden_fields            hidden fields
 *
 * @return string $html_output
 */
function PMA_getHtmlForCheckAllTables($pmaThemeImage, $text_dir,
    $overhead_check, $db_is_information_schema, $hidden_fields
) {
    $html_output = '<div class="clearfloat">';
    $html_output .= '<img class="selectallarrow" '
        . 'src="' .$pmaThemeImage .'arrow_'.$text_dir.'.png' . '"'
        . 'width="38" height="22" alt="' . __('With selected:') . '" />';

    $html_output .= '<input type="checkbox" id="checkall" '
        . 'title="' . __('Check All') .'" />';
    $html_output .= '<label for="checkall">' .__('Check All') . '</label>';

    if ($overhead_check != '') {
        $html_output .= PMA_getHtmlForCheckTablesHavingOverheadlink(
            $overhead_check
        );
    }

    $html_output .= '<select name="submit_mult" class="autosubmit" '
        . 'style="margin: 0 3em 0 3em;">';

    $html_output .= '<option value="' . __('With selected:')
        . '" selected="selected">'
        . __('With selected:') . '</option>' . "\n";
    $html_output .= '<option value="export" >'
        . __('Export') . '</option>' . "\n";
    $html_output .= '<option value="print" >'
        . __('Print view') . '</option>' . "\n";

    if (!$db_is_information_schema
        && !$GLOBALS['cfg']['DisableMultiTableMaintenance']
    ) {
        $html_output .= '<option value="empty_tbl" >'
            . __('Empty') . '</option>' . "\n";
        $html_output .= '<option value="drop_tbl" >'
            . __('Drop') . '</option>' . "\n";
        $html_output .= '<option value="check_tbl" >'
            . __('Check table') . '</option>' . "\n";
        if (!PMA_DRIZZLE) {
            $html_output .= '<option value="optimize_tbl" >'
                . __('Optimize table') . '</option>' . "\n";
            $html_output .= '<option value="repair_tbl" >'
                . __('Repair table') . '</option>' . "\n";
        }
        $html_output .= '<option value="analyze_tbl" >'
            . __('Analyze table') . '</option>' . "\n";
        $html_output .= '<option value="add_prefix_tbl" >'
            . __('Add prefix to table') . '</option>' . "\n";
        $html_output .= '<option value="replace_prefix_tbl" >'
            . __('Replace table prefix') . '</option>' . "\n";
        $html_output .= '<option value="copy_tbl_change_prefix" >'
            . __('Copy table with prefix') . '</option>' . "\n";
    }
    $html_output .= '</select>'
        . implode("\n", $hidden_fields) . "\n";
    $html_output .= '</div>';

    return $html_output;
}

/**
 * Get HTML code for "Check tables having overhead" link
 *
 * @param string $overhead_check overhead check
 *
 * @return string $html_output
 */
function PMA_getHtmlForCheckTablesHavingOverheadlink($overhead_check)
{
    return ' / '
        . '<a href="#" onclick="unMarkAllRows(\'tablesForm\');'
        . $overhead_check . 'return false;">'
        . __('Check tables having overhead')
        . '</a>';
}


/**
 * Get HTML links for "Print view" options
 *
 * @param string $url_query url query
 *
 * @return string $html_output
 */
function PMA_getHtmlForTablePrintViewLink($url_query)
{
    return '<p>'
        . '<a href="db_printview.php?' . $url_query . '">'
        . PMA_Util::getIcon(
            'b_print.png',
            __('Print view'),
            true
        ) . '</a>';
}

/**
 * Get HTML links "Data Dictionary" options
 *
 * @param string $url_query url query
 *
 * @return string $html_output
 */
function PMA_getHtmlForDataDictionaryLink($url_query)
{
    return '<a href="db_datadict.php?' . $url_query . '">'
        . PMA_Util::getIcon(
            'b_tblanalyse.png',
            __('Data Dictionary'),
            true
        ) . '</a>'
        . '</p>';
}

/**
 * Get Time for Create time, update time and check time
 *
 * @param array   $current_table current table
 * @param string  $time_label    Create_time, Update_time, Check_time
 * @param integer $time_all      time
 *
 * @return array ($time, $time_all)
 */
function PMA_getTimeForCreateUpdateCheck($current_table, $time_label, $time_all)
{
    $showtable = PMA_Table::sGetStatusInfo(
        $GLOBALS['db'],
        $current_table['TABLE_NAME'],
        null,
        true
    );
    $time = isset($showtable[$time_label])
        ? $showtable[$time_label]
        : false;

    // show oldest creation date in summary row
    if ($time && (!$time_all || $time < $time_all)) {
        $time_all = $time;
    }
    return array($time, $time_all);
}

/**
 * Get HTML for each table row of the database structure table,
 * And this function returns $odd_row param also
 *
 * @param integer $curr                     current entry
 * @param boolean $odd_row                  whether row is odd or not
 * @param boolean $table_is_view            whether table is view or not
 * @param array   $current_table            current table
 * @param string  $checked                  checked attribute
 * @param string  $browse_table_label       browse table label action link
 * @param string  $tracking_icon            tracking icon
 * @param boolean $server_slave_status      server slave state
 * @param string  $browse_table             browse table action link
 * @param string  $tbl_url_query            table url query
 * @param string  $search_table             search table action link
 * @param boolean $db_is_information_schema whether db is information schema or not
 * @param array   $titles                   titles array
 * @param string  $empty_table              empty table action link
 * @param string  $drop_query               table dropt query
 * @param string  $drop_message             table drop message
 * @param string  $collation                collation
 * @param string  $formatted_size           formatted size
 * @param string  $unit                     unit
 * @param string  $overhead                 overhead
 * @param string  $create_time              create time
 * @param string  $update_time              last update time
 * @param string  $check_time               last check time
 * @param boolean $is_show_stats            whether stats is show or not
 * @param boolean $ignored                  ignored
 * @param boolean $do                       do
 * @param intger  $colspan_for_structure    colspan for structure
 *
 * @return array $html_output, $odd_row
 */
function PMA_getHtmlForStructureTableRow(
    $curr, $odd_row, $table_is_view, $current_table,
    $checked, $browse_table_label, $tracking_icon,$server_slave_status,
    $browse_table, $tbl_url_query, $search_table,
    $db_is_information_schema,$titles, $empty_table, $drop_query, $drop_message,
    $collation, $formatted_size, $unit, $overhead, $create_time, $update_time,
    $check_time,$is_show_stats, $ignored, $do, $colspan_for_structure
) {
    $html_output = '<tr class="' . ($odd_row ? 'odd' : 'even');
    $odd_row = ! $odd_row;
    $html_output .= ($table_is_view ? ' is_view' : '')
    .'" id="row_tbl_' . $curr . '">';

    $html_output .= '<td class="center">'
        . '<input type="checkbox" name="selected_tbl[]" class="checkall" '
        . 'value="' . htmlspecialchars($current_table['TABLE_NAME']) . '" '
        . 'id="checkbox_tbl_' . $curr .'"' . $checked .' /></td>';

    $html_output .= '<th>'
        . $browse_table_label
        . (! empty($tracking_icon) ? $tracking_icon : '')
        . '</th>';

    if ($server_slave_status) {
        $html_output .= '<td class="center">'
            . ($ignored
                ? PMA_Util::getImage('s_cancel.png', 'NOT REPLICATED')
                : '')
            . ($do
                ? PMA_Util::getImage('s_success.png', 'REPLICATED')
                : '')
            . '</td>';
    }

    $html_output .= '<td class="center">' . $browse_table . '</td>';
    $html_output .= '<td class="center">'
        . '<a href="tbl_structure.php?' . $tbl_url_query . '">'
        . $titles['Structure'] . '</a></td>';
    $html_output .= '<td class="center">' . $search_table . '</td>';

    if (! $db_is_information_schema) {
        $html_output .= PMA_getHtmlForInsertEmptyDropActionLinks(
            $tbl_url_query, $table_is_view,
            $titles, $empty_table, $current_table, $drop_query, $drop_message
        );
    } // end if (! $db_is_information_schema)

    // there is a null value in the ENGINE
    // - when the table needs to be repaired, or
    // - when it's a view
    //  so ensure that we'll display "in use" below for a table
    //  that needs to be repaired
    if (isset($current_table['TABLE_ROWS'])
        && ($current_table['ENGINE'] != null
        || $table_is_view)
    ) {
        $html_output .= PMA_getHtmlForNotNullEngineViewTable(
            $table_is_view, $current_table, $collation, $is_show_stats,
            $tbl_url_query, $formatted_size, $unit, $overhead, $create_time,
            $update_time, $check_time
        );
    } elseif ($table_is_view) {
        $html_output .= PMA_getHtmlForViewTable($is_show_stats);
    } else {
        $html_output .= PMA_getHtmlForRepairtable(
            $colspan_for_structure,
            $db_is_information_schema
        );
    } // end if (isset($current_table['TABLE_ROWS'])) else
    $html_output .= '</tr>';

    return array($html_output, $odd_row);
}

/**
 * Get HTML for Insert/Empty/Drop action links
 *
 * @param string  $tbl_url_query table url query
 * @param boolean $table_is_view whether table is view or not
 * @param array   $titles        titles array
 * @param string  $empty_table   HTML link for empty table
 * @param array   $current_table current table
 * @param string  $drop_query    query for drop table
 * @param string  $drop_message  table drop message
 *
 * @return string $html_output
 */
function PMA_getHtmlForInsertEmptyDropActionLinks($tbl_url_query, $table_is_view,
    $titles, $empty_table, $current_table, $drop_query, $drop_message
) {
    $html_output = '<td class="insert_table center">'
        . '<a '
        . ($GLOBALS['cfg']['AjaxEnable'] ? 'class="ajax"' : '')
        . ' href="tbl_change.php?' . $tbl_url_query . '">'
        . $titles['Insert']
        . '</a></td>';
    $html_output .= '<td class="center">' . $empty_table . '</td>';
    $html_output .= '<td class="center">';
    $html_output .= '<a ';
    if ($GLOBALS['cfg']['AjaxEnable']) {
        $html_output .= 'class="drop_table_anchor';
        if ($table_is_view || $current_table['ENGINE'] == null) {
            // this class is used in db_structure.js to display the
            // correct confirmation message
            $html_output .= ' view';
        }
        $html_output .= '"';
    }
    $html_output .= 'href="sql.php?' . $tbl_url_query
        . '&amp;reload=1&amp;purge=1&amp;sql_query='
        . urlencode($drop_query) . '&amp;message_to_show='
        . urlencode($drop_message) . '" >'
        . $titles['Drop'] . '</a></td>';

    return $html_output;
}

/**
 * Get HTML for show stats
 *
 * @param string $tbl_url_query  tabel url query
 * @param string $formatted_size formatted size
 * @param string $unit           unit
 * @param string $overhead       overhead
 *
 * @return string $html_output
 */
function PMA_getHtmlForShowStats($tbl_url_query, $formatted_size,
    $unit, $overhead
) {
     $html_output = '<td class="value tbl_size"><a'
        . 'href="tbl_structure.php?' . $tbl_url_query . '#showusage" >'
        . '<span>' . $formatted_size . '</span> '
        . '<span class="unit">' . $unit . '</span>'
        . '</a></td>';
    $html_output .= '<td class="value tbl_overhead">' . $overhead . '</td>';

    return $html_output;
}

/**
 * Get HTML to show database structure creation, last update and last checkx time
 *
 * @param string $create_time create time
 * @param string $update_time last update time
 * @param string $check_time  last check time
 *
 * @return string $html_output
 */
function PMA_getHtmlForStructureTimes($create_time, $update_time, $check_time)
{
    $html_output = '';
    if ($GLOBALS['cfg']['ShowDbStructureCreation']) {
        $html_output .= '<td class="value tbl_creation">'
            . ($create_time
                ? PMA_Util::localisedDate(strtotime($create_time))
                : '-' )
            . '</td>';
    } // end if
    if ($GLOBALS['cfg']['ShowDbStructureLastUpdate']) {
        $html_output .= '<td class="value tbl_last_update">'
            . ($update_time
                ? PMA_Util::localisedDate(strtotime($update_time))
                : '-' )
            . '</td>';
    } // end if
    if ($GLOBALS['cfg']['ShowDbStructureLastCheck']) {
        $html_output .= '<td class="value tbl_last_check">'
            . ($check_time
                ? PMA_Util::localisedDate(strtotime($check_time))
                : '-' )
            . '</td>';
    }
    return $html_output;
}

/**
 * Get HTML for ENGINE value not null or view tables that are not empty tables
 *
 * @param boolean $table_is_view  whether table is view
 * @param array   $current_table  current table
 * @param string  $collation      collation
 * @param boolean $is_show_stats  whether atats show or not
 * @param string  $tbl_url_query  table url query
 * @param string  $formatted_size formatted size
 * @param string  $unit           unit
 * @param string  $overhead       overhead
 * @param string  $create_time    create time
 * @param string  $update_time    update time
 * @param string  $check_time     check time
 *
 * @return string $html_output
 */
function PMA_getHtmlForNotNullEngineViewTable($table_is_view, $current_table,
    $collation, $is_show_stats, $tbl_url_query, $formatted_size, $unit,
    $overhead, $create_time, $update_time, $check_time
) {
    $html_output = '';
    $row_count_pre = '';
    $show_superscript = '';
    if ($table_is_view) {
        // Drizzle views use FunctionEngine, and the only place where they are
        // available are I_S and D_D schemas, where we do exact counting
        if ($current_table['TABLE_ROWS'] >= $GLOBALS['cfg']['MaxExactCountViews']
            && $current_table['ENGINE'] != 'FunctionEngine'
        ) {
            $row_count_pre = '~';
            $sum_row_count_pre = '~';
            $show_superscript = PMA_Util::showHint(
                PMA_sanitize(
                    sprintf(
                        __('This view has at least this number of rows. Please refer to %sdocumentation%s.'),
                        '[doc@cfg_MaxExactCountViews]',
                        '[/doc]'
                    )
                )
            );
        }
    } elseif ($current_table['ENGINE'] == 'InnoDB'
        && (! $current_table['COUNTED'])
    ) {
        // InnoDB table: we did not get an accurate row count
        $row_count_pre = '~';
        $sum_row_count_pre = '~';
        $show_superscript = '';
    }

    $html_output .= '<td class="value tbl_rows">'
        . $row_count_pre . PMA_Util::formatNumber(
            $current_table['TABLE_ROWS'], 0
        )
        . $show_superscript . '</td>';

    if (!($GLOBALS['cfg']['PropertiesNumColumns'] > 1)) {
        $html_output .= '<td class="nowrap">'
            . ($table_is_view ? __('View') : $current_table['ENGINE'])
            . '</td>';
        if (strlen($collation)) {
            $html_output .= '<td class="nowrap">' . $collation . '</td>';
        }
    }

    if ($is_show_stats) {
        $html_output .= PMA_getHtmlForShowStats(
            $tbl_url_query, $formatted_size, $unit, $overhead
        );
    }

    $html_output .= PMA_getHtmlForStructureTimes(
        $create_time, $update_time, $check_time
    );

    return $html_output;
}

/**
 * Get HTML snippet view table
 *
 * @param type $is_show_stats whether stats show or not
 *
 * @return string $html_output
 */
function PMA_getHtmlForViewTable($is_show_stats)
{
    $html_output = '<td class="value">-</td>'
        . '<td>' . __('View') . '</td>'
        . '<td>---</td>';
    if ($is_show_stats) {
        $html_output .= '<td class="value">-</td>'
            . '<td class="value">-</td>';
    }
    return $html_output;
}

/**
 * display "in use" below for a table that needs to be repaired
 *
 * @param integer $colspan_for_structure    colspan for structure
 * @param boolean $db_is_information_schema whether db is information schema or not
 *
 * @return string HTML snippet
 */
function PMA_getHtmlForRepairtable(
    $colspan_for_structure,
    $db_is_information_schema
) {
    return '<td colspan="'
        . ($colspan_for_structure - ($db_is_information_schema ? 5 : 8)) . '"'
        . 'class="center">'
        . __('in use')
        . '</td>';
}

/**
 * display table header (<table><thead>...</thead><tbody>)
 *
 * @param boolean $db_is_information_schema whether db is information schema or not
 * @param boolean $replication              whether to sho replication status
 *
 * @return html data
 */
function PMA_TableHeader($db_is_information_schema = false, $replication = false)
{
    $cnt = 0; // Let's count the columns...

    if ($db_is_information_schema) {
        $action_colspan = 3;
    } else {
        $action_colspan = 6;
    }

    $html_output = '<table class="data">' . "\n"
        .'<thead>' . "\n"
        .'<tr><th></th>' . "\n"
        .'<th>'
        . PMA_sortableTableHeader(__('Table'), 'table')
        . '</th>' . "\n";
    if ($replication) {
        $html_output .= '<th>' . "\n"
            .'        ' . __('Replication') . "\n"
            .'</th>';
    }
    $html_output .= '<th colspan="' . $action_colspan . '">' . "\n"
        .'        ' . __('Action') . "\n"
        .'</th>'
        // larger values are more interesting so default sort order is DESC
        .'<th>' . PMA_sortableTableHeader(__('Rows'), 'records', 'DESC')
        . PMA_Util::showHint(
            PMA_sanitize(
                __('May be approximate. See [doc@faq3_11]FAQ 3.11[/doc]')
            )
        ) . "\n"
        .'</th>' . "\n";
    if (!($GLOBALS['cfg']['PropertiesNumColumns'] > 1)) {
        $html_output .= '<th>' . PMA_sortableTableHeader(__('Type'), 'type')
            . '</th>' . "\n";
        $cnt++;
        $html_output .= '<th>'
            . PMA_sortableTableHeader(__('Collation'), 'collation')
            . '</th>' . "\n";
        $cnt++;
    }
    if ($GLOBALS['is_show_stats']) {
        // larger values are more interesting so default sort order is DESC
        $html_output .= '<th>'
            . PMA_sortableTableHeader(__('Size'), 'size', 'DESC')
            . '</th>' . "\n"
        // larger values are more interesting so default sort order is DESC
            . '<th>'
            . PMA_sortableTableHeader(__('Overhead'), 'overhead', 'DESC')
            . '</th>' . "\n";
        $cnt += 2;
    }
    if ($GLOBALS['cfg']['ShowDbStructureCreation']) {
        // larger values are more interesting so default sort order is DESC
        $html_output .= '<th>'
            . PMA_sortableTableHeader(__('Creation'), 'creation', 'DESC')
            . '</th>' . "\n";
        $cnt += 2;
    }
    if ($GLOBALS['cfg']['ShowDbStructureLastUpdate']) {
        // larger values are more interesting so default sort order is DESC
        $html_output .= '<th>'
            . PMA_sortableTableHeader(__('Last update'), 'last_update', 'DESC')
            . '</th>' . "\n";
        $cnt += 2;
    }
    if ($GLOBALS['cfg']['ShowDbStructureLastCheck']) {
        // larger values are more interesting so default sort order is DESC
        $html_output .= '<th>'
            . PMA_sortableTableHeader(__('Last check'), 'last_check', 'DESC')
            . '</th>' . "\n";
        $cnt += 2;
    }
    $html_output .= '</tr>' . "\n";
    $html_output .= '</thead>' . "\n";
    $html_output .= '<tbody>' . "\n";
    $GLOBALS['colspan_for_structure'] = $cnt + $action_colspan + 3;

    return $html_output;
}

/**
 * Creates a clickable column header for table information
 *
 * @param string $title              title to use for the link
 * @param string $sort               corresponds to sortable data name mapped in
 *                                   libraries/db_info.inc.php
 * @param string $initial_sort_order initial sort order
 *
 * @return string link to be displayed in the table header
 */
function PMA_sortableTableHeader($title, $sort, $initial_sort_order = 'ASC')
{
    // Set some defaults
    $requested_sort = 'table';
    $requested_sort_order = $future_sort_order = $initial_sort_order;

    // If the user requested a sort
    if (isset($_REQUEST['sort'])) {
        $requested_sort = $_REQUEST['sort'];

        if (isset($_REQUEST['sort_order'])) {
            $requested_sort_order = $_REQUEST['sort_order'];
        }
    }

    $order_img = '';
    $order_link_params = array();
    $order_link_params['title'] = __('Sort');

    // If this column was requested to be sorted.
    if ($requested_sort == $sort) {
        if ($requested_sort_order == 'ASC') {
            $future_sort_order = 'DESC';
            // current sort order is ASC
            $order_img  = ' ' . PMA_Util::getImage(
                's_asc.png',
                __('Ascending'),
                array('class' => 'sort_arrow', 'title' => '')
            );
            $order_img .= ' ' . PMA_Util::getImage(
                's_desc.png',
                __('Descending'),
                array('class' => 'sort_arrow hide', 'title' => '')
            );
            // but on mouse over, show the reverse order (DESC)
            $order_link_params['onmouseover'] = "$('.sort_arrow').toggle();";
            // on mouse out, show current sort order (ASC)
            $order_link_params['onmouseout'] = "$('.sort_arrow').toggle();";
        } else {
            $future_sort_order = 'ASC';
            // current sort order is DESC
            $order_img  = ' ' . PMA_Util::getImage(
                's_asc.png',
                __('Ascending'),
                array('class' => 'sort_arrow hide', 'title' => '')
            );
            $order_img .= ' ' . PMA_Util::getImage(
                's_desc.png',
                __('Descending'),
                array('class' => 'sort_arrow', 'title' => '')
            );
            // but on mouse over, show the reverse order (ASC)
            $order_link_params['onmouseover'] = "$('.sort_arrow').toggle();";
            // on mouse out, show current sort order (DESC)
            $order_link_params['onmouseout'] = "$('.sort_arrow').toggle();";
        }
    }

    $_url_params = array(
        'db' => $_REQUEST['db'],
    );

    $url = 'db_structure.php'.PMA_generate_common_url($_url_params);
    // We set the position back to 0 every time they sort.
    $url .= "&amp;pos=0&amp;sort=$sort&amp;sort_order=$future_sort_order";

    return PMA_Util::linkOrButton(
        $url, $title . $order_img, $order_link_params
    );
}

/**
 * Get the alias ant truname
 *
 * @param string $tooltip_aliasname tooltip alias name
 * @param array  $current_table     current table
 * @param string $tooltip_truename  tooltip true name
 *
 * @return array ($alias, $truename)
 */
function PMA_getAliasAndTrueName($tooltip_aliasname, $current_table,
    $tooltip_truename
) {
    $alias = (! empty($tooltip_aliasname)
            && isset($tooltip_aliasname[$current_table['TABLE_NAME']])
        )
        ? str_replace(
            ' ', '&nbsp;',
            htmlspecialchars($tooltip_truename[$current_table['TABLE_NAME']])
        )
        : str_replace(
            ' ', '&nbsp;',
            htmlspecialchars($current_table['TABLE_NAME'])
        );
    $truename = (! empty($tooltip_truename)
            && isset($tooltip_truename[$current_table['TABLE_NAME']])
        )
        ? str_replace(
            ' ', '&nbsp;',
            htmlspecialchars($tooltip_truename[$current_table['TABLE_NAME']])
        )
        : str_replace(
            ' ', '&nbsp;',
            htmlspecialchars($current_table['TABLE_NAME'])
        );

    return array($alias, $truename);
}

/**
 * Get the server slave state
 *
 * @param boolean $server_slave_status server slave state
 * @param string  $truename            true name
 *
 * @return array ($do, $ignored)
 */
function PMA_getServerSlaveStatus($server_slave_status, $truename)
{
    $ignored = false;
    $do = false;
    include_once 'libraries/replication.inc.php';
    if ($server_slave_status) {
        if ((strlen(array_search($truename, $server_slave_Do_Table)) > 0)
            || (strlen(array_search($GLOBALS['db'], $server_slave_Do_DB)) > 0)
            || (count($server_slave_Do_DB) == 1 && count($server_slave_Ignore_DB) == 1)
        ) {
            $do = true;
        }
        foreach ($server_slave_Wild_Do_Table as $db_table) {
            $table_part = PMA_extract_db_or_table($db_table, 'table');
            if (($GLOBALS['db'] == PMA_extract_db_or_table($db_table, 'db'))
                && (preg_match("@^" . substr($table_part, 0, strlen($table_part) - 1) . "@", $truename))
            ) {
                $do = true;
            }
        }

        if ((strlen(array_search($truename, $server_slave_Ignore_Table)) > 0)
            || (strlen(array_search($GLOBALS['db'], $server_slave_Ignore_DB)) > 0)
        ) {
            $ignored = true;
        }
        foreach ($server_slave_Wild_Ignore_Table as $db_table) {
            $table_part = PMA_extract_db_or_table($db_table, 'table');
            if (($db == PMA_extract_db_or_table($db_table))
                && (preg_match("@^" . substr($table_part, 0, strlen($table_part) - 1) . "@", $truename))
            ) {
                $ignored = true;
            }
        }
    }
    return array($do, $ignored);
}

/**
 * Get the value set for ENGINE table,
 * $current_table, $formatted_size, $unit, $formatted_overhead,
 * $overhead_unit, $overhead_size, $table_is_view
 *
 * @param array   $current_table            current table
 * @param boolean $db_is_information_schema whether db is information schema or not
 * @param boolean $is_show_stats            whether stats show or not
 * @param boolean $table_is_view            whether table is view or not
 * @param double  $sum_size                 totle table size
 * @param double  $overhead_size            overhead size
 *
 * @return array
 */
function PMA_getStuffForEngineTypeTable($current_table, $db_is_information_schema,
    $is_show_stats, $table_is_view, $sum_size, $overhead_size
) {
    $formatted_size = '-';
    $unit = '';
    $formatted_overhead = '';
    $overhead_unit = '';

    switch ( $current_table['ENGINE']) {
        // MyISAM, ISAM or Heap table: Row count, data size and index size
        // are accurate; data size is accurate for ARCHIVE
    case 'MyISAM' :
    case 'ISAM' :
    case 'HEAP' :
    case 'MEMORY' :
    case 'ARCHIVE' :
    case 'Aria' :
    case 'Maria' :
        list($current_table, $formatted_size, $unit, $formatted_overhead,
        $overhead_unit, $overhead_size, $sum_size) = PMA_getValuesForAriaTable(
            $db_is_information_schema, $current_table, $is_show_stats,
            $sum_size, $overhead_size, $formatted_size, $unit,
            $formatted_overhead, $overhead_unit
        );
        break;
    case 'InnoDB' :
    case 'PBMS' :
        // InnoDB table: Row count is not accurate but data and index sizes are.
        // PBMS table in Drizzle: TABLE_ROWS is taken from table cache,
        // so it may be unavailable
        list($current_table, $formatted_size, $unit, $sum_size)
            = PMA_getValuesForPbmsTable($current_table, $is_show_stats, $sum_size);
        //$display_rows                   =  ' - ';
        break;
    // Mysql 5.0.x (and lower) uses MRG_MyISAM
    // and MySQL 5.1.x (and higher) uses MRG_MYISAM
    // Both are aliases for MERGE
    case 'MRG_MyISAM' :
    case 'MRG_MYISAM' :
    case 'MERGE' :
    case 'BerkeleyDB' :
        // Merge or BerkleyDB table: Only row count is accurate.
        if ($is_show_stats) {
            $formatted_size =  ' - ';
            $unit          =  '';
        }
        break;
        // for a view, the ENGINE is sometimes reported as null,
        // or on some servers it's reported as "SYSTEM VIEW"
    case null :
    case 'SYSTEM VIEW' :
    case 'FunctionEngine' :
        // if table is broken, Engine is reported as null, so one more test
        if ($current_table['TABLE_TYPE'] == 'VIEW') {
            // countRecords() takes care of $cfg['MaxExactCountViews']
            $current_table['TABLE_ROWS'] = PMA_Table::countRecords(
                $GLOBALS['db'], $current_table['TABLE_NAME'],
                $force_exact = true, $is_view = true
            );
            $table_is_view = true;
        }
        break;
    default :
        // Unknown table type.
        if ($is_show_stats) {
            $formatted_size =  __('unknown');
            $unit          =  '';
        }
    } // end switch

    return array($current_table, $formatted_size, $unit, $formatted_overhead,
        $overhead_unit, $overhead_size, $table_is_view, $sum_size
    );
}

/**
 * Get values for ARIA/MARIA tables
 * $current_table, $formatted_size, $unit, $formatted_overhead,
 * $overhead_unit, $overhead_size
 *
 * @param boolean $db_is_information_schema whether db is information schema or not
 * @param array   $current_table            current table
 * @param boolean $is_show_stats            whether stats show or not
 * @param double  $sum_size                 sum size
 * @param double  $overhead_size            overhead size
 *
 * @return array
 */
function PMA_getValuesForAriaTable($db_is_information_schema, $current_table,
    $is_show_stats, $sum_size, $overhead_size, $formatted_size, $unit,
    $formatted_overhead, $overhead_unit
) {
    if ($db_is_information_schema) {
        $current_table['Rows'] = PMA_Table::countRecords(
            $GLOBALS['db'], $current_table['Name']
        );
    }

    if ($is_show_stats) {
        $tblsize = doubleval($current_table['Data_length'])
            + doubleval($current_table['Index_length']);
        $sum_size += $tblsize;
        list($formatted_size, $unit) = PMA_Util::formatByteDown(
            $tblsize, 3, ($tblsize > 0) ? 1 : 0
        );
        if (isset($current_table['Data_free']) && $current_table['Data_free'] > 0) {
            list($formatted_overhead, $overhead_unit)
                = PMA_Util::formatByteDown(
                    $current_table['Data_free'], 3,
                    (($current_table['Data_free'] > 0) ? 1 : 0)
                );
            $overhead_size += $current_table['Data_free'];
        }
    }
    return array($current_table, $formatted_size, $unit, $formatted_overhead,
        $overhead_unit, $overhead_size, $sum_size
    );
}

/**
 * Get valuse for PBMS table
 * $current_table, $formatted_size, $unit, $sum_size
 *
 * @param array   $current_table current table
 * @param boolean $is_show_stats whether stats show or not
 * @param double  $sum_size      sum size
 *
 * @return array
 */
function PMA_getValuesForPbmsTable($current_table, $is_show_stats, $sum_size)
{
    if (($current_table['ENGINE'] == 'InnoDB'
        && $current_table['TABLE_ROWS'] < $GLOBALS['cfg']['MaxExactCount'])
        || !isset($current_table['TABLE_ROWS'])
    ) {
        $current_table['COUNTED'] = true;
        $current_table['TABLE_ROWS'] = PMA_Table::countRecords(
            $GLOBALS['db'], $current_table['TABLE_NAME'],
            $force_exact = true, $is_view = false
        );
    } else {
        $current_table['COUNTED'] = false;
    }

    // Drizzle doesn't provide data and index length, check for null
    if ($is_show_stats && $current_table['Data_length'] !== null) {
        $tblsize =  $current_table['Data_length'] + $current_table['Index_length'];
        $sum_size += $tblsize;
        list($formatted_size, $unit) = PMA_Util::formatByteDown(
            $tblsize, 3, (($tblsize > 0) ? 1 : 0)
        );
    }

    return array($current_table, $formatted_size, $unit, $sum_size);
}

/**
 * table structure
 */

/**
 * Get the HTML snippet for structure table table header
 *
 * @param type $db_is_information_schema whether db is information schema or not
 * @param type $tbl_is_view              whether table is view or nt
 *
 * @return string $html_output
 */
function PMA_getHtmlForTableStructureHeader(
    $db_is_information_schema,
    $tbl_is_view
) {
    $html_output = '<thead>';
    $html_output .= '<tr>';
    $html_output .= '<th></th>'
        . '<th>#</th>'
        . '<th>' . __('Name') . '</th>'
        . '<th>' . __('Type'). '</th>'
        . '<th>' . __('Collation') . '</th>'
        . '<th>' . __('Attributes') . '</th>'
        . '<th>' . __('Null') . '</th>'
        . '<th>' . __('Default') . '</th>'
        . '<th>' . __('Extra') . '</th>';

    if ($db_is_information_schema || $tbl_is_view) {
        $html_output .= '<th>' . __('View') . '</th>';
    } else { /* see tbl_structure.js, function moreOptsMenuResize() */
        $colspan = 9;
        if (PMA_DRIZZLE) {
            $colspan -= 2;
        }
        if ($GLOBALS['cfg']['PropertiesIconic']) {
            $colspan--;
        }
        $html_output .= '<th colspan="' . $colspan . '" '
            . 'class="action">' . __('Action') . '</th>';
    }
    $html_output .= '</tr>'
        . '</thead>';

    return $html_output;
}

/**
 * Get HTML for structure table's rows and return $odd_row parameter also
 * For "Action" Column, this function contains only HTML code for "Change"
 * and "Drop"
 *
 * @param array   $row                      current row
 * @param string  $rownum                   row number
 * @param string  $checked                  checked
 * @param string  $displayed_field_name     displayed field name
 * @param string  $type_nowrap              type nowrap
 * @param array   $extracted_columnspec     associative array containing type,
 *                                          spec_in_brackets and possibly
 *                                          enum_set_values (another array)
 * @param string  $type_mime                mime type
 * @param string  $field_charset            field charset
 * @param string  $attribute                attribute (BINARY, UNSIGNED,
 *                                          UNSIGNED ZEROFILL,
 *                                          on update CURRENT_TIMESTAMP)
 * @param boolean $tbl_is_view              whether tables is view or not
 * @param boolean $db_is_information_schema whether db is information schema or not
 * @param string  $url_query                url query
 * @param string  $field_encoded            field encoded
 * @param array   $titles                   tittles array
 * @param string  $table                    table
 *
 * @return array ($html_output, $odd_row)
 */
function PMA_getHtmlTableStructureRow($row, $rownum, $checked,
    $displayed_field_name, $type_nowrap, $extracted_columnspec, $type_mime,
    $field_charset, $attribute, $tbl_is_view, $db_is_information_schema,
    $url_query, $field_encoded, $titles, $table
) {
    $html_output = '<td class="center">'
        . '<input type="checkbox" class="checkall" name="selected_fld[]" '
        . 'value="' . htmlspecialchars($row['Field']) . '" '
        . 'id="checkbox_row_' . $rownum . '"' . $checked . '/>'
        . '</td>';

    $html_output .= '<td class="right">'
        . $rownum
        . '</td>';

    $html_output .= '<th class="nowrap">'
        . '<label for="checkbox_row_' . $rownum . '">'
        . $displayed_field_name . '</label>'
        . '</th>';

    $html_output .= '<td' . $type_nowrap . '>'
        .'<bdo dir="ltr" lang="en">'
        . $extracted_columnspec['displayed_type'] . $type_mime
        . '</bdo></td>';

    $html_output .= '<td>' .
        (empty($field_charset)
            ? ''
            : '<dfn title="' . PMA_getCollationDescr($field_charset) . '">'
                . $field_charset . '</dfn>'
        )
        . '</td>';

    $html_output .= '<td class="column_attribute nowrap">'
        . $attribute . '</td>';
    $html_output .= '<td>'
        . (($row['Null'] == 'YES') ? __('Yes') : __('No')) . '  </td>';

    $html_output .= '<td class="nowrap">';
    if (isset($row['Default'])) {
        if ($extracted_columnspec['type'] == 'bit') {
            // here, $row['Default'] contains something like b'010'
            $html_output .= PMA_Util::convertBitDefaultValue($row['Default']);
        } else {
            $html_output .= $row['Default'];
        }
    } else {
        $html_output .= '<i>' . _pgettext('None for default', 'None') . '</i>';
    }
    $html_output .= '</td>';

    $html_output .= '<td class="nowrap">' . strtoupper($row['Extra']) . '</td>';

    $html_output .= PMA_getHtmlForDropColumn(
        $tbl_is_view, $db_is_information_schema,
        $url_query, $field_encoded,
        $titles, $table, $row
    );

    return $html_output;
}

/**
 * Get HTML code for "Drop" Action link
 *
 * @param boolean $tbl_is_view              whether tables is view or not
 * @param boolean $db_is_information_schema whether db is information schema or not
 * @param string  $url_query                url query
 * @param string  $field_encoded            field encoded
 * @param array   $titles                   tittles array
 * @param string  $table                    table
 * @param array   $row                      current row
 *
 * @return string $html_output
 */
function PMA_getHtmlForDropColumn($tbl_is_view, $db_is_information_schema,
    $url_query, $field_encoded, $titles, $table, $row
) {
    $html_output = '';

    if (! $tbl_is_view && ! $db_is_information_schema) {
        $html_output .= '<td class="edit center">'
            . '<a href="tbl_alter.php?' . $url_query . '&amp;field='
            . $field_encoded . '">'
            . $titles['Change'] . '</a>' . '</td>';
        $html_output .= '<td class="drop center">'
            . '<a '
            . ($GLOBALS['cfg']['AjaxEnable'] ? ' class="drop_column_anchor"' : '')
            . ' href="sql.php?' . $url_query . '&amp;sql_query='
            . urlencode(
                'ALTER TABLE ' . PMA_Util::backquote($table)
                . ' DROP ' . PMA_Util::backquote($row['Field']) . ';'
            )
            . '&amp;dropped_column=' . urlencode($row['Field'])
            . '&amp;message_to_show=' . urlencode(
                sprintf(
                    __('Column %s has been dropped'),
                    htmlspecialchars($row['Field'])
                )
            ) . '" >'
            . $titles['Drop'] . '</a>'
            . '</td>';
    }

    return $html_output;
}

/**
 * Get HTML for "check all" check box with "with selected" actions in table
 * structure
 *
 * @param string  $pmaThemeImage            pma theme image url
 * @param string  $text_dir                 test directory
 * @param boolean $tbl_is_view              whether table is view or not
 * @param boolean $db_is_information_schema whether db is information schema or not
 * @param string  $tbl_storage_engine       table storage engine
 *
 * @return string $html_output
 */
function PMA_getHtmlForCheckAllTableColumn($pmaThemeImage, $text_dir,
    $tbl_is_view, $db_is_information_schema, $tbl_storage_engine
) {
    $html_output = '<img class="selectallarrow" '
        . 'src="' . $pmaThemeImage . 'arrow_' . $text_dir . '.png' . '"'
        . 'width="38" height="22" alt="' . __('With selected:') . '" />';

    $html_output .= '<input type="checkbox" id="checkall" '
        . 'title="' . __('Check All') . '" />'
        . '<label for="checkall">' . __('Check All') . '</label>';

    $html_output .= '<i style="margin-left: 2em">'
        . __('With selected:') . '</i>';

    $html_output .= PMA_Util::getButtonOrImage(
        'submit_mult', 'mult_submit', 'submit_mult_browse',
        __('Browse'), 'b_browse.png', 'browse'
    );

    if (! $tbl_is_view && ! $db_is_information_schema) {
        $html_output .= PMA_Util::getButtonOrImage(
            'submit_mult', 'mult_submit', 'submit_mult_change',
            __('Change'), 'b_edit.png', 'change'
        );
        $html_output .= PMA_Util::getButtonOrImage(
            'submit_mult', 'mult_submit', 'submit_mult_drop',
            __('Drop'), 'b_drop.png', 'drop'
        );
        if ('ARCHIVE' != $tbl_storage_engine) {
            $html_output .= PMA_Util::getButtonOrImage(
                'submit_mult', 'mult_submit', 'submit_mult_primary',
                __('Primary'), 'b_primary.png', 'primary'
            );
            $html_output .= PMA_Util::getButtonOrImage(
                'submit_mult', 'mult_submit', 'submit_mult_unique',
                __('Unique'), 'b_unique.png', 'unique'
            );
            $html_output .= PMA_Util::getButtonOrImage(
                'submit_mult', 'mult_submit', 'submit_mult_index',
                __('Index'), 'b_index.png', 'index'
            );
        }

        if (! empty($tbl_storage_engine) && $tbl_storage_engine == 'MYISAM') {
            $html_output .= PMA_Util::getButtonOrImage(
                'submit_mult', 'mult_submit', 'submit_mult_spatial',
                __('Spatial'), 'b_spatial.png', 'spatial'
            );
        }
        if (! empty($tbl_storage_engine)
            && ($tbl_storage_engine == 'MYISAM'
            || $tbl_storage_engine == 'ARIA'
            || $tbl_storage_engine == 'MARIA')
        ) {
            $html_output .= PMA_Util::getButtonOrImage(
                'submit_mult', 'mult_submit', 'submit_mult_fulltext',
                __('Fulltext'), 'b_ftext.png', 'ftext'
            );
        }
    }
    return $html_output;
}

/**
 * Get HTML for move columns dialog
 *
 * @return string $html_output
 */
function PMA_getHtmlDivForMoveColumnsDialog()
{
    $html_output = '<div id="move_columns_dialog" '
        . 'title="' . __('Move columns') . '" style="display: none">';

    $html_output .= '<p>'
        . __('Move the columns by dragging them up and down.') . '</p>';

    $html_output .= '<form action="tbl_alter.php">'
        . '<div>'
        . PMA_generate_common_hidden_inputs($GLOBALS['db'], $GLOBALS['table'])
        . '<ul></ul>'
        . '</div>'
        . '</form>'
        . '</div>';

    return $html_output;
}

/**
 * Get HTML for edit views'
 *
 * @param string $url_params URL parameters
 *
 * @return string $html_output
 */
function PMA_getHtmlForEditView($url_params)
{
<<<<<<< HEAD
    $create_view = PMA_DBI_get_definition($GLOBALS['db'], 'VIEW', $GLOBALS['table']);
=======
    $common_functions = PMA_CommonFunctions::getInstance();

    $create_view = PMA_DBI_get_definition(
        $GLOBALS['db'], 'VIEW', $GLOBALS['table']
    );
>>>>>>> 9273cf96
    $create_view = preg_replace('@^CREATE@', 'ALTER', $create_view);
    $html_output = PMA_Util::linkOrButton(
        'tbl_sql.php' . PMA_generate_common_url(
            $url_params +
            array(
                'sql_query' => $create_view,
                'show_query' => '1',
            )
        ),
        PMA_Util::getIcon('b_edit.png', __('Edit view'), true)
    );
    return $html_output;
}

/**
 * Get HTML links for 'Print view', 'Relation view', 'Propose table structure',
 * 'Track table' and 'Move columns'
 *
 * @param string  $url_query                url query
 * @param boolean $tbl_is_view              whether table is view or not
 * @param boolean $db_is_information_schema whether db is information schema or not
 * @param string  $tbl_storage_engine       table storage engine
 * @param array   $cfgRelation              current relation parameters
 *
 * @return string $html_output
 */
function PMA_getHtmlForOptionalActionLinks($url_query, $tbl_is_view,
    $db_is_information_schema, $tbl_storage_engine, $cfgRelation
) {
    $html_output = '<a href="tbl_printview.php?' . $url_query . '">'
        . PMA_Util::getIcon('b_print.png', __('Print view'), true)
        . '</a>';

    if (! $tbl_is_view && ! $db_is_information_schema) {
        // if internal relations are available, or foreign keys are supported
        // ($tbl_storage_engine comes from libraries/tbl_info.inc.php

        if ($cfgRelation['relwork']
            || PMA_Util::isForeignKeySupported($tbl_storage_engine)
        ) {
            $html_output .= '<a href="tbl_relation.php?' . $url_query . '">'
                . PMA_Util::getIcon(
                    'b_relations.png', __('Relation view'), true
                )
                . '</a>';
        }
        if (!PMA_DRIZZLE) {
            $html_output .= '<a href="sql.php?' . $url_query
                . '&amp;session_max_rows=all&amp;sql_query=' . urlencode(
                    'SELECT * FROM ' . PMA_Util::backquote($GLOBALS['table'])
                    . ' PROCEDURE ANALYSE()'
                ) . '">'
                . PMA_Util::getIcon(
                    'b_tblanalyse.png',
                    __('Propose table structure'),
                    true
                )
                . '</a>';
            $html_output .= PMA_Util::showMySQLDocu(
                'Extending_MySQL', 'procedure_analyse'
            ) . "\n";
        }
        if (PMA_Tracker::isActive()) {
            $html_output .= '<a href="tbl_tracking.php?' . $url_query . '">'
                . PMA_Util::getIcon('eye.png', __('Track table'), true)
                . '</a>';
        }
        $html_output .= '<a href="#" id="move_columns_anchor">'
            . PMA_Util::getIcon('b_move.png', __('Move columns'), true)
            . '</a>';
    }

    return $html_output;
}

/**
 * Get HTML snippet for "Add column" feature in structure table
 *
 * @param array $columns_list column list array
 *
 * @return string $html_output
 */
function PMA_getHtmlForAddColumn($columns_list)
{
    $html_output = '<form method="post" action="tbl_addfield.php" '
        . 'id="addColumns" name="addColumns" '
        . ($GLOBALS['cfg']['AjaxEnable'] ? ' class="ajax"' : '')
        . 'onsubmit="return checkFormElementInRange('
            . 'this, \'num_fields\', \'' . str_replace(
                '\'',
                '\\\'',
                __('You have to add at least one column.')
            ) . ', 1)'
        . '">';

    $html_output .= PMA_generate_common_hidden_inputs(
        $GLOBALS['db'],
        $GLOBALS['table']
    );
    if ($GLOBALS['cfg']['PropertiesIconic']) {
        $html_output .=PMA_Util::getImage(
            'b_insrow.png',
            __('Add column')
        );
    }
    $num_fields = '<input type="text" name="num_fields" size="2" '
        . 'maxlength="2" value="1" onfocus="this.select()" />';
    $html_output .= sprintf(__('Add %s column(s)'), $num_fields);

    // I tried displaying the drop-down inside the label but with Firefox
    // the drop-down was blinking
    $column_selector = '<select name="after_field" '
        . 'onclick="this.form.field_where[2].checked=true" '
        . 'onchange="this.form.field_where[2].checked=true">';

    foreach ($columns_list as $one_column_name) {
        $column_selector .= '<option '
            . 'value="' . htmlspecialchars($one_column_name) . '">'
            . htmlspecialchars($one_column_name)
            . '</option>';
    }
    $column_selector .= '</select>';

    $choices = array(
        'last'  => __('At End of Table'),
        'first' => __('At Beginning of Table'),
        'after' => sprintf(__('After %s'), '')
    );
    $html_output .= PMA_Util::getRadioFields(
        'field_where', $choices, 'last', false
    );
    $html_output .= $column_selector;
    $html_output .= '<input type="submit" value="' . __('Go') . '" />'
        . '</form>';

    return $html_output;
}

/**
 * Get HTML for display indexes
 *
 * @return string $html_output
 */
function PMA_getHtmlForDisplayIndexes()
{
    $html_output = PMA_Util::getDivForSliderEffect(
        'indexes', __('Indexes')
    );
    $html_output .= PMA_Index::getView($GLOBALS['table'], $GLOBALS['db']);
    $html_output .= '<fieldset class="tblFooters" style="text-align: left;">'
        . '<form action="tbl_indexes.php" method="post">';
    $html_output .= PMA_generate_common_hidden_inputs($GLOBALS['db'], $GLOBALS['table'])
        . sprintf(
            __('Create an index on &nbsp;%s&nbsp;columns'),
            '<input type="text" size="2" name="added_fields" value="1" />'
        );
    $html_output .= '<input type="hidden" name="create_index" value="1" />'
        . '<input '
        . 'class="add_index' . ($GLOBALS['cfg']['AjaxEnable'] ? ' ajax' : '')
        . '" type="submit" value="' . __('Go') . '" />';

    $html_output .= '</form>'
        . '</fieldset>'
        . '</div>'
        . '</div>';

    return $html_output;
}

/**
 * Get HTML snippet for table rows in the Information ->Space usage table
 *
 * @param boolean $odd_row whether current row is odd or even
 * @param string  $name    type of usage
 * @param string  $value   value of usage
 * @param string  $unit    unit
 *
 * @return string $html_output
 */
function PMA_getHtmlForSpaceUsageTableRow($odd_row, $name, $value, $unit)
{
    $html_output = '<tr class="' . (($odd_row = !$odd_row) ? 'odd' : 'even') . '">';
    $html_output .= '<th class="name">' . $name . '</th>';
    $html_output .= '<td class="value">' . $value . '</td>';
    $html_output .= '<td class="unit">' . $unit . '</td>';
    $html_output .= '</tr>';

    return $html_output;
}

/**
 * Get HTML for Optimize link if overhead in Information fieldset
 *
 * @param type $url_query URL query
 *
 * @return string $html_output
 */
function PMA_getHtmlForOptimizeLink($url_query)
{
    $html_output = '<tr class="tblFooters">';
    $html_output .= '<td colspan="3" class="center">';
    $html_output .= '<a href="sql.php?' . $url_query
        . '&pos=0&amp;sql_query=' . urlencode(
            'OPTIMIZE TABLE ' . PMA_Util::backquote($GLOBALS['table'])
        )
        . '">'
        . PMA_Util::getIcon('b_tbloptimize.png', __('Optimize table'))
        . '</a>';
    $html_output .= '</td>';
    $html_output .= '</tr>';

    return $html_output;
}

/**
 * Get HTML for 'Row statistics' table row
 *
 * @param type $odd_row whether current row is odd or even
 * @param type $name    statement name
 * @param type $value   value
 *
 * @return string $html_output
 */
function PMA_getHtmlForRowStatsTableRow($odd_row, $name, $value)
{
    $html_output = '<tr class="' . (($odd_row = !$odd_row) ? 'odd' : 'even') . '">';
    $html_output .= '<th class="name">' . $name . '</th>';
    $html_output .= '<td class="value">' . $value . '</td>';
    $html_output .= '</tr>';

    return $html_output;
}

/**
 * Get HTML snippet for display Row statistics table
 *
 * @param array   $showtable     show table array
 * @param string  $tbl_collation table collation
 * @param boolean $is_innodb     whether table is innob or not
 * @param boolean $mergetable    Checks if current table is a merge table
 * @param integer $avg_size      average size
 * @param string  $avg_unit      average unit
 *
 * @return string $html_output
 */
function getHtmlForRowStatsTable($showtable, $tbl_collation,
    $is_innodb, $mergetable, $avg_size, $avg_unit
) {
    $odd_row = false;
    $html_output = '<table id="tablerowstats" class="data">';
    $html_output .= '<caption class="tblHeaders">'
        . __('Row Statistics') . '</caption>';
    $html_output .= '<tbody>';

    if (isset($showtable['Row_format'])) {
        if ($showtable['Row_format'] == 'Fixed') {
            $value = __('static');
        } elseif ($showtable['Row_format'] == 'Dynamic') {
            $value = __('dynamic');
        } else {
            $value = $showtable['Row_format'];
        }
        $html_output .= PMA_getHtmlForRowStatsTableRow(
            $odd_row, __('Format'), $value
        );
        $odd_row = !$odd_row;
    }
    if (! empty($showtable['Create_options'])) {
        if ($showtable['Create_options'] == 'partitioned') {
            $value = __('partitioned');
        } else {
            $value = $showtable['Create_options'];
        }
        $html_output .= PMA_getHtmlForRowStatsTableRow(
            $odd_row, __('Options'), $value
        );
        $odd_row = !$odd_row;
    }
    if (!empty($tbl_collation)) {
        $value = '<dfn title="' . PMA_getCollationDescr($tbl_collation) . '">'
            . $tbl_collation . '</dfn>';
        $html_output .= PMA_getHtmlForRowStatsTableRow(
            $odd_row, __('Collation'), $value
        );
        $odd_row = !$odd_row;
    }
    if (!$is_innodb && isset($showtable['Rows'])) {
        $html_output .= PMA_getHtmlForRowStatsTableRow(
            $odd_row,
            __('Rows'),
            PMA_Util::formatNumber($showtable['Rows'], 0)
        );
        $odd_row = !$odd_row;
    }
    if (!$is_innodb
        && isset($showtable['Avg_row_length'])
        && $showtable['Avg_row_length'] > 0
    ) {
        $html_output .= PMA_getHtmlForRowStatsTableRow(
            $odd_row,
            __('Row length'),
            PMA_Util::formatNumber($showtable['Avg_row_length'], 0)
        );
        $odd_row = !$odd_row;
    }
    if (!$is_innodb
        && isset($showtable['Data_length'])
        && $showtable['Rows'] > 0
        && $mergetable == false
    ) {
        $html_output .= PMA_getHtmlForRowStatsTableRow(
            $odd_row,
            __('Row size'),
            ($avg_size . ' ' . $avg_unit)
        );
        $odd_row = !$odd_row;
    }
    if (isset($showtable['Auto_increment'])) {
        $html_output .= PMA_getHtmlForRowStatsTableRow(
            $odd_row,
            __('Next autoindex'),
            PMA_Util::formatNumber($showtable['Auto_increment'], 0)
        );
        $odd_row = !$odd_row;
    }
    if (isset($showtable['Create_time'])) {
        $html_output .= PMA_getHtmlForRowStatsTableRow(
            $odd_row,
            __('Creation'),
            PMA_Util::localisedDate(strtotime($showtable['Create_time']))
        );
    }
    if (isset($showtable['Update_time'])) {
        $html_output .= PMA_getHtmlForRowStatsTableRow(
            $odd_row,
            __('Last update'),
            PMA_Util::localisedDate(strtotime($showtable['Update_time']))
        );
        $odd_row = !$odd_row;
    }
    if (isset($showtable['Check_time'])) {
        $html_output .= PMA_getHtmlForRowStatsTableRow(
            $odd_row,
            __('Last check'),
            PMA_Util::localisedDate(strtotime($showtable['Check_time']))
        );
    }
    $html_output .= '</tbody>'
    . '</table>'
    . '</fieldset>'
    . '</div>';

    return $html_output;
}

/**
 * Get HTML divs for Structure Action drop down
 *
 * @param string  $class            div class
 * @param boolean $isActionEnabled  whether action is enabled or not
 * @param string  $url_query        url query
 * @param array   $row              current row
 * @param array   $hidden_titles    hidden titles if action enabled
 * @param array   $hidden_titles_no hidden titles if action not enabled
 * @param boolean $primary          primary or not
 * @param string  $syntax           syntax for add action
 * @param string  $message          message to be shown
 * @param boolean $isPrimary        is primary action
 *
 * @return string $html_output
 */
function PMA_getHtmlDivsForStructureActionsDropdown($class, $isActionEnabled,
    $url_query, $row, $hidden_titles, $hidden_titles_no, $primary, $syntax,
    $message, $isPrimary
) {
    $html_output = '<div  class="' . $class . '">';
    if ($isActionEnabled) {
        $html_output .= '<a href="sql.php?' .  $url_query
            . '&amp;sql_query='
            . urlencode(
                'ALTER TABLE ' . PMA_Util::backquote($GLOBALS['table'])
                . ($isPrimary ? ($primary ? ' DROP PRIMARY KEY,' : '') : '')
                . ' ' . $syntax . '('
                . PMA_Util::backquote($row['Field']) . ');'
            )
            . '&amp;message_to_show=' . urlencode(
                sprintf(
                    $message,
                    htmlspecialchars($row['Field'])
                )
            )
            . '">'
            . $hidden_titles
            . '</a>';
    } else {
         $html_output .= $hidden_titles_no;
    }
    $html_output .= '</div>';

    return $html_output;
}

/**
 * Get HTML snippet for more option in table structure
 *
 * @param type $rownum           row numbers
 * @param type $primary_enabled  is primary enabled
 * @param type $url_query        url query
 * @param type $row              current row
 * @param type $hidden_titles    hidden titles array
 * @param type $unique_enabled   is unique enabled
 * @param type $index_enabled    is index enabled
 * @param type $fulltext_enabled is fulltext enabled
 * @param type $spatial_enabled  is spatial enabled
 * @param type $primary          primary
 *
 * @return string $html_output
 */
function PMA_getHtmlForMoreOptionInTableStructure($rownum, $primary_enabled,
    $url_query, $row, $hidden_titles, $unique_enabled, $index_enabled,
    $fulltext_enabled, $spatial_enabled, $primary
) {
    $html_output = '<td class="more_opts" id="more_opts' . $rownum . '">';
    $html_output .= PMA_Util::getImage(
        'more.png', __('Show more actions')
    ) . __('More');
    $html_output .= '<div class="structure_actions_dropdown" id="row_' . $rownum . '">';

    $class = ($GLOBALS['cfg']['AjaxEnable'] ? 'action_primary ' : '')
        . 'replace_in_more';
    $html_output .= PMA_getHtmlDivsForStructureActionsDropdown(
        $class, $primary_enabled, $url_query, $row, $hidden_titles['Primary'],
        $hidden_titles['NoPrimary'], $primary, 'ADD PRIMARY KEY',
        __('A primary key has been added on %s'), true
    );

    $html_output .= PMA_getHtmlDivsForStructureActionsDropdown(
        'action_unique replace_in_more',
        $unique_enabled, $url_query, $row, $hidden_titles['Unique'],
        $hidden_titles['NoUnique'], false, 'ADD UNIQUE',
        __('An index has been added on %s'), false
    );

    $html_output .= PMA_getHtmlDivsForStructureActionsDropdown(
        'action_index replace_in_more',
        $index_enabled, $url_query, $row, $hidden_titles['Index'],
        $hidden_titles['NoIndex'], false, 'ADD INDEX',
        __('An index has been added on %s'), false
    );
    if (!PMA_DRIZZLE) {
        $html_output .= PMA_getHtmlDivsForStructureActionsDropdown(
            'action_spatial replace_in_more',
            $spatial_enabled, $url_query, $row,
            $hidden_titles['Spatial'],
            $hidden_titles['NoSpatial'], false, 'ADD SPATIAL',
            __('An index has been added on %s'), false
        );

        $html_output .= PMA_getHtmlDivsForStructureActionsDropdown(
            'action_fulltext replace_in_more',
            $fulltext_enabled, $url_query, $row,
            $hidden_titles['IdxFulltext'],
            $hidden_titles['NoIdxFulltext'], false, 'ADD FULLTEXT',
            __('An index has been added on %s'), false
        );

        $html_output .= '<div class="action_browse replace_in_more">';
        $html_output .= '<a href="sql.php?' . $url_query
            . '&amp;sql_query=' . urlencode(
                'SELECT COUNT(*) AS ' . PMA_Util::backquote(__('Rows'))
                . ', ' . PMA_Util::backquote($row['Field'])
                . ' FROM ' . PMA_Util::backquote($GLOBALS['table'])
                . ' GROUP BY ' . PMA_Util::backquote($row['Field'])
                . ' ORDER BY ' . PMA_Util::backquote($row['Field'])
            )
            . '&amp;browse_distinct=1">'
            . $hidden_titles['DistinctValues']
            . '</a>';
        $html_output .= '</div>';
    }
    $html_output .= '</div></td>';

    return $html_output;
}

/**
 * Get HTML snippet for action row in structure table,
 * This function returns common HTML <td> for Primary, Unique, Index,
 * Spatial actions
 *
 * @param array   $type               column type
 * @param array   $tbl_storage_engine table storage engine
 * @param string  $class              class attribute for <td>
 * @param boolean $hasField           has field
 * @param boolean $hasLinkClass       has <a> the class attribute
 * @param string  $url_query          url query
 * @param boolean $primary            primary if set, false otherwise
 * @param string  $syntax             Sql syntax
 * @param string  $message            message to show
 * @param string  $action             action
 * @param array   $titles             titles array
 * @param array   $row                current row
 * @param boolean $isPrimary          is primary action
 *
 * @return array $html_output, $action_enabled
 */
function PMA_getHtmlForActionRowInStructureTable($type, $tbl_storage_engine,
    $class, $hasField, $hasLinkClass, $url_query, $primary, $syntax,
    $message, $action, $titles, $row, $isPrimary
) {
    $html_output = '<td class="'. $class .'">';

    if ($type == 'text'
        || $type == 'blob'
        || 'ARCHIVE' == $tbl_storage_engine
        || $hasField
    ) {
        $html_output .= $titles['No' . $action] . "\n";
        $action_enabled = false;
    } else {
        $html_output .= "\n";
        $html_output .= '<a '
            . ($hasLinkClass ? 'class="add_primary_key_anchor" ' : '')
            . 'href="sql.php?' . $url_query . '&amp;sql_query='
            . urlencode(
                'ALTER TABLE ' . PMA_Util::backquote($GLOBALS['table'])
                . ($isPrimary ? ($primary ? ' DROP PRIMARY KEY,' : '') : '')
                . ' ' . $syntax . '('
                . PMA_Util::backquote($row['Field']) . ');'
            )
            . '&amp;message_to_show=' . urlencode(
                sprintf(
                    $message,
                    htmlspecialchars($row['Field'])
                )
            ) . '" >'
            . $titles[$action] . '</a>';
        $action_enabled = true;
    }
    $html_output .= "\n";
    $html_output .= '</td>';

    return array($html_output, $action_enabled);
}

/**
 * Get HTML for fulltext action,
 * and this function returns $fulltext_enabled boolean value also
 *
 * @param string $tbl_storage_engine table storage engine
 * @param string $type               column type
 * @param string $url_query          url query
 * @param array  $row                current row
 * @param array  $titles             titles array
 *
 * @return type array $html_output, $fulltext_enabled
 */
function PMA_getHtmlForFullTextAction($tbl_storage_engine, $type, $url_query,
    $row, $titles
) {
    $html_output = '<td class="fulltext replaced_by_more center nowrap">';
    if (! empty($tbl_storage_engine)
        && ($tbl_storage_engine == 'MYISAM'
        || $tbl_storage_engine == 'ARIA'
        || $tbl_storage_engine == 'MARIA'
        || ($tbl_storage_engine == 'INNODB' && PMA_MYSQL_INT_VERSION >= 50604))
        && (strpos(' ' . $type, 'text') || strpos(' ' . $type, 'char'))
    ) {
        $html_output .= "\n";
        $html_output .= '<a href="sql.php?' . $url_query . '&amp;sql_query='
            . urlencode(
                'ALTER TABLE ' . PMA_Util::backquote($GLOBALS['table'])
                . ' ADD FULLTEXT(' . PMA_Util::backquote($row['Field'])
                . ');'
            )
            . '&amp;message_to_show='
            . urlencode(
                sprintf(
                    __('An index has been added on %s'),
                    htmlspecialchars($row['Field'])
                )
            )
            . '">';
        $html_output .= $titles['IdxFulltext'] . '</a>';
        $fulltext_enabled = true;
        $html_output .= '</td>';
    } else {
        $html_output .= "\n";
        $html_output .= $titles['NoIdxFulltext'] . "\n";
        $fulltext_enabled = false;
        $html_output .= '</td>';
    }

    return array($html_output, $fulltext_enabled);
}

/**
 * Get HTML snippet for "Distinc Value" action
 *
 * @param string $url_query url query
 * @param array  $row       current row
 * @param array  $titles    titles array
 *
 * @return string $html_output
 */
function PMA_getHtmlForDistinctValueAction($url_query, $row, $titles)
{
    $html_output = '<td class="browse replaced_by_more center">';
    $html_output .= '<a href="sql.php?' . $url_query . '&amp;sql_query='
        . urlencode(
            'SELECT COUNT(*) AS ' . PMA_Util::backquote(__('Rows'))
            . ', ' . PMA_Util::backquote($row['Field'])
            . ' FROM ' . PMA_Util::backquote($GLOBALS['table'])
            . ' GROUP BY ' . PMA_Util::backquote($row['Field'])
            . ' ORDER BY ' . PMA_Util::backquote($row['Field'])
        )
        . '">'
        . $titles['DistinctValues']
        . '</a>';
    $html_output .= '</td>';

    return $html_output;
}

/**
 * Get HTML snippet for Actions in table structure
 *
 * @param string  $type                      column type
 * @param string  $tbl_storage_engine        table storage engine
 * @param boolean $primary                   primary if set, false otherwise
 * @param string  $field_name                column name
 * @param string  $url_query                 url query
 * @param array   $titles                    titles array
 * @param array   $row                       current row
 * @param string  $rownum                    row number
 * @param array   $hidden_titles             hedden titles
 * @param array   $columns_with_unique_index columns with unique index
 *
 * @return string $html_output;
 */
function PMA_getHtmlForActionsInTableStructure($type, $tbl_storage_engine,
    $primary, $field_name, $url_query, $titles, $row, $rownum, $hidden_titles,
    $columns_with_unique_index
) {
    $html_output = '';
    list($primary, $primary_enabled)
        = PMA_getHtmlForActionRowInStructureTable(
            $type, $tbl_storage_engine,
            'primary replaced_by_more center',
            ($primary && $primary->hasColumn($field_name)),
            true, $url_query, $primary,
            'ADD PRIMARY KEY',
            __('A primary key has been added on %s'),
            'Primary', $titles, $row, true
        );
    $html_output .= $primary;
    list($unique, $unique_enabled)
        = PMA_getHtmlForActionRowInStructureTable(
            $type, $tbl_storage_engine,
            'unique replaced_by_more center',
            isset($columns_with_unique_index[$field_name]),
            false, $url_query, $primary, 'ADD UNIQUE',
            __('An index has been added on %s'),
            'Unique', $titles, $row, false
        );
    $html_output .= $unique;
    list($index, $index_enabled)
        = PMA_getHtmlForActionRowInStructureTable(
            $type, $tbl_storage_engine,
            'index replaced_by_more center', false, false, $url_query,
            $primary, 'ADD INDEX', __('An index has been added on %s'),
            'Index', $titles, $row, false
        );
    $html_output .= $index;
    if (!PMA_DRIZZLE) {
        $spatial_types = array(
            'geometry', 'point', 'linestring', 'polygon', 'multipoint',
            'multilinestring', 'multipolygon', 'geomtrycollection'
        );
        list($spatial, $spatial_enabled)
            = PMA_getHtmlForActionRowInStructureTable(
                $type, $tbl_storage_engine,
                'spatial replaced_by_more center',
                (! in_array($type, $spatial_types)
                    || 'MYISAM' != $tbl_storage_engine
                ),
                false, $url_query, $primary, 'ADD SPATIAL',
                __('An index has been added on %s'), 'Spatial',
                $titles, $row, false
            );
        $html_output .= $spatial;

        // FULLTEXT is possible on TEXT, CHAR and VARCHAR
        list ($fulltext, $fulltext_enabled) = PMA_getHtmlForFullTextAction(
            $tbl_storage_engine, $type, $url_query, $row, $titles
        );
        $html_output .= $fulltext;
    }
    $html_output .= PMA_getHtmlForDistinctValueAction($url_query, $row, $titles);

    if ($GLOBALS['cfg']['PropertiesIconic'] !== true
        && $GLOBALS['cfg']['HideStructureActions'] === true
    ) {
        $html_output .= PMA_getHtmlForMoreOptionInTableStructure(
            $rownum, $primary_enabled, $url_query, $row, $hidden_titles,
            $unique_enabled, $index_enabled,
            $fulltext_enabled, $spatial_enabled, $primary
        );
    }

    return $html_output;
}

/**
 * Get hidden action titles (image and string)
 *
 * @return array $hidden_titles
 */
function PMA_getHiddenTitlesArray()
{
    $hidden_titles = array();
    $hidden_titles['DistinctValues'] = PMA_Util::getIcon(
        'b_browse.png', __('Distinct values'), true
    );
    $hidden_titles['Primary'] = PMA_Util::getIcon(
        'b_primary.png', __('Add primary key'), true
    );
    $hidden_titles['NoPrimary'] = PMA_Util::getIcon(
        'bd_primary.png', __('Add primary key'), true
    );
    $hidden_titles['Index'] = PMA_Util::getIcon(
        'b_index.png', __('Add index'), true
    );
    $hidden_titles['NoIndex'] = PMA_Util::getIcon(
        'bd_index.png', __('Add index'), true
    );
    $hidden_titles['Unique'] = PMA_Util::getIcon(
        'b_unique.png', __('Add unique index'), true
    );
    $hidden_titles['NoUnique'] = PMA_Util::getIcon(
        'bd_unique.png', __('Add unique index'), true
    );
    $hidden_titles['Spatial'] = PMA_Util::getIcon(
        'b_spatial.png', __('Add SPATIAL index'), true
    );
    $hidden_titles['NoSpatial'] = PMA_Util::getIcon(
        'bd_spatial.png', __('Add SPATIAL index'), true
    );
    $hidden_titles['IdxFulltext'] = PMA_Util::getIcon(
        'b_ftext.png', __('Add FULLTEXT index'), true
    );
    $hidden_titles['NoIdxFulltext'] = PMA_Util::getIcon(
        'bd_ftext.png', __('Add FULLTEXT index'), true
    );

    return $hidden_titles;
}

/**
 * Get action titles (image or string array
 *
 * @return array  $titles
 */
function PMA_getActionTitlesArray()
{
    $titles = array();
    $titles['Change']
        = PMA_Util::getIcon('b_edit.png', __('Change'));
    $titles['Drop']
        = PMA_Util::getIcon('b_drop.png', __('Drop'));
    $titles['NoDrop']
        = PMA_Util::getIcon('b_drop.png', __('Drop'));
    $titles['Primary']
        = PMA_Util::getIcon('b_primary.png', __('Primary'));
    $titles['Index']
        = PMA_Util::getIcon('b_index.png', __('Index'));
    $titles['Unique']
        = PMA_Util::getIcon('b_unique.png', __('Unique'));
    $titles['Spatial']
        = PMA_Util::getIcon('b_spatial.png', __('Spatial'));
    $titles['IdxFulltext']
        = PMA_Util::getIcon('b_ftext.png', __('Fulltext'));
    $titles['NoPrimary']
        = PMA_Util::getIcon('bd_primary.png', __('Primary'));
    $titles['NoIndex']
        = PMA_Util::getIcon('bd_index.png', __('Index'));
    $titles['NoUnique']
        = PMA_Util::getIcon('bd_unique.png', __('Unique'));
    $titles['NoSpatial']
        = PMA_Util::getIcon('bd_spatial.png', __('Spatial'));
    $titles['NoIdxFulltext']
        = PMA_Util::getIcon('bd_ftext.png', __('Fulltext'));
    $titles['DistinctValues']
        = PMA_Util::getIcon('b_browse.png', __('Distinct values'));

    return $titles;
}

/**
 * Get HTML snippet for display table statistics
 *
 * @param array   $showtable                full table status info
 * @param integer $table_info_num_rows      table info number of rows
 * @param boolean $tbl_is_view              whether table is view or not
 * @param boolean $db_is_information_schema whether db is information schema or not
 * @param string  $tbl_storage_engine       table storage engine
 * @param string  $url_query                url query
 * @param string  $tbl_collation            table collation
 *
 * @return string $html_output
 */
function PMA_getHtmlForDisplayTableStats($showtable, $table_info_num_rows,
    $tbl_is_view, $db_is_information_schema, $tbl_storage_engine, $url_query,
    $tbl_collation
) {
    $html_output = '<div id="tablestatistics">';
    if (empty($showtable)) {
        $showtable = PMA_Table::sGetStatusInfo(
            $GLOBALS['db'], $GLOBALS['table'], null, true
        );
    }

    $nonisam     = false;
    $is_innodb = (isset($showtable['Type']) && $showtable['Type'] == 'InnoDB');
    if (isset($showtable['Type'])
        && ! preg_match('@ISAM|HEAP@i', $showtable['Type'])
    ) {
        $nonisam = true;
    }

    // Gets some sizes

    $mergetable = PMA_Table::isMerge($GLOBALS['db'], $GLOBALS['table']);

    // this is to display for example 261.2 MiB instead of 268k KiB
    $max_digits = 3;
    $decimals = 1;
    list($data_size, $data_unit) = PMA_Util::formatByteDown(
        $showtable['Data_length'], $max_digits, $decimals
    );
    if ($mergetable == false) {
        list($index_size, $index_unit) = PMA_Util::formatByteDown(
            $showtable['Index_length'], $max_digits, $decimals
        );
    }
    // InnoDB returns a huge value in Data_free, do not use it
    if (! $is_innodb
        && isset($showtable['Data_free'])
        && $showtable['Data_free'] > 0
    ) {
        list($free_size, $free_unit) = PMA_Util::formatByteDown(
            $showtable['Data_free'], $max_digits, $decimals
        );
        list($effect_size, $effect_unit) = PMA_Util::formatByteDown(
            $showtable['Data_length'] + $showtable['Index_length'] - $showtable['Data_free'],
            $max_digits, $decimals
        );
    } else {
        list($effect_size, $effect_unit) = PMA_Util::formatByteDown(
            $showtable['Data_length'] + $showtable['Index_length'],
            $max_digits, $decimals
        );
    }
    list($tot_size, $tot_unit) = PMA_Util::formatByteDown(
        $showtable['Data_length'] + $showtable['Index_length'],
        $max_digits, $decimals
    );
    if ($table_info_num_rows > 0) {
        list($avg_size, $avg_unit) = PMA_Util::formatByteDown(
            ($showtable['Data_length'] + $showtable['Index_length']) / $showtable['Rows'],
            6, 1
        );
    }

    // Displays them
    $odd_row = false;

    $html_output .=  '<fieldset>'
        . '<legend>' . __('Information') . '</legend>'
        . '<a id="showusage"></a>';

    if (! $tbl_is_view && ! $db_is_information_schema) {
        $html_output .= '<table id="tablespaceusage" class="data">'
            . '<caption class="tblHeaders">' . __('Space usage') . '</caption>'
            . '<tbody>';

        $html_output .= PMA_getHtmlForSpaceUsageTableRow(
            $odd_row, __('Data'), $data_size, $data_unit
        );
        $odd_row = !$odd_row;

        if (isset($index_size)) {
            $html_output .= PMA_getHtmlForSpaceUsageTableRow(
                $odd_row, __('Index'), $index_size, $index_unit
            );
            $odd_row = !$odd_row;
        }

        if (isset($free_size)) {
            $html_output .= PMA_getHtmlForSpaceUsageTableRow(
                $odd_row, __('Overhead'), $free_size, $free_unit
            );
            $html_output .= PMA_getHtmlForSpaceUsageTableRow(
                $odd_row, __('Effective'), $effect_size, $effect_unit
            );
            $odd_row = !$odd_row;
        }
        if (isset($tot_size) && $mergetable == false) {
            $html_output .= PMA_getHtmlForSpaceUsageTableRow(
                $odd_row, __('Total'), $tot_size, $tot_unit
            );
            $odd_row = !$odd_row;
        }
        // Optimize link if overhead
        if (isset($free_size) && !PMA_DRIZZLE
            && ($tbl_storage_engine == 'MYISAM'
            || $tbl_storage_engine == 'ARIA'
            || $tbl_storage_engine == 'MARIA'
            || $tbl_storage_engine == 'BDB')
        ) {
            $html_output .= PMA_getHtmlForOptimizeLink($url_query);
        }
        $html_output .= '</tbody>'
            . '</table>';
    }

    $html_output .= getHtmlForRowStatsTable(
        $showtable, $tbl_collation,
        $is_innodb, $mergetable,
        (isset ($avg_size) ? $avg_size : ''),
        (isset ($avg_unit) ? $avg_unit : '')
    );

    return $html_output;
}

?><|MERGE_RESOLUTION|>--- conflicted
+++ resolved
@@ -1453,15 +1453,9 @@
  */
 function PMA_getHtmlForEditView($url_params)
 {
-<<<<<<< HEAD
-    $create_view = PMA_DBI_get_definition($GLOBALS['db'], 'VIEW', $GLOBALS['table']);
-=======
-    $common_functions = PMA_CommonFunctions::getInstance();
-
     $create_view = PMA_DBI_get_definition(
         $GLOBALS['db'], 'VIEW', $GLOBALS['table']
     );
->>>>>>> 9273cf96
     $create_view = preg_replace('@^CREATE@', 'ALTER', $create_view);
     $html_output = PMA_Util::linkOrButton(
         'tbl_sql.php' . PMA_generate_common_url(
