--- conflicted
+++ resolved
@@ -305,8 +305,6 @@
 /**
  * Returns the "Excel" column name (i.e. 1 = "A", 26 = "Z", 27 = "AA", etc.)
  *
-<<<<<<< HEAD
-=======
  * This functions uses recursion to build the Excel column name.
  *
  * The column number (1-26) is converted to the responding ASCII character (A-Z) and returned.
@@ -320,7 +318,6 @@
  * Each time a called function ends an extra character is added to the column name.
  * When the first function is reached, the last character is addded and the complete column name is returned.
  *
->>>>>>> dbe5daaa
  * @access  public
  *
  * @uses    chr()
