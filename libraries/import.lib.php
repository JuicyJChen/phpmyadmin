<?php
/* vim: set expandtab sw=4 ts=4 sts=4: */
/**
 * Library that provides common import functions that are used by import plugins
 *
 * @package PhpMyAdmin-Import
 */
use PMA\libraries\Message;
use PMA\libraries\Table;

if (! defined('PHPMYADMIN')) {
    exit;
}

/**
 * We need to know something about user
 */
require_once './libraries/check_user_privileges.lib.php';

/**
 * We do this check, DROP DATABASE does not need to be confirmed elsewhere
 */
define('PMA_CHK_DROP', 1);

/**
 * Checks whether timeout is getting close
 *
 * @return boolean true if timeout is close
 * @access public
 */
function PMA_checkTimeout()
{
    global $timestamp, $maximum_time, $timeout_passed;
    if ($maximum_time == 0) {
        return false;
    } elseif ($timeout_passed) {
        return true;
        /* 5 in next row might be too much */
    } elseif ((time() - $timestamp) > ($maximum_time - 5)) {
        $timeout_passed = true;
        return true;
    } else {
        return false;
    }
}

/**
 * Detects what compression the file uses
 *
 * @param string $filepath filename to check
 *
 * @return string MIME type of compression, none for none
 * @access public
 */
function PMA_detectCompression($filepath)
{
    $file = @fopen($filepath, 'rb');
    if (! $file) {
        return false;
    }
    return PMA\libraries\Util::getCompressionMimeType($file);
}

/**
 * Runs query inside import buffer. This is needed to allow displaying
 * of last SELECT, SHOW or HANDLER results and similar nice stuff.
 *
 * @param string $sql         query to run
 * @param string $full        query to display, this might be commented
 * @param bool   $controluser whether to use control user for queries
 * @param array  &$sql_data   SQL parse data storage
 *
 * @return void
 * @access public
 */
function PMA_importRunQuery($sql = '', $full = '', $controluser = false,
    &$sql_data = array()
) {
    global $import_run_buffer, $go_sql, $complete_query, $display_query,
        $sql_query, $my_die, $error, $reload,
        $last_query_with_results, $result, $msg,
        $skip_queries, $executed_queries, $max_sql_len, $read_multiply,
        $cfg, $sql_query_disabled, $db, $run_query, $is_superuser;
    $read_multiply = 1;
    if (!isset($import_run_buffer)) {
        // Do we have something to push into buffer?
        $import_run_buffer = PMA_ImportRunQuery_post(
            $import_run_buffer, $sql, $full
        );
        return;
    }

    // Should we skip something?
    if ($skip_queries > 0) {
        $skip_queries--;
        // Do we have something to push into buffer?
        $import_run_buffer = PMA_ImportRunQuery_post(
            $import_run_buffer, $sql, $full
        );
        return;
    }

    if (! empty($import_run_buffer['sql'])
        && trim($import_run_buffer['sql']) != ''
    ) {

        // USE query changes the database, son need to track
        // while running multiple queries
        $is_use_query
            = /*overload*/mb_stripos($import_run_buffer['sql'], "use ") !== false;

        $max_sql_len = max(
            $max_sql_len,
            /*overload*/mb_strlen($import_run_buffer['sql'])
        );
        if (! $sql_query_disabled) {
            $sql_query .= $import_run_buffer['full'];
        }
        $pattern = '@^[[:space:]]*DROP[[:space:]]+(IF EXISTS[[:space:]]+)?'
            . 'DATABASE @i';
        if (! $cfg['AllowUserDropDatabase']
            && ! $is_superuser
            && preg_match($pattern, $import_run_buffer['sql'])
        ) {
            $GLOBALS['message'] = Message::error(
                __('"DROP DATABASE" statements are disabled.')
            );
            $error = true;
        } else {
            $executed_queries++;

            $pattern = '/^[\s]*(SELECT|SHOW|HANDLER)/i';
            if ($run_query
                && $GLOBALS['finished']
                && empty($sql)
                && ! $error
                && ((! empty($import_run_buffer['sql'])
                && preg_match($pattern, $import_run_buffer['sql']))
                || ($executed_queries == 1))
            ) {
                $go_sql = true;
                if (! $sql_query_disabled) {
                    $complete_query = $sql_query;
                    $display_query = $sql_query;
                } else {
                    $complete_query = '';
                    $display_query = '';
                }
                $sql_query = $import_run_buffer['sql'];
                $sql_data['valid_sql'][] = $import_run_buffer['sql'];
                if (! isset($sql_data['valid_queries'])) {
                    $sql_data['valid_queries'] = 0;
                }
                $sql_data['valid_queries']++;

                // If a 'USE <db>' SQL-clause was found,
                // set our current $db to the new one
                list($db, $reload) = PMA_lookForUse(
                    $import_run_buffer['sql'],
                    $db,
                    $reload
                );
            } elseif ($run_query) {

                if ($controluser) {
                    $result = PMA_queryAsControlUser(
                        $import_run_buffer['sql']
                    );
                } else {
                    $result = $GLOBALS['dbi']
                        ->tryQuery($import_run_buffer['sql']);
                }

                $msg = '# ';
                if ($result === false) { // execution failed
                    if (! isset($my_die)) {
                        $my_die = array();
                    }
                    $my_die[] = array(
                        'sql' => $import_run_buffer['full'],
                        'error' => $GLOBALS['dbi']->getError()
                    );

                    $msg .= __('Error');

                    if (! $cfg['IgnoreMultiSubmitErrors']) {
                        $error = true;
                        return;
                    }
                } else {
                    $a_num_rows = (int)@$GLOBALS['dbi']->numRows($result);
                    $a_aff_rows = (int)@$GLOBALS['dbi']->affectedRows();
                    if ($a_num_rows > 0) {
                        $msg .= __('Rows') . ': ' . $a_num_rows;
                        $last_query_with_results = $import_run_buffer['sql'];
                    } elseif ($a_aff_rows > 0) {
                        $message = Message::getMessageForAffectedRows(
                            $a_aff_rows
                        );
                        $msg .= $message->getMessage();
                    } else {
                        $msg .= __(
                            'MySQL returned an empty result set (i.e. zero '
                            . 'rows).'
                        );
                    }

                    $sql_data = updateSqlData(
                        $sql_data, $a_num_rows, $is_use_query, $import_run_buffer
                    );
                }
                if (! $sql_query_disabled) {
                    $sql_query .= $msg . "\n";
                }

                // If a 'USE <db>' SQL-clause was found and the query
                // succeeded, set our current $db to the new one
                if ($result != false) {
                    list($db, $reload) = PMA_lookForUse(
                        $import_run_buffer['sql'],
                        $db,
                        $reload
                    );
                }

                $pattern = '@^[\s]*(DROP|CREATE)[\s]+(IF EXISTS[[:space:]]+)'
                    . '?(TABLE|DATABASE)[[:space:]]+(.+)@im';
                if ($result != false
                    && preg_match($pattern, $import_run_buffer['sql'])
                ) {
                    $reload = true;
                }
            } // end run query
        } // end if not DROP DATABASE
        // end non empty query
    } elseif (! empty($import_run_buffer['full'])) {
        if ($go_sql) {
            $complete_query .= $import_run_buffer['full'];
            $display_query .= $import_run_buffer['full'];
        } else {
            if (! $sql_query_disabled) {
                $sql_query .= $import_run_buffer['full'];
            }
        }
    }
    // check length of query unless we decided to pass it to sql.php
    // (if $run_query is false, we are just displaying so show
    // the complete query in the textarea)
    if (! $go_sql && $run_query) {
        if (! empty($sql_query)) {
            if (/*overload*/mb_strlen($sql_query) > 50000
                || $executed_queries > 50
                || $max_sql_len > 1000
            ) {
                $sql_query = '';
                $sql_query_disabled = true;
            }
        }
    }

    // Do we have something to push into buffer?
    $import_run_buffer = PMA_ImportRunQuery_post($import_run_buffer, $sql, $full);

    // In case of ROLLBACK, notify the user.
    if (isset($_REQUEST['rollback_query'])) {
        $msg .= __('[ROLLBACK occurred.]');
    }
}

/**
 * Update $sql_data
 *
 * @param array $sql_data          SQL data
 * @param int   $a_num_rows        Number of rows
 * @param bool  $is_use_query      Query is used
 * @param array $import_run_buffer Import buffer
 *
 * @return array
 */
function updateSqlData($sql_data, $a_num_rows, $is_use_query, $import_run_buffer)
{
    if (($a_num_rows > 0) || $is_use_query) {
        $sql_data['valid_sql'][] = $import_run_buffer['sql'];
        if (!isset($sql_data['valid_queries'])) {
            $sql_data['valid_queries'] = 0;
        }
        $sql_data['valid_queries']++;
    }
    return $sql_data;
}

/**
 * Return import run buffer
 *
 * @param array  $import_run_buffer Buffer of queries for import
 * @param string $sql               SQL query
 * @param string $full              Query to display
 *
 * @return array Buffer of queries for import
 */
function PMA_ImportRunQuery_post($import_run_buffer, $sql, $full)
{
    if (!empty($sql) || !empty($full)) {
        $import_run_buffer = array('sql' => $sql, 'full' => $full);
        return $import_run_buffer;
    } else {
        unset($GLOBALS['import_run_buffer']);
        return $import_run_buffer;
    }
}

/**
 * Looks for the presence of USE to possibly change current db
 *
 * @param string $buffer buffer to examine
 * @param string $db     current db
 * @param bool   $reload reload
 *
 * @return array (current or new db, whether to reload)
 * @access public
 */
function PMA_lookForUse($buffer, $db, $reload)
{
    if (preg_match('@^[\s]*USE[[:space:]]+([\S]+)@i', $buffer, $match)) {
        $db = trim($match[1]);
        $db = trim($db, ';'); // for example, USE abc;

        // $db must not contain the escape characters generated by backquote()
        // ( used in PMA_buildSQL() as: backquote($db_name), and then called
        // in PMA_importRunQuery() which in turn calls PMA_lookForUse() )
        $db = PMA\libraries\Util::unQuote($db);

        $reload = true;
    }
    return(array($db, $reload));
}


/**
 * Returns next part of imported file/buffer
 *
 * @param int $size size of buffer to read
 *                  (this is maximal size function will return)
 *
 * @return string part of file/buffer
 * @access public
 */
function PMA_importGetNextChunk($size = 32768)
{
    global $compression, $import_handle, $charset_conversion, $charset_of_file,
        $read_multiply;

    // Add some progression while reading large amount of data
    if ($read_multiply <= 8) {
        $size *= $read_multiply;
    } else {
        $size *= 8;
    }
    $read_multiply++;

    // We can not read too much
    if ($size > $GLOBALS['read_limit']) {
        $size = $GLOBALS['read_limit'];
    }

    if (PMA_checkTimeout()) {
        return false;
    }
    if ($GLOBALS['finished']) {
        return true;
    }

    if ($GLOBALS['import_file'] == 'none') {
        // Well this is not yet supported and tested,
        // but should return content of textarea
        if (/*overload*/mb_strlen($GLOBALS['import_text']) < $size) {
            $GLOBALS['finished'] = true;
            return $GLOBALS['import_text'];
        } else {
            $r = /*overload*/mb_substr($GLOBALS['import_text'], 0, $size);
            $GLOBALS['offset'] += $size;
            $GLOBALS['import_text'] = /*overload*/
                mb_substr($GLOBALS['import_text'], $size);
            return $r;
        }
    }

    switch ($compression) {
    case 'application/bzip2':
        $result = bzread($import_handle, $size);
        $GLOBALS['finished'] = feof($import_handle);
        break;
    case 'application/gzip':
        $result = gzread($import_handle, $size);
        $GLOBALS['finished'] = feof($import_handle);
        break;
    case 'application/zip':
        $result = /*overload*/mb_substr($GLOBALS['import_text'], 0, $size);
        $GLOBALS['import_text'] = /*overload*/mb_substr(
            $GLOBALS['import_text'],
            $size
        );
        $GLOBALS['finished'] = empty($GLOBALS['import_text']);
        break;
    case 'none':
        $result = fread($import_handle, $size);
        $GLOBALS['finished'] = feof($import_handle);
        break;
    }
    $GLOBALS['offset'] += $size;

    if ($charset_conversion) {
        return PMA_convertString($charset_of_file, 'utf-8', $result);
    }

    /**
     * Skip possible byte order marks (I do not think we need more
     * charsets, but feel free to add more, you can use wikipedia for
     * reference: <http://en.wikipedia.org/wiki/Byte_Order_Mark>)
     *
     * @todo BOM could be used for charset autodetection
     */
    if ($GLOBALS['offset'] == $size) {
        // UTF-8
        if (strncmp($result, "\xEF\xBB\xBF", 3) == 0) {
            $result = /*overload*/mb_substr($result, 3);
            // UTF-16 BE, LE
        } elseif (strncmp($result, "\xFE\xFF", 2) == 0
            || strncmp($result, "\xFF\xFE", 2) == 0
        ) {
            $result = /*overload*/mb_substr($result, 2);
        }
    }
    return $result;
}

/**
 * Returns the "Excel" column name (i.e. 1 = "A", 26 = "Z", 27 = "AA", etc.)
 *
 * This functions uses recursion to build the Excel column name.
 *
 * The column number (1-26) is converted to the responding
 * ASCII character (A-Z) and returned.
 *
 * If the column number is bigger than 26 (= num of letters in alphabet),
 * an extra character needs to be added. To find this extra character,
 * the number is divided by 26 and this value is passed to another instance
 * of the same function (hence recursion). In that new instance the number is
 * evaluated again, and if it is still bigger than 26, it is divided again
 * and passed to another instance of the same function. This continues until
 * the number is smaller than 26. Then the last called function returns
 * the corresponding ASCII character to the function that called it.
 * Each time a called function ends an extra character is added to the column name.
 * When the first function is reached, the last character is added and the complete
 * column name is returned.
 *
 * @param int $num the column number
 *
 * @return string The column's "Excel" name
 * @access  public
 */
function PMA_getColumnAlphaName($num)
{
    $A = 65; // ASCII value for capital "A"
    $col_name = "";

    if ($num > 26) {
        $div = (int)($num / 26);
        $remain = (int)($num % 26);

        // subtract 1 of divided value in case the modulus is 0,
        // this is necessary because A-Z has no 'zero'
        if ($remain == 0) {
            $div--;
        }

        // recursive function call
        $col_name = PMA_getColumnAlphaName($div);
        // use modulus as new column number
        $num = $remain;
    }

    if ($num == 0) {
        // use 'Z' if column number is 0,
        // this is necessary because A-Z has no 'zero'
        $col_name .= /*overload*/mb_chr(($A + 26) - 1);
    } else {
        // convert column number to ASCII character
        $col_name .= /*overload*/mb_chr(($A + $num) - 1);
    }

    return $col_name;
}

/**
 * Returns the column number based on the Excel name.
 * So "A" = 1, "Z" = 26, "AA" = 27, etc.
 *
 * Basically this is a base26 (A-Z) to base10 (0-9) conversion.
 * It iterates through all characters in the column name and
 * calculates the corresponding value, based on character value
 * (A = 1, ..., Z = 26) and position in the string.
 *
 * @param string $name column name(i.e. "A", or "BC", etc.)
 *
 * @return int The column number
 * @access  public
 */
function PMA_getColumnNumberFromName($name)
{
    if (empty($name)) {
        return 0;
    }

    $name = /*overload*/mb_strtoupper($name);
    $num_chars = /*overload*/mb_strlen($name);
    $column_number = 0;
    for ($i = 0; $i < $num_chars; ++$i) {
        // read string from back to front
        $char_pos = ($num_chars - 1) - $i;

        // convert capital character to ASCII value
        // and subtract 64 to get corresponding decimal value
        // ASCII value of "A" is 65, "B" is 66, etc.
        // Decimal equivalent of "A" is 1, "B" is 2, etc.
        $number = (int)(/*overload*/mb_ord($name[$char_pos]) - 64);

        // base26 to base10 conversion : multiply each number
        // with corresponding value of the position, in this case
        // $i=0 : 1; $i=1 : 26; $i=2 : 676; ...
        $column_number += $number * PMA\libraries\Util::pow(26, $i);
    }
    return $column_number;
}

/**
 * Constants definitions
 */

/* MySQL type defs */
define("NONE",      0);
define("VARCHAR",   1);
define("INT",       2);
define("DECIMAL",   3);
define("BIGINT",    4);
define("GEOMETRY",  5);

/* Decimal size defs */
define("M",         0);
define("D",         1);
define("FULL",      2);

/* Table array defs */
define("TBL_NAME",  0);
define("COL_NAMES", 1);
define("ROWS",      2);

/* Analysis array defs */
define("TYPES",        0);
define("SIZES",        1);
define("FORMATTEDSQL", 2);

/**
 * Obtains the precision (total # of digits) from a size of type decimal
 *
 * @param string $last_cumulative_size Size of type decimal
 *
 * @return int Precision of the given decimal size notation
 * @access  public
 */
function PMA_getDecimalPrecision($last_cumulative_size)
{
    return (int)substr(
        $last_cumulative_size,
        0,
        strpos($last_cumulative_size, ",")
    );
}

/**
 * Obtains the scale (# of digits to the right of the decimal point)
 * from a size of type decimal
 *
 * @param string $last_cumulative_size Size of type decimal
 *
 * @return int Scale of the given decimal size notation
 * @access  public
 */
function PMA_getDecimalScale($last_cumulative_size)
{
    return (int)substr(
        $last_cumulative_size,
        (strpos($last_cumulative_size, ",") + 1),
        (strlen($last_cumulative_size) - strpos($last_cumulative_size, ","))
    );
}

/**
 * Obtains the decimal size of a given cell
 *
 * @param string $cell cell content
 *
 * @return array Contains the precision, scale, and full size
 *                representation of the given decimal cell
 * @access  public
 */
function PMA_getDecimalSize($cell)
{
    $curr_size = /*overload*/mb_strlen((string)$cell);
    $decPos = /*overload*/mb_strpos($cell, ".");
    $decPrecision = ($curr_size - 1) - $decPos;

    $m = $curr_size - 1;
    $d = $decPrecision;

    return array($m, $d, ($m . "," . $d));
}

/**
 * Obtains the size of the given cell
 *
 * @param string $last_cumulative_size Last cumulative column size
 * @param int    $last_cumulative_type Last cumulative column type
 *                                     (NONE or VARCHAR or DECIMAL or INT or BIGINT)
 * @param int    $curr_type            Type of the current cell
 *                                     (NONE or VARCHAR or DECIMAL or INT or BIGINT)
 * @param string $cell                 The current cell
 *
 * @return string  Size of the given cell in the type-appropriate format
 * @access  public
 *
 * @todo    Handle the error cases more elegantly
 */
function PMA_detectSize($last_cumulative_size, $last_cumulative_type,
    $curr_type, $cell
) {
    $curr_size = /*overload*/mb_strlen((string)$cell);

    /**
     * If the cell is NULL, don't treat it as a varchar
     */
    if (! strcmp('NULL', $cell)) {
        return $last_cumulative_size;
    } elseif ($curr_type == VARCHAR) {
        /**
         * What to do if the current cell is of type VARCHAR
         */
        /**
         * The last cumulative type was VARCHAR
         */
        if ($last_cumulative_type == VARCHAR) {
            if ($curr_size >= $last_cumulative_size) {
                return $curr_size;
            } else {
                return $last_cumulative_size;
            }
        } elseif ($last_cumulative_type == DECIMAL) {
            /**
             * The last cumulative type was DECIMAL
             */
            $oldM = PMA_getDecimalPrecision($last_cumulative_size);

            if ($curr_size >= $oldM) {
                return $curr_size;
            } else {
                return $oldM;
            }
        } elseif ($last_cumulative_type == BIGINT || $last_cumulative_type == INT) {
            /**
             * The last cumulative type was BIGINT or INT
             */
            if ($curr_size >= $last_cumulative_size) {
                return $curr_size;
            } else {
                return $last_cumulative_size;
            }
        } elseif (! isset($last_cumulative_type) || $last_cumulative_type == NONE) {
            /**
             * This is the first row to be analyzed
             */
            return $curr_size;
        } else {
            /**
             * An error has DEFINITELY occurred
             */
            /**
             * TODO: Handle this MUCH more elegantly
             */

            return -1;
        }
    } elseif ($curr_type == DECIMAL) {
        /**
         * What to do if the current cell is of type DECIMAL
         */
        /**
         * The last cumulative type was VARCHAR
         */
        if ($last_cumulative_type == VARCHAR) {
            /* Convert $last_cumulative_size from varchar to decimal format */
            $size = PMA_getDecimalSize($cell);

            if ($size[M] >= $last_cumulative_size) {
                return $size[M];
            } else {
                return $last_cumulative_size;
            }
        } elseif ($last_cumulative_type == DECIMAL) {
            /**
             * The last cumulative type was DECIMAL
             */
            $size = PMA_getDecimalSize($cell);

            $oldM = PMA_getDecimalPrecision($last_cumulative_size);
            $oldD = PMA_getDecimalScale($last_cumulative_size);

            /* New val if M or D is greater than current largest */
            if ($size[M] > $oldM || $size[D] > $oldD) {
                /* Take the largest of both types */
                return (string) ((($size[M] > $oldM) ? $size[M] : $oldM)
                    . "," . (($size[D] > $oldD) ? $size[D] : $oldD));
            } else {
                return $last_cumulative_size;
            }
        } elseif ($last_cumulative_type == BIGINT || $last_cumulative_type == INT) {
            /**
             * The last cumulative type was BIGINT or INT
             */
            /* Convert $last_cumulative_size from int to decimal format */
            $size = PMA_getDecimalSize($cell);

            if ($size[M] >= $last_cumulative_size) {
                return $size[FULL];
            } else {
                return ($last_cumulative_size . "," . $size[D]);
            }
        } elseif (! isset($last_cumulative_type) || $last_cumulative_type == NONE) {
            /**
             * This is the first row to be analyzed
             */
            /* First row of the column */
            $size = PMA_getDecimalSize($cell);

            return $size[FULL];
        } else {
            /**
             * An error has DEFINITELY occurred
             */
            /**
             * TODO: Handle this MUCH more elegantly
             */

            return -1;
        }
    } elseif ($curr_type == BIGINT || $curr_type == INT) {
        /**
         * What to do if the current cell is of type BIGINT or INT
         */
        /**
         * The last cumulative type was VARCHAR
         */
        if ($last_cumulative_type == VARCHAR) {
            if ($curr_size >= $last_cumulative_size) {
                return $curr_size;
            } else {
                return $last_cumulative_size;
            }
        } elseif ($last_cumulative_type == DECIMAL) {
            /**
             * The last cumulative type was DECIMAL
             */
            $oldM = PMA_getDecimalPrecision($last_cumulative_size);
            $oldD = PMA_getDecimalScale($last_cumulative_size);
            $oldInt = $oldM - $oldD;
            $newInt = /*overload*/mb_strlen((string)$cell);

            /* See which has the larger integer length */
            if ($oldInt >= $newInt) {
                /* Use old decimal size */
                return $last_cumulative_size;
            } else {
                /* Use $newInt + $oldD as new M */
                return (($newInt + $oldD) . "," . $oldD);
            }
        } elseif ($last_cumulative_type == BIGINT || $last_cumulative_type == INT) {
            /**
             * The last cumulative type was BIGINT or INT
             */
            if ($curr_size >= $last_cumulative_size) {
                return $curr_size;
            } else {
                return $last_cumulative_size;
            }
        } elseif (! isset($last_cumulative_type) || $last_cumulative_type == NONE) {
            /**
             * This is the first row to be analyzed
             */
            return $curr_size;
        } else {
            /**
             * An error has DEFINITELY occurred
             */
            /**
             * TODO: Handle this MUCH more elegantly
             */

            return -1;
        }
    } else {
        /**
         * An error has DEFINITELY occurred
         */
        /**
         * TODO: Handle this MUCH more elegantly
         */

        return -1;
    }
}

/**
 * Determines what MySQL type a cell is
 *
 * @param int    $last_cumulative_type Last cumulative column type
 *                                     (VARCHAR or INT or BIGINT or DECIMAL or NONE)
 * @param string $cell                 String representation of the cell for which
 *                                     a best-fit type is to be determined
 *
 * @return int  The MySQL type representation
 *               (VARCHAR or INT or BIGINT or DECIMAL or NONE)
 * @access  public
 */
function PMA_detectType($last_cumulative_type, $cell)
{
    /**
     * If numeric, determine if decimal, int or bigint
     * Else, we call it varchar for simplicity
     */

    if (! strcmp('NULL', $cell)) {
        if ($last_cumulative_type === null || $last_cumulative_type == NONE) {
            return NONE;
        }

        return $last_cumulative_type;
    }

    if (!is_numeric($cell)) {
        return VARCHAR;
    }

    if ($cell == (string)(float)$cell
        && /*overload*/mb_strpos($cell, ".") !== false
        && /*overload*/mb_substr_count($cell, ".") == 1
    ) {
        return DECIMAL;
    }

    if (abs($cell) > 2147483647) {
        return BIGINT;
    }

    return INT;
}

/**
 * Determines if the column types are int, decimal, or string
 *
 * @param array &$table array(string $table_name, array $col_names, array $rows)
 *
 * @return array    array(array $types, array $sizes)
 * @access  public
 *
 * @link http://wiki.phpmyadmin.net/pma/Import
 *
 * @todo    Handle the error case more elegantly
 */
function PMA_analyzeTable(&$table)
{
    /* Get number of rows in table */
    $numRows = count($table[ROWS]);
    /* Get number of columns */
    $numCols = count($table[COL_NAMES]);
    /* Current type for each column */
    $types = array();
    $sizes = array();

    /* Initialize $sizes to all 0's */
    for ($i = 0; $i < $numCols; ++$i) {
        $sizes[$i] = 0;
    }

    /* Initialize $types to NONE */
    for ($i = 0; $i < $numCols; ++$i) {
        $types[$i] = NONE;
    }

    /* If the passed array is not of the correct form, do not process it */
    if (!is_array($table)
        || is_array($table[TBL_NAME])
        || !is_array($table[COL_NAMES])
        || !is_array($table[ROWS])
    ) {
        /**
         * TODO: Handle this better
         */

        return false;
    }

    /* Analyze each column */
    for ($i = 0; $i < $numCols; ++$i) {
        /* Analyze the column in each row */
        for ($j = 0; $j < $numRows; ++$j) {
            /* Determine type of the current cell */
            $curr_type = PMA_detectType($types[$i], $table[ROWS][$j][$i]);
            /* Determine size of the current cell */
            $sizes[$i] = PMA_detectSize(
                $sizes[$i],
                $types[$i],
                $curr_type,
                $table[ROWS][$j][$i]
            );

            /**
             * If a type for this column has already been declared,
             * only alter it if it was a number and a varchar was found
             */
            if ($curr_type != NONE) {
                if ($curr_type == VARCHAR) {
                    $types[$i] = VARCHAR;
                } else if ($curr_type == DECIMAL) {
                    if ($types[$i] != VARCHAR) {
                        $types[$i] = DECIMAL;
                    }
                } else if ($curr_type == BIGINT) {
                    if ($types[$i] != VARCHAR && $types[$i] != DECIMAL) {
                        $types[$i] = BIGINT;
                    }
                } else if ($curr_type == INT) {
                    if ($types[$i] != VARCHAR
                        && $types[$i] != DECIMAL
                        && $types[$i] != BIGINT
                    ) {
                        $types[$i] = INT;
                    }
                }
            }
        }
    }

    /* Check to ensure that all types are valid */
    $len = count($types);
    for ($n = 0; $n < $len; ++$n) {
        if (! strcmp(NONE, $types[$n])) {
            $types[$n] = VARCHAR;
            $sizes[$n] = '10';
        }
    }

    return array($types, $sizes);
}

/* Needed to quell the beast that is Message */
$import_notice = null;

/**
 * Builds and executes SQL statements to create the database and tables
 * as necessary, as well as insert all the data.
 *
 * @param string $db_name         Name of the database
 * @param array  &$tables         Array of tables for the specified database
 * @param array  &$analyses       Analyses of the tables
 * @param array  &$additional_sql Additional SQL statements to be executed
 * @param array  $options         Associative array of options
 *
 * @return void
 * @access  public
 *
 * @link http://wiki.phpmyadmin.net/pma/Import
 */
function PMA_buildSQL($db_name, &$tables, &$analyses = null,
    &$additional_sql = null, $options = null
) {
    /* Take care of the options */
    if (isset($options['db_collation'])&& ! is_null($options['db_collation'])) {
        $collation = $options['db_collation'];
    } else {
        $collation = "utf8_general_ci";
    }

    if (isset($options['db_charset']) && ! is_null($options['db_charset'])) {
        $charset = $options['db_charset'];
    } else {
        $charset = "utf8";
    }

    if (isset($options['create_db'])) {
        $create_db = $options['create_db'];
    } else {
        $create_db = true;
    }

    /* Create SQL code to handle the database */
    $sql = array();

    if ($create_db) {
<<<<<<< HEAD
        if (PMA_DRIZZLE) {
            $sql[] = "CREATE DATABASE IF NOT EXISTS " . PMA\libraries\Util::backquote($db_name)
                . " COLLATE " . $collation . ";";
        } else {
            $sql[] = "CREATE DATABASE IF NOT EXISTS " . PMA\libraries\Util::backquote($db_name)
                . " DEFAULT CHARACTER SET " . $charset . " COLLATE " . $collation
                . ";";
        }
=======
        $sql[] = "CREATE DATABASE IF NOT EXISTS " . PMA_Util::backquote($db_name)
            . " DEFAULT CHARACTER SET " . $charset . " COLLATE " . $collation
            . ";";
>>>>>>> 6a163eaa
    }

    /**
     * The calling plug-in should include this statement,
     * if necessary, in the $additional_sql parameter
     *
     * $sql[] = "USE " . backquote($db_name);
     */

    /* Execute the SQL statements create above */
    $sql_len = count($sql);
    for ($i = 0; $i < $sql_len; ++$i) {
        PMA_importRunQuery($sql[$i], $sql[$i]);
    }

    /* No longer needed */
    unset($sql);

    /* Run the $additional_sql statements supplied by the caller plug-in */
    if ($additional_sql != null) {
        /* Clean the SQL first */
        $additional_sql_len = count($additional_sql);

        /**
         * Only match tables for now, because CREATE IF NOT EXISTS
         * syntax is lacking or nonexisting for views, triggers,
         * functions, and procedures.
         *
         * See: http://bugs.mysql.com/bug.php?id=15287
         *
         * To the best of my knowledge this is still an issue.
         *
         * $pattern = 'CREATE (TABLE|VIEW|TRIGGER|FUNCTION|PROCEDURE)';
         */
        $pattern = '/CREATE [^`]*(TABLE)/';
        $replacement = 'CREATE \\1 IF NOT EXISTS';

        /* Change CREATE statements to CREATE IF NOT EXISTS to support
         * inserting into existing structures
         */
        for ($i = 0; $i < $additional_sql_len; ++$i) {
            $additional_sql[$i] = preg_replace(
                $pattern,
                $replacement,
                $additional_sql[$i]
            );
            /* Execute the resulting statements */
            PMA_importRunQuery($additional_sql[$i], $additional_sql[$i]);
        }
    }

    if ($analyses != null) {
        $type_array = array(
            NONE => "NULL",
            VARCHAR => "varchar",
            INT => "int",
            DECIMAL => "decimal",
            BIGINT => "bigint",
            GEOMETRY => 'geometry'
        );

        /* TODO: Do more checking here to make sure they really are matched */
        if (count($tables) != count($analyses)) {
            exit();
        }

        /* Create SQL code to create the tables */
        $num_tables = count($tables);
        for ($i = 0; $i < $num_tables; ++$i) {
            $num_cols = count($tables[$i][COL_NAMES]);
            $tempSQLStr = "CREATE TABLE IF NOT EXISTS "
            . PMA\libraries\Util::backquote($db_name)
            . '.' . PMA\libraries\Util::backquote($tables[$i][TBL_NAME]) . " (";
            for ($j = 0; $j < $num_cols; ++$j) {
                $size = $analyses[$i][SIZES][$j];
                if ((int)$size == 0) {
                    $size = 10;
                }

                $tempSQLStr .= PMA\libraries\Util::backquote($tables[$i][COL_NAMES][$j]) . " "
                    . $type_array[$analyses[$i][TYPES][$j]];
                if ($analyses[$i][TYPES][$j] != GEOMETRY) {
                    $tempSQLStr .= "(" . $size . ")";
                }

                if ($j != (count($tables[$i][COL_NAMES]) - 1)) {
                    $tempSQLStr .= ", ";
                }
            }
            $tempSQLStr .= ") DEFAULT CHARACTER SET " . $charset
                . " COLLATE " . $collation . ";";

            /**
             * Each SQL statement is executed immediately
             * after it is formed so that we don't have
             * to store them in a (possibly large) buffer
             */
            PMA_importRunQuery($tempSQLStr, $tempSQLStr);
        }
    }

    /**
     * Create the SQL statements to insert all the data
     *
     * Only one insert query is formed for each table
     */
    $tempSQLStr = "";
    $col_count = 0;
    $num_tables = count($tables);
    for ($i = 0; $i < $num_tables; ++$i) {
        $num_cols = count($tables[$i][COL_NAMES]);
        $num_rows = count($tables[$i][ROWS]);

        $tempSQLStr = "INSERT INTO " . PMA\libraries\Util::backquote($db_name) . '.'
            . PMA\libraries\Util::backquote($tables[$i][TBL_NAME]) . " (";

        for ($m = 0; $m < $num_cols; ++$m) {
            $tempSQLStr .= PMA\libraries\Util::backquote($tables[$i][COL_NAMES][$m]);

            if ($m != ($num_cols - 1)) {
                $tempSQLStr .= ", ";
            }
        }

        $tempSQLStr .= ") VALUES ";

        for ($j = 0; $j < $num_rows; ++$j) {
            $tempSQLStr .= "(";

            for ($k = 0; $k < $num_cols; ++$k) {
                // If fully formatted SQL, no need to enclose
                // with apostrophes, add slashes etc.
                if ($analyses != null
                    && isset($analyses[$i][FORMATTEDSQL][$col_count])
                    && $analyses[$i][FORMATTEDSQL][$col_count] == true
                ) {
                    $tempSQLStr .= (string) $tables[$i][ROWS][$j][$k];
                } else {
                    if ($analyses != null) {
                        $is_varchar = ($analyses[$i][TYPES][$col_count] === VARCHAR);
                    } else {
                        $is_varchar = ! is_numeric($tables[$i][ROWS][$j][$k]);
                    }

                    /* Don't put quotes around NULL fields */
                    if (! strcmp($tables[$i][ROWS][$j][$k], 'NULL')) {
                        $is_varchar = false;
                    }

                    $tempSQLStr .= (($is_varchar) ? "'" : "");
                    $tempSQLStr .= PMA\libraries\Util::sqlAddSlashes(
                        (string) $tables[$i][ROWS][$j][$k]
                    );
                    $tempSQLStr .= (($is_varchar) ? "'" : "");
                }

                if ($k != ($num_cols - 1)) {
                    $tempSQLStr .= ", ";
                }

                if ($col_count == ($num_cols - 1)) {
                    $col_count = 0;
                } else {
                    $col_count++;
                }

                /* Delete the cell after we are done with it */
                unset($tables[$i][ROWS][$j][$k]);
            }

            $tempSQLStr .= ")";

            if ($j != ($num_rows - 1)) {
                $tempSQLStr .= ",\n ";
            }

            $col_count = 0;
            /* Delete the row after we are done with it */
            unset($tables[$i][ROWS][$j]);
        }

        $tempSQLStr .= ";";

        /**
         * Each SQL statement is executed immediately
         * after it is formed so that we don't have
         * to store them in a (possibly large) buffer
         */
        PMA_importRunQuery($tempSQLStr, $tempSQLStr);
    }

    /* No longer needed */
    unset($tempSQLStr);

    /**
     * A work in progress
     */

    /* Add the viewable structures from $additional_sql
     * to $tables so they are also displayed
     */
    $view_pattern = '@VIEW `[^`]+`\.`([^`]+)@';
    $table_pattern = '@CREATE TABLE IF NOT EXISTS `([^`]+)`@';
    /* Check a third pattern to make sure its not a "USE `db_name`;" statement */

    $regs = array();

    $inTables = false;

    $additional_sql_len = count($additional_sql);
    for ($i = 0; $i < $additional_sql_len; ++$i) {
        preg_match($view_pattern, $additional_sql[$i], $regs);

        if (count($regs) == 0) {
            preg_match($table_pattern, $additional_sql[$i], $regs);
        }

        if (count($regs)) {
            for ($n = 0; $n < $num_tables; ++$n) {
                if (! strcmp($regs[1], $tables[$n][TBL_NAME])) {
                    $inTables = true;
                    break;
                }
            }

            if (! $inTables) {
                $tables[] = array(TBL_NAME => $regs[1]);
            }
        }

        /* Reset the array */
        $regs = array();
        $inTables = false;
    }

    $params = array('db' => (string)$db_name);
    $db_url = 'db_structure.php' . PMA_URL_getCommon($params);
    $db_ops_url = 'db_operations.php' . PMA_URL_getCommon($params);

    $message = '<br /><br />';
    $message .= '<strong>' . __(
        'The following structures have either been created or altered. Here you can:'
    ) . '</strong><br />';
    $message .= '<ul><li>' . __(
        "View a structure's contents by clicking on its name."
    ) . '</li>';
    $message .= '<li>' . __(
        'Change any of its settings by clicking the corresponding "Options" link.'
    ) . '</li>';
    $message .= '<li>' . __('Edit structure by following the "Structure" link.')
        . '</li>';
    $message .= sprintf(
        '<br /><li><a href="%s" title="%s">%s</a> (<a href="%s" title="%s">'
        . __('Options') . '</a>)</li>',
        $db_url,
        sprintf(
            __('Go to database: %s'),
            htmlspecialchars(PMA\libraries\Util::backquote($db_name))
        ),
        htmlspecialchars($db_name),
        $db_ops_url,
        sprintf(
            __('Edit settings for %s'),
            htmlspecialchars(PMA\libraries\Util::backquote($db_name))
        )
    );

    $message .= '<ul>';

    unset($params);

    $num_tables = count($tables);
    for ($i = 0; $i < $num_tables; ++$i) {
        $params = array(
             'db' => (string) $db_name,
             'table' => (string) $tables[$i][TBL_NAME]
        );
        $tbl_url = 'sql.php' . PMA_URL_getCommon($params);
        $tbl_struct_url = 'tbl_structure.php' . PMA_URL_getCommon($params);
        $tbl_ops_url = 'tbl_operations.php' . PMA_URL_getCommon($params);

        unset($params);

        $_table = new Table($tables[$i][TBL_NAME], $db_name);
        if (! $_table->isView()) {
            $message .= sprintf(
                '<li><a href="%s" title="%s">%s</a> (<a href="%s" title="%s">' . __(
                    'Structure'
                ) . '</a>) (<a href="%s" title="%s">' . __('Options') . '</a>)</li>',
                $tbl_url,
                sprintf(
                    __('Go to table: %s'),
                    htmlspecialchars(
                        PMA\libraries\Util::backquote($tables[$i][TBL_NAME])
                    )
                ),
                htmlspecialchars($tables[$i][TBL_NAME]),
                $tbl_struct_url,
                sprintf(
                    __('Structure of %s'),
                    htmlspecialchars(
                        PMA\libraries\Util::backquote($tables[$i][TBL_NAME])
                    )
                ),
                $tbl_ops_url,
                sprintf(
                    __('Edit settings for %s'),
                    htmlspecialchars(
                        PMA\libraries\Util::backquote($tables[$i][TBL_NAME])
                    )
                )
            );
        } else {
            $message .= sprintf(
                '<li><a href="%s" title="%s">%s</a></li>',
                $tbl_url,
                sprintf(
                    __('Go to view: %s'),
                    htmlspecialchars(
                        PMA\libraries\Util::backquote($tables[$i][TBL_NAME])
                    )
                ),
                htmlspecialchars($tables[$i][TBL_NAME])
            );
        }
    }

    $message .= '</ul></ul>';

    global $import_notice;
    $import_notice = $message;

    unset($tables);
}


/**
 * Stops the import on (mostly upload/file related) error
 *
 * @param PMA\libraries\Message $error_message The error message
 *
 * @return void
 * @access  public
 *
 */
function PMA_stopImport( Message $error_message )
{
    global $import_handle, $file_to_unlink;

    // Close open handles
    if ($import_handle !== false && $import_handle !== null) {
        fclose($import_handle);
    }

    // Delete temporary file
    if ($file_to_unlink != '') {
        unlink($file_to_unlink);
    }
    $msg = $error_message->getDisplay();
    $_SESSION['Import_message']['message'] = $msg;

    $response = PMA\libraries\Response::getInstance();
    $response->isSuccess(false);
    $response->addJSON('message', Message::error($msg));

    exit;
}

/**
 * Handles request for Simulation of UPDATE/DELETE queries.
 *
 * @return void
 */
function PMA_handleSimulateDMLRequest()
{
    $response = PMA\libraries\Response::getInstance();
    $error = false;
    $error_msg = __('Only single-table UPDATE and DELETE queries can be simulated.');
    $sql_delimiter = $_REQUEST['sql_delimiter'];
    $sql_data = array();
    $queries = explode($sql_delimiter, $GLOBALS['sql_query']);
    foreach ($queries as $sql_query) {
        if (empty($sql_query)) {
            continue;
        }

        // Parsing the query.
        $parser = new SqlParser\Parser($sql_query);

        if (empty($parser->statements[0])) {
            continue;
        }

        $statement = $parser->statements[0];

        $analyzed_sql_results = array(
            'query' => $sql_query,
            'parser' => $parser,
            'statement' => $statement,
        );

        if ((!(($statement instanceof SqlParser\Statements\UpdateStatement)
            || ($statement instanceof SqlParser\Statements\DeleteStatement)))
            || (!empty($statement->join))
        ) {
            $error = $error_msg;
            break;
        }

        $tables = SqlParser\Utils\Query::getTables($statement);
        if (count($tables) > 1) {
            $error = $error_msg;
            break;
        }

        // Get the matched rows for the query.
        $result = PMA_getMatchedRows($analyzed_sql_results);
        if (! $error = $GLOBALS['dbi']->getError()) {
            $sql_data[] = $result;
        } else {
            break;
        }
    }

    if ($error) {
        $message = Message::rawError($error);
        $response->addJSON('message', $message);
        $response->addJSON('sql_data', false);
    } else {
        $response->addJSON('sql_data', $sql_data);
    }
}

/**
 * Find the matching rows for UPDATE/DELETE query.
 *
 * @param array $analyzed_sql_results Analyzed SQL results from parser.
 *
 * @return mixed
 */
function PMA_getMatchedRows($analyzed_sql_results = array())
{
    $statement = $analyzed_sql_results['statement'];

    $matched_row_query = '';
    if ($statement instanceof SqlParser\Statements\DeleteStatement) {
        $matched_row_query = PMA_getSimulatedDeleteQuery($analyzed_sql_results);
    } elseif ($statement instanceof SqlParser\Statements\UpdateStatement) {
        $matched_row_query = PMA_getSimulatedUpdateQuery($analyzed_sql_results);
    }

    // Execute the query and get the number of matched rows.
    $matched_rows = PMA_executeMatchedRowQuery($matched_row_query);

    // URL to matched rows.
    $_url_params = array(
        'db'        => $GLOBALS['db'],
        'sql_query' => $matched_row_query
    );
    $matched_rows_url  = 'sql.php' . PMA_URL_getCommon($_url_params);

    return array(
        'sql_query' => PMA\libraries\Util::formatSql($analyzed_sql_results['query']),
        'matched_rows' => $matched_rows,
        'matched_rows_url' => $matched_rows_url
    );
}

/**
 * Transforms a UPDATE query into SELECT statement.
 *
 * @param array $analyzed_sql_results Analyzed SQL results from parser.
 *
 * @return string SQL query
 */
function PMA_getSimulatedUpdateQuery($analyzed_sql_results)
{
    $table_references = SqlParser\Utils\Query::getTables(
        $analyzed_sql_results['statement']
    );

    $where = SqlParser\Utils\Query::getClause(
        $analyzed_sql_results['statement'],
        $analyzed_sql_results['parser']->list,
        'WHERE'
    );

    if (empty($where)) {
        $where = '1';
    }

    $columns = array();
    $diff = array();
    foreach ($analyzed_sql_results['statement']->set as $set) {
        $columns[] = $set->column;
        $diff[] = $set->column . ' <> ' . $set->value;
    }
    if (!empty($diff)) {
        $where .= ' AND (' . implode(' OR ', $diff) . ')';
    }

    $order_and_limit = '';

    if (!empty($analyzed_sql_results['statement']->order)) {
        $order_and_limit .= ' ORDER BY ' . SqlParser\Utils\Query::getClause(
            $analyzed_sql_results['statement'],
            $analyzed_sql_results['parser']->list,
            'ORDER BY'
        );
    }

    if (!empty($analyzed_sql_results['statement']->limit)) {
        $order_and_limit .= ' LIMIT ' . SqlParser\Utils\Query::getClause(
            $analyzed_sql_results['statement'],
            $analyzed_sql_results['parser']->list,
            'LIMIT'
        );
    }

    return 'SELECT '  . implode(', ', $columns) .
        ' FROM ' . implode(', ', $table_references) .
        ' WHERE ' . $where . $order_and_limit;
}

/**
 * Transforms a DELETE query into SELECT statement.
 *
 * @param array $analyzed_sql_results Analyzed SQL results from parser.
 *
 * @return string SQL query
 */
function PMA_getSimulatedDeleteQuery($analyzed_sql_results)
{
    $table_references = SqlParser\Utils\Query::getTables(
        $analyzed_sql_results['statement']
    );

    $where = SqlParser\Utils\Query::getClause(
        $analyzed_sql_results['statement'],
        $analyzed_sql_results['parser']->list,
        'WHERE'
    );

    if (empty($where)) {
        $where = '1';
    }

    $order_and_limit = '';

    if (!empty($analyzed_sql_results['statement']->order)) {
        $order_and_limit .= ' ORDER BY ' . SqlParser\Utils\Query::getClause(
            $analyzed_sql_results['statement'],
            $analyzed_sql_results['parser']->list,
            'ORDER BY'
        );
    }

    if (!empty($analyzed_sql_results['statement']->limit)) {
        $order_and_limit .= ' LIMIT ' . SqlParser\Utils\Query::getClause(
            $analyzed_sql_results['statement'],
            $analyzed_sql_results['parser']->list,
            'LIMIT'
        );
    }

    return 'SELECT * FROM ' . implode(', ', $table_references) .
        ' WHERE ' . $where . $order_and_limit;
}

/**
 * Executes the matched_row_query and returns the resultant row count.
 *
 * @param string $matched_row_query SQL query
 *
 * @return integer Number of rows returned
 */
function PMA_executeMatchedRowQuery($matched_row_query)
{
    $GLOBALS['dbi']->selectDb($GLOBALS['db']);
    // Execute the query.
    $result = $GLOBALS['dbi']->tryQuery($matched_row_query);
    // Count the number of rows in the result set.
    $result = $GLOBALS['dbi']->numRows($result);

    return $result;
}

/**
 * Handles request for ROLLBACK.
 *
 * @param string $sql_query SQL query(s)
 *
 * @return void
 */
function PMA_handleRollbackRequest($sql_query)
{
    $sql_delimiter = $_REQUEST['sql_delimiter'];
    $queries = explode($sql_delimiter, $sql_query);
    $error = false;
    $error_msg = __(
        'Only INSERT, UPDATE, DELETE and REPLACE '
        . 'SQL queries containing transactional engine tables can be rolled back.'
    );
    foreach ($queries as $sql_query) {
        if (empty($sql_query)) {
            continue;
        }

        // Check each query for ROLLBACK support.
        if (! PMA_checkIfRollbackPossible($sql_query)) {
            $global_error = $GLOBALS['dbi']->getError();
            if ($global_error) {
                $error = $global_error;
            } else {
                $error = $error_msg;
            }
            break;
        }
    }

    if ($error) {
        unset($_REQUEST['rollback_query']);
        $response = PMA\libraries\Response::getInstance();
        $message = Message::rawError($error);
        $response->addJSON('message', $message);
        exit;
    } else {
        // If everything fine, START a transaction.
        $GLOBALS['dbi']->query('START TRANSACTION');
    }
}

/**
 * Checks if ROLLBACK is possible for a SQL query or not.
 *
 * @param string $sql_query SQL query
 *
 * @return bool
 */
function PMA_checkIfRollbackPossible($sql_query)
{
    $parser = new SqlParser\Parser($sql_query);

    if (empty($parser->statements[0])) {
        return false;
    }

    $statement = $parser->statements[0];

    // Check if query is supported.
    if (!(($statement instanceof SqlParser\Statements\InsertStatement)
        || ($statement instanceof SqlParser\Statements\UpdateStatement)
        || ($statement instanceof SqlParser\Statements\DeleteStatement)
        || ($statement instanceof SqlParser\Statements\ReplaceStatement))
    ) {
        return false;
    }

    // Get table_references from the query.
    $tables = SqlParser\Utils\Query::getTables($statement);

    // Check if each table is 'InnoDB'.
    foreach ($tables as $table) {
        if (! PMA_isTableTransactional($table)) {
            return false;
        }
    }

    return true;
}

/**
 * Checks if a table is 'InnoDB' or not.
 *
 * @param string $table Table details
 *
 * @return bool
 */
function PMA_isTableTransactional($table)
{
    $table = explode('.', $table);
    if (count($table) == 2) {
        $db = PMA\libraries\Util::unQuote($table[0]);
        $table = PMA\libraries\Util::unQuote($table[1]);
    } else {
        $db = $GLOBALS['db'];
        $table = PMA\libraries\Util::unQuote($table[0]);
    }

    // Query to check if table exists.
    $check_table_query = 'SELECT * FROM ' . PMA\libraries\Util::backquote($db)
        . '.' . PMA\libraries\Util::backquote($table) . ' '
        . 'LIMIT 1';

    $result = $GLOBALS['dbi']->tryQuery($check_table_query);

    if (! $result) {
        return false;
    }

    // List of Transactional Engines.
    $transactional_engines = array(
        'INNODB',
        'FALCON',
        'NDB',
        'INFINIDB',
        'TOKUDB',
        'XTRADB',
        'SEQUENCE',
        'BDB'
    );

    // Query to check if table is 'Transactional'.
    $check_query = 'SELECT `ENGINE` FROM `information_schema`.`tables` '
        . 'WHERE `table_name` = "' . $table . '" '
        . 'AND `table_schema` = "' . $db . '" '
        . 'AND UPPER(`engine`) IN ("'
        . implode('", "', $transactional_engines)
        . '")';

    $result = $GLOBALS['dbi']->tryQuery($check_query);

    if ($GLOBALS['dbi']->numRows($result) == 1) {
        return true;
    } else {
        return false;
    }
}<|MERGE_RESOLUTION|>--- conflicted
+++ resolved
@@ -7,6 +7,7 @@
  */
 use PMA\libraries\Message;
 use PMA\libraries\Table;
+use PMA\libraries\Util;
 
 if (! defined('PHPMYADMIN')) {
     exit;
@@ -1005,20 +1006,9 @@
     $sql = array();
 
     if ($create_db) {
-<<<<<<< HEAD
-        if (PMA_DRIZZLE) {
-            $sql[] = "CREATE DATABASE IF NOT EXISTS " . PMA\libraries\Util::backquote($db_name)
-                . " COLLATE " . $collation . ";";
-        } else {
-            $sql[] = "CREATE DATABASE IF NOT EXISTS " . PMA\libraries\Util::backquote($db_name)
-                . " DEFAULT CHARACTER SET " . $charset . " COLLATE " . $collation
-                . ";";
-        }
-=======
-        $sql[] = "CREATE DATABASE IF NOT EXISTS " . PMA_Util::backquote($db_name)
+        $sql[] = "CREATE DATABASE IF NOT EXISTS " . Util::backquote($db_name)
             . " DEFAULT CHARACTER SET " . $charset . " COLLATE " . $collation
             . ";";
->>>>>>> 6a163eaa
     }
 
     /**
