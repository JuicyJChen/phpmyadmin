<?php
/* vim: set expandtab sw=4 ts=4 sts=4: */
/**
 * Library that provides common import functions that are used by import plugins
 *
 * @package PhpMyAdmin-Import
 */
use PMA\libraries\Message;
use PMA\libraries\Table;
use PMA\libraries\Util;

if (! defined('PHPMYADMIN')) {
    exit;
}

/**
 * We need to know something about user
 */
require_once './libraries/check_user_privileges.lib.php';

/**
 * We do this check, DROP DATABASE does not need to be confirmed elsewhere
 */
define('PMA_CHK_DROP', 1);

/**
 * Checks whether timeout is getting close
 *
 * @return boolean true if timeout is close
 * @access public
 */
function PMA_checkTimeout()
{
    global $timestamp, $maximum_time, $timeout_passed;
    if ($maximum_time == 0) {
        return false;
    } elseif ($timeout_passed) {
        return true;
        /* 5 in next row might be too much */
    } elseif ((time() - $timestamp) > ($maximum_time - 5)) {
        $timeout_passed = true;
        return true;
    } else {
        return false;
    }
}

/**
 * Detects what compression the file uses
 *
 * @param string $filepath filename to check
 *
 * @return string MIME type of compression, none for none
 * @access public
 */
function PMA_detectCompression($filepath)
{
    $file = @fopen($filepath, 'rb');
    if (! $file) {
        return false;
    }
    return PMA\libraries\Util::getCompressionMimeType($file);
}

/**
 * Runs query inside import buffer. This is needed to allow displaying
 * of last SELECT, SHOW or HANDLER results and similar nice stuff.
 *
 * @param string $sql         query to run
 * @param string $full        query to display, this might be commented
 * @param bool   $controluser whether to use control user for queries
 * @param array  &$sql_data   SQL parse data storage
 *
 * @return void
 * @access public
 */
function PMA_importRunQuery($sql = '', $full = '', $controluser = false,
    &$sql_data = array()
) {
    global $import_run_buffer, $go_sql, $complete_query, $display_query,
        $sql_query, $my_die, $error, $reload,
        $last_query_with_results, $result, $msg,
        $skip_queries, $executed_queries, $max_sql_len, $read_multiply,
        $cfg, $sql_query_disabled, $db, $run_query, $is_superuser;
    $read_multiply = 1;
    if (!isset($import_run_buffer)) {
        // Do we have something to push into buffer?
        $import_run_buffer = PMA_ImportRunQuery_post(
            $import_run_buffer, $sql, $full
        );
        return;
    }

    // Should we skip something?
    if ($skip_queries > 0) {
        $skip_queries--;
        // Do we have something to push into buffer?
        $import_run_buffer = PMA_ImportRunQuery_post(
            $import_run_buffer, $sql, $full
        );
        return;
    }

    if (! empty($import_run_buffer['sql'])
        && trim($import_run_buffer['sql']) != ''
    ) {

        // USE query changes the database, son need to track
        // while running multiple queries
        $is_use_query
            = /*overload*/mb_stripos($import_run_buffer['sql'], "use ") !== false;

        $max_sql_len = max(
            $max_sql_len,
            /*overload*/mb_strlen($import_run_buffer['sql'])
        );
        if (! $sql_query_disabled) {
            $sql_query .= $import_run_buffer['full'];
        }
        $pattern = '@^[[:space:]]*DROP[[:space:]]+(IF EXISTS[[:space:]]+)?'
            . 'DATABASE @i';
        if (! $cfg['AllowUserDropDatabase']
            && ! $is_superuser
            && preg_match($pattern, $import_run_buffer['sql'])
        ) {
            $GLOBALS['message'] = Message::error(
                __('"DROP DATABASE" statements are disabled.')
            );
            $error = true;
        } else {
            $executed_queries++;

            $pattern = '/^[\s]*(SELECT|SHOW|HANDLER)/i';
            if ($run_query
                && $GLOBALS['finished']
                && empty($sql)
                && ! $error
                && ((! empty($import_run_buffer['sql'])
                && preg_match($pattern, $import_run_buffer['sql']))
                || ($executed_queries == 1))
            ) {
                $go_sql = true;
                if (! $sql_query_disabled) {
                    $complete_query = $sql_query;
                    $display_query = $sql_query;
                } else {
                    $complete_query = '';
                    $display_query = '';
                }
                $sql_query = $import_run_buffer['sql'];
                $sql_data['valid_sql'][] = $import_run_buffer['sql'];
                if (! isset($sql_data['valid_queries'])) {
                    $sql_data['valid_queries'] = 0;
                }
                $sql_data['valid_queries']++;

                // If a 'USE <db>' SQL-clause was found,
                // set our current $db to the new one
                list($db, $reload) = PMA_lookForUse(
                    $import_run_buffer['sql'],
                    $db,
                    $reload
                );
            } elseif ($run_query) {

                if ($controluser) {
                    $result = PMA_queryAsControlUser(
                        $import_run_buffer['sql']
                    );
                } else {
                    $result = $GLOBALS['dbi']
                        ->tryQuery($import_run_buffer['sql']);
                }

                $msg = '# ';
                if ($result === false) { // execution failed
                    if (! isset($my_die)) {
                        $my_die = array();
                    }
                    $my_die[] = array(
                        'sql' => $import_run_buffer['full'],
                        'error' => $GLOBALS['dbi']->getError()
                    );

                    $msg .= __('Error');

                    if (! $cfg['IgnoreMultiSubmitErrors']) {
                        $error = true;
                        return;
                    }
                } else {
                    $a_num_rows = (int)@$GLOBALS['dbi']->numRows($result);
                    $a_aff_rows = (int)@$GLOBALS['dbi']->affectedRows();
                    if ($a_num_rows > 0) {
                        $msg .= __('Rows') . ': ' . $a_num_rows;
                        $last_query_with_results = $import_run_buffer['sql'];
                    } elseif ($a_aff_rows > 0) {
                        $message = Message::getMessageForAffectedRows(
                            $a_aff_rows
                        );
                        $msg .= $message->getMessage();
                    } else {
                        $msg .= __(
                            'MySQL returned an empty result set (i.e. zero '
                            . 'rows).'
                        );
                    }

                    $sql_data = updateSqlData(
                        $sql_data, $a_num_rows, $is_use_query, $import_run_buffer
                    );
                }
                if (! $sql_query_disabled) {
                    $sql_query .= $msg . "\n";
                }

                // If a 'USE <db>' SQL-clause was found and the query
                // succeeded, set our current $db to the new one
                if ($result != false) {
                    list($db, $reload) = PMA_lookForUse(
                        $import_run_buffer['sql'],
                        $db,
                        $reload
                    );
                }

                $pattern = '@^[\s]*(DROP|CREATE)[\s]+(IF EXISTS[[:space:]]+)'
                    . '?(TABLE|DATABASE)[[:space:]]+(.+)@im';
                if ($result != false
                    && preg_match($pattern, $import_run_buffer['sql'])
                ) {
                    $reload = true;
                }
            } // end run query
        } // end if not DROP DATABASE
        // end non empty query
    } elseif (! empty($import_run_buffer['full'])) {
        if ($go_sql) {
            $complete_query .= $import_run_buffer['full'];
            $display_query .= $import_run_buffer['full'];
        } else {
            if (! $sql_query_disabled) {
                $sql_query .= $import_run_buffer['full'];
            }
        }
    }
    // check length of query unless we decided to pass it to sql.php
    // (if $run_query is false, we are just displaying so show
    // the complete query in the textarea)
    if (! $go_sql && $run_query) {
        if (! empty($sql_query)) {
            if (/*overload*/mb_strlen($sql_query) > 50000
                || $executed_queries > 50
                || $max_sql_len > 1000
            ) {
                $sql_query = '';
                $sql_query_disabled = true;
            }
        }
    }

    // Do we have something to push into buffer?
    $import_run_buffer = PMA_ImportRunQuery_post($import_run_buffer, $sql, $full);

    // In case of ROLLBACK, notify the user.
    if (isset($_REQUEST['rollback_query'])) {
        $msg .= __('[ROLLBACK occurred.]');
    }
}

/**
 * Update $sql_data
 *
 * @param array $sql_data          SQL data
 * @param int   $a_num_rows        Number of rows
 * @param bool  $is_use_query      Query is used
 * @param array $import_run_buffer Import buffer
 *
 * @return array
 */
function updateSqlData($sql_data, $a_num_rows, $is_use_query, $import_run_buffer)
{
    if (($a_num_rows > 0) || $is_use_query) {
        $sql_data['valid_sql'][] = $import_run_buffer['sql'];
        if (!isset($sql_data['valid_queries'])) {
            $sql_data['valid_queries'] = 0;
        }
        $sql_data['valid_queries']++;
    }
    return $sql_data;
}

/**
 * Return import run buffer
 *
 * @param array  $import_run_buffer Buffer of queries for import
 * @param string $sql               SQL query
 * @param string $full              Query to display
 *
 * @return array Buffer of queries for import
 */
function PMA_ImportRunQuery_post($import_run_buffer, $sql, $full)
{
    if (!empty($sql) || !empty($full)) {
        $import_run_buffer = array('sql' => $sql, 'full' => $full);
        return $import_run_buffer;
    } else {
        unset($GLOBALS['import_run_buffer']);
        return $import_run_buffer;
    }
}

/**
 * Looks for the presence of USE to possibly change current db
 *
 * @param string $buffer buffer to examine
 * @param string $db     current db
 * @param bool   $reload reload
 *
 * @return array (current or new db, whether to reload)
 * @access public
 */
function PMA_lookForUse($buffer, $db, $reload)
{
    if (preg_match('@^[\s]*USE[[:space:]]+([\S]+)@i', $buffer, $match)) {
        $db = trim($match[1]);
        $db = trim($db, ';'); // for example, USE abc;

        // $db must not contain the escape characters generated by backquote()
        // ( used in PMA_buildSQL() as: backquote($db_name), and then called
        // in PMA_importRunQuery() which in turn calls PMA_lookForUse() )
        $db = PMA\libraries\Util::unQuote($db);

        $reload = true;
    }
    return(array($db, $reload));
}


/**
 * Returns next part of imported file/buffer
 *
 * @param int $size size of buffer to read
 *                  (this is maximal size function will return)
 *
 * @return string part of file/buffer
 * @access public
 */
function PMA_importGetNextChunk($size = 32768)
{
    global $compression, $import_handle, $charset_conversion, $charset_of_file,
        $read_multiply;

    // Add some progression while reading large amount of data
    if ($read_multiply <= 8) {
        $size *= $read_multiply;
    } else {
        $size *= 8;
    }
    $read_multiply++;

    // We can not read too much
    if ($size > $GLOBALS['read_limit']) {
        $size = $GLOBALS['read_limit'];
    }

    if (PMA_checkTimeout()) {
        return false;
    }
    if ($GLOBALS['finished']) {
        return true;
    }

    if ($GLOBALS['import_file'] == 'none') {
        // Well this is not yet supported and tested,
        // but should return content of textarea
        if (/*overload*/mb_strlen($GLOBALS['import_text']) < $size) {
            $GLOBALS['finished'] = true;
            return $GLOBALS['import_text'];
        } else {
            $r = /*overload*/mb_substr($GLOBALS['import_text'], 0, $size);
            $GLOBALS['offset'] += $size;
            $GLOBALS['import_text'] = /*overload*/
                mb_substr($GLOBALS['import_text'], $size);
            return $r;
        }
    }

    switch ($compression) {
    case 'application/bzip2':
        $result = bzread($import_handle, $size);
        $GLOBALS['finished'] = feof($import_handle);
        break;
    case 'application/gzip':
        $result = gzread($import_handle, $size);
        $GLOBALS['finished'] = feof($import_handle);
        break;
    case 'application/zip':
        $result = /*overload*/mb_substr($GLOBALS['import_text'], 0, $size);
        $GLOBALS['import_text'] = /*overload*/mb_substr(
            $GLOBALS['import_text'],
            $size
        );
        $GLOBALS['finished'] = empty($GLOBALS['import_text']);
        break;
    case 'none':
        $result = fread($import_handle, $size);
        $GLOBALS['finished'] = feof($import_handle);
        break;
    }
    $GLOBALS['offset'] += $size;

    if ($charset_conversion) {
        return PMA_convertString($charset_of_file, 'utf-8', $result);
    }

    /**
     * Skip possible byte order marks (I do not think we need more
     * charsets, but feel free to add more, you can use wikipedia for
     * reference: <http://en.wikipedia.org/wiki/Byte_Order_Mark>)
     *
     * @todo BOM could be used for charset autodetection
     */
    if ($GLOBALS['offset'] == $size) {
        // UTF-8
        if (strncmp($result, "\xEF\xBB\xBF", 3) == 0) {
            $result = /*overload*/mb_substr($result, 3);
            // UTF-16 BE, LE
        } elseif (strncmp($result, "\xFE\xFF", 2) == 0
            || strncmp($result, "\xFF\xFE", 2) == 0
        ) {
            $result = /*overload*/mb_substr($result, 2);
        }
    }
    return $result;
}

/**
 * Returns the "Excel" column name (i.e. 1 = "A", 26 = "Z", 27 = "AA", etc.)
 *
 * This functions uses recursion to build the Excel column name.
 *
 * The column number (1-26) is converted to the responding
 * ASCII character (A-Z) and returned.
 *
 * If the column number is bigger than 26 (= num of letters in alphabet),
 * an extra character needs to be added. To find this extra character,
 * the number is divided by 26 and this value is passed to another instance
 * of the same function (hence recursion). In that new instance the number is
 * evaluated again, and if it is still bigger than 26, it is divided again
 * and passed to another instance of the same function. This continues until
 * the number is smaller than 26. Then the last called function returns
 * the corresponding ASCII character to the function that called it.
 * Each time a called function ends an extra character is added to the column name.
 * When the first function is reached, the last character is added and the complete
 * column name is returned.
 *
 * @param int $num the column number
 *
 * @return string The column's "Excel" name
 * @access  public
 */
function PMA_getColumnAlphaName($num)
{
    $A = 65; // ASCII value for capital "A"
    $col_name = "";

    if ($num > 26) {
        $div = (int)($num / 26);
        $remain = (int)($num % 26);

        // subtract 1 of divided value in case the modulus is 0,
        // this is necessary because A-Z has no 'zero'
        if ($remain == 0) {
            $div--;
        }

        // recursive function call
        $col_name = PMA_getColumnAlphaName($div);
        // use modulus as new column number
        $num = $remain;
    }

    if ($num == 0) {
        // use 'Z' if column number is 0,
        // this is necessary because A-Z has no 'zero'
        $col_name .= /*overload*/mb_chr(($A + 26) - 1);
    } else {
        // convert column number to ASCII character
        $col_name .= /*overload*/mb_chr(($A + $num) - 1);
    }

    return $col_name;
}

/**
 * Returns the column number based on the Excel name.
 * So "A" = 1, "Z" = 26, "AA" = 27, etc.
 *
 * Basically this is a base26 (A-Z) to base10 (0-9) conversion.
 * It iterates through all characters in the column name and
 * calculates the corresponding value, based on character value
 * (A = 1, ..., Z = 26) and position in the string.
 *
 * @param string $name column name(i.e. "A", or "BC", etc.)
 *
 * @return int The column number
 * @access  public
 */
function PMA_getColumnNumberFromName($name)
{
    if (empty($name)) {
        return 0;
    }

    $name = /*overload*/mb_strtoupper($name);
    $num_chars = /*overload*/mb_strlen($name);
    $column_number = 0;
    for ($i = 0; $i < $num_chars; ++$i) {
        // read string from back to front
        $char_pos = ($num_chars - 1) - $i;

        // convert capital character to ASCII value
        // and subtract 64 to get corresponding decimal value
        // ASCII value of "A" is 65, "B" is 66, etc.
        // Decimal equivalent of "A" is 1, "B" is 2, etc.
        $number = (int)(/*overload*/mb_ord($name[$char_pos]) - 64);

        // base26 to base10 conversion : multiply each number
        // with corresponding value of the position, in this case
        // $i=0 : 1; $i=1 : 26; $i=2 : 676; ...
        $column_number += $number * PMA\libraries\Util::pow(26, $i);
    }
    return $column_number;
}

/**
 * Constants definitions
 */

/* MySQL type defs */
define("NONE",      0);
define("VARCHAR",   1);
define("INT",       2);
define("DECIMAL",   3);
define("BIGINT",    4);
define("GEOMETRY",  5);

/* Decimal size defs */
define("M",         0);
define("D",         1);
define("FULL",      2);

/* Table array defs */
define("TBL_NAME",  0);
define("COL_NAMES", 1);
define("ROWS",      2);

/* Analysis array defs */
define("TYPES",        0);
define("SIZES",        1);
define("FORMATTEDSQL", 2);

/**
 * Obtains the precision (total # of digits) from a size of type decimal
 *
 * @param string $last_cumulative_size Size of type decimal
 *
 * @return int Precision of the given decimal size notation
 * @access  public
 */
function PMA_getDecimalPrecision($last_cumulative_size)
{
    return (int)substr(
        $last_cumulative_size,
        0,
        strpos($last_cumulative_size, ",")
    );
}

/**
 * Obtains the scale (# of digits to the right of the decimal point)
 * from a size of type decimal
 *
 * @param string $last_cumulative_size Size of type decimal
 *
 * @return int Scale of the given decimal size notation
 * @access  public
 */
function PMA_getDecimalScale($last_cumulative_size)
{
    return (int)substr(
        $last_cumulative_size,
        (strpos($last_cumulative_size, ",") + 1),
        (strlen($last_cumulative_size) - strpos($last_cumulative_size, ","))
    );
}

/**
 * Obtains the decimal size of a given cell
 *
 * @param string $cell cell content
 *
 * @return array Contains the precision, scale, and full size
 *                representation of the given decimal cell
 * @access  public
 */
function PMA_getDecimalSize($cell)
{
    $curr_size = /*overload*/mb_strlen((string)$cell);
    $decPos = /*overload*/mb_strpos($cell, ".");
    $decPrecision = ($curr_size - 1) - $decPos;

    $m = $curr_size - 1;
    $d = $decPrecision;

    return array($m, $d, ($m . "," . $d));
}

/**
 * Obtains the size of the given cell
 *
 * @param string $last_cumulative_size Last cumulative column size
 * @param int    $last_cumulative_type Last cumulative column type
 *                                     (NONE or VARCHAR or DECIMAL or INT or BIGINT)
 * @param int    $curr_type            Type of the current cell
 *                                     (NONE or VARCHAR or DECIMAL or INT or BIGINT)
 * @param string $cell                 The current cell
 *
 * @return string  Size of the given cell in the type-appropriate format
 * @access  public
 *
 * @todo    Handle the error cases more elegantly
 */
function PMA_detectSize($last_cumulative_size, $last_cumulative_type,
    $curr_type, $cell
) {
    $curr_size = /*overload*/mb_strlen((string)$cell);

    /**
     * If the cell is NULL, don't treat it as a varchar
     */
    if (! strcmp('NULL', $cell)) {
        return $last_cumulative_size;
    } elseif ($curr_type == VARCHAR) {
        /**
         * What to do if the current cell is of type VARCHAR
         */
        /**
         * The last cumulative type was VARCHAR
         */
        if ($last_cumulative_type == VARCHAR) {
            if ($curr_size >= $last_cumulative_size) {
                return $curr_size;
            } else {
                return $last_cumulative_size;
            }
        } elseif ($last_cumulative_type == DECIMAL) {
            /**
             * The last cumulative type was DECIMAL
             */
            $oldM = PMA_getDecimalPrecision($last_cumulative_size);

            if ($curr_size >= $oldM) {
                return $curr_size;
            } else {
                return $oldM;
            }
        } elseif ($last_cumulative_type == BIGINT || $last_cumulative_type == INT) {
            /**
             * The last cumulative type was BIGINT or INT
             */
            if ($curr_size >= $last_cumulative_size) {
                return $curr_size;
            } else {
                return $last_cumulative_size;
            }
        } elseif (! isset($last_cumulative_type) || $last_cumulative_type == NONE) {
            /**
             * This is the first row to be analyzed
             */
            return $curr_size;
        } else {
            /**
             * An error has DEFINITELY occurred
             */
            /**
             * TODO: Handle this MUCH more elegantly
             */

            return -1;
        }
    } elseif ($curr_type == DECIMAL) {
        /**
         * What to do if the current cell is of type DECIMAL
         */
        /**
         * The last cumulative type was VARCHAR
         */
        if ($last_cumulative_type == VARCHAR) {
            /* Convert $last_cumulative_size from varchar to decimal format */
            $size = PMA_getDecimalSize($cell);

            if ($size[M] >= $last_cumulative_size) {
                return $size[M];
            } else {
                return $last_cumulative_size;
            }
        } elseif ($last_cumulative_type == DECIMAL) {
            /**
             * The last cumulative type was DECIMAL
             */
            $size = PMA_getDecimalSize($cell);

            $oldM = PMA_getDecimalPrecision($last_cumulative_size);
            $oldD = PMA_getDecimalScale($last_cumulative_size);

            /* New val if M or D is greater than current largest */
            if ($size[M] > $oldM || $size[D] > $oldD) {
                /* Take the largest of both types */
                return (string) ((($size[M] > $oldM) ? $size[M] : $oldM)
                    . "," . (($size[D] > $oldD) ? $size[D] : $oldD));
            } else {
                return $last_cumulative_size;
            }
        } elseif ($last_cumulative_type == BIGINT || $last_cumulative_type == INT) {
            /**
             * The last cumulative type was BIGINT or INT
             */
            /* Convert $last_cumulative_size from int to decimal format */
            $size = PMA_getDecimalSize($cell);

            if ($size[M] >= $last_cumulative_size) {
                return $size[FULL];
            } else {
                return ($last_cumulative_size . "," . $size[D]);
            }
        } elseif (! isset($last_cumulative_type) || $last_cumulative_type == NONE) {
            /**
             * This is the first row to be analyzed
             */
            /* First row of the column */
            $size = PMA_getDecimalSize($cell);

            return $size[FULL];
        } else {
            /**
             * An error has DEFINITELY occurred
             */
            /**
             * TODO: Handle this MUCH more elegantly
             */

            return -1;
        }
    } elseif ($curr_type == BIGINT || $curr_type == INT) {
        /**
         * What to do if the current cell is of type BIGINT or INT
         */
        /**
         * The last cumulative type was VARCHAR
         */
        if ($last_cumulative_type == VARCHAR) {
            if ($curr_size >= $last_cumulative_size) {
                return $curr_size;
            } else {
                return $last_cumulative_size;
            }
        } elseif ($last_cumulative_type == DECIMAL) {
            /**
             * The last cumulative type was DECIMAL
             */
            $oldM = PMA_getDecimalPrecision($last_cumulative_size);
            $oldD = PMA_getDecimalScale($last_cumulative_size);
            $oldInt = $oldM - $oldD;
            $newInt = /*overload*/mb_strlen((string)$cell);

            /* See which has the larger integer length */
            if ($oldInt >= $newInt) {
                /* Use old decimal size */
                return $last_cumulative_size;
            } else {
                /* Use $newInt + $oldD as new M */
                return (($newInt + $oldD) . "," . $oldD);
            }
        } elseif ($last_cumulative_type == BIGINT || $last_cumulative_type == INT) {
            /**
             * The last cumulative type was BIGINT or INT
             */
            if ($curr_size >= $last_cumulative_size) {
                return $curr_size;
            } else {
                return $last_cumulative_size;
            }
        } elseif (! isset($last_cumulative_type) || $last_cumulative_type == NONE) {
            /**
             * This is the first row to be analyzed
             */
            return $curr_size;
        } else {
            /**
             * An error has DEFINITELY occurred
             */
            /**
             * TODO: Handle this MUCH more elegantly
             */

            return -1;
        }
    } else {
        /**
         * An error has DEFINITELY occurred
         */
        /**
         * TODO: Handle this MUCH more elegantly
         */

        return -1;
    }
}

/**
 * Determines what MySQL type a cell is
 *
 * @param int    $last_cumulative_type Last cumulative column type
 *                                     (VARCHAR or INT or BIGINT or DECIMAL or NONE)
 * @param string $cell                 String representation of the cell for which
 *                                     a best-fit type is to be determined
 *
 * @return int  The MySQL type representation
 *               (VARCHAR or INT or BIGINT or DECIMAL or NONE)
 * @access  public
 */
function PMA_detectType($last_cumulative_type, $cell)
{
    /**
     * If numeric, determine if decimal, int or bigint
     * Else, we call it varchar for simplicity
     */

    if (! strcmp('NULL', $cell)) {
        if ($last_cumulative_type === null || $last_cumulative_type == NONE) {
            return NONE;
        }

        return $last_cumulative_type;
    }

    if (!is_numeric($cell)) {
        return VARCHAR;
    }

    if ($cell == (string)(float)$cell
        && /*overload*/mb_strpos($cell, ".") !== false
        && /*overload*/mb_substr_count($cell, ".") == 1
    ) {
        return DECIMAL;
    }

    if (abs($cell) > 2147483647) {
        return BIGINT;
    }

    return INT;
}

/**
 * Determines if the column types are int, decimal, or string
 *
 * @param array &$table array(string $table_name, array $col_names, array $rows)
 *
 * @return array    array(array $types, array $sizes)
 * @access  public
 *
 * @link http://wiki.phpmyadmin.net/pma/Import
 *
 * @todo    Handle the error case more elegantly
 */
function PMA_analyzeTable(&$table)
{
    /* Get number of rows in table */
    $numRows = count($table[ROWS]);
    /* Get number of columns */
    $numCols = count($table[COL_NAMES]);
    /* Current type for each column */
    $types = array();
    $sizes = array();

    /* Initialize $sizes to all 0's */
    for ($i = 0; $i < $numCols; ++$i) {
        $sizes[$i] = 0;
    }

    /* Initialize $types to NONE */
    for ($i = 0; $i < $numCols; ++$i) {
        $types[$i] = NONE;
    }

    /* If the passed array is not of the correct form, do not process it */
    if (!is_array($table)
        || is_array($table[TBL_NAME])
        || !is_array($table[COL_NAMES])
        || !is_array($table[ROWS])
    ) {
        /**
         * TODO: Handle this better
         */

        return false;
    }

    /* Analyze each column */
    for ($i = 0; $i < $numCols; ++$i) {
        /* Analyze the column in each row */
        for ($j = 0; $j < $numRows; ++$j) {
            /* Determine type of the current cell */
            $curr_type = PMA_detectType($types[$i], $table[ROWS][$j][$i]);
            /* Determine size of the current cell */
            $sizes[$i] = PMA_detectSize(
                $sizes[$i],
                $types[$i],
                $curr_type,
                $table[ROWS][$j][$i]
            );

            /**
             * If a type for this column has already been declared,
             * only alter it if it was a number and a varchar was found
             */
            if ($curr_type != NONE) {
                if ($curr_type == VARCHAR) {
                    $types[$i] = VARCHAR;
                } else if ($curr_type == DECIMAL) {
                    if ($types[$i] != VARCHAR) {
                        $types[$i] = DECIMAL;
                    }
                } else if ($curr_type == BIGINT) {
                    if ($types[$i] != VARCHAR && $types[$i] != DECIMAL) {
                        $types[$i] = BIGINT;
                    }
                } else if ($curr_type == INT) {
                    if ($types[$i] != VARCHAR
                        && $types[$i] != DECIMAL
                        && $types[$i] != BIGINT
                    ) {
                        $types[$i] = INT;
                    }
                }
            }
        }
    }

    /* Check to ensure that all types are valid */
    $len = count($types);
    for ($n = 0; $n < $len; ++$n) {
        if (! strcmp(NONE, $types[$n])) {
            $types[$n] = VARCHAR;
            $sizes[$n] = '10';
        }
    }

    return array($types, $sizes);
}

/* Needed to quell the beast that is Message */
$import_notice = null;

/**
 * Builds and executes SQL statements to create the database and tables
 * as necessary, as well as insert all the data.
 *
 * @param string $db_name         Name of the database
 * @param array  &$tables         Array of tables for the specified database
 * @param array  &$analyses       Analyses of the tables
 * @param array  &$additional_sql Additional SQL statements to be executed
 * @param array  $options         Associative array of options
 *
 * @return void
 * @access  public
 *
 * @link http://wiki.phpmyadmin.net/pma/Import
 */
function PMA_buildSQL($db_name, &$tables, &$analyses = null,
    &$additional_sql = null, $options = null
) {
    /* Take care of the options */
    if (isset($options['db_collation'])&& ! is_null($options['db_collation'])) {
        $collation = $options['db_collation'];
    } else {
        $collation = "utf8_general_ci";
    }

    if (isset($options['db_charset']) && ! is_null($options['db_charset'])) {
        $charset = $options['db_charset'];
    } else {
        $charset = "utf8";
    }

    if (isset($options['create_db'])) {
        $create_db = $options['create_db'];
    } else {
        $create_db = true;
    }

    /* Create SQL code to handle the database */
    $sql = array();

    if ($create_db) {
        $sql[] = "CREATE DATABASE IF NOT EXISTS " . Util::backquote($db_name)
            . " DEFAULT CHARACTER SET " . $charset . " COLLATE " . $collation
            . ";";
    }

    /**
     * The calling plug-in should include this statement,
     * if necessary, in the $additional_sql parameter
     *
     * $sql[] = "USE " . backquote($db_name);
     */

    /* Execute the SQL statements create above */
    $sql_len = count($sql);
    for ($i = 0; $i < $sql_len; ++$i) {
        PMA_importRunQuery($sql[$i], $sql[$i]);
    }

    /* No longer needed */
    unset($sql);

    /* Run the $additional_sql statements supplied by the caller plug-in */
    if ($additional_sql != null) {
        /* Clean the SQL first */
        $additional_sql_len = count($additional_sql);

        /**
         * Only match tables for now, because CREATE IF NOT EXISTS
         * syntax is lacking or nonexisting for views, triggers,
         * functions, and procedures.
         *
         * See: http://bugs.mysql.com/bug.php?id=15287
         *
         * To the best of my knowledge this is still an issue.
         *
         * $pattern = 'CREATE (TABLE|VIEW|TRIGGER|FUNCTION|PROCEDURE)';
         */
        $pattern = '/CREATE [^`]*(TABLE)/';
        $replacement = 'CREATE \\1 IF NOT EXISTS';

        /* Change CREATE statements to CREATE IF NOT EXISTS to support
         * inserting into existing structures
         */
        for ($i = 0; $i < $additional_sql_len; ++$i) {
            $additional_sql[$i] = preg_replace(
                $pattern,
                $replacement,
                $additional_sql[$i]
            );
            /* Execute the resulting statements */
            PMA_importRunQuery($additional_sql[$i], $additional_sql[$i]);
        }
    }

    if ($analyses != null) {
        $type_array = array(
            NONE => "NULL",
            VARCHAR => "varchar",
            INT => "int",
            DECIMAL => "decimal",
            BIGINT => "bigint",
            GEOMETRY => 'geometry'
        );

        /* TODO: Do more checking here to make sure they really are matched */
        if (count($tables) != count($analyses)) {
            exit();
        }

        /* Create SQL code to create the tables */
        $num_tables = count($tables);
        for ($i = 0; $i < $num_tables; ++$i) {
            $num_cols = count($tables[$i][COL_NAMES]);
            $tempSQLStr = "CREATE TABLE IF NOT EXISTS "
            . PMA\libraries\Util::backquote($db_name)
            . '.' . PMA\libraries\Util::backquote($tables[$i][TBL_NAME]) . " (";
            for ($j = 0; $j < $num_cols; ++$j) {
                $size = $analyses[$i][SIZES][$j];
                if ((int)$size == 0) {
                    $size = 10;
                }

                $tempSQLStr .= PMA\libraries\Util::backquote($tables[$i][COL_NAMES][$j]) . " "
                    . $type_array[$analyses[$i][TYPES][$j]];
                if ($analyses[$i][TYPES][$j] != GEOMETRY) {
                    $tempSQLStr .= "(" . $size . ")";
                }

                if ($j != (count($tables[$i][COL_NAMES]) - 1)) {
                    $tempSQLStr .= ", ";
                }
            }
            $tempSQLStr .= ") DEFAULT CHARACTER SET " . $charset
                . " COLLATE " . $collation . ";";

            /**
             * Each SQL statement is executed immediately
             * after it is formed so that we don't have
             * to store them in a (possibly large) buffer
             */
            PMA_importRunQuery($tempSQLStr, $tempSQLStr);
        }
    }

    /**
     * Create the SQL statements to insert all the data
     *
     * Only one insert query is formed for each table
     */
    $tempSQLStr = "";
    $col_count = 0;
    $num_tables = count($tables);
    for ($i = 0; $i < $num_tables; ++$i) {
        $num_cols = count($tables[$i][COL_NAMES]);
        $num_rows = count($tables[$i][ROWS]);

        $tempSQLStr = "INSERT INTO " . PMA\libraries\Util::backquote($db_name) . '.'
            . PMA\libraries\Util::backquote($tables[$i][TBL_NAME]) . " (";

        for ($m = 0; $m < $num_cols; ++$m) {
            $tempSQLStr .= PMA\libraries\Util::backquote($tables[$i][COL_NAMES][$m]);

            if ($m != ($num_cols - 1)) {
                $tempSQLStr .= ", ";
            }
        }

        $tempSQLStr .= ") VALUES ";

        for ($j = 0; $j < $num_rows; ++$j) {
            $tempSQLStr .= "(";

            for ($k = 0; $k < $num_cols; ++$k) {
                // If fully formatted SQL, no need to enclose
                // with apostrophes, add slashes etc.
                if ($analyses != null
                    && isset($analyses[$i][FORMATTEDSQL][$col_count])
                    && $analyses[$i][FORMATTEDSQL][$col_count] == true
                ) {
                    $tempSQLStr .= (string) $tables[$i][ROWS][$j][$k];
                } else {
                    if ($analyses != null) {
                        $is_varchar = ($analyses[$i][TYPES][$col_count] === VARCHAR);
                    } else {
                        $is_varchar = ! is_numeric($tables[$i][ROWS][$j][$k]);
                    }

                    /* Don't put quotes around NULL fields */
                    if (! strcmp($tables[$i][ROWS][$j][$k], 'NULL')) {
                        $is_varchar = false;
                    }

                    $tempSQLStr .= (($is_varchar) ? "'" : "");
                    $tempSQLStr .= PMA\libraries\Util::sqlAddSlashes(
                        (string) $tables[$i][ROWS][$j][$k]
                    );
                    $tempSQLStr .= (($is_varchar) ? "'" : "");
                }

                if ($k != ($num_cols - 1)) {
                    $tempSQLStr .= ", ";
                }

                if ($col_count == ($num_cols - 1)) {
                    $col_count = 0;
                } else {
                    $col_count++;
                }

                /* Delete the cell after we are done with it */
                unset($tables[$i][ROWS][$j][$k]);
            }

            $tempSQLStr .= ")";

            if ($j != ($num_rows - 1)) {
                $tempSQLStr .= ",\n ";
            }

            $col_count = 0;
            /* Delete the row after we are done with it */
            unset($tables[$i][ROWS][$j]);
        }

        $tempSQLStr .= ";";

        /**
         * Each SQL statement is executed immediately
         * after it is formed so that we don't have
         * to store them in a (possibly large) buffer
         */
        PMA_importRunQuery($tempSQLStr, $tempSQLStr);
    }

    /* No longer needed */
    unset($tempSQLStr);

    /**
     * A work in progress
     */

    /* Add the viewable structures from $additional_sql
     * to $tables so they are also displayed
     */
    $view_pattern = '@VIEW `[^`]+`\.`([^`]+)@';
    $table_pattern = '@CREATE TABLE IF NOT EXISTS `([^`]+)`@';
    /* Check a third pattern to make sure its not a "USE `db_name`;" statement */

    $regs = array();

    $inTables = false;

    $additional_sql_len = count($additional_sql);
    for ($i = 0; $i < $additional_sql_len; ++$i) {
        preg_match($view_pattern, $additional_sql[$i], $regs);

        if (count($regs) == 0) {
            preg_match($table_pattern, $additional_sql[$i], $regs);
        }

        if (count($regs)) {
            for ($n = 0; $n < $num_tables; ++$n) {
                if (! strcmp($regs[1], $tables[$n][TBL_NAME])) {
                    $inTables = true;
                    break;
                }
            }

            if (! $inTables) {
                $tables[] = array(TBL_NAME => $regs[1]);
            }
        }

        /* Reset the array */
        $regs = array();
        $inTables = false;
    }

    $params = array('db' => (string)$db_name);
    $db_url = 'db_structure.php' . PMA_URL_getCommon($params);
    $db_ops_url = 'db_operations.php' . PMA_URL_getCommon($params);

    $message = '<br /><br />';
    $message .= '<strong>' . __(
        'The following structures have either been created or altered. Here you can:'
    ) . '</strong><br />';
    $message .= '<ul><li>' . __(
        "View a structure's contents by clicking on its name."
    ) . '</li>';
    $message .= '<li>' . __(
        'Change any of its settings by clicking the corresponding "Options" link.'
    ) . '</li>';
    $message .= '<li>' . __('Edit structure by following the "Structure" link.')
        . '</li>';
    $message .= sprintf(
        '<br /><li><a href="%s" title="%s">%s</a> (<a href="%s" title="%s">'
        . __('Options') . '</a>)</li>',
        $db_url,
        sprintf(
            __('Go to database: %s'),
            htmlspecialchars(PMA\libraries\Util::backquote($db_name))
        ),
        htmlspecialchars($db_name),
        $db_ops_url,
        sprintf(
            __('Edit settings for %s'),
            htmlspecialchars(PMA\libraries\Util::backquote($db_name))
        )
    );

    $message .= '<ul>';

    unset($params);

    $num_tables = count($tables);
    for ($i = 0; $i < $num_tables; ++$i) {
        $params = array(
             'db' => (string) $db_name,
             'table' => (string) $tables[$i][TBL_NAME]
        );
        $tbl_url = 'sql.php' . PMA_URL_getCommon($params);
        $tbl_struct_url = 'tbl_structure.php' . PMA_URL_getCommon($params);
        $tbl_ops_url = 'tbl_operations.php' . PMA_URL_getCommon($params);

        unset($params);

        $_table = new Table($tables[$i][TBL_NAME], $db_name);
        if (! $_table->isView()) {
            $message .= sprintf(
                '<li><a href="%s" title="%s">%s</a> (<a href="%s" title="%s">' . __(
                    'Structure'
                ) . '</a>) (<a href="%s" title="%s">' . __('Options') . '</a>)</li>',
                $tbl_url,
                sprintf(
                    __('Go to table: %s'),
                    htmlspecialchars(
                        PMA\libraries\Util::backquote($tables[$i][TBL_NAME])
                    )
                ),
                htmlspecialchars($tables[$i][TBL_NAME]),
                $tbl_struct_url,
                sprintf(
                    __('Structure of %s'),
                    htmlspecialchars(
                        PMA\libraries\Util::backquote($tables[$i][TBL_NAME])
                    )
                ),
                $tbl_ops_url,
                sprintf(
                    __('Edit settings for %s'),
                    htmlspecialchars(
                        PMA\libraries\Util::backquote($tables[$i][TBL_NAME])
                    )
                )
            );
        } else {
            $message .= sprintf(
                '<li><a href="%s" title="%s">%s</a></li>',
                $tbl_url,
                sprintf(
                    __('Go to view: %s'),
                    htmlspecialchars(
                        PMA\libraries\Util::backquote($tables[$i][TBL_NAME])
                    )
                ),
                htmlspecialchars($tables[$i][TBL_NAME])
            );
        }
    }

    $message .= '</ul></ul>';

    global $import_notice;
    $import_notice = $message;

    unset($tables);
}


/**
 * Stops the import on (mostly upload/file related) error
 *
 * @param PMA\libraries\Message $error_message The error message
 *
 * @return void
 * @access  public
 *
 */
function PMA_stopImport( Message $error_message )
{
    global $import_handle, $file_to_unlink;

    // Close open handles
    if ($import_handle !== false && $import_handle !== null) {
        fclose($import_handle);
    }

    // Delete temporary file
    if ($file_to_unlink != '') {
        unlink($file_to_unlink);
    }
    $msg = $error_message->getDisplay();
    $_SESSION['Import_message']['message'] = $msg;

<<<<<<< HEAD
    $response = PMA\libraries\Response::getInstance();
    $response->isSuccess(false);
    $response->addJSON('message', Message::error($msg));
=======
    $response = PMA_Response::getInstance();
    $response->setRequestStatus(false);
    $response->addJSON('message', PMA_Message::error($msg));
>>>>>>> 77c5b0a8

    exit;
}

/**
 * Handles request for Simulation of UPDATE/DELETE queries.
 *
 * @return void
 */
function PMA_handleSimulateDMLRequest()
{
    $response = PMA\libraries\Response::getInstance();
    $error = false;
    $error_msg = __('Only single-table UPDATE and DELETE queries can be simulated.');
    $sql_delimiter = $_REQUEST['sql_delimiter'];
    $sql_data = array();
    $queries = explode($sql_delimiter, $GLOBALS['sql_query']);
    foreach ($queries as $sql_query) {
        if (empty($sql_query)) {
            continue;
        }

        // Parsing the query.
        $parser = new SqlParser\Parser($sql_query);

        if (empty($parser->statements[0])) {
            continue;
        }

        $statement = $parser->statements[0];

        $analyzed_sql_results = array(
            'query' => $sql_query,
            'parser' => $parser,
            'statement' => $statement,
        );

        if ((!(($statement instanceof SqlParser\Statements\UpdateStatement)
            || ($statement instanceof SqlParser\Statements\DeleteStatement)))
            || (!empty($statement->join))
        ) {
            $error = $error_msg;
            break;
        }

        $tables = SqlParser\Utils\Query::getTables($statement);
        if (count($tables) > 1) {
            $error = $error_msg;
            break;
        }

        // Get the matched rows for the query.
        $result = PMA_getMatchedRows($analyzed_sql_results);
        if (! $error = $GLOBALS['dbi']->getError()) {
            $sql_data[] = $result;
        } else {
            break;
        }
    }

    if ($error) {
        $message = Message::rawError($error);
        $response->addJSON('message', $message);
        $response->addJSON('sql_data', false);
    } else {
        $response->addJSON('sql_data', $sql_data);
    }
}

/**
 * Find the matching rows for UPDATE/DELETE query.
 *
 * @param array $analyzed_sql_results Analyzed SQL results from parser.
 *
 * @return mixed
 */
function PMA_getMatchedRows($analyzed_sql_results = array())
{
    $statement = $analyzed_sql_results['statement'];

    $matched_row_query = '';
    if ($statement instanceof SqlParser\Statements\DeleteStatement) {
        $matched_row_query = PMA_getSimulatedDeleteQuery($analyzed_sql_results);
    } elseif ($statement instanceof SqlParser\Statements\UpdateStatement) {
        $matched_row_query = PMA_getSimulatedUpdateQuery($analyzed_sql_results);
    }

    // Execute the query and get the number of matched rows.
    $matched_rows = PMA_executeMatchedRowQuery($matched_row_query);

    // URL to matched rows.
    $_url_params = array(
        'db'        => $GLOBALS['db'],
        'sql_query' => $matched_row_query
    );
    $matched_rows_url  = 'sql.php' . PMA_URL_getCommon($_url_params);

    return array(
        'sql_query' => PMA\libraries\Util::formatSql($analyzed_sql_results['query']),
        'matched_rows' => $matched_rows,
        'matched_rows_url' => $matched_rows_url
    );
}

/**
 * Transforms a UPDATE query into SELECT statement.
 *
 * @param array $analyzed_sql_results Analyzed SQL results from parser.
 *
 * @return string SQL query
 */
function PMA_getSimulatedUpdateQuery($analyzed_sql_results)
{
    $table_references = SqlParser\Utils\Query::getTables(
        $analyzed_sql_results['statement']
    );

    $where = SqlParser\Utils\Query::getClause(
        $analyzed_sql_results['statement'],
        $analyzed_sql_results['parser']->list,
        'WHERE'
    );

    if (empty($where)) {
        $where = '1';
    }

    $columns = array();
    $diff = array();
    foreach ($analyzed_sql_results['statement']->set as $set) {
        $columns[] = $set->column;
        $diff[] = $set->column . ' <> ' . $set->value;
    }
    if (!empty($diff)) {
        $where .= ' AND (' . implode(' OR ', $diff) . ')';
    }

    $order_and_limit = '';

    if (!empty($analyzed_sql_results['statement']->order)) {
        $order_and_limit .= ' ORDER BY ' . SqlParser\Utils\Query::getClause(
            $analyzed_sql_results['statement'],
            $analyzed_sql_results['parser']->list,
            'ORDER BY'
        );
    }

    if (!empty($analyzed_sql_results['statement']->limit)) {
        $order_and_limit .= ' LIMIT ' . SqlParser\Utils\Query::getClause(
            $analyzed_sql_results['statement'],
            $analyzed_sql_results['parser']->list,
            'LIMIT'
        );
    }

    return 'SELECT '  . implode(', ', $columns) .
        ' FROM ' . implode(', ', $table_references) .
        ' WHERE ' . $where . $order_and_limit;
}

/**
 * Transforms a DELETE query into SELECT statement.
 *
 * @param array $analyzed_sql_results Analyzed SQL results from parser.
 *
 * @return string SQL query
 */
function PMA_getSimulatedDeleteQuery($analyzed_sql_results)
{
    $table_references = SqlParser\Utils\Query::getTables(
        $analyzed_sql_results['statement']
    );

    $where = SqlParser\Utils\Query::getClause(
        $analyzed_sql_results['statement'],
        $analyzed_sql_results['parser']->list,
        'WHERE'
    );

    if (empty($where)) {
        $where = '1';
    }

    $order_and_limit = '';

    if (!empty($analyzed_sql_results['statement']->order)) {
        $order_and_limit .= ' ORDER BY ' . SqlParser\Utils\Query::getClause(
            $analyzed_sql_results['statement'],
            $analyzed_sql_results['parser']->list,
            'ORDER BY'
        );
    }

    if (!empty($analyzed_sql_results['statement']->limit)) {
        $order_and_limit .= ' LIMIT ' . SqlParser\Utils\Query::getClause(
            $analyzed_sql_results['statement'],
            $analyzed_sql_results['parser']->list,
            'LIMIT'
        );
    }

    return 'SELECT * FROM ' . implode(', ', $table_references) .
        ' WHERE ' . $where . $order_and_limit;
}

/**
 * Executes the matched_row_query and returns the resultant row count.
 *
 * @param string $matched_row_query SQL query
 *
 * @return integer Number of rows returned
 */
function PMA_executeMatchedRowQuery($matched_row_query)
{
    $GLOBALS['dbi']->selectDb($GLOBALS['db']);
    // Execute the query.
    $result = $GLOBALS['dbi']->tryQuery($matched_row_query);
    // Count the number of rows in the result set.
    $result = $GLOBALS['dbi']->numRows($result);

    return $result;
}

/**
 * Handles request for ROLLBACK.
 *
 * @param string $sql_query SQL query(s)
 *
 * @return void
 */
function PMA_handleRollbackRequest($sql_query)
{
    $sql_delimiter = $_REQUEST['sql_delimiter'];
    $queries = explode($sql_delimiter, $sql_query);
    $error = false;
    $error_msg = __(
        'Only INSERT, UPDATE, DELETE and REPLACE '
        . 'SQL queries containing transactional engine tables can be rolled back.'
    );
    foreach ($queries as $sql_query) {
        if (empty($sql_query)) {
            continue;
        }

        // Check each query for ROLLBACK support.
        if (! PMA_checkIfRollbackPossible($sql_query)) {
            $global_error = $GLOBALS['dbi']->getError();
            if ($global_error) {
                $error = $global_error;
            } else {
                $error = $error_msg;
            }
            break;
        }
    }

    if ($error) {
        unset($_REQUEST['rollback_query']);
        $response = PMA\libraries\Response::getInstance();
        $message = Message::rawError($error);
        $response->addJSON('message', $message);
        exit;
    } else {
        // If everything fine, START a transaction.
        $GLOBALS['dbi']->query('START TRANSACTION');
    }
}

/**
 * Checks if ROLLBACK is possible for a SQL query or not.
 *
 * @param string $sql_query SQL query
 *
 * @return bool
 */
function PMA_checkIfRollbackPossible($sql_query)
{
    $parser = new SqlParser\Parser($sql_query);

    if (empty($parser->statements[0])) {
        return false;
    }

    $statement = $parser->statements[0];

    // Check if query is supported.
    if (!(($statement instanceof SqlParser\Statements\InsertStatement)
        || ($statement instanceof SqlParser\Statements\UpdateStatement)
        || ($statement instanceof SqlParser\Statements\DeleteStatement)
        || ($statement instanceof SqlParser\Statements\ReplaceStatement))
    ) {
        return false;
    }

    // Get table_references from the query.
    $tables = SqlParser\Utils\Query::getTables($statement);

    // Check if each table is 'InnoDB'.
    foreach ($tables as $table) {
        if (! PMA_isTableTransactional($table)) {
            return false;
        }
    }

    return true;
}

/**
 * Checks if a table is 'InnoDB' or not.
 *
 * @param string $table Table details
 *
 * @return bool
 */
function PMA_isTableTransactional($table)
{
    $table = explode('.', $table);
    if (count($table) == 2) {
        $db = PMA\libraries\Util::unQuote($table[0]);
        $table = PMA\libraries\Util::unQuote($table[1]);
    } else {
        $db = $GLOBALS['db'];
        $table = PMA\libraries\Util::unQuote($table[0]);
    }

    // Query to check if table exists.
    $check_table_query = 'SELECT * FROM ' . PMA\libraries\Util::backquote($db)
        . '.' . PMA\libraries\Util::backquote($table) . ' '
        . 'LIMIT 1';

    $result = $GLOBALS['dbi']->tryQuery($check_table_query);

    if (! $result) {
        return false;
    }

    // List of Transactional Engines.
    $transactional_engines = array(
        'INNODB',
        'FALCON',
        'NDB',
        'INFINIDB',
        'TOKUDB',
        'XTRADB',
        'SEQUENCE',
        'BDB'
    );

    // Query to check if table is 'Transactional'.
    $check_query = 'SELECT `ENGINE` FROM `information_schema`.`tables` '
        . 'WHERE `table_name` = "' . $table . '" '
        . 'AND `table_schema` = "' . $db . '" '
        . 'AND UPPER(`engine`) IN ("'
        . implode('", "', $transactional_engines)
        . '")';

    $result = $GLOBALS['dbi']->tryQuery($check_query);

    if ($GLOBALS['dbi']->numRows($result) == 1) {
        return true;
    } else {
        return false;
    }
}<|MERGE_RESOLUTION|>--- conflicted
+++ resolved
@@ -1370,15 +1370,9 @@
     $msg = $error_message->getDisplay();
     $_SESSION['Import_message']['message'] = $msg;
 
-<<<<<<< HEAD
     $response = PMA\libraries\Response::getInstance();
-    $response->isSuccess(false);
-    $response->addJSON('message', Message::error($msg));
-=======
-    $response = PMA_Response::getInstance();
     $response->setRequestStatus(false);
-    $response->addJSON('message', PMA_Message::error($msg));
->>>>>>> 77c5b0a8
+    $response->addJSON('message', PMA\libraries\Message::error($msg));
 
     exit;
 }
