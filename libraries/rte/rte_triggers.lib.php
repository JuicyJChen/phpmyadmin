<?php
/* vim: set expandtab sw=4 ts=4 sts=4: */
/**
 * Functions for trigger management.
 *
 * @package PhpMyAdmin
 */
if (! defined('PHPMYADMIN')) {
    exit;
}

/**
 * Sets required globals
 *
 * @return void
 */
function PMA_TRI_setGlobals()
{
    global $action_timings, $event_manipulations;

    // Some definitions for triggers
    $action_timings      = array('BEFORE',
                                 'AFTER');
    $event_manipulations = array('INSERT',
                                 'UPDATE',
                                 'DELETE');
}

/**
 * Main function for the triggers functionality
 *
 * @return void
 */
function PMA_TRI_main()
{
    global $db, $table;

    PMA_TRI_setGlobals();
    /**
     * Process all requests
     */
    PMA_TRI_handleEditor();
    PMA_TRI_handleExport();
    /**
     * Display a list of available triggers
     */
    $items = PMA_DBI_getTriggers($db, $table);
    echo PMA_RTE_getList('trigger', $items);
    /**
     * Display a link for adding a new trigger,
     * if the user has the necessary privileges
     */
    echo PMA_TRI_getFooterLinks();
} // end PMA_TRI_main()

/**
 * Handles editor requests for adding or editing an item
 *
 * @return void
 */
function PMA_TRI_handleEditor()
{
    global $_REQUEST, $_POST, $errors, $db, $table;

    if (! empty($_REQUEST['editor_process_add'])
        || ! empty($_REQUEST['editor_process_edit'])
    ) {
        $sql_query = '';

        $item_query = PMA_TRI_getQueryFromRequest();

        if (! count($errors)) { // set by PMA_RTN_getQueryFromRequest()
            // Execute the created query
            if (! empty($_REQUEST['editor_process_edit'])) {
                // Backup the old trigger, in case something goes wrong
                $trigger = PMA_TRI_getDataFromName($_REQUEST['item_original_name']);
                $create_item = $trigger['create'];
                $drop_item = $trigger['drop'] . ';';
                $result = PMA_DBI_tryQuery($drop_item);
                if (! $result) {
                    $errors[] = sprintf(
                        __('The following query has failed: "%s"'),
                        htmlspecialchars($drop_item)
                    )
                    . '<br />'
                    . __('MySQL said: ') . PMA_DBI_getError(null);
                } else {
                    $result = PMA_DBI_tryQuery($item_query);
                    if (! $result) {
                        $errors[] = sprintf(
                            __('The following query has failed: "%s"'),
                            htmlspecialchars($item_query)
                        )
                        . '<br />'
                        . __('MySQL said: ') . PMA_DBI_getError(null);
<<<<<<< HEAD
                        // We dropped the old item, but were unable to create the new one
                        // Try to restore the backup query
                        $result = PMA_DBI_tryQuery($create_item);
=======
                        // We dropped the old item, but were unable to create the
                        // new one. Try to restore the backup query.
                        $result = PMA_DBI_try_query($create_item);
>>>>>>> f78cda80
                        if (! $result) {
                            // OMG, this is really bad! We dropped the query,
                            // failed to create a new one
                            // and now even the backup query does not execute!
                            // This should not happen, but we better handle
                            // this just in case.
                            $errors[] = __(
                                'Sorry, we failed to restore the dropped trigger.'
                            )
                            . '<br />'
                            . __('The backed up query was:')
                            . "\"" . htmlspecialchars($create_item) . "\""
                            . '<br />'
                            . __('MySQL said: ') . PMA_DBI_getError(null);
                        }
                    } else {
                        $message = PMA_Message::success(
                            __('Trigger %1$s has been modified.')
                        );
                        $message->addParam(
                            PMA_Util::backquote($_REQUEST['item_name'])
                        );
                        $sql_query = $drop_item . $item_query;
                    }
                }
            } else {
                // 'Add a new item' mode
                $result = PMA_DBI_tryQuery($item_query);
                if (! $result) {
                    $errors[] = sprintf(
                        __('The following query has failed: "%s"'),
                        htmlspecialchars($item_query)
                    )
                    . '<br /><br />'
                    . __('MySQL said: ') . PMA_DBI_getError(null);
                } else {
                    $message = PMA_Message::success(
                        __('Trigger %1$s has been created.')
                    );
                    $message->addParam(
                        PMA_Util::backquote($_REQUEST['item_name'])
                    );
                    $sql_query = $item_query;
                }
            }
        }

        if (count($errors)) {
            $message = PMA_Message::error(__('<b>One or more errors have occured while processing your request:</b>'));
            $message->addString('<ul>');
            foreach ($errors as $string) {
                $message->addString('<li>' . $string . '</li>');
            }
            $message->addString('</ul>');
        }

        $output = PMA_Util::getMessage($message, $sql_query);
        if ($GLOBALS['is_ajax_request']) {
            $response = PMA_Response::getInstance();
            if ($message->isSuccess()) {
                $items = PMA_DBI_getTriggers($db, $table, '');
                $trigger = false;
                foreach ($items as $value) {
                    if ($value['name'] == $_REQUEST['item_name']) {
                        $trigger = $value;
                    }
                }
                $insert = false;
                if (empty($table)
                    || ($trigger !== false && $table == $trigger['table'])
                ) {
                    $insert = true;
                    $response->addJSON('new_row', PMA_TRI_getRowForList($trigger));
                    $response->addJSON(
                        'name',
                        htmlspecialchars(
                            strtoupper($_REQUEST['item_name'])
                        )
                    );
                }
                $response->addJSON('insert', $insert);
                $response->addJSON('message', $output);
            } else {
                $response->addJSON('message', $message);
                $response->isSuccess(false);
            }
            exit;
        }
    }

    /**
     * Display a form used to add/edit a trigger, if necessary
     */
    if (count($errors)
        || (empty($_REQUEST['editor_process_add'])
        && empty($_REQUEST['editor_process_edit'])
        && (! empty($_REQUEST['add_item'])
        || ! empty($_REQUEST['edit_item']))) // FIXME: this must be simpler than that
    ) {
        // Get the data for the form (if any)
        if (! empty($_REQUEST['add_item'])) {
            $title = PMA_RTE_getWord('add');
            $item = PMA_TRI_getDataFromRequest();
            $mode = 'add';
        } else if (! empty($_REQUEST['edit_item'])) {
            $title = __("Edit trigger");
            if (! empty($_REQUEST['item_name'])
                && empty($_REQUEST['editor_process_edit'])
            ) {
                $item = PMA_TRI_getDataFromName($_REQUEST['item_name']);
                if ($item !== false) {
                    $item['item_original_name'] = $item['item_name'];
                }
            } else {
                $item = PMA_TRI_getDataFromRequest();
            }
            $mode = 'edit';
        }
        if ($item !== false) {
            // Show form
            $editor = PMA_TRI_getEditorForm($mode, $item);
            if ($GLOBALS['is_ajax_request']) {
                $response = PMA_Response::getInstance();
                $response->addJSON('message', $editor);
                $response->addJSON('title', $title);
            } else {
                echo "\n\n<h2>$title</h2>\n\n$editor";
                unset($_POST);
            }
            exit;
        } else {
            $message  = __('Error in processing request:') . ' ';
            $message .= sprintf(
                PMA_RTE_getWord('not_found'),
                htmlspecialchars(PMA_Util::backquote($_REQUEST['item_name'])),
                htmlspecialchars(PMA_Util::backquote($db))
            );
            $message = PMA_message::error($message);
            if ($GLOBALS['is_ajax_request']) {
                $response = PMA_Response::getInstance();
                $response->isSuccess(false);
                $response->addJSON('message', $message);
                exit;
            } else {
                $message->display();
            }
        }
    }
} // end PMA_TRI_handleEditor()

/**
 * This function will generate the values that are required to for the editor
 *
 * @return array    Data necessary to create the editor.
 */
function PMA_TRI_getDataFromRequest()
{
    $retval = array();
    $indices = array('item_name',
                     'item_table',
                     'item_original_name',
                     'item_action_timing',
                     'item_event_manipulation',
                     'item_definition',
                     'item_definer');
    foreach ($indices as $index) {
        $retval[$index] = isset($_REQUEST[$index]) ? $_REQUEST[$index] : '';
    }
    return $retval;
} // end PMA_TRI_getDataFromRequest()

/**
 * This function will generate the values that are required to complete
 * the "Edit trigger" form given the name of a trigger.
 *
 * @param string $name The name of the trigger.
 *
 * @return array Data necessary to create the editor.
 */
function PMA_TRI_getDataFromName($name)
{
    global $db, $table, $_REQUEST;

    $temp = array();
    $items = PMA_DBI_getTriggers($db, $table, '');
    foreach ($items as $value) {
        if ($value['name'] == $name) {
            $temp = $value;
        }
    }
    if (empty($temp)) {
        return false;
    } else {
        $retval = array();
        $retval['create']                  = $temp['create'];
        $retval['drop']                    = $temp['drop'];
        $retval['item_name']               = $temp['name'];
        $retval['item_table']              = $temp['table'];
        $retval['item_action_timing']      = $temp['action_timing'];
        $retval['item_event_manipulation'] = $temp['event_manipulation'];
        $retval['item_definition']         = $temp['definition'];
        $retval['item_definer']            = $temp['definer'];
        return $retval;
    }
} // end PMA_TRI_getDataFromName()

/**
 * Displays a form used to add/edit a trigger
 *
 * @param string $mode If the editor will be used edit a trigger
 *                     or add a new one: 'edit' or 'add'.
 * @param array  $item Data for the trigger returned by PMA_TRI_getDataFromRequest()
 *                     or PMA_TRI_getDataFromName()
 *
 * @return string HTML code for the editor.
 */
function PMA_TRI_getEditorForm($mode, $item)
{
    global $db, $table, $event_manipulations, $action_timings;

    // Escape special characters
    $need_escape = array(
                       'item_original_name',
                       'item_name',
                       'item_definition',
                       'item_definer'
                   );
    foreach ($need_escape as $key => $index) {
        $item[$index] = htmlentities($item[$index], ENT_QUOTES, 'UTF-8');
    }
    $original_data = '';
    if ($mode == 'edit') {
        $original_data = "<input name='item_original_name' "
                       . "type='hidden' value='{$item['item_original_name']}'/>\n";
    }
    $query  = "SELECT `TABLE_NAME` FROM `INFORMATION_SCHEMA`.`TABLES` ";
    $query .= "WHERE `TABLE_SCHEMA`='" . PMA_Util::sqlAddSlashes($db) . "' ";
    $query .= "AND `TABLE_TYPE`='BASE TABLE'";
    $tables = PMA_DBI_fetchResult($query);

    // Create the output
    $retval  = "";
    $retval .= "<!-- START " . strtoupper($mode) . " TRIGGER FORM -->\n\n";
    $retval .= "<form class='rte_form' action='db_triggers.php' method='post'>\n";
    $retval .= "<input name='{$mode}_item' type='hidden' value='1' />\n";
    $retval .= $original_data;
    $retval .= PMA_generate_common_hidden_inputs($db, $table) . "\n";
    $retval .= "<fieldset>\n";
    $retval .= "<legend>" . __('Details') . "</legend>\n";
    $retval .= "<table class='rte_table' style='width: 100%'>\n";
    $retval .= "<tr>\n";
    $retval .= "    <td style='width: 20%;'>" . __('Trigger name') . "</td>\n";
    $retval .= "    <td><input type='text' name='item_name' maxlength='64'\n";
    $retval .= "               value='{$item['item_name']}' /></td>\n";
    $retval .= "</tr>\n";
    $retval .= "<tr>\n";
    $retval .= "    <td>" . __('Table') . "</td>\n";
    $retval .= "    <td>\n";
    $retval .= "        <select name='item_table'>\n";
    foreach ($tables as $key => $value) {
        $selected = "";
        if ($mode == 'add' && $value == $table) {
            $selected = " selected='selected'";
        } else if ($mode == 'edit' && $value == $item['item_table']) {
            $selected = " selected='selected'";
        }
        $retval .= "<option$selected>";
        $retval .= htmlspecialchars($value);
        $retval .= "</option>\n";
    }
    $retval .= "        </select>\n";
    $retval .= "    </td>\n";
    $retval .= "</tr>\n";
    $retval .= "<tr>\n";
    $retval .= "    <td>" . _pgettext('Trigger action time', 'Time') . "</td>\n";
    $retval .= "    <td><select name='item_timing'>\n";
    foreach ($action_timings as $key => $value) {
        $selected = "";
        if (! empty($item['item_action_timing'])
            && $item['item_action_timing'] == $value
        ) {
            $selected = " selected='selected'";
        }
        $retval .= "<option$selected>$value</option>";
    }
    $retval .= "    </select></td>\n";
    $retval .= "</tr>\n";
    $retval .= "<tr>\n";
    $retval .= "    <td>" . __('Event') . "</td>\n";
    $retval .= "    <td><select name='item_event'>\n";
    foreach ($event_manipulations as $key => $value) {
        $selected = "";
        if (! empty($item['item_event_manipulation'])
            && $item['item_event_manipulation'] == $value
        ) {
            $selected = " selected='selected'";
        }
        $retval .= "<option$selected>$value</option>";
    }
    $retval .= "    </select></td>\n";
    $retval .= "</tr>\n";
    $retval .= "<tr>\n";
    $retval .= "    <td>" . __('Definition') . "</td>\n";
    $retval .= "    <td><textarea name='item_definition' rows='15' cols='40'>";
    $retval .= $item['item_definition'];
    $retval .= "</textarea></td>\n";
    $retval .= "</tr>\n";
    $retval .= "<tr>\n";
    $retval .= "    <td>" . __('Definer') . "</td>\n";
    $retval .= "    <td><input type='text' name='item_definer'\n";
    $retval .= "               value='{$item['item_definer']}' /></td>\n";
    $retval .= "</tr>\n";
    $retval .= "</table>\n";
    $retval .= "</fieldset>\n";
    if ($GLOBALS['is_ajax_request']) {
        $retval .= "<input type='hidden' name='editor_process_{$mode}'\n";
        $retval .= "       value='true' />\n";
        $retval .= "<input type='hidden' name='ajax_request' value='true' />\n";
    } else {
        $retval .= "<fieldset class='tblFooters'>\n";
        $retval .= "    <input type='submit' name='editor_process_{$mode}'\n";
        $retval .= "           value='" . __('Go') . "' />\n";
        $retval .= "</fieldset>\n";
    }
    $retval .= "</form>\n\n";
    $retval .= "<!-- END " . strtoupper($mode) . " TRIGGER FORM -->\n\n";

    return $retval;
} // end PMA_TRI_getEditorForm()

/**
 * Composes the query necessary to create a trigger from an HTTP request.
 *
 * @return string  The CREATE TRIGGER query.
 */
function PMA_TRI_getQueryFromRequest()
{
    global $_REQUEST, $db, $errors, $action_timings, $event_manipulations;

    $query = 'CREATE ';
    if (! empty($_REQUEST['item_definer'])) {
        if (strpos($_REQUEST['item_definer'], '@') !== false) {
            $arr = explode('@', $_REQUEST['item_definer']);
            $query .= 'DEFINER=' . PMA_Util::backquote($arr[0]);
            $query .= '@' . PMA_Util::backquote($arr[1]) . ' ';
        } else {
            $errors[] = __('The definer must be in the "username@hostname" format');
        }
    }
    $query .= 'TRIGGER ';
    if (! empty($_REQUEST['item_name'])) {
        $query .= PMA_Util::backquote($_REQUEST['item_name']) . ' ';
    } else {
        $errors[] = __('You must provide a trigger name');
    }
    if (! empty($_REQUEST['item_timing'])
        && in_array($_REQUEST['item_timing'], $action_timings)
    ) {
        $query .= $_REQUEST['item_timing'] . ' ';
    } else {
        $errors[] = __('You must provide a valid timing for the trigger');
    }
    if (! empty($_REQUEST['item_event'])
        && in_array($_REQUEST['item_event'], $event_manipulations)
    ) {
        $query .= $_REQUEST['item_event'] . ' ';
    } else {
        $errors[] = __('You must provide a valid event for the trigger');
    }
    $query .= 'ON ';
    if (! empty($_REQUEST['item_table'])
        && in_array($_REQUEST['item_table'], PMA_DBI_getTables($db))
    ) {
        $query .= PMA_Util::backquote($_REQUEST['item_table']);
    } else {
        $errors[] = __('You must provide a valid table name');
    }
    $query .= ' FOR EACH ROW ';
    if (! empty($_REQUEST['item_definition'])) {
        $query .= $_REQUEST['item_definition'];
    } else {
        $errors[] = __('You must provide a trigger definition.');
    }

    return $query;
} // end PMA_TRI_getQueryFromRequest()

?><|MERGE_RESOLUTION|>--- conflicted
+++ resolved
@@ -93,15 +93,9 @@
                         )
                         . '<br />'
                         . __('MySQL said: ') . PMA_DBI_getError(null);
-<<<<<<< HEAD
-                        // We dropped the old item, but were unable to create the new one
-                        // Try to restore the backup query
-                        $result = PMA_DBI_tryQuery($create_item);
-=======
                         // We dropped the old item, but were unable to create the
                         // new one. Try to restore the backup query.
-                        $result = PMA_DBI_try_query($create_item);
->>>>>>> f78cda80
+                        $result = PMA_DBI_tryQuery($create_item);
                         if (! $result) {
                             // OMG, this is really bad! We dropped the query,
                             // failed to create a new one
