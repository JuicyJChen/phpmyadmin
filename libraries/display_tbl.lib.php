--- conflicted
+++ resolved
@@ -744,7 +744,7 @@
             'P'   => __('Partial texts'),
             'F'   => __('Full texts')
         );
-        $table_headers_html .= PMA_display_html_radio(
+        $table_headers_html .= PMA_getRadioFields(
                                    'display_text', $choices,
                                    $_SESSION['tmp_user_values']['display_text']
                                )
@@ -786,68 +786,40 @@
                 'K'   => __('Relational key'),
                 'D'   => __('Relational display column')
             );
-            $table_headers_html .= PMA_display_html_radio(
+            $table_headers_html .= PMA_getRadioFields(
                                        'relational_display', $choices,
                                        $_SESSION['tmp_user_values']['relational_display']
                                    )
                                 . '</div>';
         }
 
-<<<<<<< HEAD
         $table_headers_html .= '<div class="formelement">'
-                            . PMA_display_html_checkbox(
+                            . PMA_getCheckbox(
                                   'display_binary', __('Show binary contents'),
                                   ! empty($_SESSION['tmp_user_values']['display_binary']), false
                               )
                             . '<br />'
-                            . PMA_display_html_checkbox(
+                            . PMA_getCheckbox(
                                   'display_blob', __('Show BLOB contents'),
                                   ! empty($_SESSION['tmp_user_values']['display_blob']), false
                               )
                             . '<br />'
-                            . PMA_display_html_checkbox(
+                            . PMA_getCheckbox(
                                   'display_binary_as_hex', __('Show binary contents as HEX'),
                                   ! empty($_SESSION['tmp_user_values']['display_binary_as_hex']), false
                               )
                             . '</div>';
-=======
-        echo '<div class="formelement">';
-        echo PMA_getCheckbox(
-            'display_binary', __('Show binary contents'),
-            ! empty($_SESSION['tmp_user_values']['display_binary']), false
-        );
-        echo '<br />';
-        echo PMA_getCheckbox(
-            'display_blob', __('Show BLOB contents'),
-            ! empty($_SESSION['tmp_user_values']['display_blob']), false
-        );
-        echo '<br />';
-        echo PMA_getCheckbox(
-            'display_binary_as_hex', __('Show binary contents as HEX'),
-            ! empty($_SESSION['tmp_user_values']['display_binary_as_hex']), false
-        );
-        echo '</div>';
->>>>>>> 0b0775fb
 
         // I would have preferred to name this "display_transformation".
         // This is the only way I found to be able to keep this setting sticky
         // per SQL query, and at the same time have a default that displays
         // the transformations.
-<<<<<<< HEAD
         $table_headers_html .= '<div class="formelement">'
-                            . PMA_display_html_checkbox(
+                            . PMA_getCheckbox(
                                   'hide_transformation', __('Hide browser transformation'),
                                   ! empty($_SESSION['tmp_user_values']['hide_transformation']), false
                               )
                             . '</div>';
-=======
-        echo '<div class="formelement">';
-        echo PMA_getCheckbox(
-            'hide_transformation', __('Hide browser transformation'),
-            ! empty($_SESSION['tmp_user_values']['hide_transformation']), false
-        );
-        echo '</div>';
->>>>>>> 0b0775fb
 
         if (! PMA_DRIZZLE) {
             $table_headers_html .= '<div class="formelement">';
@@ -856,7 +828,7 @@
                 'WKT'   => __('Well Known Text'),
                 'WKB'   => __('Well Known Binary')
             );
-            $table_headers_html .= PMA_display_html_radio(
+            $table_headers_html .= PMA_getRadioFields(
                                        'geometry_display', $choices,
                                        $_SESSION['tmp_user_values']['geometry_display']
                                    )
