<?php
/* vim: set expandtab sw=4 ts=4 sts=4: */
/**
 * set of functions with the Privileges section in pma
 *
 * @package PhpMyAdmin
 */

if (! defined('PHPMYADMIN')) {
    exit;
}

/**
 * Get Html for User Group Dialog
 *
 * @param string $username     username
 * @param bool   $is_menuswork Is menuswork set in configuration
 *
 * @return string html
 */
function PMA_getHtmlForUserGroupDialog($username, $is_menuswork)
{
    $html = '';
    if (! empty($_REQUEST['edit_user_group_dialog']) && $is_menuswork) {
        $dialog = PMA_getHtmlToChooseUserGroup($username);
        $response = PMA_Response::getInstance();
        if ($GLOBALS['is_ajax_request']) {
            $response->addJSON('message', $dialog);
            exit;
        } else {
            $html .= $dialog;
        }
    }

    return $html;
}

/**
 * Escapes wildcard in a database+table specification
 * before using it in a GRANT statement.
 *
 * Escaping a wildcard character in a GRANT is only accepted at the global
 * or database level, not at table level; this is why I remove
 * the escaping character. Internally, in mysql.tables_priv.Db there are
 * no escaping (for example test_db) but in mysql.db you'll see test\_db
 * for a db-specific privilege.
 *
 * @param string $dbname    Database name
 * @param string $tablename Table name
 *
 * @return string the escaped (if necessary) database.table
 */
function PMA_wildcardEscapeForGrant($dbname, $tablename)
{
    if (! strlen($dbname)) {
        $db_and_table = '*.*';
    } else {
        if (strlen($tablename)) {
            $db_and_table = PMA_Util::backquote(
                PMA_Util::unescapeMysqlWildcards($dbname)
            )
            . '.' . PMA_Util::backquote($tablename);
        } else {
            $db_and_table = PMA_Util::backquote($dbname) . '.*';
        }
    }
    return $db_and_table;
}

/**
 * Generates a condition on the user name
 *
 * @param string $initial the user's initial
 *
 * @return string   the generated condition
 */
function PMA_rangeOfUsers($initial = '')
{
    // strtolower() is used because the User field
    // might be BINARY, so LIKE would be case sensitive
    if (! empty($initial)) {
        $ret = " WHERE `User` LIKE '"
            . PMA_Util::sqlAddSlashes($initial, true) . "%'"
            . " OR `User` LIKE '"
            . PMA_Util::sqlAddSlashes(strtolower($initial), true) . "%'";
    } else {
        $ret = '';
    }
    return $ret;
} // end function

/**
 * Extracts the privilege information of a priv table row
 *
 * @param array   $row        the row
 * @param boolean $enableHTML add <dfn> tag with tooltips
 * @param boolean $tablePrivs whether row contains table privileges
 *
 * @global  resource $user_link the database connection
 *
 * @return array
 */
function PMA_extractPrivInfo($row = '', $enableHTML = false, $tablePrivs = false)
{
    if ($tablePrivs) {
        $grants = PMA_getTableGrantsArray();
    } else {
        $grants = PMA_getGrantsArray();
    }

    if (! empty($row) && isset($row['Table_priv'])) {
        $row1 = $GLOBALS['dbi']->fetchSingleRow(
            'SHOW COLUMNS FROM `mysql`.`tables_priv` LIKE \'Table_priv\';',
            'ASSOC', $GLOBALS['userlink']
        );
        $av_grants = explode(
            '\',\'',
            substr($row1['Type'], 5, strlen($row1['Type']) - 7)
        );
        unset($row1);
        $users_grants = explode(',', $row['Table_priv']);
        foreach ($av_grants as $current_grant) {
            $row[$current_grant . '_priv']
                = in_array($current_grant, $users_grants) ? 'Y' : 'N';
        }
        unset($current_grant);
    }

    $privs = array();
    $allPrivileges = true;
    foreach ($grants as $current_grant) {
        if ((! empty($row) && isset($row[$current_grant[0]]))
            || (empty($row) && isset($GLOBALS[$current_grant[0]]))
        ) {
            if ((! empty($row) && $row[$current_grant[0]] == 'Y')
                || (empty($row)
                && ($GLOBALS[$current_grant[0]] == 'Y'
                || (is_array($GLOBALS[$current_grant[0]])
                && count($GLOBALS[$current_grant[0]]) == $_REQUEST['column_count']
                && empty($GLOBALS[$current_grant[0] . '_none']))))
            ) {
                if ($enableHTML) {
                    $privs[] = '<dfn title="' . $current_grant[2] . '">'
                        . $current_grant[1] . '</dfn>';
                } else {
                    $privs[] = $current_grant[1];
                }
            } elseif (! empty($GLOBALS[$current_grant[0]])
                && is_array($GLOBALS[$current_grant[0]])
                && empty($GLOBALS[$current_grant[0] . '_none'])
            ) {
                if ($enableHTML) {
                    $priv_string = '<dfn title="' . $current_grant[2] . '">'
                        . $current_grant[1] . '</dfn>';
                } else {
                    $priv_string = $current_grant[1];
                }
                $privs[] = $priv_string . ' (`'
                    . join('`, `', $GLOBALS[$current_grant[0]]) . '`)';
            } else {
                $allPrivileges = false;
            }
        }
    }
    if (empty($privs)) {
        if ($enableHTML) {
            $privs[] = '<dfn title="' . __('No privileges.') . '">USAGE</dfn>';
        } else {
            $privs[] = 'USAGE';
        }
    } elseif ($allPrivileges
        && (! isset($_POST['grant_count']) || count($privs) == $_POST['grant_count'])
    ) {
        if ($enableHTML) {
            $privs = array('<dfn title="'
                . __('Includes all privileges except GRANT.')
                . '">ALL PRIVILEGES</dfn>'
            );
        } else {
            $privs = array('ALL PRIVILEGES');
        }
    }
    return $privs;
} // end of the 'PMA_extractPrivInfo()' function

/**
 * Returns an array of table grants and their descriptions
 *
 * @return array array of table grants
 */
function PMA_getTableGrantsArray()
{
    return array(
        array(
            'Delete',
            'DELETE',
            $GLOBALS['strPrivDescDelete']
        ),
        array(
            'Create',
            'CREATE',
            $GLOBALS['strPrivDescCreateTbl']
        ),
        array(
            'Drop',
            'DROP',
            $GLOBALS['strPrivDescDropTbl']
        ),
        array(
            'Index',
            'INDEX',
            $GLOBALS['strPrivDescIndex']
        ),
        array(
            'Alter',
            'ALTER',
            $GLOBALS['strPrivDescAlter']
        ),
        array(
            'Create View',
            'CREATE_VIEW',
            $GLOBALS['strPrivDescCreateView']
        ),
        array(
            'Show view',
            'SHOW_VIEW',
            $GLOBALS['strPrivDescShowView']
        ),
        array(
            'Trigger',
            'TRIGGER',
            $GLOBALS['strPrivDescTrigger']
        ),
    );
}

/**
 * Get the grants array which contains all the privilege types
 * and relevent grant messages
 *
 * @return array
 */
function PMA_getGrantsArray()
{
    return array(
        array(
            'Select_priv',
            'SELECT',
            __('Allows reading data.')
        ),
        array(
            'Insert_priv',
            'INSERT',
            __('Allows inserting and replacing data.')
        ),
        array(
            'Update_priv',
            'UPDATE',
            __('Allows changing data.')
        ),
        array(
            'Delete_priv',
            'DELETE',
            __('Allows deleting data.')
        ),
        array(
            'Create_priv',
            'CREATE',
            __('Allows creating new databases and tables.')
        ),
        array(
            'Drop_priv',
            'DROP',
            __('Allows dropping databases and tables.')
        ),
        array(
            'Reload_priv',
            'RELOAD',
            __('Allows reloading server settings and flushing the server\'s caches.')
        ),
        array(
            'Shutdown_priv',
            'SHUTDOWN',
            __('Allows shutting down the server.')
        ),
        array(
            'Process_priv',
            'PROCESS',
            __('Allows viewing processes of all users')
        ),
        array(
            'File_priv',
            'FILE',
            __('Allows importing data from and exporting data into files.')
        ),
        array(
            'References_priv',
            'REFERENCES',
            __('Has no effect in this MySQL version.')
        ),
        array(
            'Index_priv',
            'INDEX',
            __('Allows creating and dropping indexes.')
        ),
        array(
            'Alter_priv',
            'ALTER',
            __('Allows altering the structure of existing tables.')
        ),
        array(
            'Show_db_priv',
            'SHOW DATABASES',
            __('Gives access to the complete list of databases.')
        ),
        array(
            'Super_priv',
            'SUPER',
            __(
                'Allows connecting, even if maximum number of connections '
                . 'is reached; required for most administrative operations '
                . 'like setting global variables or killing threads of other users.'
            )
        ),
        array(
            'Create_tmp_table_priv',
            'CREATE TEMPORARY TABLES',
            __('Allows creating temporary tables.')
        ),
        array(
            'Lock_tables_priv',
            'LOCK TABLES',
            __('Allows locking tables for the current thread.')
        ),
        array(
            'Repl_slave_priv',
            'REPLICATION SLAVE',
            __('Needed for the replication slaves.')
        ),
        array(
            'Repl_client_priv',
            'REPLICATION CLIENT',
            __('Allows the user to ask where the slaves / masters are.')
        ),
        array(
            'Create_view_priv',
            'CREATE VIEW',
            __('Allows creating new views.')
        ),
        array(
            'Event_priv',
            'EVENT',
            __('Allows to set up events for the event scheduler')
        ),
        array(
            'Trigger_priv',
            'TRIGGER',
            __('Allows creating and dropping triggers')
        ),
        // for table privs:
        array(
            'Create View_priv',
            'CREATE VIEW',
            __('Allows creating new views.')
        ),
        array(
            'Show_view_priv',
            'SHOW VIEW',
            __('Allows performing SHOW CREATE VIEW queries.')
        ),
        // for table privs:
        array(
            'Show view_priv',
            'SHOW VIEW',
            __('Allows performing SHOW CREATE VIEW queries.')
        ),
        array(
            'Create_routine_priv',
            'CREATE ROUTINE',
            __('Allows creating stored routines.')
        ),
        array(
            'Alter_routine_priv',
            'ALTER ROUTINE',
            __('Allows altering and dropping stored routines.')
        ),
        array(
            'Create_user_priv',
            'CREATE USER',
            __('Allows creating, dropping and renaming user accounts.')
        ),
        array(
            'Execute_priv',
            'EXECUTE',
            __('Allows executing stored routines.')
        ),
    );
}

/**
 * Displays on which column(s) a table-specific privilege is granted
 *
 * @param array  $columns          columns array
 * @param array  $row              first row from result or boolean false
 * @param string $name_for_select  privilege types - Select_priv, Insert_priv
 *                                 Update_priv, References_priv
 * @param string $priv_for_header  privilege for header
 * @param string $name             privilege name: insert, select, update, references
 * @param string $name_for_dfn     name for dfn
 * @param string $name_for_current name for current
 *
 * @return $html_output             html snippet
 */
function PMA_getHtmlForDisplayColumnPrivileges($columns, $row, $name_for_select,
    $priv_for_header, $name, $name_for_dfn, $name_for_current
) {
    $html_output = '<div class="item" id="div_item_' . $name . '">' . "\n"
        . '<label for="select_' . $name . '_priv">' . "\n"
        . '<code><dfn title="' . $name_for_dfn . '">'
        . $priv_for_header . '</dfn></code>' . "\n"
        . '</label><br />' . "\n"
        . '<select id="select_' . $name . '_priv" name="'
        . $name_for_select . '[]" multiple="multiple" size="8">' . "\n";

    foreach ($columns as $current_column => $current_column_privileges) {
        $html_output .= '<option '
            . 'value="' . htmlspecialchars($current_column) . '"';
        if ($row[$name_for_select] == 'Y'
            || $current_column_privileges[$name_for_current]
        ) {
            $html_output .= ' selected="selected"';
        }
        $html_output .= '>'
            . htmlspecialchars($current_column) . '</option>' . "\n";
    }

    $html_output .= '</select>' . "\n"
        . '<i>' . __('Or') . '</i>' . "\n"
        . '<label for="checkbox_' . $name_for_select
        . '_none"><input type="checkbox"'
        . ' name="' . $name_for_select . '_none" id="checkbox_'
        . $name_for_select . '_none" title="'
        . _pgettext('None privileges', 'None') . '" />'
        . _pgettext('None privileges', 'None') . '</label>' . "\n"
        . '</div>' . "\n";
    return $html_output;
} // end function

/**
 * Get sql query for display privileges table
 *
 * @param string $db       the database
 * @param string $table    the table
 * @param string $username username for database connection
 * @param string $hostname hostname for database connection
 *
 * @return string sql query
 */
function PMA_getSqlQueryForDisplayPrivTable($db, $table, $username, $hostname)
{
    if ($db == '*') {
        return "SELECT * FROM `mysql`.`user`"
            ." WHERE `User` = '" . PMA_Util::sqlAddSlashes($username) . "'"
            ." AND `Host` = '" . PMA_Util::sqlAddSlashes($hostname) . "';";
    } elseif ($table == '*') {
        return "SELECT * FROM `mysql`.`db`"
            ." WHERE `User` = '" . PMA_Util::sqlAddSlashes($username) . "'"
            ." AND `Host` = '" . PMA_Util::sqlAddSlashes($hostname) . "'"
            ." AND '" . PMA_Util::unescapeMysqlWildcards($db) . "'"
            ." LIKE `Db`;";
    }
    return "SELECT `Table_priv`"
        ." FROM `mysql`.`tables_priv`"
        ." WHERE `User` = '" . PMA_Util::sqlAddSlashes($username) . "'"
        ." AND `Host` = '" . PMA_Util::sqlAddSlashes($hostname) . "'"
        ." AND `Db` = '" . PMA_Util::unescapeMysqlWildcards($db) . "'"
        ." AND `Table_name` = '" . PMA_Util::sqlAddSlashes($table) . "';";
}

/**
 * Displays a dropdown to select the user group
 * with menu items configured to each of them.
 *
 * @param string $username username
 *
 * @return string html to select the user group
 */
function PMA_getHtmlToChooseUserGroup($username)
{
    $html_output = '<form class="ajax" id="changeUserGroupForm"'
            . ' action="server_privileges.php" method="post">';
    $params = array('username' => $username);
    $html_output .= PMA_URL_getHiddenInputs($params);
    $html_output .= '<fieldset id="fieldset_user_group_selection">';
    $html_output .= '<legend>' . __('User group') . '</legend>';

    $groupTable = PMA_Util::backquote($GLOBALS['cfg']['Server']['pmadb'])
        . "." . PMA_Util::backquote($GLOBALS['cfg']['Server']['usergroups']);
    $userTable = PMA_Util::backquote($GLOBALS['cfg']['Server']['pmadb'])
        . "." . PMA_Util::backquote($GLOBALS['cfg']['Server']['users']);

    $userGroups = array();
    $sql_query = "SELECT DISTINCT `usergroup` FROM " . $groupTable;
    $result = PMA_queryAsControlUser($sql_query, false);
    if ($result) {
        while ($row = $GLOBALS['dbi']->fetchRow($result)) {
            $userGroups[] = $row[0];
        }
    }
    $GLOBALS['dbi']->freeResult($result);

    $userGroup = '';
    if (isset($GLOBALS['username'])) {
        $sql_query = "SELECT `usergroup` FROM " . $userTable
            . " WHERE `username` = '" . PMA_Util::sqlAddSlashes($username) . "'";
        $userGroup = $GLOBALS['dbi']->fetchValue(
            $sql_query, 0, 0, $GLOBALS['controllink']
        );
    }

    $html_output .= __('User group') . ': ';
    $html_output .= '<select name="userGroup">';
    $html_output .= '<option value=""></option>';
    foreach ($userGroups as $oneUserGroup) {
        $html_output .= '<option value="' . htmlspecialchars($oneUserGroup) . '"'
            . ($oneUserGroup == $userGroup ? ' selected="selected"' : '')
            . '>'
            . htmlspecialchars($oneUserGroup)
            . '</option>';
    }
    $html_output .= '</select>';
    $html_output .= '<input type="hidden" name="changeUserGroup" value="1">';
    $html_output .= '</fieldset>';
    $html_output .= '</form>';
    return $html_output;
}

/**
 * Sets the user group from request values
 *
 * @param string $username  username
 * @param string $userGroup user group to set
 *
 * @return void
 */
function PMA_setUserGroup($username, $userGroup)
{
    $userTable = PMA_Util::backquote($GLOBALS['cfg']['Server']['pmadb'])
        . "." . PMA_Util::backquote($GLOBALS['cfg']['Server']['users']);

    $sql_query = "SELECT `usergroup` FROM " . $userTable
        . " WHERE `username` = '" . PMA_Util::sqlAddSlashes($username) . "'";
    $oldUserGroup = $GLOBALS['dbi']->fetchValue(
        $sql_query, 0, 0, $GLOBALS['controllink']
    );

    if ($oldUserGroup === false) {
        $upd_query = "INSERT INTO " . $userTable . "(`username`, `usergroup`)"
            . " VALUES ('" . PMA_Util::sqlAddSlashes($username) . "', "
            . "'" . PMA_Util::sqlAddSlashes($userGroup) . "')";
    } else {
        if (empty($userGroup)) {
            $upd_query = "DELETE FROM " . $userTable
                . " WHERE `username`='" . PMA_Util::sqlAddSlashes($username) . "'";
        } elseif ($oldUserGroup != $userGroup) {
            $upd_query = "UPDATE " . $userTable
                . " SET `usergroup`='" . PMA_Util::sqlAddSlashes($userGroup) . "'"
                . " WHERE `username`='" . PMA_Util::sqlAddSlashes($username) . "'";
        }
    }
    if (isset($upd_query)) {
        PMA_queryAsControlUser($upd_query);
    }
}

/**
 * Displays the privileges form table
 *
 * @param string  $db     the database
 * @param string  $table  the table
 * @param boolean $submit wheather to display the submit button or not
 *
 * @global  array      $cfg         the phpMyAdmin configuration
 * @global  ressource  $user_link   the database connection
 *
 * @return string html snippet
 */
function PMA_getHtmlToDisplayPrivilegesTable($db = '*',
    $table = '*', $submit = true
) {
    $html_output = '';

    if ($db == '*') {
        $table = '*';
    }

    if (isset($GLOBALS['username'])) {
        $username = $GLOBALS['username'];
        $hostname = $GLOBALS['hostname'];
        $sql_query = PMA_getSqlQueryForDisplayPrivTable(
            $db, $table, $username, $hostname
        );
        $row = $GLOBALS['dbi']->fetchSingleRow($sql_query);
    }
    if (empty($row)) {
        if ($table == '*') {
            if ($db == '*') {
                $sql_query = 'SHOW COLUMNS FROM `mysql`.`user`;';
            } elseif ($table == '*') {
                $sql_query = 'SHOW COLUMNS FROM `mysql`.`db`;';
            }
            $res = $GLOBALS['dbi']->query($sql_query);
            while ($row1 = $GLOBALS['dbi']->fetchRow($res)) {
                if (substr($row1[0], 0, 4) == 'max_') {
                    $row[$row1[0]] = 0;
                } else {
                    $row[$row1[0]] = 'N';
                }
            }
            $GLOBALS['dbi']->freeResult($res);
        } else {
            $row = array('Table_priv' => '');
        }
    }
    if (isset($row['Table_priv'])) {
        $row1 = $GLOBALS['dbi']->fetchSingleRow(
            'SHOW COLUMNS FROM `mysql`.`tables_priv` LIKE \'Table_priv\';',
            'ASSOC', $GLOBALS['userlink']
        );
        // note: in MySQL 5.0.3 we get "Create View', 'Show view';
        // the View for Create is spelled with uppercase V
        // the view for Show is spelled with lowercase v
        // and there is a space between the words

        $av_grants = explode(
            '\',\'',
            substr(
                $row1['Type'],
                strpos($row1['Type'], '(') + 2,
                strpos($row1['Type'], ')') - strpos($row1['Type'], '(') - 3
            )
        );
        unset($row1);
        $users_grants = explode(',', $row['Table_priv']);

        foreach ($av_grants as $current_grant) {
            $row[$current_grant . '_priv']
                = in_array($current_grant, $users_grants) ? 'Y' : 'N';
        }
        unset($row['Table_priv'], $current_grant, $av_grants, $users_grants);

        // get columns
        $res = $GLOBALS['dbi']->tryQuery(
            'SHOW COLUMNS FROM '
            . PMA_Util::backquote(
                PMA_Util::unescapeMysqlWildcards($db)
            )
            . '.' . PMA_Util::backquote($table) . ';'
        );
        $columns = array();
        if ($res) {
            while ($row1 = $GLOBALS['dbi']->fetchRow($res)) {
                $columns[$row1[0]] = array(
                    'Select' => false,
                    'Insert' => false,
                    'Update' => false,
                    'References' => false
                );
            }
            $GLOBALS['dbi']->freeResult($res);
        }
        unset($res, $row1);
    }
    // table-specific privileges
    if (! empty($columns)) {
        $html_output .= PMA_getHtmlForTableSpecificPrivileges(
            $username, $hostname, $db, $table, $columns, $row
        );
    } else {
        // global or db-specific
        $html_output .= PMA_getHtmlForGlobalOrDbSpecificPrivs($db, $table, $row);
    }
    $html_output .= '</fieldset>' . "\n";
    if ($submit) {
        $html_output .= '<fieldset id="fieldset_user_privtable_footer" '
            . 'class="tblFooters">' . "\n"
           . '<input type="submit" name="update_privs" '
            . 'value="' . __('Go') . '" />' . "\n"
           . '</fieldset>' . "\n";
    }
    return $html_output;
} // end of the 'PMA_displayPrivTable()' function

/**
 * Get HTML for "Resource limits"
 *
 * @param array $row first row from result or boolean false
 *
 * @return string html snippet
 */
function PMA_getHtmlForDisplayResourceLimits($row)
{
    $html_output = '<fieldset>' . "\n"
        . '<legend>' . __('Resource limits') . '</legend>' . "\n"
        . '<p><small>'
        . '<i>' . __('Note: Setting these options to 0 (zero) removes the limit.')
        . '</i></small></p>' . "\n";

    $html_output .= '<div class="item">' . "\n"
        . '<label for="text_max_questions">'
        . '<code><dfn title="'
        . __(
            'Limits the number of queries the user may send to the server per hour.'
        )
        . '">'
        . 'MAX QUERIES PER HOUR'
        . '</dfn></code></label>' . "\n"
        . '<input type="number" name="max_questions" id="text_max_questions" '
        . 'value="' . $row['max_questions'] . '" '
        . 'size="6" maxlength="11" min="0" '
        . 'title="'
        . __(
            'Limits the number of queries the user may send to the server per hour.'
        )
        . '" />' . "\n"
        . '</div>' . "\n";

    $html_output .= '<div class="item">' . "\n"
        . '<label for="text_max_updates">'
        . '<code><dfn title="'
        . __(
            'Limits the number of commands that change any table '
            . 'or database the user may execute per hour.'
        ) . '">'
        . 'MAX UPDATES PER HOUR'
        . '</dfn></code></label>' . "\n"
        . '<input type="number" name="max_updates" id="text_max_updates" '
        . 'value="' . $row['max_updates'] . '" size="6" maxlength="11" min="0" '
        . 'title="'
        . __(
            'Limits the number of commands that change any table '
            . 'or database the user may execute per hour.'
        )
        . '" />' . "\n"
        . '</div>' . "\n";

    $html_output .= '<div class="item">' . "\n"
        . '<label for="text_max_connections">'
        . '<code><dfn title="'
        . __(
            'Limits the number of new connections the user may open per hour.'
        ) . '">'
        . 'MAX CONNECTIONS PER HOUR'
        . '</dfn></code></label>' . "\n"
        . '<input type="number" name="max_connections" id="text_max_connections" '
        . 'value="' . $row['max_connections'] . '" size="6" maxlength="11" min="0" '
        . 'title="' . __(
            'Limits the number of new connections the user may open per hour.'
        )
        . '" />' . "\n"
        . '</div>' . "\n";

    $html_output .= '<div class="item">' . "\n"
        . '<label for="text_max_user_connections">'
        . '<code><dfn title="'
        . __('Limits the number of simultaneous connections the user may have.')
        . '">'
        . 'MAX USER_CONNECTIONS'
        . '</dfn></code></label>' . "\n"
        . '<input type="number" name="max_user_connections" '
        . 'id="text_max_user_connections" '
        . 'value="' . $row['max_user_connections'] . '" size="6" maxlength="11" '
        . 'title="'
        . __('Limits the number of simultaneous connections the user may have.')
        . '" />' . "\n"
        . '</div>' . "\n";

    $html_output .= '</fieldset>' . "\n";

    return $html_output;
}

/**
 * Get the HTML snippet for table specific privileges
 *
 * @param string  $username username for database connection
 * @param string  $hostname hostname for database connection
 * @param string  $db       the database
 * @param string  $table    the table
 * @param boolean $columns  columns array
 * @param array   $row      current privileges row
 *
 * @return string $html_output
 */
function PMA_getHtmlForTableSpecificPrivileges(
    $username, $hostname, $db, $table, $columns, $row
) {
    $res = $GLOBALS['dbi']->query(
        'SELECT `Column_name`, `Column_priv`'
        .' FROM `mysql`.`columns_priv`'
        .' WHERE `User`'
        .' = \'' . PMA_Util::sqlAddSlashes($username) . "'"
        .' AND `Host`'
        .' = \'' . PMA_Util::sqlAddSlashes($hostname) . "'"
        .' AND `Db`'
        .' = \'' . PMA_Util::sqlAddSlashes(
            PMA_Util::unescapeMysqlWildcards($db)
        ) . "'"
        .' AND `Table_name`'
        .' = \'' . PMA_Util::sqlAddSlashes($table) . '\';'
    );

    while ($row1 = $GLOBALS['dbi']->fetchRow($res)) {
        $row1[1] = explode(',', $row1[1]);
        foreach ($row1[1] as $current) {
            $columns[$row1[0]][$current] = true;
        }
    }
    $GLOBALS['dbi']->freeResult($res);
    unset($res, $row1, $current);

    $html_output = '<input type="hidden" name="grant_count" '
        . 'value="' . count($row) . '" />' . "\n"
        . '<input type="hidden" name="column_count" '
        . 'value="' . count($columns) . '" />' . "\n"
        . '<fieldset id="fieldset_user_priv">' . "\n"
        . '<legend>' . __('Table-specific privileges')
        . PMA_Util::showHint(
            __('Note: MySQL privilege names are expressed in English')
        )
        . '</legend>' . "\n";

    // privs that are attached to a specific column
    $html_output .= PMA_getHtmlForAttachedPrivilegesToTableSpecificColumn(
        $columns, $row
    );

    // privs that are not attached to a specific column
    $html_output .= '<div class="item">' . "\n"
        . PMA_getHtmlForNotAttachedPrivilegesToTableSpecificColumn($row)
        . '</div>' . "\n";

    // for Safari 2.0.2
    $html_output .= '<div class="clearfloat"></div>' . "\n";

    return $html_output;
}

/**
 * Get HTML snippet for privileges that are attached to a specific column
 *
 * @param string $columns olumns array
 * @param array  $row     first row from result or boolean false
 *
 * @return string $html_output
 */
function PMA_getHtmlForAttachedPrivilegesToTableSpecificColumn($columns, $row)
{
    $html_output = PMA_getHtmlForDisplayColumnPrivileges(
        $columns, $row, 'Select_priv', 'SELECT',
        'select', __('Allows reading data.'), 'Select'
    );

    $html_output .= PMA_getHtmlForDisplayColumnPrivileges(
        $columns, $row, 'Insert_priv', 'INSERT',
        'insert', __('Allows inserting and replacing data.'), 'Insert'
    );

    $html_output .= PMA_getHtmlForDisplayColumnPrivileges(
        $columns, $row, 'Update_priv', 'UPDATE',
        'update', __('Allows changing data.'), 'Update'
    );

    $html_output .= PMA_getHtmlForDisplayColumnPrivileges(
        $columns, $row, 'References_priv', 'REFERENCES', 'references',
        __('Has no effect in this MySQL version.'), 'References'
    );
    return $html_output;
}

/**
 * Get HTML for privileges that are not attached to a specific column
 *
 * @param array $row first row from result or boolean false
 *
 * @return string $html_output
 */
function PMA_getHtmlForNotAttachedPrivilegesToTableSpecificColumn($row)
{
    $html_output = '';
    foreach ($row as $current_grant => $current_grant_value) {
        $grant_type = substr($current_grant, 0, (strlen($current_grant) - 5));
        if (in_array($grant_type, array('Select', 'Insert', 'Update', 'References'))
        ) {
            continue;
        }
        // make a substitution to match the messages variables;
        // also we must substitute the grant we get, because we can't generate
        // a form variable containing blanks (those would get changed to
        // an underscore when receiving the POST)
        if ($current_grant == 'Create View_priv') {
            $tmp_current_grant = 'CreateView_priv';
            $current_grant = 'Create_view_priv';
        } elseif ($current_grant == 'Show view_priv') {
            $tmp_current_grant = 'ShowView_priv';
            $current_grant = 'Show_view_priv';
        } else {
            $tmp_current_grant = $current_grant;
        }

        $html_output .= '<div class="item">' . "\n"
           . '<input type="checkbox"'
           . ' name="' . $current_grant . '" id="checkbox_' . $current_grant
           . '" value="Y" '
           . ($current_grant_value == 'Y' ? 'checked="checked" ' : '')
           . 'title="';

        $html_output .= (isset($GLOBALS[
                    'strPrivDesc' . substr(
                        $tmp_current_grant, 0, (strlen($tmp_current_grant) - 5)
                    )
                ] )
                ? $GLOBALS[
                    'strPrivDesc' . substr(
                        $tmp_current_grant, 0, (strlen($tmp_current_grant) - 5)
                    )
                ]
                : $GLOBALS[
                    'strPrivDesc' . substr(
                        $tmp_current_grant, 0, (strlen($tmp_current_grant) - 5)
                    ) . 'Tbl'
                ]
            )
            . '"/>' . "\n";

        $html_output .= '<label for="checkbox_' . $current_grant
            . '"><code><dfn title="'
            . (isset($GLOBALS[
                    'strPrivDesc' . substr(
                        $tmp_current_grant, 0, (strlen($tmp_current_grant) - 5)
                    )
                ])
                ? $GLOBALS[
                    'strPrivDesc' . substr(
                        $tmp_current_grant, 0, (strlen($tmp_current_grant) - 5)
                    )
                ]
                : $GLOBALS[
                    'strPrivDesc' . substr(
                        $tmp_current_grant, 0, (strlen($tmp_current_grant) - 5)
                    ) . 'Tbl'
                ]
            )
            . '">'
            . strtoupper(
                substr($current_grant, 0, strlen($current_grant) - 5)
            )
            . '</dfn></code></label>' . "\n"
            . '</div>' . "\n";
    } // end foreach ()
    return $html_output;
}

/**
 * Get HTML for global or database specific privileges
 *
 * @param string $db    the database
 * @param string $table the table
 * @param string $row   first row from result or boolean false
 *
 * @return string $html_output
 */
function PMA_getHtmlForGlobalOrDbSpecificPrivs($db, $table, $row)
{
    $privTable_names = array(0 => __('Data'),
        1 => __('Structure'),
        2 => __('Administration')
    );
    $privTable = array();
    // d a t a
    $privTable[0] = PMA_getDataPrivilegeTable($db);

    // s t r u c t u r e
    $privTable[1] = PMA_getStructurePrivilegeTable($table, $row);

    // a d m i n i s t r a t i o n
    $privTable[2] = PMA_getAdministrationPrivilegeTable($db);

    $html_output = '<input type="hidden" name="grant_count" value="'
        . (count($privTable[0])
            + count($privTable[1])
            + count($privTable[2])
            - (isset($row['Grant_priv']) ? 1 : 0)
        )
        . '" />';
    $html_output .= '<fieldset id="fieldset_user_global_rights"><legend>';
    if ($db == '*') {
        $html_output .= __('Global privileges');
    } else if ($table == '*') {
        $html_output .= __('Database-specific privileges');
    } else {
        $html_output .= __('Table-specific privileges');
    }
    $html_output .= '<input type="checkbox" id="addUsersForm_checkall" '
        . 'class="checkall_box" title="' . __('Check All') . '" /> '
        . '<label for="addUsersForm_checkall">' . __('Check All') . '</label> ';
    $html_output .= '</legend>';
    $html_output .= '<p><small><i>'
        . __('Note: MySQL privilege names are expressed in English')
        . '</i></small></p>';

    // Output the Global privilege tables with checkboxes
    $html_output .= PMA_getHtmlForGlobalPrivTableWithCheckboxes(
        $privTable, $privTable_names, $row
    );

    // The "Resource limits" box is not displayed for db-specific privs
    if ($db == '*') {
        $html_output .= PMA_getHtmlForDisplayResourceLimits($row);
    }
    // for Safari 2.0.2
    $html_output .= '<div class="clearfloat"></div>';

    return $html_output;
}

/**
 * Get data privilege table as an array
 *
 * @param string $db the database
 *
 * @return string data privilege table
 */
function PMA_getDataPrivilegeTable($db)
{
    $data_privTable = array(
        array('Select', 'SELECT', __('Allows reading data.')),
        array('Insert', 'INSERT', __('Allows inserting and replacing data.')),
        array('Update', 'UPDATE', __('Allows changing data.')),
        array('Delete', 'DELETE', __('Allows deleting data.'))
    );
    if ($db == '*') {
        $data_privTable[]
            = array('File',
                'FILE',
                __('Allows importing data from and exporting data into files.')
            );
    }
    return $data_privTable;
}

/**
 * Get structure privilege table as an array
 *
 * @param string $table the table
 * @param array  $row   first row from result or boolean false
 *
 * @return string structure privilege table
 */
function PMA_getStructurePrivilegeTable($table, $row)
{
    $structure_privTable = array(
        array('Create',
            'CREATE',
            ($table == '*'
                ? __('Allows creating new databases and tables.')
                : __('Allows creating new tables.')
            )
        ),
        array('Alter',
            'ALTER',
            __('Allows altering the structure of existing tables.')
        ),
        array('Index', 'INDEX', __('Allows creating and dropping indexes.')),
        array('Drop',
            'DROP',
            ($table == '*'
                ? __('Allows dropping databases and tables.')
                : __('Allows dropping tables.')
            )
        ),
        array('Create_tmp_table',
            'CREATE TEMPORARY TABLES',
            __('Allows creating temporary tables.')
        ),
        array('Show_view',
            'SHOW VIEW',
            __('Allows performing SHOW CREATE VIEW queries.')
        ),
        array('Create_routine',
            'CREATE ROUTINE',
            __('Allows creating stored routines.')
        ),
        array('Alter_routine',
            'ALTER ROUTINE',
            __('Allows altering and dropping stored routines.')
        ),
        array('Execute', 'EXECUTE', __('Allows executing stored routines.')),
    );
    // this one is for a db-specific priv: Create_view_priv
    if (isset($row['Create_view_priv'])) {
        $structure_privTable[] = array('Create_view',
            'CREATE VIEW',
            __('Allows creating new views.')
        );
    }
    // this one is for a table-specific priv: Create View_priv
    if (isset($row['Create View_priv'])) {
        $structure_privTable[] = array('Create View',
            'CREATE VIEW',
            __('Allows creating new views.')
        );
    }
    if (isset($row['Event_priv'])) {
        // MySQL 5.1.6
        $structure_privTable[] = array('Event',
            'EVENT',
            __('Allows to set up events for the event scheduler')
        );
        $structure_privTable[] = array('Trigger',
            'TRIGGER',
            __('Allows creating and dropping triggers')
        );
    }
    return $structure_privTable;
}

/**
 * Get administration privilege table as an array
 *
 * @param string $db the table
 *
 * @return string administration privilege table
 */
function PMA_getAdministrationPrivilegeTable($db)
{
    $administration_privTable = array(
        array('Grant',
            'GRANT',
            __(
                'Allows adding users and privileges '
                . 'without reloading the privilege tables.'
            )
        ),
    );
    if ($db == '*') {
        $administration_privTable[] = array('Super',
            'SUPER',
            __(
                'Allows connecting, even if maximum number '
                . 'of connections is reached; required for '
                . 'most administrative operations like '
                . 'setting global variables or killing threads of other users.'
            )
        );
        $administration_privTable[] = array('Process',
            'PROCESS',
            __('Allows viewing processes of all users')
        );
        $administration_privTable[] = array('Reload',
            'RELOAD',
            __('Allows reloading server settings and flushing the server\'s caches.')
        );
        $administration_privTable[] = array('Shutdown',
            'SHUTDOWN',
            __('Allows shutting down the server.')
        );
        $administration_privTable[] = array('Show_db',
            'SHOW DATABASES',
            __('Gives access to the complete list of databases.')
        );
    }
    $administration_privTable[] = array('Lock_tables',
        'LOCK TABLES',
        __('Allows locking tables for the current thread.')
    );
    $administration_privTable[] = array('References',
        'REFERENCES',
        __('Has no effect in this MySQL version.')
    );
    if ($db == '*') {
        $administration_privTable[] = array('Repl_client',
            'REPLICATION CLIENT',
            __('Allows the user to ask where the slaves / masters are.')
        );
        $administration_privTable[] = array('Repl_slave',
            'REPLICATION SLAVE',
            __('Needed for the replication slaves.')
        );
        $administration_privTable[] = array('Create_user',
            'CREATE USER',
            __('Allows creating, dropping and renaming user accounts.')
        );
    }
    return $administration_privTable;
}

/**
 * Get HTML snippet for global privileges table with check boxes
 *
 * @param array $privTable       privileges table array
 * @param array $privTable_names names of the privilege tables
 *                               (Data, Structure, Administration)
 * @param array $row             first row from result or boolean false
 *
 * @return string $html_output
 */
function PMA_getHtmlForGlobalPrivTableWithCheckboxes(
    $privTable, $privTable_names, $row
) {
    $html_output = '';
    foreach ($privTable as $i => $table) {
        $html_output .= '<fieldset>' . "\n"
            . '<legend>' . $privTable_names[$i] . '</legend>' . "\n";
        foreach ($table as $priv) {
            $html_output .= '<div class="item">' . "\n"
                . '<input type="checkbox" class="checkall"'
                . ' name="' . $priv[0] . '_priv" '
                . 'id="checkbox_' . $priv[0] . '_priv"'
                . ' value="Y" title="' . $priv[2] . '"'
                . (($row[$priv[0] . '_priv'] == 'Y')
                    ?  ' checked="checked"'
                    : ''
                )
                . '/>' . "\n"
                . '<label for="checkbox_' . $priv[0] . '_priv">'
                . '<code><dfn title="' . $priv[2] . '">'
                . $priv[1] . '</dfn></code></label>' . "\n"
                . '</div>' . "\n";
        }
        $html_output .= '</fieldset>' . "\n";
    }
    return $html_output;
}

/**
 * Displays the fields used by the "new user" form as well as the
 * "change login information / copy user" form.
 *
 * @param string $mode are we creating a new user or are we just
 *                     changing  one? (allowed values: 'new', 'change')
 *
 * @global  array      $cfg     the phpMyAdmin configuration
 * @global  ressource  $user_link the database connection
 *
 * @return string $html_output  a HTML snippet
 */
function PMA_getHtmlForDisplayLoginInformationFields($mode = 'new')
{
    list($username_length, $hostname_length) = PMA_getUsernameAndHostnameLength();

    if (isset($GLOBALS['username']) && strlen($GLOBALS['username']) === 0) {
        $GLOBALS['pred_username'] = 'any';
    }
    $html_output = '<fieldset id="fieldset_add_user_login">' . "\n"
        . '<legend>' . __('Login Information') . '</legend>' . "\n"
        . '<div class="item">' . "\n"
        . '<label for="select_pred_username">' . "\n"
        . '    ' . __('User name:') . "\n"
        . '</label>' . "\n"
        . '<span class="options">' . "\n";

    $html_output .= '<select name="pred_username" id="select_pred_username" '
        . 'title="' . __('User name') . '"' . "\n";


    $html_output .= '        onchange="'
        . 'if (this.value == \'any\') {'
        . '    username.value = \'\'; '
        . '    user_exists_warning.style.display = \'none\'; '
        . '} else if (this.value == \'userdefined\') {'
        . '    username.focus(); username.select(); '
        . '}">' . "\n";

    $html_output .= '<option value="any"'
        . ((isset($GLOBALS['pred_username']) && $GLOBALS['pred_username'] == 'any')
            ? ' selected="selected"'
            : '') . '>'
        . __('Any user')
        . '</option>' . "\n";

    $html_output .= '<option value="userdefined"'
        . ((! isset($GLOBALS['pred_username'])
                || $GLOBALS['pred_username'] == 'userdefined'
            )
            ? ' selected="selected"'
            : '') . '>'
        . __('Use text field')
        . ':</option>' . "\n";

    $html_output .= '</select>' . "\n"
        . '</span>' . "\n";

    $html_output .= '<input type="text" name="username" class="autofocus"'
        . ' maxlength="' . $username_length . '" title="' . __('User name') . '"'
        . (empty($GLOBALS['username'])
           ? ''
           : ' value="' . htmlspecialchars(
               isset($GLOBALS['new_username'])
               ? $GLOBALS['new_username']
               : $GLOBALS['username']
           ) . '"'
        )
        . ' onchange="pred_username.value = \'userdefined\';" />' . "\n";

    $html_output .= '<div id="user_exists_warning"'
        . ' name="user_exists_warning" style="display:none;">'
        . PMA_Message::notice(
            __(
                'An account already exists with the same username '
                . 'but possibly a different hostname. '
                . 'Are you sure you wish to proceed?'
            )
        )->getDisplay()
        . '</div>';
    $html_output .= '</div>';

    $html_output .= '<div class="item">' . "\n"
        . '<label for="select_pred_hostname">' . "\n"
        . '    ' . __('Host:') . "\n"
        . '</label>' . "\n";

    $html_output .= '<span class="options">' . "\n"
        . '    <select name="pred_hostname" id="select_pred_hostname" '
        . 'title="' . __('Host') . '"' . "\n";
    $_current_user = $GLOBALS['dbi']->fetchValue('SELECT USER();');
    if (! empty($_current_user)) {
        $thishost = str_replace(
            "'",
            '',
            substr($_current_user, (strrpos($_current_user, '@') + 1))
        );
        if ($thishost == 'localhost' || $thishost == '127.0.0.1') {
            unset($thishost);
        }
    }
    $html_output .= '    onchange="'
        . 'if (this.value == \'any\') { '
        . '     hostname.value = \'%\'; '
        . '} else if (this.value == \'localhost\') { '
        . '    hostname.value = \'localhost\'; '
        . '} '
        . (empty($thishost)
            ? ''
            : 'else if (this.value == \'thishost\') { '
            . '    hostname.value = \'' . addslashes(htmlspecialchars($thishost))
            . '\'; '
            . '} '
        )
        . 'else if (this.value == \'hosttable\') { '
        . '    hostname.value = \'\'; '
        . '} else if (this.value == \'userdefined\') {'
        . '    hostname.focus(); hostname.select(); '
        . '}">' . "\n";
    unset($_current_user);

    // when we start editing a user, $GLOBALS['pred_hostname'] is not defined
    if (! isset($GLOBALS['pred_hostname']) && isset($GLOBALS['hostname'])) {
        switch (strtolower($GLOBALS['hostname'])) {
        case 'localhost':
        case '127.0.0.1':
            $GLOBALS['pred_hostname'] = 'localhost';
            break;
        case '%':
            $GLOBALS['pred_hostname'] = 'any';
            break;
        default:
            $GLOBALS['pred_hostname'] = 'userdefined';
            break;
        }
    }
    $html_output .=  '<option value="any"'
        . ((isset($GLOBALS['pred_hostname'])
                && $GLOBALS['pred_hostname'] == 'any'
            )
            ? ' selected="selected"'
            : '') . '>'
        . __('Any host')
        . '</option>' . "\n"
        . '<option value="localhost"'
        . ((isset($GLOBALS['pred_hostname'])
                && $GLOBALS['pred_hostname'] == 'localhost'
            )
            ? ' selected="selected"'
            : '') . '>'
        . __('Local')
        . '</option>' . "\n";
    if (! empty($thishost)) {
        $html_output .= '<option value="thishost"'
            . ((isset($GLOBALS['pred_hostname'])
                    && $GLOBALS['pred_hostname'] == 'thishost'
                )
                ? ' selected="selected"'
                : '') . '>'
            . __('This Host')
            . '</option>' . "\n";
    }
    unset($thishost);
    $html_output .= '<option value="hosttable"'
        . ((isset($GLOBALS['pred_hostname'])
                && $GLOBALS['pred_hostname'] == 'hosttable'
            )
            ? ' selected="selected"'
            : '') . '>'
        . __('Use Host Table')
        . '</option>' . "\n";

    $html_output .= '<option value="userdefined"'
        . ((isset($GLOBALS['pred_hostname'])
                && $GLOBALS['pred_hostname'] == 'userdefined'
            )
            ? ' selected="selected"'
            : '') . '>'
        . __('Use text field:') . '</option>' . "\n"
        . '</select>' . "\n"
        . '</span>' . "\n";

    $html_output .= '<input type="text" name="hostname" maxlength="'
        . $hostname_length . '" value="'
        . htmlspecialchars(isset($GLOBALS['hostname']) ? $GLOBALS['hostname'] : '')
        . '" title="' . __('Host')
        . '" onchange="pred_hostname.value = \'userdefined\';" />' . "\n"
        . PMA_Util::showHint(
            __(
                'When Host table is used, this field is ignored '
                . 'and values stored in Host table are used instead.'
            )
        )
        . '</div>' . "\n";

    $html_output .= '<div class="item">' . "\n"
        . '<label for="select_pred_password">' . "\n"
        . '    ' . __('Password:') . "\n"
        . '</label>' . "\n"
        . '<span class="options">' . "\n"
        . '<select name="pred_password" id="select_pred_password" title="'
        . __('Password') . '"' . "\n";

    $html_output .= '            onchange="'
        . 'if (this.value == \'none\') { '
        . '    pma_pw.value = \'\'; pma_pw2.value = \'\'; '
        . '} else if (this.value == \'userdefined\') { '
        . '    pma_pw.focus(); pma_pw.select(); '
        . '}">' . "\n"
        . ($mode == 'change' ? '<option value="keep" selected="selected">'
            . __('Do not change the password')
            . '</option>' . "\n" : '')
        . '<option value="none"';

    if (isset($GLOBALS['username']) && $mode != 'change') {
        $html_output .= '  selected="selected"';
    }
    $html_output .= '>' . __('No Password') . '</option>' . "\n"
        . '<option value="userdefined"'
        . (isset($GLOBALS['username']) ? '' : ' selected="selected"') . '>'
        . __('Use text field')
        . ':</option>' . "\n"
        . '</select>' . "\n"
        . '</span>' . "\n"
        . '<input type="password" id="text_pma_pw" name="pma_pw" '
        . 'title="' . __('Password') . '" '
        . 'onchange="pred_password.value = \'userdefined\';" />' . "\n"
        . '</div>' . "\n";

    $html_output .= '<div class="item" '
        . 'id="div_element_before_generate_password">' . "\n"
        . '<label for="text_pma_pw2">' . "\n"
        . '    ' . __('Re-type:') . "\n"
        . '</label>' . "\n"
        . '<span class="options">&nbsp;</span>' . "\n"
        . '<input type="password" name="pma_pw2" id="text_pma_pw2" '
        . 'title="' . __('Re-type') . '" '
        . 'onchange="pred_password.value = \'userdefined\';" />' . "\n"
        . '</div>' . "\n"
       // Generate password added here via jQuery
       . '</fieldset>' . "\n";

    return $html_output;
} // end of the 'PMA_displayUserAndHostFields()' function

/**
 * Get username and hostname length
 *
 * @return array username length and hostname length
 */
function PMA_getUsernameAndHostnameLength()
{
    $fields_info = $GLOBALS['dbi']->getColumns('mysql', 'user', null, true);
    $username_length = 16;
    $hostname_length = 41;
    foreach ($fields_info as $val) {
        if ($val['Field'] == 'User') {
            strtok($val['Type'], '()');
            $value = strtok('()');
            if (is_int($value)) {
                $username_length = $value;
            }
        } elseif ($val['Field'] == 'Host') {
            strtok($val['Type'], '()');
            $value = strtok('()');
            if (is_int($value)) {
                $hostname_length = $value;
            }
        }
    }
    return array($username_length, $hostname_length);
}

/**
 * Returns all the grants for a certain user on a certain host
 * Used in the export privileges for all users section
 *
 * @param string $user User name
 * @param string $host Host name
 *
 * @return string containing all the grants text
 */
function PMA_getGrants($user, $host)
{
    $grants = $GLOBALS['dbi']->fetchResult(
        "SHOW GRANTS FOR '"
        . PMA_Util::sqlAddSlashes($user) . "'@'"
        . PMA_Util::sqlAddSlashes($host) . "'"
    );
    $response = '';
    foreach ($grants as $one_grant) {
        $response .= $one_grant . ";\n\n";
    }
    return $response;
} // end of the 'PMA_getGrants()' function

/**
 * Update password and get message for password updating
 *
 * @param string $err_url  error url
 * @param string $username username
 * @param string $hostname hostname
 *
 * @return string $message  success or error message after updating password
 */
function PMA_updatePassword($err_url, $username, $hostname)
{
    // similar logic in user_password.php
    $message = '';

    if (empty($_REQUEST['nopass'])
        && isset($_POST['pma_pw'])
        && isset($_POST['pma_pw2'])
    ) {
        if ($_POST['pma_pw'] != $_POST['pma_pw2']) {
            $message = PMA_Message::error(__('The passwords aren\'t the same!'));
        } elseif (empty($_POST['pma_pw']) || empty($_POST['pma_pw2'])) {
            $message = PMA_Message::error(__('The password is empty!'));
        }
    }

    // here $nopass could be == 1
    if (empty($message)) {

        $hashing_function
            = (! empty($_REQUEST['pw_hash']) && $_REQUEST['pw_hash'] == 'old'
                ? 'OLD_'
                : ''
            )
            . 'PASSWORD';

        // in $sql_query which will be displayed, hide the password
        $sql_query        = 'SET PASSWORD FOR \''
            . PMA_Util::sqlAddSlashes($username)
            . '\'@\'' . PMA_Util::sqlAddSlashes($hostname) . '\' = '
            . (($_POST['pma_pw'] == '')
                ? '\'\''
                : $hashing_function . '(\''
                . preg_replace('@.@s', '*', $_POST['pma_pw']) . '\')');

        $local_query      = 'SET PASSWORD FOR \''
            . PMA_Util::sqlAddSlashes($username)
            . '\'@\'' . PMA_Util::sqlAddSlashes($hostname) . '\' = '
            . (($_POST['pma_pw'] == '') ? '\'\'' : $hashing_function
            . '(\'' . PMA_Util::sqlAddSlashes($_POST['pma_pw']) . '\')');

        $GLOBALS['dbi']->tryQuery($local_query)
            or PMA_Util::mysqlDie(
                $GLOBALS['dbi']->getError(), $sql_query, false, $err_url
            );
        $message = PMA_Message::success(
            __('The password for %s was changed successfully.')
        );
        $message->addParam(
            '\'' . htmlspecialchars($username)
            . '\'@\'' . htmlspecialchars($hostname) . '\''
        );
    }
    return $message;
}

/**
 * Revokes privileges and get message and SQL query for privileges revokes
 *
 * @param string $db_and_table wildcard Escaped database+table specification
 * @param string $dbname       database name
 * @param string $tablename    table name
 * @param string $username     username
 * @param string $hostname     host name
 *
 * @return array ($message, $sql_query)
 */
function PMA_getMessageAndSqlQueryForPrivilegesRevoke($db_and_table, $dbname,
    $tablename, $username, $hostname
) {
    $db_and_table = PMA_wildcardEscapeForGrant($dbname, $tablename);

    $sql_query0 = 'REVOKE ALL PRIVILEGES ON ' . $db_and_table
        . ' FROM \''
        . PMA_Util::sqlAddSlashes($username) . '\'@\''
        . PMA_Util::sqlAddSlashes($hostname) . '\';';

    $sql_query1 = 'REVOKE GRANT OPTION ON ' . $db_and_table
        . ' FROM \'' . PMA_Util::sqlAddSlashes($username) . '\'@\''
        . PMA_Util::sqlAddSlashes($hostname) . '\';';

    $GLOBALS['dbi']->query($sql_query0);
    if (! $GLOBALS['dbi']->tryQuery($sql_query1)) {
        // this one may fail, too...
        $sql_query1 = '';
    }
    $sql_query = $sql_query0 . ' ' . $sql_query1;
    $message = PMA_Message::success(
        __('You have revoked the privileges for %s.')
    );
    $message->addParam(
        '\'' . htmlspecialchars($username)
        . '\'@\'' . htmlspecialchars($hostname) . '\''
    );

    return array($message, $sql_query);
}

/**
 * Get a WITH clause for 'update privileges' and 'add user'
 *
 * @return string $sql_query
 */
function PMA_getWithClauseForAddUserAndUpdatePrivs()
{
    $sql_query = '';
    if (isset($_POST['Grant_priv']) && $_POST['Grant_priv'] == 'Y') {
        $sql_query .= ' GRANT OPTION';
    }
    if (isset($_POST['max_questions'])) {
        $max_questions = max(0, (int)$_POST['max_questions']);
        $sql_query .= ' MAX_QUERIES_PER_HOUR ' . $max_questions;
    }
    if (isset($_POST['max_connections'])) {
        $max_connections = max(0, (int)$_POST['max_connections']);
        $sql_query .= ' MAX_CONNECTIONS_PER_HOUR ' . $max_connections;
    }
    if (isset($_POST['max_updates'])) {
        $max_updates = max(0, (int)$_POST['max_updates']);
        $sql_query .= ' MAX_UPDATES_PER_HOUR ' . $max_updates;
    }
    if (isset($_POST['max_user_connections'])) {
        $max_user_connections = max(0, (int)$_POST['max_user_connections']);
        $sql_query .= ' MAX_USER_CONNECTIONS ' . $max_user_connections;
    }
    return ((!empty($sql_query)) ? 'WITH' . $sql_query : '');
}

/**
 * Get HTML for addUsersForm, This function call if isset($_REQUEST['adduser'])
 *
 * @param string $dbname database name
 *
 * @return string HTML for addUserForm
 */
function PMA_getHtmlForAddUser($dbname)
{
    $html_output = '<h2>' . "\n"
       . PMA_Util::getIcon('b_usradd.png') . __('Add user') . "\n"
       . '</h2>' . "\n"
       . '<form name="usersForm" class="ajax" id="addUsersForm"'
<<<<<<< HEAD
       . ' action="server_privileges.php" method="post">' . "\n"
       . PMA_URL_getHiddenInputs('', '')
=======
       . ' action="server_privileges.php" method="post" autocomplete="off" >' . "\n"
       . PMA_generate_common_hidden_inputs('', '')
>>>>>>> 0134d515
       . PMA_getHtmlForDisplayLoginInformationFields('new');

    $html_output .= '<fieldset id="fieldset_add_user_database">' . "\n"
        . '<legend>' . __('Database for user') . '</legend>' . "\n";

    $html_output .= PMA_Util::getCheckbox(
        'createdb-1',
        __('Create database with same name and grant all privileges.'),
        false, false
    );
    $html_output .= '<br />' . "\n";
    $html_output .= PMA_Util::getCheckbox(
        'createdb-2',
        __('Grant all privileges on wildcard name (username\\_%).'),
        false, false
    );
    $html_output .= '<br />' . "\n";

    if (! empty($dbname) ) {
        $html_output .= PMA_Util::getCheckbox(
            'createdb-3',
            sprintf(
                __('Grant all privileges on database &quot;%s&quot;.'),
                htmlspecialchars($dbname)
            ),
            true,
            false
        );
        $html_output .= '<input type="hidden" name="dbname" value="'
            . htmlspecialchars($dbname) . '" />' . "\n";
        $html_output .= '<br />' . "\n";
    }

    $html_output .= '</fieldset>' . "\n";
    $html_output .= PMA_getHtmlToDisplayPrivilegesTable('*', '*', false);
    $html_output .= '<fieldset id="fieldset_add_user_footer" class="tblFooters">'
        . "\n"
        . '<input type="submit" name="adduser_submit" '
        . 'value="' . __('Go') . '" />' . "\n"
        . '</fieldset>' . "\n"
        . '</form>' . "\n";

    return $html_output;
}

/**
 * Get the list of privileges and list of compared privileges as strings
 * and return a array that contains both strings
 *
 * @return array $list_of_privileges, $list_of_compared_privileges
 */
function PMA_getListOfPrivilegesAndComparedPrivileges()
{
    $list_of_privileges
        = '`User`, '
        . '`Host`, '
        . '`Select_priv`, '
        . '`Insert_priv`, '
        . '`Update_priv`, '
        . '`Delete_priv`, '
        . '`Create_priv`, '
        . '`Drop_priv`, '
        . '`Grant_priv`, '
        . '`Index_priv`, '
        . '`Alter_priv`, '
        . '`References_priv`, '
        . '`Create_tmp_table_priv`, '
        . '`Lock_tables_priv`, '
        . '`Create_view_priv`, '
        . '`Show_view_priv`, '
        . '`Create_routine_priv`, '
        . '`Alter_routine_priv`, '
        . '`Execute_priv`';

    $list_of_compared_privileges
        = '`Select_priv` = \'N\''
        . ' AND `Insert_priv` = \'N\''
        . ' AND `Update_priv` = \'N\''
        . ' AND `Delete_priv` = \'N\''
        . ' AND `Create_priv` = \'N\''
        . ' AND `Drop_priv` = \'N\''
        . ' AND `Grant_priv` = \'N\''
        . ' AND `References_priv` = \'N\''
        . ' AND `Create_tmp_table_priv` = \'N\''
        . ' AND `Lock_tables_priv` = \'N\''
        . ' AND `Create_view_priv` = \'N\''
        . ' AND `Show_view_priv` = \'N\''
        . ' AND `Create_routine_priv` = \'N\''
        . ' AND `Alter_routine_priv` = \'N\''
        . ' AND `Execute_priv` = \'N\'';

    if (PMA_MYSQL_INT_VERSION >= 50106) {
        $list_of_privileges .=
            ', `Event_priv`, '
            . '`Trigger_priv`';
        $list_of_compared_privileges .=
            ' AND `Event_priv` = \'N\''
            . ' AND `Trigger_priv` = \'N\'';
    }
    return array($list_of_privileges, $list_of_compared_privileges);
}

/**
 * Get the HTML for user form and check the privileges for a particular database.
 *
 * @param string $db database name
 *
 * @return string $html_output
 */
function PMA_getHtmlForSpecificDbPrivileges($db)
{
    // check the privileges for a particular database.
    $html_output = '<form id="usersForm" action="server_privileges.php">'
        . '<fieldset>' . "\n";
    $html_output .= '<legend>' . "\n"
        . PMA_Util::getIcon('b_usrcheck.png')
        . '    '
        . sprintf(
            __('Users having access to &quot;%s&quot;'),
            '<a href="' . $GLOBALS['cfg']['DefaultTabDatabase'] . '?'
            . PMA_URL_getCommon($db) . '">'
            .  htmlspecialchars($db)
            . '</a>'
        )
        . "\n"
        . '</legend>' . "\n";

    $html_output .= '<table id="dbspecificuserrights" class="data">' . "\n"
        . '<thead>' . "\n"
        . '<tr><th>' . __('User') . '</th>' . "\n"
        . '<th>' . __('Host') . '</th>' . "\n"
        . '<th>' . __('Type') . '</th>' . "\n"
        . '<th>' . __('Privileges') . '</th>' . "\n"
        . '<th>' . __('Grant') . '</th>' . "\n"
        . '<th>' . __('Action') . '</th>' . "\n"
        . '</tr>' . "\n"
        . '</thead>' . "\n";
    $odd_row = true;
    // now, we build the table...
    list($list_of_privileges, $list_of_compared_privileges)
        = PMA_getListOfPrivilegesAndComparedPrivileges();

    $sql_query = '(SELECT ' . $list_of_privileges . ', `Db`, \'d\' AS `Type`'
        .' FROM `mysql`.`db`'
        .' WHERE \'' . PMA_Util::sqlAddSlashes($db)
        . "'"
        .' LIKE `Db`'
        .' AND NOT (' . $list_of_compared_privileges. ')) '
        .'UNION '
        .'(SELECT ' . $list_of_privileges . ', \'*\' AS `Db`, \'g\' AS `Type`'
        .' FROM `mysql`.`user` '
        .' WHERE NOT (' . $list_of_compared_privileges . ')) '
        .' ORDER BY `User` ASC,'
        .'  `Host` ASC,'
        .'  `Db` ASC;';
    $res = $GLOBALS['dbi']->query($sql_query);

    $privMap = array();
    while ($row = $GLOBALS['dbi']->fetchAssoc($res)) {
        $user = $row['User'];
        $host = $row['Host'];
        if (! isset($privMap[$user])) {
            $privMap[$user] = array();
        }
        if (! isset($privMap[$user][$host])) {
            $privMap[$user][$host] = array();
        }
        $privMap[$user][$host][] = $row;
    }

    $html_output .= PMA_getHtmlTableBodyForSpecificDbOrTablePrivs($privMap, $db);
    $html_output .= '</table>'
        . '</fieldset>'
        . '</form>' . "\n";

    if ($GLOBALS['is_ajax_request'] == true
        && empty($_REQUEST['ajax_page_request'])
    ) {
        $message = PMA_Message::success(__('User has been added.'));
        $response = PMA_Response::getInstance();
        $response->addJSON('message', $message);
        $response->addJSON('user_form', $html_output);
        exit;
    } else {
        // Offer to create a new user for the current database
        $html_output .= '<fieldset id="fieldset_add_user">' . "\n"
           . '<legend>' . _pgettext('Create new user', 'New') . '</legend>' . "\n";

        $html_output .= '<a href="server_privileges.php'
            . PMA_URL_getCommon(
                array(
                    'adduser' => 1,
                    'dbname' => $db,
                )
            )
            .'" rel="'
            . PMA_URL_getCommon(array('checkprivsdb' => $db))
            . '" class="ajax" name="db_specific">' . "\n"
            . PMA_Util::getIcon('b_usradd.png')
            . '        ' . __('Add user') . '</a>' . "\n";

        $html_output .= '</fieldset>' . "\n";
    }
    return $html_output;
}

/**
 * Get the HTML for user form and check the privileges for a particular table.
 *
 * @param string $db    database name
 * @param string $table table name
 *
 * @return string $html_output
 */
function PMA_getHtmlForSpecificTablePrivileges($db, $table)
{
    // check the privileges for a particular table.
    $html_output  = '<form id="usersForm" action="server_privileges.php">';
    $html_output .= '<fieldset>';
    $html_output .= '<legend>'
        . PMA_Util::getIcon('b_usrcheck.png')
        . sprintf(
            __('Users having access to &quot;%s&quot;'),
            '<a href="' . $GLOBALS['cfg']['DefaultTabTable']
            . PMA_URL_getCommon(
                array(
                    'db' => $db,
                    'table' => $table,
                )
            ) . '">'
            .  htmlspecialchars($db) . '.' . htmlspecialchars($table)
            . '</a>'
        )
        . '</legend>';

    $html_output .= '<table id="tablespecificuserrights" class="data">';
    $html_output .= '<thead>'
        . '<tr><th>' . __('User') . '</th>'
        . '<th>' . __('Host') . '</th>'
        . '<th>' . __('Type') . '</th>'
        . '<th>' . __('Privileges') . '</th>'
        . '<th>' . __('Grant') . '</th>'
        . '<th>' . __('Action') . '</th>'
        . '</tr>'
        . '</thead>';

    list($list_of_privileges, $list_of_compared_privileges)
        = PMA_getListOfPrivilegesAndComparedPrivileges();
    $sql_query
        = "("
        . " SELECT " . $list_of_privileges . ", '*' AS `Db`, 'g' AS `Type`"
        . " FROM `mysql`.`user`"
        . " WHERE NOT (" . $list_of_compared_privileges . ")"
        . ")"
        . " UNION "
        . "("
        . " SELECT " . $list_of_privileges . ", `Db`, 'd' AS `Type`"
        . " FROM `mysql`.`db`"
        . " WHERE '" . PMA_Util::sqlAddSlashes($db) . "' LIKE `Db`"
        . "     AND NOT (" . $list_of_compared_privileges. ")"
        . ")"
        . " ORDER BY `User` ASC, `Host` ASC, `Db` ASC;";
    $res = $GLOBALS['dbi']->query($sql_query);

    $privMap = array();
    while ($row = $GLOBALS['dbi']->fetchAssoc($res)) {
        $user = $row['User'];
        $host = $row['Host'];
        if (! isset($privMap[$user])) {
            $privMap[$user] = array();
        }
        if (! isset($privMap[$user][$host])) {
            $privMap[$user][$host] = array();
        }
        $privMap[$user][$host][] = $row;
    }

    $sql_query = "SELECT `User`, `Host`, `Db`,"
        . " 't' AS `Type`, `Table_name`, `Table_priv`"
        . " FROM `mysql`.`tables_priv`"
        . " WHERE '" . PMA_Util::sqlAddSlashes($db) . "' LIKE `Db`"
        . "     AND '" . PMA_Util::sqlAddSlashes($table) . "' LIKE `Table_name`"
        . "     AND NOT (`Table_priv` = '' AND Column_priv = '')"
        . " ORDER BY `User` ASC, `Host` ASC, `Db` ASC, `Table_priv` ASC;";
    $res = $GLOBALS['dbi']->query($sql_query);

    while ($row = $GLOBALS['dbi']->fetchAssoc($res)) {
        $user = $row['User'];
        $host = $row['Host'];
        if (! isset($privMap[$user])) {
            $privMap[$user] = array();
        }
        if (! isset($privMap[$user][$host])) {
            $privMap[$user][$host] = array();
        }
        $privMap[$user][$host][] = $row;
    }

    $html_output .= PMA_getHtmlTableBodyForSpecificDbOrTablePrivs(
        $privMap, $db, $table
    );
    $html_output .= '</table>';
    $html_output .= '</fieldset>';
    $html_output .= '</form>';

    // Offer to create a new user for the current database
    $html_output .= '<fieldset id="fieldset_add_user">'
        . '<legend>' . _pgettext('Create new user', 'New') . '</legend>';
    $html_output .= '<a href="server_privileges.php'
        . PMA_URL_getCommon(
            array(
                'adduser' => 1,
                'dbname' => $db,
                'tablename' => $table
            )
        )
        . '" rel="' . PMA_URL_getCommon(
            array('checkprivsdb' => $db, 'checkprivstable' => $table)
        )
        . '" class="ajax" name="table_specific">'
        . PMA_Util::getIcon('b_usradd.png') . __('Add user') . '</a>';

    $html_output .= '</fieldset>';
    return $html_output;
}

/**
 * Get HTML snippet for table body of specific database or table privileges
 *
 * @param boolean $privMap priviledge map
 * @param boolean $db      database
 * @param boolean $table   table
 *
 * @return string $html_output
 */
function PMA_getHtmlTableBodyForSpecificDbOrTablePrivs($privMap, $db, $table = null)
{
    $html_output = '<tbody>';
    $odd_row = true;
    if (! empty($privMap)) {
        foreach ($privMap as $current_user => $val) {
            foreach ($val as $current_host => $current_privileges) {
                $html_output .= '<tr class="noclick '
                    . ($odd_row ? 'odd' : 'even') . '">';

                // user
                $html_output .= '<td';
                if (count($current_privileges) > 1) {
                    $html_output .= ' rowspan="' . count($current_privileges) . '"';
                }
                $html_output .= '>';
                if (empty($current_user)) {
                    $html_output .= '<span style="color: #FF0000">'
                        . __('Any') . '</span>';
                } else {
                    $html_output .= htmlspecialchars($current_user);
                }
                $html_output .= '</td>';

                // host
                $html_output .= '<td';
                if (count($current_privileges) > 1) {
                    $html_output .= ' rowspan="' . count($current_privileges) . '"';
                }
                $html_output .= '>';
                $html_output .= htmlspecialchars($current_host);
                $html_output .= '</td>';

                for ($i = 0; $i < count($current_privileges); $i++) {
                    $current = $current_privileges[$i];

                    // type
                    $html_output .= '<td>';
                    if ($current['Type'] == 'g') {
                        $html_output .= __('global');
                    } elseif ($current['Type'] == 'd') {
                        if ($current['Db'] == PMA_Util::escapeMysqlWildcards($db)) {
                            $html_output .= __('database-specific');
                        } else {
                            $html_output .= __('wildcard'). ': '
                                . '<code>'
                                . htmlspecialchars($current['Db'])
                                . '</code>';
                        }
                    } elseif ($current['Type'] == 't') {
                        $html_output .= __('table-specific');
                    }
                    $html_output .= '</td>';

                    // privileges
                    $html_output .= '<td>';
                    if (isset($current['Table_name'])) {
                        $privList = explode(',', $current['Table_priv']);
                        $privs = array();
                        $grantsArr = PMA_getTableGrantsArray();
                        foreach ($grantsArr as $grant) {
                            $privs[$grant[0]] = 'N';
                            foreach ($privList as $priv) {
                                if ($grant[0] == $priv) {
                                    $privs[$grant[0]] = 'Y';
                                }
                            }
                        }
                        $html_output .=  '<code>'
                           . join(
                               ',',
                               PMA_extractPrivInfo($privs, true, true)
                           )
                           . '</code>';
                    } else {
                        $html_output .=  '<code>'
                           . join(
                               ',',
                               PMA_extractPrivInfo($current, true, false)
                           )
                           . '</code>';
                    }
                    $html_output .=  '</td>';

                    // grant
                    $html_output .= '<td>';
                    $containsGrant = false;
                    if (isset($current['Table_name'])) {
                        $privList = explode(',', $current['Table_priv']);
                        foreach ($privList as $priv) {
                            if ($priv == 'Grant') {
                                $containsGrant = true;
                            }
                        }
                    } else {
                        $containsGrant = $current['Grant_priv'] == 'Y';
                    }
                    $html_output .= ($containsGrant ? __('Yes') : __('No'));
                    $html_output .= '</td>';

                    // action
                    $html_output .= '<td>';
                    $specific_db = (isset($current['Db']) && $current['Db'] != '*')
                        ? $current['Db'] : '';
                    $specific_table = (isset($current['Table_name'])
                        && $current['Table_name'] != '*')
                        ? $current['Table_name'] : '';
                    $html_output .= PMA_getUserEditLink(
                        $current_user,
                        $current_host,
                        $specific_db,
                        $specific_table
                    );
                    $html_output .= '</td>';

                    $html_output .= '</tr>';
                    if (($i + 1) < count($current_privileges)) {
                        $html_output .= '<tr class="noclick '
                            . ($odd_row ? 'odd' : 'even') . '">';
                    }
                }
                $odd_row = ! $odd_row;
            }
        }
    } else {
        $html_output .= '<tr class="odd">'
           . '<td colspan="6">'
           . __('No user found.')
           . '</td>'
           . '</tr>';
    }
    $html_output .= '</tbody>';

    return $html_output;
}

/**
 * Returns edit link for a user.
 *
 * @param string $username  User name
 * @param string $hostname  Host name
 * @param string $dbname    Database name
 * @param string $tablename Table name
 *
 * @return HTML code with link
 */
function PMA_getUserEditLink($username, $hostname, $dbname = '', $tablename = '')
{
    return '<a class="edit_user_anchor ajax"'
        . ' href="server_privileges.php'
        . PMA_URL_getCommon(
            array(
                'username' => $username,
                'hostname' => $hostname,
                'dbname' => $dbname,
                'tablename' => $tablename,
            )
        )
        . '">'
        . PMA_Util::getIcon('b_usredit.png', __('Edit Privileges'))
        . '</a>';
}

/**
 * Returns revoke link for a user.
 *
 * @param string $username  User name
 * @param string $hostname  Host name
 * @param string $dbname    Database name
 * @param string $tablename Table name
 *
 * @return HTML code with link
 */
function PMA_getUserRevokeLink($username, $hostname, $dbname = '', $tablename = '')
{
    return '<a  href="server_privileges.php'
        . PMA_URL_getCommon(
            array(
                'username' => $username,
                'hostname' => $hostname,
                'dbname' => $dbname,
                'tablename' => $tablename,
                'revokeall' => 1,
            )
        )
        . '">'
        . PMA_Util::getIcon('b_usrdrop.png', __('Revoke'))
        . '</a>';
}

/**
 * Returns export link for a user.
 *
 * @param string $username User name
 * @param string $hostname Host name
 * @param string $initial  Initial value
 *
 * @return HTML code with link
 */
function PMA_getUserExportLink($username, $hostname, $initial = '')
{
    return '<a class="export_user_anchor ajax"'
        . ' href="server_privileges.php'
        . PMA_URL_getCommon(
            array(
                'username' => $username,
                'hostname' => $hostname,
                'initial' => $initial,
                'export' => 1,
            )
        )
        . '">'
        . PMA_Util::getIcon('b_tblexport.png', __('Export'))
        . '</a>';
}

/**
 * This function return the extra data array for the ajax behavior
 *
 * @param string $password  password
 * @param string $sql_query sql query
 * @param string $hostname  hostname
 * @param string $username  username
 *
 * @return array $extra_data
 */
function PMA_getExtraDataForAjaxBehavior(
    $password, $sql_query, $hostname, $username
) {
    if (isset($GLOBALS['dbname'])) {
        //if (preg_match('/\\\\(?:_|%)/i', $dbname)) {
        if (preg_match('/(?<!\\\\)(?:_|%)/i', $GLOBALS['dbname'])) {
            $dbname_is_wildcard = true;
        } else {
            $dbname_is_wildcard = false;
        }
    }

    $extra_data = array();
    if (strlen($sql_query)) {
        $extra_data['sql_query']
            = PMA_Util::getMessage(null, $sql_query);
    }

    if (isset($_REQUEST['adduser_submit']) || isset($_REQUEST['change_copy'])) {
        /**
         * generate html on the fly for the new user that was just created.
         */
        $new_user_string = '<tr>'."\n"
            . '<td> <input type="checkbox" name="selected_usr[]" '
            . 'id="checkbox_sel_users_"'
            . 'value="'
            . htmlspecialchars($username)
            . '&amp;#27;' . htmlspecialchars($hostname) . '" />'
            . '</td>' . "\n"
            . '<td><label for="checkbox_sel_users_">'
            . (empty($_REQUEST['username'])
                    ? '<span style="color: #FF0000">' . __('Any') . '</span>'
                    : htmlspecialchars($username) ) . '</label></td>' . "\n"
            . '<td>' . htmlspecialchars($hostname) . '</td>' . "\n";

        $new_user_string .= '<td>';

        if (! empty($password) || isset($_POST['pma_pw'])) {
            $new_user_string .= __('Yes');
        } else {
            $new_user_string .= '<span style="color: #FF0000">'
                . __('No')
            . '</span>';
        };

        $new_user_string .= '</td>'."\n";
        $new_user_string .= '<td>'
            . '<code>' . join(', ', PMA_extractPrivInfo('', true)) . '</code>'
            . '</td>'; //Fill in privileges here
        $new_user_string .= '<td class="usrGroup"></td>';
        $new_user_string .= '<td>';

        if ((isset($_POST['Grant_priv']) && $_POST['Grant_priv'] == 'Y')) {
            $new_user_string .= __('Yes');
        } else {
            $new_user_string .= __('No');
        }

        $new_user_string .='</td>';

        $new_user_string .= '<td>'
            . PMA_getUserEditLink($username, $hostname)
            . '</td>' . "\n";
        $new_user_string .= '<td>'
            . PMA_getUserExportLink(
                $username,
                $hostname,
                isset($_GET['initial']) ? $_GET['initial'] : ''
            )
            . '</td>' . "\n";

        $new_user_string .= '</tr>';

        $extra_data['new_user_string'] = $new_user_string;

        /**
         * Generate the string for this alphabet's initial, to update the user
         * pagination
         */
        $new_user_initial = strtoupper(substr($username, 0, 1));
        $new_user_initial_string = '<a href="server_privileges.php'
            . PMA_URL_getCommon(array('initial' => $new_user_initial)) .'">'
            . $new_user_initial . '</a>';
        $extra_data['new_user_initial'] = $new_user_initial;
        $extra_data['new_user_initial_string'] = $new_user_initial_string;
    }

    if (isset($_POST['update_privs'])) {
        $extra_data['db_specific_privs'] = false;
        $extra_data['db_wildcard_privs'] = false;
        if (isset($dbname_is_wildcard)) {
            $extra_data['db_specific_privs'] = ! $dbname_is_wildcard;
            $extra_data['db_wildcard_privs'] = $dbname_is_wildcard;
        }
        $new_privileges = join(', ', PMA_extractPrivInfo('', true));

        $extra_data['new_privileges'] = $new_privileges;
    }

    if (isset($_REQUEST['validate_username'])) {
        $sql_query = "SELECT * FROM `mysql`.`user` WHERE `User` = '"
            . $_REQUEST['username'] . "';";
        $res = $GLOBALS['dbi']->query($sql_query);
        $row = $GLOBALS['dbi']->fetchRow($res);
        if (empty($row)) {
            $extra_data['user_exists'] = false;
        } else {
            $extra_data['user_exists'] = true;
        }
    }

    return $extra_data;
}

/**
 * Get the HTML snippet for change user login information
 *
 * @param string $username username
 * @param string $hostname host name
 *
 * @return string HTML snippet
 */
function PMA_getChangeLoginInformationHtmlForm($username, $hostname)
{
    $choices = array(
        '4' => __('… keep the old one.'),
        '1' => __('… delete the old one from the user tables.'),
        '2' => __(
            '… revoke all active privileges from '
            . 'the old one and delete it afterwards.'
        ),
        '3' => __(
            '… delete the old one from the user tables '
            . 'and reload the privileges afterwards.'
        )
    );

    $class = ' ajax';
    $html_output = '<form action="server_privileges.php" '
        . 'method="post" class="copyUserForm' . $class .'">' . "\n"
        . PMA_URL_getHiddenInputs('', '')
        . '<input type="hidden" name="old_username" '
        . 'value="' . htmlspecialchars($username) . '" />' . "\n"
        . '<input type="hidden" name="old_hostname" '
        . 'value="' . htmlspecialchars($hostname) . '" />' . "\n"
        . '<fieldset id="fieldset_change_copy_user">' . "\n"
        . '<legend>' . __('Change Login Information / Copy User')
        . '</legend>' . "\n"
        . PMA_getHtmlForDisplayLoginInformationFields('change');

    $html_output .= '<fieldset id="fieldset_mode">' . "\n"
        . ' <legend>'
        . __('Create a new user with the same privileges and …')
        . '</legend>' . "\n";
    $html_output .= PMA_Util::getRadioFields(
        'mode', $choices, '4', true
    );
    $html_output .= '</fieldset>' . "\n"
       . '</fieldset>' . "\n";

    $html_output .= '<fieldset id="fieldset_change_copy_user_footer" '
        . 'class="tblFooters">' . "\n"
        . '<input type="submit" name="change_copy" '
        . 'value="' . __('Go') . '" />' . "\n"
        . '</fieldset>' . "\n"
        . '</form>' . "\n";

    return $html_output;
}

/**
 * Provide a line with links to the relevant database and table
 *
 * @param string $url_dbname url database name that urlencode() string
 * @param string $dbname     database name
 * @param string $tablename  table name
 *
 * @return string HTML snippet
 */
function PMA_getLinkToDbAndTable($url_dbname, $dbname, $tablename)
{
    $html_output = '[ ' . __('Database')
        . ' <a href="' . $GLOBALS['cfg']['DefaultTabDatabase']
        . PMA_URL_getCommon(
            array(
                'db' => $url_dbname,
                'reload' => 1
            )
        )
        . '">'
        . htmlspecialchars($dbname) . ': '
        . PMA_Util::getTitleForTarget(
            $GLOBALS['cfg']['DefaultTabDatabase']
        )
        . "</a> ]\n";

    if (strlen($tablename)) {
        $html_output .= ' [ ' . __('Table') . ' <a href="'
            . $GLOBALS['cfg']['DefaultTabTable']
            . PMA_URL_getCommon(
                array(
                    'db' => $url_dbname,
                    'table' => $tablename,
                    'reload' => 1,
                )
            )
            . '">' . htmlspecialchars($tablename) . ': '
            . PMA_Util::getTitleForTarget(
                $GLOBALS['cfg']['DefaultTabTable']
            )
            . "</a> ]\n";
    }
    return $html_output;
}

/**
 * no db name given, so we want all privs for the given user
 * db name was given, so we want all user specific rights for this db
 * So this function returns user rights as an array
 *
 * @param array  $tables              tables
 * @param string $user_host_condition a where clause that containd user's host
 *                                    condition
 * @param string $dbname              database name
 *
 * @return array $db_rights database rights
 */
function PMA_getUserSpecificRights($tables, $user_host_condition, $dbname)
{
    if (! strlen($dbname)) {
        $tables_to_search_for_users = array(
            'tables_priv', 'columns_priv',
        );
        $dbOrTableName = 'Db';
    } else {
        $user_host_condition .=
            ' AND `Db`'
            .' LIKE \''
            . PMA_Util::sqlAddSlashes($dbname, true) . "'";
        $tables_to_search_for_users = array('columns_priv',);
        $dbOrTableName = 'Table_name';
    }

    $db_rights_sqls = array();
    foreach ($tables_to_search_for_users as $table_search_in) {
        if (in_array($table_search_in, $tables)) {
            $db_rights_sqls[] = '
                SELECT DISTINCT `' . $dbOrTableName .'`
                FROM `mysql`.' . PMA_Util::backquote($table_search_in)
               . $user_host_condition;
        }
    }

    $user_defaults = array(
        $dbOrTableName  => '',
        'Grant_priv'    => 'N',
        'privs'         => array('USAGE'),
        'Column_priv'   => true,
    );

    // for the rights
    $db_rights = array();

    $db_rights_sql = '(' . implode(') UNION (', $db_rights_sqls) . ')'
        .' ORDER BY `' . $dbOrTableName .'` ASC';

    $db_rights_result = $GLOBALS['dbi']->query($db_rights_sql);

    while ($db_rights_row = $GLOBALS['dbi']->fetchAssoc($db_rights_result)) {
        $db_rights_row = array_merge($user_defaults, $db_rights_row);
        if (! strlen($dbname)) {
            // only Db names in the table `mysql`.`db` uses wildcards
            // as we are in the db specific rights display we want
            // all db names escaped, also from other sources
            $db_rights_row['Db'] = PMA_Util::escapeMysqlWildcards(
                $db_rights_row['Db']
            );
        }
        $db_rights[$db_rights_row[$dbOrTableName]] = $db_rights_row;
    }

    $GLOBALS['dbi']->freeResult($db_rights_result);

    if (! strlen($dbname)) {
        $sql_query = 'SELECT * FROM `mysql`.`db`'
            . $user_host_condition . ' ORDER BY `Db` ASC';
    } else {
        $sql_query = 'SELECT `Table_name`,'
            .' `Table_priv`,'
            .' IF(`Column_priv` = _latin1 \'\', 0, 1)'
            .' AS \'Column_priv\''
            .' FROM `mysql`.`tables_priv`'
            . $user_host_condition
            .' ORDER BY `Table_name` ASC;';
    }

    $result = $GLOBALS['dbi']->query($sql_query);
    $sql_query = '';

    while ($row = $GLOBALS['dbi']->fetchAssoc($result)) {
        if (isset($db_rights[$row[$dbOrTableName]])) {
            $db_rights[$row[$dbOrTableName]]
                = array_merge($db_rights[$row[$dbOrTableName]], $row);
        } else {
            $db_rights[$row[$dbOrTableName]] = $row;
        }
        if (! strlen($dbname)) {
            // there are db specific rights for this user
            // so we can drop this db rights
            $db_rights[$row['Db']]['can_delete'] = true;
        }
    }
    $GLOBALS['dbi']->freeResult($result);
    return $db_rights;
}

/**
 * Display user rights in table rows(Table specific or database specific privs)
 *
 * @param array  $db_rights user's database rights array
 * @param string $dbname    database name
 * @param string $hostname  host name
 * @param string $username  username
 *
 * @return array $found_rows, $html_output
 */
function PMA_getHtmlForDisplayUserRightsInRows($db_rights, $dbname,
    $hostname, $username
) {
    $html_output = '';
    $found_rows = array();
    // display rows
    if (count($db_rights) < 1) {
        $html_output .= '<tr class="odd">' . "\n"
           . '<td colspan="6"><center><i>' . __('None') . '</i></center></td>' . "\n"
           . '</tr>' . "\n";
    } else {
        $odd_row = true;
        //while ($row = $GLOBALS['dbi']->fetchAssoc($res)) {
        foreach ($db_rights as $row) {
            $found_rows[] = (! strlen($dbname)) ? $row['Db'] : $row['Table_name'];

            $html_output .= '<tr class="' . ($odd_row ? 'odd' : 'even') . '">' . "\n"
                . '<td>'
                . htmlspecialchars(
                    (! strlen($dbname)) ? $row['Db'] : $row['Table_name']
                )
                . '</td>' . "\n"
                . '<td><code>' . "\n"
                . '        '
                . join(
                    ',' . "\n" . '            ',
                    PMA_extractPrivInfo($row, true)
                ) . "\n"
                . '</code></td>' . "\n"
                . '<td>'
                    . ((((! strlen($dbname)) && $row['Grant_priv'] == 'Y')
                        || (strlen($dbname)
                        && in_array('Grant', explode(',', $row['Table_priv']))))
                    ? __('Yes')
                    : __('No'))
                . '</td>' . "\n"
                . '<td>';
            if (! empty($row['Table_privs']) || ! empty ($row['Column_priv'])) {
                $html_output .= __('Yes');
            } else {
                $html_output .= __('No');
            }
            $html_output .= '</td>' . "\n"
               . '<td>';
            $html_output .= PMA_getUserEditLink(
                $username,
                $hostname,
                (! strlen($dbname)) ? $row['Db'] : $dbname,
                (! strlen($dbname)) ? '' : $row['Table_name']
            );
            $html_output .= '</td>' . "\n"
               . '    <td>';
            if (! empty($row['can_delete'])
                || isset($row['Table_name'])
                && strlen($row['Table_name'])
            ) {
                $html_output .= PMA_getUserRevokeLink(
                    $username,
                    $hostname,
                    (! strlen($dbname)) ? $row['Db'] : $dbname,
                    (! strlen($dbname)) ? '' : $row['Table_name']
                );
            }
            $html_output .= '</td>' . "\n"
               . '</tr>' . "\n";
            $odd_row = ! $odd_row;
        } // end while
    } //end if
    return array($found_rows, $html_output);
}

/**
 * Get a HTML table for display user's tabel specific or database specific rights
 *
 * @param string $username username
 * @param string $hostname host name
 * @param string $dbname   database name
 *
 * @return array $html_output, $found_rows
 */
function PMA_getTableForDisplayAllTableSpecificRights(
    $username, $hostname, $dbname
) {
    // table header
    $html_output = PMA_URL_getHiddenInputs('', '')
        . '<input type="hidden" name="username" '
        . 'value="' . htmlspecialchars($username) . '" />' . "\n"
        . '<input type="hidden" name="hostname" '
        . 'value="' . htmlspecialchars($hostname) . '" />' . "\n"
        . '<fieldset>' . "\n"
        . '<legend>'
        . (! strlen($dbname)
            ? __('Database-specific privileges')
            : __('Table-specific privileges')
        )
        . '</legend>' . "\n"
        . '<table class="data">' . "\n"
        . '<thead>' . "\n"
        . '<tr><th>'
        . (! strlen($dbname) ? __('Database') : __('Table'))
        . '</th>' . "\n"
        . '<th>' . __('Privileges') . '</th>' . "\n"
        . '<th>' . __('Grant') . '</th>' . "\n"
        . '<th>'
        . (! strlen($dbname)
            ? __('Table-specific privileges')
            : __('Column-specific privileges')
        )
        . '</th>' . "\n"
        . '<th colspan="2">' . __('Action') . '</th>' . "\n"
        . '</tr>' . "\n"
        . '</thead>' . "\n";

    $user_host_condition = ' WHERE `User`'
        . ' = \'' . PMA_Util::sqlAddSlashes($username) . "'"
        . ' AND `Host`'
        . ' = \'' . PMA_Util::sqlAddSlashes($hostname) . "'";

    // table body
    // get data

    // we also want privielgs for this user not in table `db` but in other table
    $tables = $GLOBALS['dbi']->fetchResult('SHOW TABLES FROM `mysql`;');

    /**
     * no db name given, so we want all privs for the given user
     * db name was given, so we want all user specific rights for this db
     */
    $db_rights = PMA_getUserSpecificRights($tables, $user_host_condition, $dbname);

    ksort($db_rights);

    $html_output .= '<tbody>' . "\n";
    // display rows
    list ($found_rows, $html_out) =  PMA_getHtmlForDisplayUserRightsInRows(
        $db_rights, $dbname, $hostname, $username
    );

    $html_output .= $html_out;
    $html_output .= '</tbody>' . "\n";
    $html_output .='</table>' . "\n";

    return array($html_output, $found_rows);
}

/**
 * Get HTML for display select db
 *
 * @param array $found_rows isset($dbname)) ? $row['Db'] : $row['Table_name']
 *
 * @return string HTML snippet
 */
function PMA_getHtmlForDisplaySelectDbInEditPrivs($found_rows)
{
    $pred_db_array = $GLOBALS['dbi']->fetchResult('SHOW DATABASES;');

    $html_output = '<label for="text_dbname">'
        . __('Add privileges on the following database:') . '</label>' . "\n";
    if (! empty($pred_db_array)) {
        $html_output .= '<select name="pred_dbname" class="autosubmit">' . "\n"
            . '<option value="" selected="selected">'
            . __('Use text field:') . '</option>' . "\n";
        foreach ($pred_db_array as $current_db) {
            $current_db_show = $current_db;
            $current_db = PMA_Util::escapeMysqlWildcards($current_db);
            // cannot use array_diff() once, outside of the loop,
            // because the list of databases has special characters
            // already escaped in $found_rows,
            // contrary to the output of SHOW DATABASES
            if (empty($found_rows) || ! in_array($current_db, $found_rows)) {
                $html_output .= '<option value="'
                    . htmlspecialchars($current_db) . '">'
                    . htmlspecialchars($current_db_show) . '</option>' . "\n";
            }
        }
        $html_output .= '</select>' . "\n";
    }
    $html_output .= '<input type="text" id="text_dbname" name="dbname" '
        . 'required="required" />'
        . "\n"
        . PMA_Util::showHint(
            __('Wildcards % and _ should be escaped with a \ to use them literally.')
        );
    return $html_output;
}

/**
 * Get HTML for display table in edit privilege
 *
 * @param string $dbname     database naame
 * @param array  $found_rows isset($dbname)) ? $row['Db'] : $row['Table_name']
 *
 * @return string HTML snippet
 */
function PMA_displayTablesInEditPrivs($dbname, $found_rows)
{
    $html_output = '<input type="hidden" name="dbname"
        '. 'value="' . htmlspecialchars($dbname) . '"/>' . "\n";
    $html_output .= '<label for="text_tablename">'
        . __('Add privileges on the following table:') . '</label>' . "\n";

    $result = @$GLOBALS['dbi']->tryQuery(
        'SHOW TABLES FROM ' . PMA_Util::backquote(
            PMA_Util::unescapeMysqlWildcards($dbname)
        ) . ';',
        null,
        PMA_DatabaseInterface::QUERY_STORE
    );

    if ($result) {
        $pred_tbl_array = array();
        while ($row = $GLOBALS['dbi']->fetchRow($result)) {
            if (! isset($found_rows) || ! in_array($row[0], $found_rows)) {
                $pred_tbl_array[] = $row[0];
            }
        }
        $GLOBALS['dbi']->freeResult($result);

        if (! empty($pred_tbl_array)) {
            $html_output .= '<select name="pred_tablename" '
                . 'class="autosubmit">' . "\n"
                . '<option value="" selected="selected">' . __('Use text field')
                . ':</option>' . "\n";
            foreach ($pred_tbl_array as $current_table) {
                $html_output .= '<option '
                    . 'value="' . htmlspecialchars($current_table) . '">'
                    . htmlspecialchars($current_table)
                    . '</option>' . "\n";
            }
            $html_output .= '</select>' . "\n";
        }
    }
    $html_output .= '<input type="text" id="text_tablename" name="tablename" />'
        . "\n";

    return $html_output;
}

/**
 * Get HTML for display the users overview
 * (if less than 50 users, display them immediately)
 *
 * @param array  $result        ran sql query
 * @param array  $db_rights     user's database rights array
 * @param string $pmaThemeImage a image source link
 * @param string $text_dir      text directory
 *
 * @return string HTML snippet
 */
function PMA_getUsersOverview($result, $db_rights, $pmaThemeImage, $text_dir)
{
    while ($row = $GLOBALS['dbi']->fetchAssoc($result)) {
        $row['privs'] = PMA_extractPrivInfo($row, true);
        $db_rights[$row['User']][$row['Host']] = $row;
    }
    @$GLOBALS['dbi']->freeResult($result);

    $html_output
        = '<form name="usersForm" id="usersForm" action="server_privileges.php" '
        . 'method="post">' . "\n"
        . PMA_URL_getHiddenInputs('', '')
        . '<table id="tableuserrights" class="data">' . "\n"
        . '<thead>' . "\n"
        . '<tr><th></th>' . "\n"
        . '<th>' . __('User') . '</th>' . "\n"
        . '<th>' . __('Host') . '</th>' . "\n"
        . '<th>' . __('Password') . '</th>' . "\n"
        . '<th>' . __('Global privileges') . ' '
        . PMA_Util::showHint(
            __('Note: MySQL privilege names are expressed in English')
        )
        . '</th>' . "\n";
    if ($GLOBALS['cfgRelation']['menuswork']) {
        $html_output .= '<th>' . __('User group') . '</th>' . "\n";
    }
    $html_output .= '<th>' . __('Grant') . '</th>' . "\n"
        . '<th colspan="3">' . __('Action') . '</th>' . "\n"
        . '</tr>' . "\n"
        . '</thead>' . "\n";

    $html_output .= '<tbody>' . "\n";
    $html_output .= PMA_getTableBodyForUserRightsTable($db_rights);
    $html_output .= '</tbody>'
        . '</table>' . "\n";

    $html_output .= '<div style="float:left;">'
        . '<img class="selectallarrow"'
        . ' src="' . $pmaThemeImage . 'arrow_' . $text_dir . '.png"'
        . ' width="38" height="22"'
        . ' alt="' . __('With selected:') . '" />' . "\n"
        . '<input type="checkbox" id="usersForm_checkall" class="checkall_box" '
        . 'title="' . __('Check All') . '" /> '
        . '<label for="usersForm_checkall">' . __('Check All') . '</label> '
        . '<i style="margin-left: 2em">' . __('With selected:') . '</i>' . "\n";

    $html_output .= PMA_Util::getButtonOrImage(
        'submit_mult', 'mult_submit', 'submit_mult_export',
        __('Export'), 'b_tblexport.png', 'export'
    );
    $html_output .= '<input type="hidden" name="initial" '
        . 'value="' . (isset($_GET['initial']) ? $_GET['initial'] : '') . '" />';
    $html_output .= '</div>'
        . '<div class="clear_both" style="clear:both"></div>';

    // add/delete user fieldset
    $html_output .= PMA_getFieldsetForAddDeleteUser();
    $html_output .= '</form>' . "\n";

    return $html_output;
}

/**
 * Get table body for 'tableuserrights' table in userform
 *
 * @param array $db_rights user's database rights array
 *
 * @return string HTML snippet
 */
function PMA_getTableBodyForUserRightsTable($db_rights)
{
    if ($GLOBALS['cfgRelation']['menuswork']) {
        $usersTable = PMA_Util::backquote($GLOBALS['cfg']['Server']['pmadb'])
            . "." . PMA_Util::backquote($GLOBALS['cfg']['Server']['users']);
        $sqlQuery = "SELECT * FROM " . $usersTable;
        $result = PMA_queryAsControlUser($sqlQuery, false);
        $groupAssignment = array();
        if ($result) {
            while ($row = $GLOBALS['dbi']->fetchAssoc($result)) {
                $groupAssignment[$row['username']] = $row['usergroup'];
            }
        }
        $GLOBALS['dbi']->freeResult($result);

        $userGroupTable = PMA_Util::backquote($GLOBALS['cfg']['Server']['pmadb'])
            . "." . PMA_Util::backquote($GLOBALS['cfg']['Server']['usergroups']);
        $sqlQuery = "SELECT COUNT(*) FROM " . $userGroupTable;
        $userGroupCount = $GLOBALS['dbi']->fetchValue(
            $sqlQuery, 0, 0, $GLOBALS['controllink']
        );
    }

    $odd_row = true;
    $index_checkbox = 0;
    $html_output = '';
    foreach ($db_rights as $user) {
        ksort($user);
        foreach ($user as $host) {
            $index_checkbox++;
            $html_output .= '<tr class="' . ($odd_row ? 'odd' : 'even') . '">'
                . "\n";
            $html_output .= '<td>'
                . '<input type="checkbox" class="checkall" name="selected_usr[]" '
                . 'id="checkbox_sel_users_'
                . $index_checkbox . '" value="'
                . htmlspecialchars($host['User'] . '&amp;#27;' . $host['Host'])
                . '"'
                . ' /></td>' . "\n";

            $html_output .= '<td><label '
                . 'for="checkbox_sel_users_' . $index_checkbox . '">'
                . (empty($host['User'])
                    ? '<span style="color: #FF0000">' . __('Any') . '</span>'
                    : htmlspecialchars($host['User'])) . '</label></td>' . "\n"
                . '<td>' . htmlspecialchars($host['Host']) . '</td>' . "\n";

            $html_output .= '<td>';
            switch ($host['Password']) {
            case 'Y':
                $html_output .= __('Yes');
                break;
            case 'N':
                $html_output .= '<span style="color: #FF0000">' . __('No')
                    . '</span>';
                break;
            // this happens if this is a definition not coming from mysql.user
            default:
                $html_output .= '--'; // in future version, replace by "not present"
                break;
            } // end switch
            $html_output .= '</td>' . "\n";

            $html_output .= '<td><code>' . "\n"
                . '' . implode(',' . "\n" . '            ', $host['privs']) . "\n"
                . '</code></td>' . "\n";
            if ($GLOBALS['cfgRelation']['menuswork']) {
                $html_output .= '<td class="usrGroup">' . "\n"
                    . (isset($groupAssignment[$host['User']])
                        ? $groupAssignment[$host['User']]
                        : ''
                    )
                    . '</td>' . "\n";
            }
            $html_output .= '<td>'
                . ($host['Grant_priv'] == 'Y' ? __('Yes') : __('No'))
                . '</td>' . "\n";

            $html_output .= '<td class="center">'
                . PMA_getUserEditLink(
                    $host['User'],
                    $host['Host']
                )
                . '</td>';
            if ($GLOBALS['cfgRelation']['menuswork'] && $userGroupCount > 0) {
                if (empty($host['User'])) {
                    $html_output .= '<td class="center"></td>';
                } else {
                    $html_output .= '<td class="center">'
                        . '<a class="edit_user_group_anchor ajax"'
                        . ' href="server_privileges.php'
                        . PMA_URL_getCommon(array('username' => $host['User']))
                        . '">'
                        . PMA_Util::getIcon('b_usrlist.png', __('Edit user group'))
                        . '</a>'
                        . '</td>';
                }
            }
            $html_output .= '<td class="center">'
                . PMA_getUserExportLink(
                    $host['User'],
                    $host['Host'],
                    isset($_GET['initial']) ? $_GET['initial'] : ''
                )
                . '</td>';
            $html_output .= '</tr>';
            $odd_row = ! $odd_row;
        }
    }
    return $html_output;
}

/**
 * Get HTML fieldset for Add/Delete user
 *
 * @return string HTML snippet
 */
function PMA_getFieldsetForAddDeleteUser()
{
    $html_output = '<fieldset id="fieldset_add_user">' . "\n";
    $html_output .= '<a href="server_privileges.php'
        . PMA_URL_getCommon(array('adduser' => 1))
        . '" class="ajax">' . "\n"
        . PMA_Util::getIcon('b_usradd.png')
        . '            ' . __('Add user') . '</a>' . "\n";
    $html_output .= '</fieldset>' . "\n";

    $html_output .= '<fieldset id="fieldset_delete_user">'
        . '<legend>' . "\n"
        . PMA_Util::getIcon('b_usrdrop.png')
        . '            ' . __('Remove selected users') . '' . "\n"
        . '</legend>' . "\n";

    $html_output .= '<input type="hidden" name="mode" value="2" />' . "\n"
        . '('
        . __(
            'Revoke all active privileges from the users '
            . 'and delete them afterwards.'
        )
        . ')'
        . '<br />' . "\n";

    $html_output .= '<input type="checkbox" '
        . 'title="'
        . __('Drop the databases that have the same names as the users.')
        . '" '
        . 'name="drop_users_db" id="checkbox_drop_users_db" />' . "\n";

    $html_output .= '<label for="checkbox_drop_users_db" '
        . 'title="'
        . __('Drop the databases that have the same names as the users.')
        . '">' . "\n"
        . '            '
        . __('Drop the databases that have the same names as the users.')
        . "\n"
        . '</label>' . "\n"
        . '</fieldset>' . "\n";

    $html_output .= '<fieldset id="fieldset_delete_user_footer" class="tblFooters">'
        . "\n";
    $html_output .= '<input type="submit" name="delete" '
        . 'value="' . __('Go') . '" id="buttonGo" '
        . 'class="ajax"/>' . "\n";

    $html_output .= '</fieldset>' . "\n";

    return $html_output;
}

/**
 * Get HTML for Displays the initials
 *
 * @param array $array_initials array for all initials, even non A-Z
 *
 * @return string HTML snippet
 */
function PMA_getHtmlForDisplayTheInitials($array_initials)
{
    // initialize to false the letters A-Z
    for ($letter_counter = 1; $letter_counter < 27; $letter_counter++) {
        if (! isset($array_initials[chr($letter_counter + 64)])) {
            $array_initials[chr($letter_counter + 64)] = false;
        }
    }

    $initials = $GLOBALS['dbi']->tryQuery(
        'SELECT DISTINCT UPPER(LEFT(`User`,1)) FROM `user` ORDER BY `User` ASC',
        null,
        PMA_DatabaseInterface::QUERY_STORE
    );
    while (list($tmp_initial) = $GLOBALS['dbi']->fetchRow($initials)) {
        $array_initials[$tmp_initial] = true;
    }

    // Display the initials, which can be any characters, not
    // just letters. For letters A-Z, we add the non-used letters
    // as greyed out.

    uksort($array_initials, "strnatcasecmp");

    $html_output = '<table id="initials_table" <cellspacing="5">'
        . '<tr>';
    foreach ($array_initials as $tmp_initial => $initial_was_found) {
        if (! empty($tmp_initial)) {
            if ($initial_was_found) {
                $html_output .= '<td>'
                    . '<a class="ajax"'
                    . ' href="server_privileges.php'
                    . PMA_URL_getCommon(array('initial' => $tmp_initial))
                    . '">' . $tmp_initial
                    . '</a>'
                    . '</td>' . "\n";
            } else {
                $html_output .= '<td>' . $tmp_initial . '</td>';
            }
        }
    }
    $html_output .= '<td>'
        . '<a href="server_privileges.php'
        . PMA_URL_getCommon(array('showall' => 1))
        . '" class="nowrap">[' . __('Show all') . ']</a></td>' . "\n";
    $html_output .= '</tr></table>';

    return $html_output;
}

/**
 * Get the database rigths array for Display user overview
 *
 * @return array  $db_rights    database rights array
 */
function PMA_getDbRightsForUserOverview()
{
    // we also want users not in table `user` but in other table
    $tables = $GLOBALS['dbi']->fetchResult('SHOW TABLES FROM `mysql`;');

    $tables_to_search_for_users = array(
        'user', 'db', 'tables_priv', 'columns_priv', 'procs_priv',
    );

    $db_rights_sqls = array();
    foreach ($tables_to_search_for_users as $table_search_in) {
        if (in_array($table_search_in, $tables)) {
            $db_rights_sqls[] = 'SELECT DISTINCT `User`, `Host` FROM `mysql`.`'
                . $table_search_in . '` '
                . (isset($_GET['initial'])
                ? PMA_rangeOfUsers($_GET['initial'])
                : '');
        }
    }
    $user_defaults = array(
        'User'       => '',
        'Host'       => '%',
        'Password'   => '?',
        'Grant_priv' => 'N',
        'privs'      => array('USAGE'),
    );

    // for the rights
    $db_rights = array();

    $db_rights_sql = '(' . implode(') UNION (', $db_rights_sqls) . ')'
        .' ORDER BY `User` ASC, `Host` ASC';

    $db_rights_result = $GLOBALS['dbi']->query($db_rights_sql);

    while ($db_rights_row = $GLOBALS['dbi']->fetchAssoc($db_rights_result)) {
        $db_rights_row = array_merge($user_defaults, $db_rights_row);
        $db_rights[$db_rights_row['User']][$db_rights_row['Host']]
            = $db_rights_row;
    }
    $GLOBALS['dbi']->freeResult($db_rights_result);
    ksort($db_rights);

    return $db_rights;
}

/**
 * Delete user and get message and sql query for delete user in privileges
 *
 * @param string $queries queries
 *
 * @return PMA_message
 */
function PMA_deleteUser($queries)
{
    if (empty($queries)) {
        $message = PMA_Message::error(__('No users selected for deleting!'));
    } else {
        if ($_REQUEST['mode'] == 3) {
            $queries[] = '# ' . __('Reloading the privileges') . ' …';
            $queries[] = 'FLUSH PRIVILEGES;';
        }
        $drop_user_error = '';
        foreach ($queries as $sql_query) {
            if ($sql_query{0} != '#') {
                if (! $GLOBALS['dbi']->tryQuery($sql_query, $GLOBALS['userlink'])) {
                    $drop_user_error .= $GLOBALS['dbi']->getError() . "\n";
                }
            }
        }
        // tracking sets this, causing the deleted db to be shown in navi
        unset($GLOBALS['db']);

        $sql_query = join("\n", $queries);
        if (! empty($drop_user_error)) {
            $message = PMA_Message::rawError($drop_user_error);
        } else {
            $message = PMA_Message::success(
                __('The selected users have been deleted successfully.')
            );
        }
    }
    return array($sql_query, $message);
}

/**
 * Update the privileges and return the success or error message
 *
 * @param string $username  username
 * @param string $hostname  host name
 * @param string $tablename table name
 * @param string $dbname    database name
 *
 * @return PMA_message success message or error message for update
 */
function PMA_updatePrivileges($username, $hostname, $tablename, $dbname)
{
    $db_and_table = PMA_wildcardEscapeForGrant($dbname, $tablename);

    $sql_query0 = 'REVOKE ALL PRIVILEGES ON ' . $db_and_table
        . ' FROM \'' . PMA_Util::sqlAddSlashes($username)
        . '\'@\'' . PMA_Util::sqlAddSlashes($hostname) . '\';';

    if (! isset($_POST['Grant_priv']) || $_POST['Grant_priv'] != 'Y') {
        $sql_query1 = 'REVOKE GRANT OPTION ON ' . $db_and_table
            . ' FROM \'' . PMA_Util::sqlAddSlashes($username) . '\'@\''
            . PMA_Util::sqlAddSlashes($hostname) . '\';';
    } else {
        $sql_query1 = '';
    }

    // Should not do a GRANT USAGE for a table-specific privilege, it
    // causes problems later (cannot revoke it)
    if (! (strlen($tablename) && 'USAGE' == implode('', PMA_extractPrivInfo()))) {
        $sql_query2 = 'GRANT ' . join(', ', PMA_extractPrivInfo())
            . ' ON ' . $db_and_table
            . ' TO \'' . PMA_Util::sqlAddSlashes($username) . '\'@\''
            . PMA_Util::sqlAddSlashes($hostname) . '\'';

        if ((isset($_POST['Grant_priv']) && $_POST['Grant_priv'] == 'Y')
            || (! strlen($dbname)
            && (isset($_POST['max_questions']) || isset($_POST['max_connections'])
            || isset($_POST['max_updates'])
            || isset($_POST['max_user_connections'])))
        ) {
            $sql_query2 .= PMA_getWithClauseForAddUserAndUpdatePrivs();
        }
        $sql_query2 .= ';';
    }
    if (! $GLOBALS['dbi']->tryQuery($sql_query0)) {
        // This might fail when the executing user does not have
        // ALL PRIVILEGES himself.
        // See https://sourceforge.net/p/phpmyadmin/bugs/3270/
        $sql_query0 = '';
    }
    if (! empty($sql_query1) && ! $GLOBALS['dbi']->tryQuery($sql_query1)) {
        // this one may fail, too...
        $sql_query1 = '';
    }
    if (! empty($sql_query2)) {
        $GLOBALS['dbi']->query($sql_query2);
    } else {
        $sql_query2 = '';
    }
    $sql_query = $sql_query0 . ' ' . $sql_query1 . ' ' . $sql_query2;
    $message = PMA_Message::success(__('You have updated the privileges for %s.'));
    $message->addParam(
        '\'' . htmlspecialchars($username)
        . '\'@\'' . htmlspecialchars($hostname) . '\''
    );

    return array($sql_query, $message);
}

/**
 * Get List of information: Changes / copies a user
 *
 * @return array()
 */
function PMA_getDataForChangeOrCopyUser()
{
    $row = null;
    $queries = null;
    $password = null;

    if (isset($_REQUEST['change_copy'])) {
        $user_host_condition = ' WHERE `User` = '
            . "'". PMA_Util::sqlAddSlashes($_REQUEST['old_username']) . "'"
            . ' AND `Host` = '
            . "'" . PMA_Util::sqlAddSlashes($_REQUEST['old_hostname']) . "';";
        $row = $GLOBALS['dbi']->fetchSingleRow(
            'SELECT * FROM `mysql`.`user` ' . $user_host_condition
        );
        if (! $row) {
            $response = PMA_Response::getInstance();
            $response->addHTML(
                PMA_Message::notice(__('No user found.'))->getDisplay()
            );
            unset($_REQUEST['change_copy']);
        } else {
            extract($row, EXTR_OVERWRITE);
            // Recent MySQL versions have the field "Password" in mysql.user,
            // so the previous extract creates $Password but this script
            // uses $password
            if (! isset($password) && isset($Password)) {
                $password = $Password;
            }
            $queries = array();
        }
    }

    return array($queries, $password);
}

/**
 * Update Data for information: Deletes users
 *
 * @param array $queries queries array
 *
 * @return array
 */
function PMA_getDataForDeleteUsers($queries)
{
    if (isset($_REQUEST['change_copy'])) {
        $selected_usr = array(
            $_REQUEST['old_username'] . '&amp;#27;' . $_REQUEST['old_hostname']
        );
    } else {
        $selected_usr = $_REQUEST['selected_usr'];
        $queries = array();
    }
    foreach ($selected_usr as $each_user) {
        list($this_user, $this_host) = explode('&amp;#27;', $each_user);
        $queries[] = '# '
            . sprintf(
                __('Deleting %s'),
                '\'' . $this_user . '\'@\'' . $this_host . '\''
            )
            . ' ...';
        $queries[] = 'DROP USER \''
            . PMA_Util::sqlAddSlashes($this_user)
            . '\'@\'' . PMA_Util::sqlAddSlashes($this_host) . '\';';

        if (isset($_REQUEST['drop_users_db'])) {
            $queries[] = 'DROP DATABASE IF EXISTS '
                . PMA_Util::backquote($this_user) . ';';
            $GLOBALS['reload'] = true;
        }
    }
    return $queries;
}

/**
 * update Message For Reload
 *
 * @return array
 */
function PMA_updateMessageForReload()
{
    $message = null;
    if (isset($_REQUEST['flush_privileges'])) {
        $sql_query = 'FLUSH PRIVILEGES;';
        $GLOBALS['dbi']->query($sql_query);
        $message = PMA_Message::success(
            __('The privileges were reloaded successfully.')
        );
    }

    if (isset($_REQUEST['validate_username'])) {
        $message = PMA_Message::success();
    }

    return $message;
}

/**
 * update Data For Queries from queries_for_display
 *
 * @param array $queries             queries array
 * @param array $queries_for_display queries arry for display
 *
 * @return null
 */
function PMA_getDataForQueries($queries, $queries_for_display)
{
    $tmp_count = 0;
    foreach ($queries as $sql_query) {
        if ($sql_query{0} != '#') {
            $GLOBALS['dbi']->query($sql_query);
        }
        // when there is a query containing a hidden password, take it
        // instead of the real query sent
        if (isset($queries_for_display[$tmp_count])) {
            $queries[$tmp_count] = $queries_for_display[$tmp_count];
        }
        $tmp_count++;
    }

    return $queries;
}

/**
 * update Data for information: Adds a user
 *
 * @param string $dbname      db name
 * @param string $username    user name
 * @param string $hostname    host name
 * @param string $password    password
 * @param bool   $is_menuwork is_menuwork set?
 *
 * @return array
 */
function PMA_addUser(
    $dbname, $username, $hostname,
    $password, $is_menuwork
) {
    $_add_user_error = false;
    $message = null;
    $queries = null;
    $queries_for_display = null;
    $sql_query = null;
    if (isset($_REQUEST['adduser_submit']) || isset($_REQUEST['change_copy'])) {
        $sql_query = '';
        if ($_POST['pred_username'] == 'any') {
            $username = '';
        }
        switch ($_POST['pred_hostname']) {
        case 'any':
            $hostname = '%';
            break;
        case 'localhost':
            $hostname = 'localhost';
            break;
        case 'hosttable':
            $hostname = '';
            break;
        case 'thishost':
            $_user_name = $GLOBALS['dbi']->fetchValue('SELECT USER()');
            $hostname = substr($_user_name, (strrpos($_user_name, '@') + 1));
            unset($_user_name);
            break;
        }
        $sql = "SELECT '1' FROM `mysql`.`user`"
            . " WHERE `User` = '" . PMA_Util::sqlAddSlashes($username) . "'"
            . " AND `Host` = '" . PMA_Util::sqlAddSlashes($hostname) . "';";
        if ($GLOBALS['dbi']->fetchValue($sql) == 1) {
            $message = PMA_Message::error(__('The user %s already exists!'));
            $message->addParam(
                '[em]\'' . $username . '\'@\'' . $hostname . '\'[/em]'
            );
            $_REQUEST['adduser'] = true;
            $_add_user_error = true;
        } else {
            list($create_user_real, $create_user_show, $real_sql_query, $sql_query)
                = PMA_getSqlQueriesForDisplayAndAddUser(
                    $username, $hostname, (isset ($password) ? $password : '')
                );

            if (empty($_REQUEST['change_copy'])) {
                $_error = false;

                if (isset($create_user_real)) {
                    if (! $GLOBALS['dbi']->tryQuery($create_user_real)) {
                        $_error = true;
                    }
                    $sql_query = $create_user_show . $sql_query;
                }
                list($sql_query, $message) = PMA_addUserAndCreateDatabase(
                    $_error, $real_sql_query, $sql_query, $username, $hostname,
                    isset($dbname) ? $dbname : null
                );
                if (! empty($_REQUEST['userGroup']) && $is_menuwork) {
                    PMA_setUserGroup($GLOBALS['username'], $_REQUEST['userGroup']);
                }

            } else {
                if (isset($create_user_real)) {
                    $queries[] = $create_user_real;
                }
                $queries[] = $real_sql_query;
                // we put the query containing the hidden password in
                // $queries_for_display, at the same position occupied
                // by the real query in $queries
                $tmp_count = count($queries);
                if (isset($create_user_real)) {
                    $queries_for_display[$tmp_count - 2] = $create_user_show;
                }
                $queries_for_display[$tmp_count - 1] = $sql_query;
            }
            unset($res, $real_sql_query);
        }
    }

    return array(
        $message, $queries, $queries_for_display, $sql_query, $_add_user_error
    );
}

/**
 * Update DB information: DB, Table, isWildcard
 *
 * @return array
 */
function PMA_getDataForDBInfo()
{
    $username = null;
    $hostname = null;
    $dbname = null;
    $tablename = null;
    $db_and_table = null;
    $dbname_is_wildcard = null;

    if (isset ($_REQUEST['username'])) {
        $username = $_REQUEST['username'];
    }
    if (isset ($_REQUEST['hostname'])) {
        $hostname = $_REQUEST['hostname'];
    }
    /**
     * Checks if a dropdown box has been used for selecting a database / table
     */
    if (PMA_isValid($_REQUEST['pred_tablename'])) {
        $tablename = $_REQUEST['pred_tablename'];
    } elseif (PMA_isValid($_REQUEST['tablename'])) {
        $tablename = $_REQUEST['tablename'];
    } else {
        unset($tablename);
    }

    if (PMA_isValid($_REQUEST['pred_dbname'])) {
        $dbname = $_REQUEST['pred_dbname'];
        unset($pred_dbname);
    } elseif (PMA_isValid($_REQUEST['dbname'])) {
        $dbname = $_REQUEST['dbname'];
    } else {
        unset($dbname);
        unset($tablename);
    }

    if (isset($dbname)) {
        $unescaped_db = PMA_Util::unescapeMysqlWildcards($dbname);
        $db_and_table = PMA_Util::backquote($unescaped_db) . '.';
        if (isset($tablename)) {
            $db_and_table .= PMA_Util::backquote($tablename);
        } else {
            $db_and_table .= '*';
        }
    } else {
        $db_and_table = '*.*';
    }

    // check if given $dbname is a wildcard or not
    if (isset($dbname)) {
        //if (preg_match('/\\\\(?:_|%)/i', $dbname)) {
        if (preg_match('/(?<!\\\\)(?:_|%)/i', $dbname)) {
            $dbname_is_wildcard = true;
        } else {
            $dbname_is_wildcard = false;
        }
    }

    return array(
        $username, $hostname,
        isset($dbname)? $dbname : null,
        isset($tablename)? $tablename : null,
        $db_and_table,
        $dbname_is_wildcard,
    );
}

/**
 * Get title and textarea for export user definition in Privileges
 *
 * @param string $username username
 * @param string $hostname host name
 *
 * @return array ($title, $export)
 */
function PMA_getListForExportUserDefinition($username, $hostname)
{
    $export = '<textarea class="export" cols="' . $GLOBALS['cfg']['TextareaCols']
        . '" rows="' . $GLOBALS['cfg']['TextareaRows'] . '">';

    if (isset($_REQUEST['selected_usr'])) {
        // export privileges for selected users
        $title = __('Privileges');
        foreach ($_REQUEST['selected_usr'] as $export_user) {
            $export_username = substr($export_user, 0, strpos($export_user, '&'));
            $export_hostname = substr($export_user, strrpos($export_user, ';') + 1);
            $export .= '# '
                . sprintf(
                    __('Privileges for %s'),
                    '`' . htmlspecialchars($export_username)
                    . '`@`' . htmlspecialchars($export_hostname) . '`'
                )
                . "\n\n";
            $export .= PMA_getGrants($export_username, $export_hostname) . "\n";
        }
    } else {
        // export privileges for a single user
        $title = __('User') . ' `' . htmlspecialchars($username)
            . '`@`' . htmlspecialchars($hostname) . '`';
        $export .= PMA_getGrants($username, $hostname);
    }
    // remove trailing whitespace
    $export = trim($export);

    $export .= '</textarea>';

    return array($title, $export);
}

/**
 * Get HTML for display Add userfieldset
 *
 * @return string html output
 */
function PMA_getAddUserHtmlFieldset()
{
    return '<fieldset id="fieldset_add_user">' . "\n"
        . '<a href="server_privileges.php'
        . PMA_URL_getCommon(array('adduser' => 1))
        . '" class="ajax">' . "\n"
        . PMA_Util::getIcon('b_usradd.png')
        . '            ' . __('Add user') . '</a>' . "\n"
        . '</fieldset>' . "\n";
}

/**
 * Get HTML header for display User's properties
 *
 * @param boolean $dbname_is_wildcard whether database name is wildcard or not
 * @param string  $url_dbname         url database name that urlencode() string
 * @param string  $dbname             database name
 * @param string  $username           username
 * @param string  $hostname           host name
 * @param string  $tablename          table name
 *
 * @return string $html_output
 */
function PMA_getHtmlHeaderForDisplayUserProperties(
    $dbname_is_wildcard, $url_dbname, $dbname, $username, $hostname, $tablename
) {
    $html_output = '<h2>' . "\n"
       . PMA_Util::getIcon('b_usredit.png')
       . __('Edit Privileges:') . ' '
       . __('User');

    if (! empty($dbname)) {
        $html_output .= ' <i><a href="server_privileges.php'
            . PMA_URL_getCommon(
                array(
                    'username' => $username,
                    'hostname' => $hostname,
                    'dbname' => '',
                    'tablename' => '',
                )
            )
            . '">\'' . htmlspecialchars($username)
            . '\'@\'' . htmlspecialchars($hostname)
            . '\'</a></i>' . "\n";

        $html_output .= ' - ';
        $html_output .= $dbname_is_wildcard ? __('Databases') : __('Database');
        if (! empty($_REQUEST['tablename'])) {
            $html_output .= ' <i><a href="server_privileges.php'
                . PMA_URL_getCommon(
                    array(
                        'username' => $username,
                        'hostname' => $hostname,
                        'dbname' => $url_dbname,
                        'tablename' => '',
                    )
                )
                . '">' . htmlspecialchars($dbname)
                . '</a></i>';

            $html_output .= ' - ' . __('Table')
                . ' <i>' . htmlspecialchars($tablename) . '</i>';
        } else {
            $html_output .= ' <i>' . htmlspecialchars($dbname) . '</i>';
        }

    } else {
        $html_output .= ' <i>\'' . htmlspecialchars($username)
            . '\'@\'' . htmlspecialchars($hostname)
            . '\'</i>' . "\n";

    }
    $html_output .= '</h2>' . "\n";

    return $html_output;
}

/**
 * Get HTML snippet for display user overview page
 *
 * @param string $pmaThemeImage a image source link
 * @param string $text_dir      text directory
 *
 * @return string $html_output
 */
function PMA_getHtmlForDisplayUserOverviewPage($pmaThemeImage, $text_dir)
{
    $html_output = '<h2>' . "\n"
       . PMA_Util::getIcon('b_usrlist.png')
       . __('Users overview') . "\n"
       . '</h2>' . "\n";

    $sql_query = 'SELECT *,' .
        "       IF(`Password` = _latin1 '', 'N', 'Y') AS 'Password'" .
        '  FROM `mysql`.`user`';

    $sql_query .= (isset($_REQUEST['initial'])
        ? PMA_rangeOfUsers($_REQUEST['initial'])
        : '');

    $sql_query .= ' ORDER BY `User` ASC, `Host` ASC;';
    $res = $GLOBALS['dbi']->tryQuery(
        $sql_query, null, PMA_DatabaseInterface::QUERY_STORE
    );

    if (! $res) {
        // the query failed! This may have two reasons:
        // - the user does not have enough privileges
        // - the privilege tables use a structure of an earlier version.
        // so let's try a more simple query

        $sql_query = 'SELECT * FROM `mysql`.`user`';
        $res = $GLOBALS['dbi']->tryQuery(
            $sql_query, null, PMA_DatabaseInterface::QUERY_STORE
        );

        if (! $res) {
            $html_output .= PMA_Message::error(__('No Privileges'))->getDisplay();
            $GLOBALS['dbi']->freeResult($res);
            unset($res);
        } else {
            // This message is hardcoded because I will replace it by
            // a automatic repair feature soon.
            $raw = 'Your privilege table structure seems to be older than'
                . ' this MySQL version!<br />'
                . 'Please run the <code>mysql_upgrade</code> command'
                . '(<code>mysql_fix_privilege_tables</code> on older systems)'
                . ' that should be included in your MySQL server distribution'
                . ' to solve this problem!';
            $html_output .= PMA_Message::rawError($raw)->getDisplay();
        }
    } else {
        $db_rights = PMA_getDbRightsForUserOverview();
        // for all initials, even non A-Z
        $array_initials = array();

        /**
         * Displays the initials
         * Also not necassary if there is less than 20 privileges
         */
        if ($GLOBALS['dbi']->numRows($res) > 20 ) {
            $html_output .= PMA_getHtmlForDisplayTheInitials($array_initials);
        }

        /**
        * Display the user overview
        * (if less than 50 users, display them immediately)
        */
        if (isset($_REQUEST['initial'])
            || isset($_REQUEST['showall'])
            || $GLOBALS['dbi']->numRows($res) < 50
        ) {
            $html_output .= PMA_getUsersOverview(
                $res, $db_rights, $pmaThemeImage, $text_dir
            );
        } else {
            $html_output .= PMA_getAddUserHtmlFieldset();
        } // end if (display overview)

        if (! $GLOBALS['is_ajax_request']
            || ! empty($_REQUEST['ajax_page_request'])
        ) {
            $flushnote = new PMA_Message(
                __(
                    'Note: phpMyAdmin gets the users\' privileges directly '
                    . 'from MySQL\'s privilege tables. The content of these tables '
                    . 'may differ from the privileges the server uses, '
                    . 'if they have been changed manually. In this case, '
                    . 'you should %sreload the privileges%s before you continue.'
                ),
                PMA_Message::NOTICE
            );
            $flushLink = '<a href="server_privileges.php'
                . PMA_URL_getCommon(array('flush_privileges' => 1))
                . '" id="reload_privileges_anchor">';
            $flushnote->addParam(
                $flushLink,
                false
            );
            $flushnote->addParam('</a>', false);
            $html_output .= $flushnote->getDisplay();
        }
    }

    return $html_output;
}

/**
 * Get HTML snippet for display user properties
 *
 * @param boolean $dbname_is_wildcard whether database name is wildcard or not
 * @param type    $url_dbname         url database name that urlencode() string
 * @param string  $username           username
 * @param string  $hostname           host name
 * @param string  $dbname             database name
 * @param string  $tablename          table name
 *
 * @return string $html_output
 */
function PMA_getHtmlForDisplayUserProperties($dbname_is_wildcard,$url_dbname,
    $username, $hostname, $dbname, $tablename
) {
    $html_output = PMA_getHtmlHeaderForDisplayUserProperties(
        $dbname_is_wildcard, $url_dbname, $dbname, $username, $hostname, $tablename
    );

    $sql = "SELECT '1' FROM `mysql`.`user`"
        . " WHERE `User` = '" . PMA_Util::sqlAddSlashes($username) . "'"
        . " AND `Host` = '" . PMA_Util::sqlAddSlashes($hostname) . "';";

    $user_does_not_exists = (bool) ! $GLOBALS['dbi']->fetchValue($sql);

    if ($user_does_not_exists) {
        $html_output .= PMA_Message::error(
            __('The selected user was not found in the privilege table.')
        )->getDisplay();
        $html_output .= PMA_getHtmlForDisplayLoginInformationFields();
            //exit;
    }

    $class = ' class="ajax"';
    $_params = array(
        'username' => $username,
        'hostname' => $hostname,
    );
    if (strlen($dbname)) {
        $_params['dbname'] = $dbname;
        if (strlen($tablename)) {
            $_params['tablename'] = $tablename;
        }
    }

    $html_output .= '<form' . $class . ' name="usersForm" id="addUsersForm"'
        . ' action="server_privileges.php" method="post">' . "\n";
    $html_output .= PMA_URL_getHiddenInputs($_params);
    $html_output .= PMA_getHtmlToDisplayPrivilegesTable(
        PMA_ifSetOr($dbname, '*', 'length'),
        PMA_ifSetOr($tablename, '*', 'length')
    );

    $html_output .= '</form>' . "\n";

    if (! strlen($tablename) && empty($dbname_is_wildcard)) {

        // no table name was given, display all table specific rights
        // but only if $dbname contains no wildcards

        $html_output .= '<form action="server_privileges.php" '
            . 'id="db_or_table_specific_priv" method="post">' . "\n";

        // unescape wildcards in dbname at table level
        $unescaped_db = PMA_Util::unescapeMysqlWildcards($dbname);
        list($html_rightsTable, $found_rows)
            = PMA_getTableForDisplayAllTableSpecificRights(
                $username, $hostname, $unescaped_db
            );
        $html_output .= $html_rightsTable;

        if (! strlen($dbname)) {
            // no database name was given, display select db
            $html_output .= PMA_getHtmlForDisplaySelectDbInEditPrivs($found_rows);

        } else {
            $html_output .= PMA_displayTablesInEditPrivs($dbname, $found_rows);
        }
        $html_output .= '</fieldset>' . "\n";

        $html_output .= '<fieldset class="tblFooters">' . "\n"
           . '    <input type="submit" value="' . __('Go') . '" />'
           . '</fieldset>' . "\n"
           . '</form>' . "\n";
    }

    // Provide a line with links to the relevant database and table
    if (strlen($dbname) && empty($dbname_is_wildcard)) {
        $html_output .= PMA_getLinkToDbAndTable($url_dbname, $dbname, $tablename);

    }

    if (! strlen($dbname) && ! $user_does_not_exists) {
        //change login information
        $html_output .= PMA_getHtmlForChangePassword($username, $hostname);
        $html_output .= PMA_getChangeLoginInformationHtmlForm($username, $hostname);
    }

    return $html_output;
}

/**
 * Get queries for Table privileges to change or copy user
 *
 * @param string $user_host_condition user host condition to
                                      select relevent table privileges
 * @param array  $queries             queries array
 * @param string $username            username
 * @param string $hostname            host name
 *
 * @return array  $queries
 */
function PMA_getTablePrivsQueriesForChangeOrCopyUser($user_host_condition,
    $queries, $username, $hostname
) {
    $res = $GLOBALS['dbi']->query(
        'SELECT `Db`, `Table_name`, `Table_priv` FROM `mysql`.`tables_priv`'
        . $user_host_condition,
        $GLOBALS['userlink'],
        PMA_DatabaseInterface::QUERY_STORE
    );
    while ($row = $GLOBALS['dbi']->fetchAssoc($res)) {

        $res2 = $GLOBALS['dbi']->query(
            'SELECT `Column_name`, `Column_priv`'
            .' FROM `mysql`.`columns_priv`'
            .' WHERE `User`'
            .' = \'' . PMA_Util::sqlAddSlashes($_REQUEST['old_username']) . "'"
            .' AND `Host`'
            .' = \'' . PMA_Util::sqlAddSlashes($_REQUEST['old_username']) . '\''
            .' AND `Db`'
            .' = \'' . PMA_Util::sqlAddSlashes($row['Db']) . "'"
            .' AND `Table_name`'
            .' = \'' . PMA_Util::sqlAddSlashes($row['Table_name']) . "'"
            .';',
            null,
            PMA_DatabaseInterface::QUERY_STORE
        );

        $tmp_privs1 = PMA_extractPrivInfo($row);
        $tmp_privs2 = array(
            'Select' => array(),
            'Insert' => array(),
            'Update' => array(),
            'References' => array()
        );

        while ($row2 = $GLOBALS['dbi']->fetchAssoc($res2)) {
            $tmp_array = explode(',', $row2['Column_priv']);
            if (in_array('Select', $tmp_array)) {
                $tmp_privs2['Select'][] = $row2['Column_name'];
            }
            if (in_array('Insert', $tmp_array)) {
                $tmp_privs2['Insert'][] = $row2['Column_name'];
            }
            if (in_array('Update', $tmp_array)) {
                $tmp_privs2['Update'][] = $row2['Column_name'];
            }
            if (in_array('References', $tmp_array)) {
                $tmp_privs2['References'][] = $row2['Column_name'];
            }
        }
        if (count($tmp_privs2['Select']) > 0 && ! in_array('SELECT', $tmp_privs1)) {
            $tmp_privs1[] = 'SELECT (`' . join('`, `', $tmp_privs2['Select']) . '`)';
        }
        if (count($tmp_privs2['Insert']) > 0 && ! in_array('INSERT', $tmp_privs1)) {
            $tmp_privs1[] = 'INSERT (`' . join('`, `', $tmp_privs2['Insert']) . '`)';
        }
        if (count($tmp_privs2['Update']) > 0 && ! in_array('UPDATE', $tmp_privs1)) {
            $tmp_privs1[] = 'UPDATE (`' . join('`, `', $tmp_privs2['Update']) . '`)';
        }
        if (count($tmp_privs2['References']) > 0
            && ! in_array('REFERENCES', $tmp_privs1)
        ) {
            $tmp_privs1[]
                = 'REFERENCES (`' . join('`, `', $tmp_privs2['References']) . '`)';
        }

        $queries[] = 'GRANT ' . join(', ', $tmp_privs1)
            . ' ON ' . PMA_Util::backquote($row['Db']) . '.'
            . PMA_Util::backquote($row['Table_name'])
            . ' TO \'' . PMA_Util::sqlAddSlashes($username)
            . '\'@\'' . PMA_Util::sqlAddSlashes($hostname) . '\''
            . (in_array('Grant', explode(',', $row['Table_priv']))
            ? ' WITH GRANT OPTION;'
            : ';');
    }
    return $queries;
}

/**
 * Get queries for database specific privileges for change or copy user
 *
 * @param array  $queries  queries array with string
 * @param string $username username
 * @param string $hostname host name
 *
 * @return array $queries
 */
function PMA_getDbSpecificPrivsQueriesForChangeOrCopyUser(
    $queries, $username, $hostname
) {
    $user_host_condition = ' WHERE `User`'
        .' = \'' . PMA_Util::sqlAddSlashes($_REQUEST['old_username']) . "'"
        .' AND `Host`'
        .' = \'' . PMA_Util::sqlAddSlashes($_REQUEST['old_hostname']) . '\';';

    $res = $GLOBALS['dbi']->query(
        'SELECT * FROM `mysql`.`db`' . $user_host_condition
    );

    while ($row = $GLOBALS['dbi']->fetchAssoc($res)) {
        $queries[] = 'GRANT ' . join(', ', PMA_extractPrivInfo($row))
            .' ON ' . PMA_Util::backquote($row['Db']) . '.*'
            .' TO \'' . PMA_Util::sqlAddSlashes($username)
            . '\'@\'' . PMA_Util::sqlAddSlashes($hostname) . '\''
            . ($row['Grant_priv'] == 'Y' ? ' WITH GRANT OPTION;' : ';');
    }
    $GLOBALS['dbi']->freeResult($res);

    $queries = PMA_getTablePrivsQueriesForChangeOrCopyUser(
        $user_host_condition, $queries, $username, $hostname
    );

    return $queries;
}

/**
 * Prepares queries for adding users and
 * also create database and return query and message
 *
 * @param boolean $_error         whether user create or not
 * @param string  $real_sql_query SQL query for add a user
 * @param string  $sql_query      SQL query to be displayed
 * @param string  $username       username
 * @param string  $hostname       host name
 * @param string  $dbname         database name
 *
 * @return array  $sql_query, $message
 */
function PMA_addUserAndCreateDatabase($_error, $real_sql_query, $sql_query,
    $username, $hostname, $dbname
) {
    if ($_error || ! $GLOBALS['dbi']->tryQuery($real_sql_query)) {
        $_REQUEST['createdb-1'] = $_REQUEST['createdb-2']
            = $_REQUEST['createdb-3'] = false;
        $message = PMA_Message::rawError($GLOBALS['dbi']->getError());
    } else {
        $message = PMA_Message::success(__('You have added a new user.'));
    }

    if (isset($_REQUEST['createdb-1'])) {
        // Create database with same name and grant all privileges
        $q = 'CREATE DATABASE IF NOT EXISTS '
            . PMA_Util::backquote(
                PMA_Util::sqlAddSlashes($username)
            ) . ';';
        $sql_query .= $q;
        if (! $GLOBALS['dbi']->tryQuery($q)) {
            $message = PMA_Message::rawError($GLOBALS['dbi']->getError());
        }

        /**
         * Reload the navigation
         */
        $GLOBALS['reload'] = true;
        $GLOBALS['db'] = $username;

        $q = 'GRANT ALL PRIVILEGES ON '
            . PMA_Util::backquote(
                PMA_Util::escapeMysqlWildcards(
                    PMA_Util::sqlAddSlashes($username)
                )
            ) . '.* TO \''
            . PMA_Util::sqlAddSlashes($username)
            . '\'@\'' . PMA_Util::sqlAddSlashes($hostname) . '\';';
        $sql_query .= $q;
        if (! $GLOBALS['dbi']->tryQuery($q)) {
            $message = PMA_Message::rawError($GLOBALS['dbi']->getError());
        }
    }

    if (isset($_REQUEST['createdb-2'])) {
        // Grant all privileges on wildcard name (username\_%)
        $q = 'GRANT ALL PRIVILEGES ON '
            . PMA_Util::backquote(
                PMA_Util::sqlAddSlashes($username) . '\_%'
            ) . '.* TO \''
            . PMA_Util::sqlAddSlashes($username)
            . '\'@\'' . PMA_Util::sqlAddSlashes($hostname) . '\';';
        $sql_query .= $q;
        if (! $GLOBALS['dbi']->tryQuery($q)) {
            $message = PMA_Message::rawError($GLOBALS['dbi']->getError());
        }
    }

    if (isset($_REQUEST['createdb-3'])) {
        // Grant all privileges on the specified database to the new user
        $q = 'GRANT ALL PRIVILEGES ON '
        . PMA_Util::backquote(
            PMA_Util::sqlAddSlashes($dbname)
        ) . '.* TO \''
        . PMA_Util::sqlAddSlashes($username)
        . '\'@\'' . PMA_Util::sqlAddSlashes($hostname) . '\';';
        $sql_query .= $q;
        if (! $GLOBALS['dbi']->tryQuery($q)) {
            $message = PMA_Message::rawError($GLOBALS['dbi']->getError());
        }
    }
    return array($sql_query, $message);
}

/**
 * Get SQL queries for Display and Add user
 *
 * @param string $username usernam
 * @param string $hostname host name
 * @param string $password password
 *
 * @return array ($create_user_real, $create_user_show,$real_sql_query, $sql_query)
 */
function PMA_getSqlQueriesForDisplayAndAddUser($username, $hostname, $password)
{
    $sql_query = '';
    $create_user_real = 'CREATE USER \''
        . PMA_Util::sqlAddSlashes($username) . '\'@\''
        . PMA_Util::sqlAddSlashes($hostname) . '\'';

    $real_sql_query = 'GRANT ' . join(', ', PMA_extractPrivInfo()) . ' ON *.* TO \''
        . PMA_Util::sqlAddSlashes($username) . '\'@\''
        . PMA_Util::sqlAddSlashes($hostname) . '\'';

    if ($_POST['pred_password'] != 'none' && $_POST['pred_password'] != 'keep') {
        $sql_query = $real_sql_query . ' IDENTIFIED BY \'***\'';
        $real_sql_query .= ' IDENTIFIED BY \''
            . PMA_Util::sqlAddSlashes($_POST['pma_pw']) . '\'';
        if (isset($create_user_real)) {
            $create_user_show = $create_user_real . ' IDENTIFIED BY \'***\'';
            $create_user_real .= ' IDENTIFIED BY \''
                . PMA_Util::sqlAddSlashes($_POST['pma_pw']) . '\'';
        }
    } else {
        if ($_POST['pred_password'] == 'keep' && ! empty($password)) {
            $real_sql_query .= ' IDENTIFIED BY PASSWORD \'' . $password . '\'';
            if (isset($create_user_real)) {
                $create_user_real .= ' IDENTIFIED BY PASSWORD \'' . $password . '\'';
            }
        }
        $sql_query = $real_sql_query;
        if (isset($create_user_real)) {
            $create_user_show = $create_user_real;
        }
    }

    if ((isset($_POST['Grant_priv']) && $_POST['Grant_priv'] == 'Y')
        || (isset($_POST['max_questions']) || isset($_POST['max_connections'])
        || isset($_POST['max_updates']) || isset($_POST['max_user_connections']))
    ) {
        $with_clause = PMA_getWithClauseForAddUserAndUpdatePrivs();
        $real_sql_query .= ' ' . $with_clause;
        $sql_query .= ' ' . $with_clause;
    }

    if (isset($create_user_real)) {
        $create_user_real .= ';';
        $create_user_show .= ';';
    }
    $real_sql_query .= ';';
    $sql_query .= ';';

    return array($create_user_real,
        $create_user_show,
        $real_sql_query,
        $sql_query
    );
}
?><|MERGE_RESOLUTION|>--- conflicted
+++ resolved
@@ -1679,13 +1679,8 @@
        . PMA_Util::getIcon('b_usradd.png') . __('Add user') . "\n"
        . '</h2>' . "\n"
        . '<form name="usersForm" class="ajax" id="addUsersForm"'
-<<<<<<< HEAD
-       . ' action="server_privileges.php" method="post">' . "\n"
+       . ' action="server_privileges.php" method="post" autocomplete="off" >' . "\n"
        . PMA_URL_getHiddenInputs('', '')
-=======
-       . ' action="server_privileges.php" method="post" autocomplete="off" >' . "\n"
-       . PMA_generate_common_hidden_inputs('', '')
->>>>>>> 0134d515
        . PMA_getHtmlForDisplayLoginInformationFields('new');
 
     $html_output .= '<fieldset id="fieldset_add_user_database">' . "\n"
