<?php
/* vim: set expandtab sw=4 ts=4 sts=4: */
/**
 *
 * @package PhpMyAdmin
 */
if (! defined('PHPMYADMIN')) {
    exit;
}

/**
 * @todo make use of PMA_Message and PMA_Error
 * @package PhpMyAdmin
 */
class PMA_Table
{
    /**
     * UI preferences properties
     */
    const PROP_SORTED_COLUMN = 'sorted_col';
    const PROP_COLUMN_ORDER = 'col_order';
    const PROP_COLUMN_VISIB = 'col_visib';

    static $cache = array();

    /**
     * @var string  table name
     */
    var $name = '';

    /**
     * @var string  database name
     */
    var $db_name = '';

    /**
     * @var string  engine (innodb, myisam, bdb, ...)
     */
    var $engine = '';

    /**
     * @var string  type (view, base table, system view)
     */
    var $type = '';

    /**
     * @var array   settings
     */
    var $settings = array();

    /**
     * @var array UI preferences
     */
    var $uiprefs;

    /**
     * @var array errors occured
     */
    var $errors = array();

    /**
     * @var array messages
     */
    var $messages = array();

    /**
     * Constructor
     *
     * @param string $table_name table name
     * @param string $db_name    database name
     */
    function __construct($table_name, $db_name)
    {
        $this->setName($table_name);
        $this->setDbName($db_name);
    }

    /**
     * returns table name
     *
     * @see PMA_Table::getName()
     * @return  string  table name
     */
    function __toString()
    {
        return $this->getName();
    }

    /**
     * return the last error
     *
     * @return the last error
     */
    function getLastError()
    {
        return end($this->errors);
    }

    /**
     * return the last message
     *
     * @return the last message
     */
    function getLastMessage()
    {
        return end($this->messages);
    }

    /**
     * sets table name
     *
     * @param string $table_name new table name
     *
     * @return void
     */
    function setName($table_name)
    {
        $this->name = $table_name;
    }

    /**
     * returns table name
     *
     * @param boolean $backquoted whether to quote name with backticks ``
     *
     * @return  string  table name
     */
    function getName($backquoted = false)
    {
        if ($backquoted) {
            return PMA_backquote($this->name);
        }
        return $this->name;
    }

    /**
     * sets database name for this table
     *
     * @param string $db_name database name
     *
     * @return void
     */
    function setDbName($db_name)
    {
        $this->db_name = $db_name;
    }

    /**
     * returns database name for this table
     *
     * @param boolean $backquoted whether to quote name with backticks ``
     *
     * @return  string  database name for this table
     */
    function getDbName($backquoted = false)
    {
        if ($backquoted) {
            return PMA_backquote($this->db_name);
        }
        return $this->db_name;
    }

    /**
     * returns full name for table, including database name
     *
     * @param boolean $backquoted whether to quote name with backticks ``
     *
     * @return string
     */
    function getFullName($backquoted = false)
    {
        return $this->getDbName($backquoted) . '.'
            . $this->getName($backquoted);
    }

    /**
     * returns whether the table is actually a view
     *
     * @param string $db    database
     * @param string $table table
     *
     * @return whether the given is a view
     */
    static public function isView($db = null, $table = null)
    {
        if (empty($db) || empty($table)) {
            return false;
        }

        // use cached data or load information with SHOW command
        if (isset(PMA_Table::$cache[$db][$table])
            || $GLOBALS['cfg']['Server']['DisableIS']
        ) {
            $type = PMA_Table::sGetStatusInfo($db, $table, 'TABLE_TYPE');
            return $type == 'VIEW';
        }

        // query information_schema
        $result = PMA_DBI_fetch_result(
            "SELECT TABLE_NAME
            FROM information_schema.VIEWS
            WHERE TABLE_SCHEMA = '" . PMA_sqlAddSlashes($db) . "'
                AND TABLE_NAME = '" . PMA_sqlAddSlashes($table) . "'"
        );
        return $result ? true : false;
    }

    /**
     * sets given $value for given $param
     *
     * @param string $param name
     * @param mixed  $value value
     *
     * @return void
     */
    function set($param, $value)
    {
        $this->settings[$param] = $value;
    }

    /**
     * returns value for given setting/param
     *
     * @param string $param name for value to return
     *
     * @return  mixed   value for $param
     */
    function get($param)
    {
        if (isset($this->settings[$param])) {
            return $this->settings[$param];
        }

        return null;
    }

    /**
     * loads structure data
     * (this function is work in progress? not yet used)
     *
     * @return boolean
     */
    function loadStructure()
    {
        $table_info = PMA_DBI_get_tables_full(
            $this->getDbName(),
            $this->getName()
        );

        if (false === $table_info) {
            return false;
        }

        $this->settings = $table_info;

        if ($this->get('TABLE_ROWS') === null) {
            $this->set(
                'TABLE_ROWS',
                PMA_Table::countRecords(
                    $this->getDbName(),
                    $this->getName(),
                    true
                )
            );
        }

        $create_options = explode(' ', $this->get('TABLE_ROWS'));

        // export create options by its name as variables into global namespace
        // f.e. pack_keys=1 becomes available as $pack_keys with value of '1'
        foreach ($create_options as $each_create_option) {
            $each_create_option = explode('=', $each_create_option);
            if (isset($each_create_option[1])) {
                $this->set($$each_create_option[0], $each_create_option[1]);
            }
        }
        return true;
    }

    /**
     * Checks if this is a merge table
     *
     * If the ENGINE of the table is MERGE or MRG_MYISAM (alias),
     * this is a merge table.
     *
     * @param string $db    the database name
     * @param string $table the table name
     *
     * @return  boolean  true if it is a merge table
     */
    static public function isMerge($db = null, $table = null)
    {
        $engine = null;
        // if called static, with parameters
        if (! empty($db) && ! empty($table)) {
            $engine = PMA_Table::sGetStatusInfo(
                $db, $table, 'ENGINE', null, true
            );
        }

        return (! empty($engine) && ((strtoupper($engine) == 'MERGE') || (strtoupper($engine) == 'MRG_MYISAM')));
    }

    static public function sGetToolTip($db, $table)
    {
        return PMA_Table::sGetStatusInfo($db, $table, 'Comment')
            . ' (' . PMA_Table::countRecords($db, $table)
            . ' ' . __('Rows') . ')';
    }

    /**
     * Returns full table status info, or specific if $info provided
     * this info is collected from information_schema
     *
     * @param string  $db            database name
     * @param string  $table         table name
     * @param string  $info
     * @param boolean $force_read    read new rather than serving from cache
     * @param boolean $disable_error if true, disables error message
     *
     * @todo PMA_DBI_get_tables_full needs to be merged somehow into this class
     * or at least better documented
     *
     * @return mixed
     */
    static public function sGetStatusInfo($db, $table, $info = null, $force_read = false, $disable_error = false)
    {
        if (! isset(PMA_Table::$cache[$db][$table]) || $force_read) {
            PMA_DBI_get_tables_full($db, $table);
        }

        if (! isset(PMA_Table::$cache[$db][$table])) {
            // happens when we enter the table creation dialog
            // or when we really did not get any status info, for example
            // when $table == 'TABLE_NAMES' after the user tried SHOW TABLES
            return '';
        }

        if (null === $info) {
            return PMA_Table::$cache[$db][$table];
        }

        // array_key_exists allows for null values
        if (!array_key_exists($info, PMA_Table::$cache[$db][$table])) {
            if (! $disable_error) {
                trigger_error(
                    __('unknown table status: ') . $info,
                    E_USER_WARNING
                );
            }
            return false;
        }

        return PMA_Table::$cache[$db][$table][$info];
    }

    /**
     * generates column specification for ALTER or CREATE TABLE syntax
     *
     * @param string      $name           name
     * @param string      $type           type ('INT', 'VARCHAR', 'BIT', ...)
     * @param string      $length         length ('2', '5,2', '', ...)
     * @param string      $attribute      attribute
     * @param string      $collation      collation
     * @param bool|string $null           with 'NULL' or 'NOT NULL'
     * @param string      $default_type   whether default is CURRENT_TIMESTAMP,
     *                                    NULL, NONE, USER_DEFINED
     * @param string      $default_value  default value for USER_DEFINED
     *                                    default type
     * @param string      $extra          'AUTO_INCREMENT'
     * @param string      $comment        field comment
     * @param array       &$field_primary list of fields for PRIMARY KEY
     * @param string      $index
     * @param mixed       $default_orig
     * @param string      $move_to        new position for column
     *
     * @todo    move into class PMA_Column
     * @todo on the interface, some js to clear the default value when the
     * default current_timestamp is checked
     *
     * @return  string  field specification
     */
    static function generateFieldSpec($name, $type, $length = '', $attribute = '',
        $collation = '', $null = false, $default_type = 'USER_DEFINED',
        $default_value = '', $extra = '', $comment = '',
<<<<<<< HEAD
        &$field_primary, $index
    ) {
=======
        &$field_primary, $index, $default_orig, $move_to)
    {
>>>>>>> ad57f68b

        $is_timestamp = strpos(strtoupper($type), 'TIMESTAMP') !== false;

        $query = PMA_backquote($name) . ' ' . $type;

        if ($length != ''
            && ! preg_match(
                '@^(DATE|DATETIME|TIME|TINYBLOB|TINYTEXT|BLOB|TEXT|'
                . 'MEDIUMBLOB|MEDIUMTEXT|LONGBLOB|LONGTEXT|SERIAL|BOOLEAN|UUID)$@i', $type
            )
        ) {
            $query .= '(' . $length . ')';
        }

        if ($attribute != '') {
            $query .= ' ' . $attribute;
        }

        if (! empty($collation) && $collation != 'NULL'
            && preg_match('@^(TINYTEXT|TEXT|MEDIUMTEXT|LONGTEXT|VARCHAR|CHAR|ENUM|SET)$@i', $type)
        ) {
            $query .= PMA_generateCharsetQueryPart($collation);
        }

        if ($null !== false) {
            if ($null == 'NULL') {
                $query .= ' NULL';
            } else {
                $query .= ' NOT NULL';
            }
        }

        switch ($default_type) {
        case 'USER_DEFINED' :
            if ($is_timestamp && $default_value === '0') {
                // a TIMESTAMP does not accept DEFAULT '0'
                // but DEFAULT 0 works
                $query .= ' DEFAULT 0';
            } elseif ($type == 'BIT') {
                $query .= ' DEFAULT b\''
                        . preg_replace('/[^01]/', '0', $default_value)
                        . '\'';
            } elseif ($type == 'BOOLEAN') {
                if (preg_match('/^1|T|TRUE|YES$/i', $default_value)) {
                    $query .= ' DEFAULT TRUE';
                } elseif (preg_match('/^0|F|FALSE|NO$/i', $default_value)) {
                    $query .= ' DEFAULT FALSE';
                } else {
                    // Invalid BOOLEAN value
                    $query .= ' DEFAULT \'' . PMA_sqlAddSlashes($default_value) . '\'';
                }
            } else {
                $query .= ' DEFAULT \'' . PMA_sqlAddSlashes($default_value) . '\'';
            }
            break;
        case 'NULL' :
            //If user uncheck null checkbox and not change default value null,
            //default value will be ignored.
            if ($null !== false && $null != 'NULL') {
                break;
            }
        case 'CURRENT_TIMESTAMP' :
            $query .= ' DEFAULT ' . $default_type;
            break;
        case 'NONE' :
        default :
            break;
        }

        if (!empty($extra)) {
            $query .= ' ' . $extra;
            // Force an auto_increment field to be part of the primary key
            // even if user did not tick the PK box;
            if ($extra == 'AUTO_INCREMENT') {
                $primary_cnt = count($field_primary);
                if (1 == $primary_cnt) {
                    for ($j = 0; $j < $primary_cnt; $j++) {
                        if ($field_primary[$j] == $index) {
                            break;
                        }
                    }
                    if (isset($field_primary[$j]) && $field_primary[$j] == $index) {
                        $query .= ' PRIMARY KEY';
                        unset($field_primary[$j]);
                    }
                } else {
                    // but the PK could contain other columns so do not append
                    // a PRIMARY KEY clause, just add a member to $field_primary
                    $found_in_pk = false;
                    for ($j = 0; $j < $primary_cnt; $j++) {
                        if ($field_primary[$j] == $index) {
                            $found_in_pk = true;
                            break;
                        }
                    } // end for
                    if (! $found_in_pk) {
                        $field_primary[] = $index;
                    }
                }
            } // end if (auto_increment)
        }
        if (!empty($comment)) {
            $query .= " COMMENT '" . PMA_sqlAddSlashes($comment) . "'";
        }

        // move column
        if ($move_to == '-first') { // dash can't appear as part of column name
            $query .= ' FIRST';
        }
        elseif ($move_to != '') {
            $query .= ' AFTER ' . PMA_backquote($move_to);
        }
        return $query;
    } // end function

    /**
     * Counts and returns (or displays) the number of records in a table
     *
     * Revision 13 July 2001: Patch for limiting dump size from
     * vinay@sanisoft.com & girish@sanisoft.com
     *
     * @param string $db          the current database name
     * @param string $table       the current table name
     * @param bool   $force_exact whether to force an exact count
     * @param bool   $is_view     whether the table is a view
     *
     * @return mixed the number of records if "retain" param is true,
     *               otherwise true
     */
    static public function countRecords($db, $table, $force_exact = false, $is_view = null)
    {
        if (isset(PMA_Table::$cache[$db][$table]['ExactRows'])) {
            $row_count = PMA_Table::$cache[$db][$table]['ExactRows'];
        } else {
            $row_count = false;

            if (null === $is_view) {
                $is_view = PMA_Table::isView($db, $table);
            }

            if (! $force_exact) {
                if (! isset(PMA_Table::$cache[$db][$table]['Rows']) && ! $is_view) {
                    $tmp_tables = PMA_DBI_get_tables_full($db, $table);
                    if (isset($tmp_tables[$table])) {
                        PMA_Table::$cache[$db][$table] = $tmp_tables[$table];
                    }
                }
                if (isset(PMA_Table::$cache[$db][$table]['Rows'])) {
                    $row_count = PMA_Table::$cache[$db][$table]['Rows'];
                } else {
                    $row_count = false;
                }
            }

            // for a VIEW, $row_count is always false at this point
            if (false === $row_count || $row_count < $GLOBALS['cfg']['MaxExactCount']) {
                // Make an exception for views in I_S and D_D schema in
                // Drizzle, as these map to in-memory data and should execute
                // fast enough
                if (! $is_view || (PMA_DRIZZLE && PMA_is_system_schema($db))) {
                    $row_count = PMA_DBI_fetch_value(
                        'SELECT COUNT(*) FROM ' . PMA_backquote($db) . '.'
                        . PMA_backquote($table)
                    );
                } else {
                    // For complex views, even trying to get a partial record
                    // count could bring down a server, so we offer an
                    // alternative: setting MaxExactCountViews to 0 will bypass
                    // completely the record counting for views

                    if ($GLOBALS['cfg']['MaxExactCountViews'] == 0) {
                        $row_count = 0;
                    } else {
                        // Counting all rows of a VIEW could be too long,
                        // so use a LIMIT clause.
                        // Use try_query because it can fail (when a VIEW is
                        // based on a table that no longer exists)
                        $result = PMA_DBI_try_query(
                            'SELECT 1 FROM ' . PMA_backquote($db) . '.'
                            . PMA_backquote($table) . ' LIMIT '
                            . $GLOBALS['cfg']['MaxExactCountViews'],
                            null,
                            PMA_DBI_QUERY_STORE
                        );
                        if (!PMA_DBI_getError()) {
                            $row_count = PMA_DBI_num_rows($result);
                            PMA_DBI_free_result($result);
                        }
                    }
                }
                PMA_Table::$cache[$db][$table]['ExactRows'] = $row_count;
            }
        }

        return $row_count;
    } // end of the 'PMA_Table::countRecords()' function

    /**
     * Generates column specification for ALTER syntax
     *
     * @param string      $oldcol         old column name
     * @param string      $newcol         new column name
     * @param string      $type           type ('INT', 'VARCHAR', 'BIT', ...)
     * @param string      $length         length ('2', '5,2', '', ...)
     * @param string      $attribute      attribute
     * @param string      $collation      collation
     * @param bool|string $null           with 'NULL' or 'NOT NULL'
     * @param string      $default_type   whether default is CURRENT_TIMESTAMP,
     *                                    NULL, NONE, USER_DEFINED
     * @param string      $default_value  default value for USER_DEFINED default type
     * @param string      $extra          'AUTO_INCREMENT'
     * @param string      $comment        field comment
     * @param array       &$field_primary list of fields for PRIMARY KEY
     * @param string      $index
     * @param mixed       $default_orig
     * @param string      $move_to        new position for column
     *
     * @see PMA_Table::generateFieldSpec()
     *
     * @return  string  field specification
     */
    static public function generateAlter($oldcol, $newcol, $type, $length,
        $attribute, $collation, $null, $default_type, $default_value,
<<<<<<< HEAD
        $extra, $comment = '', &$field_primary, $index, $default_orig
    ) {
=======
        $extra, $comment = '', &$field_primary, $index, $default_orig, $move_to)
    {
>>>>>>> ad57f68b
        return PMA_backquote($oldcol) . ' '
            . PMA_Table::generateFieldSpec(
                $newcol, $type, $length, $attribute,
                $collation, $null, $default_type, $default_value, $extra,
                $comment, $field_primary, $index, $default_orig, $move_to
            );
    } // end function

    /**
     * Inserts existing entries in a PMA_* table by reading a value from an old
     * entry
     *
     * @param string $work         The array index, which Relation feature to
     *                             check ('relwork', 'commwork', ...)
     * @param string $pma_table    The array index, which PMA-table to update
     *                             ('bookmark', 'relation', ...)
     * @param array  $get_fields   Which fields will be SELECT'ed from the old entry
     * @param array  $where_fields Which fields will be used for the WHERE query
     *                             (array('FIELDNAME' => 'FIELDVALUE'))
     * @param array  $new_fields   Which fields will be used as new VALUES.
     *                             These are the important keys which differ
     *                             from the old entry
     *                             (array('FIELDNAME' => 'NEW FIELDVALUE'))
     *
     * @global relation variable
     *
     * @return int|true
     */
    static public function duplicateInfo($work, $pma_table, $get_fields, $where_fields, $new_fields)
    {
        $last_id = -1;

        if (isset($GLOBALS['cfgRelation']) && $GLOBALS['cfgRelation'][$work]) {
            $select_parts = array();
            $row_fields = array();
            foreach ($get_fields as $get_field) {
                $select_parts[] = PMA_backquote($get_field);
                $row_fields[$get_field] = 'cc';
            }

            $where_parts = array();
            foreach ($where_fields as $_where => $_value) {
                $where_parts[] = PMA_backquote($_where) . ' = \''
                    . PMA_sqlAddSlashes($_value) . '\'';
            }

            $new_parts = array();
            $new_value_parts = array();
            foreach ($new_fields as $_where => $_value) {
                $new_parts[] = PMA_backquote($_where);
                $new_value_parts[] = PMA_sqlAddSlashes($_value);
            }

            $table_copy_query = '
                SELECT ' . implode(', ', $select_parts) . '
                  FROM ' . PMA_backquote($GLOBALS['cfgRelation']['db']) . '.'
                  . PMA_backquote($GLOBALS['cfgRelation'][$pma_table]) . '
                 WHERE ' . implode(' AND ', $where_parts);

            // must use PMA_DBI_QUERY_STORE here, since we execute another
            // query inside the loop
            $table_copy_rs = PMA_query_as_controluser(
                $table_copy_query, true, PMA_DBI_QUERY_STORE
            );

            while ($table_copy_row = @PMA_DBI_fetch_assoc($table_copy_rs)) {
                $value_parts = array();
                foreach ($table_copy_row as $_key => $_val) {
                    if (isset($row_fields[$_key]) && $row_fields[$_key] == 'cc') {
                        $value_parts[] = PMA_sqlAddSlashes($_val);
                    }
                }

                $new_table_query = 'INSERT IGNORE INTO '
                    . PMA_backquote($GLOBALS['cfgRelation']['db'])
                    . '.' . PMA_backquote($GLOBALS['cfgRelation'][$pma_table]) . '
                    (' . implode(', ', $select_parts) . ',
                     ' . implode(', ', $new_parts) . ')
                    VALUES
                    (\'' . implode('\', \'', $value_parts) . '\',
                     \'' . implode('\', \'', $new_value_parts) . '\')';

                PMA_query_as_controluser($new_table_query);
                $last_id = PMA_DBI_insert_id();
            } // end while

            PMA_DBI_free_result($table_copy_rs);

            return $last_id;
        }

        return true;
    } // end of 'PMA_Table::duplicateInfo()' function


    /**
     * Copies or renames table
     *
     * @param string $source_db    source database
     * @param string $source_table source table
     * @param string $target_db    target database
     * @param string $target_table target table
     * @param string $what         what to be moved or copied (data, dataonly)
     * @param bool   $move         whether to move
     * @param string $mode         mode
     *
     * @return bool true if success, false otherwise
     */
    static public function moveCopy($source_db, $source_table, $target_db, $target_table, $what, $move, $mode)
    {
        global $err_url;

        /* Try moving table directly */
        if ($move && $what == 'data') {
            $tbl = new PMA_Table($source_table, $source_db);
            $result = $tbl->rename(
                $target_table, $target_db,
                PMA_Table::isView($source_db, $source_table)
            );
            if ($result) {
                $GLOBALS['message'] = $tbl->getLastMessage();
                return true;
            }
        }

        // set export settings we need
        $GLOBALS['sql_backquotes'] = 1;
        $GLOBALS['asfile']         = 1;

        // Ensure the target is valid
        if (! $GLOBALS['pma']->databases->exists($source_db, $target_db)) {
            if (! $GLOBALS['pma']->databases->exists($source_db)) {
                $GLOBALS['message'] = PMA_Message::rawError(
                    'source database `' . htmlspecialchars($source_db) . '` not found'
                );
            }
            if (! $GLOBALS['pma']->databases->exists($target_db)) {
                $GLOBALS['message'] = PMA_Message::rawError(
                    'target database `' . htmlspecialchars($target_db) . '` not found'
                );
            }
            return false;
        }

        $source = PMA_backquote($source_db) . '.' . PMA_backquote($source_table);
        if (! isset($target_db) || ! strlen($target_db)) {
            $target_db = $source_db;
        }

        // Doing a select_db could avoid some problems with replicated databases,
        // when moving table from replicated one to not replicated one
        PMA_DBI_select_db($target_db);

        $target = PMA_backquote($target_db) . '.' . PMA_backquote($target_table);

        // do not create the table if dataonly
        if ($what != 'dataonly') {
            include_once './libraries/export/sql.php';

            $no_constraints_comments = true;
            $GLOBALS['sql_constraints_query'] = '';

            $sql_structure = PMA_getTableDef(
                $source_db, $source_table, "\n", $err_url, false, false
            );
            unset($no_constraints_comments);
            $parsed_sql =  PMA_SQP_parse($sql_structure);
            $analyzed_sql = PMA_SQP_analyze($parsed_sql);
            $i = 0;
            if (empty($analyzed_sql[0]['create_table_fields'])) {
                // this is not a CREATE TABLE, so find the first VIEW
                $target_for_view = PMA_backquote($target_db);
                while (true) {
                    if ($parsed_sql[$i]['type'] == 'alpha_reservedWord'
                        && $parsed_sql[$i]['data'] == 'VIEW'
                    ) {
                        break;
                    }
                    $i++;
                }
            }
            unset($analyzed_sql);
            if (PMA_DRIZZLE) {
                $table_delimiter = 'quote_backtick';
            } else {
                $server_sql_mode = PMA_DBI_fetch_value("SHOW VARIABLES LIKE 'sql_mode'", 0, 1);
                // ANSI_QUOTES might be a subset of sql_mode, for example
                // REAL_AS_FLOAT,PIPES_AS_CONCAT,ANSI_QUOTES,IGNORE_SPACE,ANSI
                if (false !== strpos($server_sql_mode, 'ANSI_QUOTES')) {
                    $table_delimiter = 'quote_double';
                } else {
                    $table_delimiter = 'quote_backtick';
                }
                unset($server_sql_mode);
            }

            /* Find table name in query and replace it */
            while ($parsed_sql[$i]['type'] != $table_delimiter) {
                $i++;
            }

            /* no need to PMA_backquote() */
            if (isset($target_for_view)) {
                // this a view definition; we just found the first db name
                // that follows DEFINER VIEW
                // so change it for the new db name
                        $parsed_sql[$i]['data'] = $target_for_view;
                // then we have to find all references to the source db
                // and change them to the target db, ensuring we stay into
                // the $parsed_sql limits
                $last = $parsed_sql['len'] - 1;
                $backquoted_source_db = PMA_backquote($source_db);
                for (++$i; $i <= $last; $i++) {
                    if ($parsed_sql[$i]['type'] == $table_delimiter
                        && $parsed_sql[$i]['data'] == $backquoted_source_db
                    ) {
                        $parsed_sql[$i]['data'] = $target_for_view;
                    }
                }
                unset($last,$backquoted_source_db);
            } else {
                $parsed_sql[$i]['data'] = $target;
            }

            /* Generate query back */
            $sql_structure = PMA_SQP_formatHtml($parsed_sql, 'query_only');
            // If table exists, and 'add drop table' is selected: Drop it!
            $drop_query = '';
            if (isset($GLOBALS['drop_if_exists'])
                && $GLOBALS['drop_if_exists'] == 'true'
            ) {
                if (PMA_Table::isView($target_db, $target_table)) {
                    $drop_query = 'DROP VIEW';
                } else {
                    $drop_query = 'DROP TABLE';
                }
                $drop_query .= ' IF EXISTS '
                    . PMA_backquote($target_db) . '.'
                    . PMA_backquote($target_table);
                PMA_DBI_query($drop_query);

                $GLOBALS['sql_query'] .= "\n" . $drop_query . ';';

                // If an existing table gets deleted, maintain any
                // entries for the PMA_* tables
                $maintain_relations = true;
            }

            @PMA_DBI_query($sql_structure);
            $GLOBALS['sql_query'] .= "\n" . $sql_structure . ';';

            if (($move || isset($GLOBALS['add_constraints']))
                && !empty($GLOBALS['sql_constraints_query'])
            ) {
                $parsed_sql =  PMA_SQP_parse($GLOBALS['sql_constraints_query']);
                $i = 0;

                // find the first $table_delimiter, it must be the source
                // table name
                while ($parsed_sql[$i]['type'] != $table_delimiter) {
                    $i++;
                    // maybe someday we should guard against going over limit
                    //if ($i == $parsed_sql['len']) {
                    //    break;
                    //}
                }

                // replace it by the target table name, no need
                // to PMA_backquote()
                $parsed_sql[$i]['data'] = $target;

                // now we must remove all $table_delimiter that follow a
                // CONSTRAINT keyword, because a constraint name must be
                // unique in a db

                $cnt = $parsed_sql['len'] - 1;

                for ($j = $i; $j < $cnt; $j++) {
                    if ($parsed_sql[$j]['type'] == 'alpha_reservedWord'
                        && strtoupper($parsed_sql[$j]['data']) == 'CONSTRAINT'
                    ) {
                        if ($parsed_sql[$j+1]['type'] == $table_delimiter) {
                            $parsed_sql[$j+1]['data'] = '';
                        }
                    }
                }

                // Generate query back
                $GLOBALS['sql_constraints_query'] = PMA_SQP_formatHtml(
                    $parsed_sql, 'query_only'
                );
                if ($mode == 'one_table') {
                    PMA_DBI_query($GLOBALS['sql_constraints_query']);
                }
                $GLOBALS['sql_query'] .= "\n" . $GLOBALS['sql_constraints_query'];
                if ($mode == 'one_table') {
                    unset($GLOBALS['sql_constraints_query']);
                }
            }
        } else {
            $GLOBALS['sql_query'] = '';
        }

        // Copy the data unless this is a VIEW
        if (($what == 'data' || $what == 'dataonly')
            && ! PMA_Table::isView($target_db, $target_table)
        ) {
            $sql_set_mode = "SET SQL_MODE='NO_AUTO_VALUE_ON_ZERO'";
            PMA_DBI_query($sql_set_mode);
            $GLOBALS['sql_query'] .= "\n\n" . $sql_set_mode . ';';

            $sql_insert_data = 'INSERT INTO ' . $target
                . ' SELECT * FROM ' . $source;
            PMA_DBI_query($sql_insert_data);
            $GLOBALS['sql_query']      .= "\n\n" . $sql_insert_data . ';';
        }

        $GLOBALS['cfgRelation'] = PMA_getRelationsParam();

        // Drops old table if the user has requested to move it
        if ($move) {

            // This could avoid some problems with replicated databases, when
            // moving table from replicated one to not replicated one
            PMA_DBI_select_db($source_db);

            if (PMA_Table::isView($source_db, $source_table)) {
                $sql_drop_query = 'DROP VIEW';
            } else {
                $sql_drop_query = 'DROP TABLE';
            }
            $sql_drop_query .= ' ' . $source;
            PMA_DBI_query($sql_drop_query);

            // Move old entries from PMA-DBs to new table
            if ($GLOBALS['cfgRelation']['commwork']) {
                $remove_query = 'UPDATE ' . PMA_backquote($GLOBALS['cfgRelation']['db']) . '.' . PMA_backquote($GLOBALS['cfgRelation']['column_info'])
                              . ' SET     table_name = \'' . PMA_sqlAddSlashes($target_table) . '\', '
                              . '        db_name    = \'' . PMA_sqlAddSlashes($target_db) . '\''
                              . ' WHERE db_name  = \'' . PMA_sqlAddSlashes($source_db) . '\''
                              . ' AND table_name = \'' . PMA_sqlAddSlashes($source_table) . '\'';
                PMA_query_as_controluser($remove_query);
                unset($remove_query);
            }

            // updating bookmarks is not possible since only a single table is
            // moved, and not the whole DB.

            if ($GLOBALS['cfgRelation']['displaywork']) {
                $table_query = 'UPDATE ' . PMA_backquote($GLOBALS['cfgRelation']['db']) . '.' . PMA_backquote($GLOBALS['cfgRelation']['table_info'])
                                . ' SET     db_name = \'' . PMA_sqlAddSlashes($target_db) . '\', '
                                . '         table_name = \'' . PMA_sqlAddSlashes($target_table) . '\''
                                . ' WHERE db_name  = \'' . PMA_sqlAddSlashes($source_db) . '\''
                                . ' AND table_name = \'' . PMA_sqlAddSlashes($source_table) . '\'';
                PMA_query_as_controluser($table_query);
                unset($table_query);
            }

            if ($GLOBALS['cfgRelation']['relwork']) {
                $table_query = 'UPDATE ' . PMA_backquote($GLOBALS['cfgRelation']['db']) . '.' . PMA_backquote($GLOBALS['cfgRelation']['relation'])
                                . ' SET     foreign_table = \'' . PMA_sqlAddSlashes($target_table) . '\','
                                . '         foreign_db = \'' . PMA_sqlAddSlashes($target_db) . '\''
                                . ' WHERE foreign_db  = \'' . PMA_sqlAddSlashes($source_db) . '\''
                                . ' AND foreign_table = \'' . PMA_sqlAddSlashes($source_table) . '\'';
                PMA_query_as_controluser($table_query);
                unset($table_query);

                $table_query = 'UPDATE ' . PMA_backquote($GLOBALS['cfgRelation']['db']) . '.' . PMA_backquote($GLOBALS['cfgRelation']['relation'])
                                . ' SET     master_table = \'' . PMA_sqlAddSlashes($target_table) . '\','
                                . '         master_db = \'' . PMA_sqlAddSlashes($target_db) . '\''
                                . ' WHERE master_db  = \'' . PMA_sqlAddSlashes($source_db) . '\''
                                . ' AND master_table = \'' . PMA_sqlAddSlashes($source_table) . '\'';
                PMA_query_as_controluser($table_query);
                unset($table_query);
            }

            /**
             * @todo Can't get moving PDFs the right way. The page numbers
             * always get screwed up independently from duplication because the
             * numbers do not seem to be stored on a per-database basis. Would
             * the author of pdf support please have a look at it?
             */

            if ($GLOBALS['cfgRelation']['pdfwork']) {
                $table_query = 'UPDATE ' . PMA_backquote($GLOBALS['cfgRelation']['db']) . '.' . PMA_backquote($GLOBALS['cfgRelation']['table_coords'])
                                . ' SET     table_name = \'' . PMA_sqlAddSlashes($target_table) . '\','
                                . '         db_name = \'' . PMA_sqlAddSlashes($target_db) . '\''
                                . ' WHERE db_name  = \'' . PMA_sqlAddSlashes($source_db) . '\''
                                . ' AND table_name = \'' . PMA_sqlAddSlashes($source_table) . '\'';
                PMA_query_as_controluser($table_query);
                unset($table_query);
                /*
                $pdf_query = 'SELECT pdf_page_number '
                           . ' FROM ' . PMA_backquote($GLOBALS['cfgRelation']['db']) . '.' . PMA_backquote($GLOBALS['cfgRelation']['table_coords'])
                           . ' WHERE db_name  = \'' . PMA_sqlAddSlashes($target_db) . '\''
                           . ' AND table_name = \'' . PMA_sqlAddSlashes($target_table) . '\'';
                $pdf_rs = PMA_query_as_controluser($pdf_query);

                while ($pdf_copy_row = PMA_DBI_fetch_assoc($pdf_rs)) {
                    $table_query = 'UPDATE ' . PMA_backquote($GLOBALS['cfgRelation']['db']) . '.' . PMA_backquote($GLOBALS['cfgRelation']['pdf_pages'])
                                    . ' SET     db_name = \'' . PMA_sqlAddSlashes($target_db) . '\''
                                    . ' WHERE db_name  = \'' . PMA_sqlAddSlashes($source_db) . '\''
                                    . ' AND page_nr = \'' . PMA_sqlAddSlashes($pdf_copy_row['pdf_page_number']) . '\'';
                    $tb_rs    = PMA_query_as_controluser($table_query);
                    unset($table_query);
                    unset($tb_rs);
                }
                */
            }

            if ($GLOBALS['cfgRelation']['designerwork']) {
                $table_query = 'UPDATE ' . PMA_backquote($GLOBALS['cfgRelation']['db']) . '.' . PMA_backquote($GLOBALS['cfgRelation']['designer_coords'])
                                . ' SET     table_name = \'' . PMA_sqlAddSlashes($target_table) . '\','
                                . '         db_name = \'' . PMA_sqlAddSlashes($target_db) . '\''
                                . ' WHERE db_name  = \'' . PMA_sqlAddSlashes($source_db) . '\''
                                . ' AND table_name = \'' . PMA_sqlAddSlashes($source_table) . '\'';
                PMA_query_as_controluser($table_query);
                unset($table_query);
            }

            $GLOBALS['sql_query']      .= "\n\n" . $sql_drop_query . ';';
            // end if ($move)
        } else {
            // we are copying
            // Create new entries as duplicates from old PMA DBs
            if ($what != 'dataonly' && ! isset($maintain_relations)) {
                if ($GLOBALS['cfgRelation']['commwork']) {
                    // Get all comments and MIME-Types for current table
                    $comments_copy_query = 'SELECT
                                                column_name, comment' . ($GLOBALS['cfgRelation']['mimework'] ? ', mimetype, transformation, transformation_options' : '') . '
                                            FROM ' . PMA_backquote($GLOBALS['cfgRelation']['db']) . '.' . PMA_backquote($GLOBALS['cfgRelation']['column_info']) . '
                                            WHERE
                                                db_name = \'' . PMA_sqlAddSlashes($source_db) . '\' AND
                                                table_name = \'' . PMA_sqlAddSlashes($source_table) . '\'';
                    $comments_copy_rs    = PMA_query_as_controluser($comments_copy_query);

                    // Write every comment as new copied entry. [MIME]
                    while ($comments_copy_row = PMA_DBI_fetch_assoc($comments_copy_rs)) {
                        $new_comment_query = 'REPLACE INTO ' . PMA_backquote($GLOBALS['cfgRelation']['db']) . '.' . PMA_backquote($GLOBALS['cfgRelation']['column_info'])
                                    . ' (db_name, table_name, column_name, comment' . ($GLOBALS['cfgRelation']['mimework'] ? ', mimetype, transformation, transformation_options' : '') . ') '
                                    . ' VALUES('
                                    . '\'' . PMA_sqlAddSlashes($target_db) . '\','
                                    . '\'' . PMA_sqlAddSlashes($target_table) . '\','
                                    . '\'' . PMA_sqlAddSlashes($comments_copy_row['column_name']) . '\''
                                    . ($GLOBALS['cfgRelation']['mimework'] ? ',\'' . PMA_sqlAddSlashes($comments_copy_row['comment']) . '\','
                                            . '\'' . PMA_sqlAddSlashes($comments_copy_row['mimetype']) . '\','
                                            . '\'' . PMA_sqlAddSlashes($comments_copy_row['transformation']) . '\','
                                            . '\'' . PMA_sqlAddSlashes($comments_copy_row['transformation_options']) . '\'' : '')
                                    . ')';
                        PMA_query_as_controluser($new_comment_query);
                    } // end while
                    PMA_DBI_free_result($comments_copy_rs);
                    unset($comments_copy_rs);
                }

                // duplicating the bookmarks must not be done here, but
                // just once per db

                $get_fields = array('display_field');
                $where_fields = array('db_name' => $source_db, 'table_name' => $source_table);
                $new_fields = array('db_name' => $target_db, 'table_name' => $target_table);
                PMA_Table::duplicateInfo('displaywork', 'table_info', $get_fields, $where_fields, $new_fields);


                /**
                 * @todo revise this code when we support cross-db relations
                 */
                $get_fields = array('master_field', 'foreign_table', 'foreign_field');
                $where_fields = array('master_db' => $source_db, 'master_table' => $source_table);
                $new_fields = array('master_db' => $target_db, 'foreign_db' => $target_db, 'master_table' => $target_table);
                PMA_Table::duplicateInfo('relwork', 'relation', $get_fields, $where_fields, $new_fields);


                $get_fields = array('foreign_field', 'master_table', 'master_field');
                $where_fields = array('foreign_db' => $source_db, 'foreign_table' => $source_table);
                $new_fields = array('master_db' => $target_db, 'foreign_db' => $target_db, 'foreign_table' => $target_table);
                PMA_Table::duplicateInfo('relwork', 'relation', $get_fields, $where_fields, $new_fields);


                $get_fields = array('x', 'y', 'v', 'h');
                $where_fields = array('db_name' => $source_db, 'table_name' => $source_table);
                $new_fields = array('db_name' => $target_db, 'table_name' => $target_table);
                PMA_Table::duplicateInfo('designerwork', 'designer_coords', $get_fields, $where_fields, $new_fields);

                /**
                 * @todo Can't get duplicating PDFs the right way. The
                 * page numbers always get screwed up independently from
                 * duplication because the numbers do not seem to be stored on a
                 * per-database basis. Would the author of pdf support please
                 * have a look at it?
                 *
                $get_fields = array('page_descr');
                $where_fields = array('db_name' => $source_db);
                $new_fields = array('db_name' => $target_db);
                $last_id = PMA_Table::duplicateInfo('pdfwork', 'pdf_pages', $get_fields, $where_fields, $new_fields);

                if (isset($last_id) && $last_id >= 0) {
                    $get_fields = array('x', 'y');
                    $where_fields = array('db_name' => $source_db, 'table_name' => $source_table);
                    $new_fields = array('db_name' => $target_db, 'table_name' => $target_table, 'pdf_page_number' => $last_id);
                    PMA_Table::duplicateInfo('pdfwork', 'table_coords', $get_fields, $where_fields, $new_fields);
                }
                 */
            }
        }
        return true;
    }

    /**
     * checks if given name is a valid table name,
     * currently if not empty, trailing spaces, '.', '/' and '\'
     *
     * @param string $table_name name to check
     *
     * @todo add check for valid chars in filename on current system/os
     * @see  http://dev.mysql.com/doc/refman/5.0/en/legal-names.html
     *
     * @return  boolean whether the string is valid or not
     */
    function isValidName($table_name)
    {
        if ($table_name !== trim($table_name)) {
            // trailing spaces
            return false;
        }

        if (! strlen($table_name)) {
            // zero length
            return false;
        }

        if (preg_match('/[.\/\\\\]+/i', $table_name)) {
            // illegal char . / \
            return false;
        }

        return true;
    }

    /**
     * renames table
     *
     * @param string $new_name new table name
     * @param string $new_db   new database name
     * @param bool   $is_view  is this for a VIEW rename?
     *
     * @todo    remove the $is_view parameter (also in callers)
     *
     * @return bool success
     */
    function rename($new_name, $new_db = null, $is_view = false)
    {
        if (null !== $new_db && $new_db !== $this->getDbName()) {
            // Ensure the target is valid
            if (! $GLOBALS['pma']->databases->exists($new_db)) {
                $this->errors[] = __('Invalid database') . ': ' . $new_db;
                return false;
            }
        } else {
            $new_db = $this->getDbName();
        }

        $new_table = new PMA_Table($new_name, $new_db);

        if ($this->getFullName() === $new_table->getFullName()) {
            return true;
        }

        if (! PMA_Table::isValidName($new_name)) {
            $this->errors[] = __('Invalid table name') . ': ' . $new_table->getFullName();
            return false;
        }

        // If the table is moved to a different database drop its triggers first
        $triggers = PMA_DBI_get_triggers($this->getDbName(), $this->getName(), '');
        $handle_triggers = $this->getDbName() != $new_db && $triggers;
        if ($handle_triggers) {
            foreach ($triggers as $trigger) {
                $sql = 'DROP TRIGGER IF EXISTS ' . PMA_backquote($this->getDbName()) . '.'
                    . PMA_backquote($trigger['name']) . ';';
                PMA_DBI_query($sql);
            }
        }

        /*
         * tested also for a view, in MySQL 5.0.92, 5.1.55 and 5.5.13
         */
        $GLOBALS['sql_query'] = '
            RENAME TABLE ' . $this->getFullName(true) . '
                  TO ' . $new_table->getFullName(true) . ';';
        // I don't think a specific error message for views is necessary
        if (! PMA_DBI_query($GLOBALS['sql_query'])) {
            // Restore triggers in the old database
            if ($handle_triggers) {
                PMA_DBI_select_db($this->getDbName());
                foreach ($triggers as $trigger) {
                    PMA_DBI_query($trigger['create']);
                }
            }
            $this->errors[] = sprintf(
                __('Error renaming table %1$s to %2$s'),
                $this->getFullName(),
                $new_table->getFullName()
            );
            return false;
        }

        $old_name = $this->getName();
        $old_db = $this->getDbName();
        $this->setName($new_name);
        $this->setDbName($new_db);

        /**
         * @todo move into extra function PMA_Relation::renameTable($new_name, $old_name, $new_db, $old_db)
         */
        // Move old entries from comments to new table
        $GLOBALS['cfgRelation'] = PMA_getRelationsParam();
        if ($GLOBALS['cfgRelation']['commwork']) {
            $remove_query = '
                UPDATE ' . PMA_backquote($GLOBALS['cfgRelation']['db']) . '.'
                    . PMA_backquote($GLOBALS['cfgRelation']['column_info']) . '
                   SET `db_name`    = \'' . PMA_sqlAddSlashes($new_db) . '\',
                       `table_name` = \'' . PMA_sqlAddSlashes($new_name) . '\'
                 WHERE `db_name`    = \'' . PMA_sqlAddSlashes($old_db) . '\'
                   AND `table_name` = \'' . PMA_sqlAddSlashes($old_name) . '\'';
            PMA_query_as_controluser($remove_query);
            unset($remove_query);
        }

        if ($GLOBALS['cfgRelation']['displaywork']) {
            $table_query = '
                UPDATE ' . PMA_backquote($GLOBALS['cfgRelation']['db']) . '.'
                    . PMA_backquote($GLOBALS['cfgRelation']['table_info']) . '
                   SET `db_name`    = \'' . PMA_sqlAddSlashes($new_db) . '\',
                       `table_name` = \'' . PMA_sqlAddSlashes($new_name) . '\'
                 WHERE `db_name`    = \'' . PMA_sqlAddSlashes($old_db) . '\'
                   AND `table_name` = \'' . PMA_sqlAddSlashes($old_name) . '\'';
            PMA_query_as_controluser($table_query);
            unset($table_query);
        }

        if ($GLOBALS['cfgRelation']['relwork']) {
            $table_query = '
                UPDATE ' . PMA_backquote($GLOBALS['cfgRelation']['db']) . '.'
                    . PMA_backquote($GLOBALS['cfgRelation']['relation']) . '
                   SET `foreign_db`    = \'' . PMA_sqlAddSlashes($new_db) . '\',
                       `foreign_table` = \'' . PMA_sqlAddSlashes($new_name) . '\'
                 WHERE `foreign_db`    = \'' . PMA_sqlAddSlashes($old_db) . '\'
                   AND `foreign_table` = \'' . PMA_sqlAddSlashes($old_name) . '\'';
            PMA_query_as_controluser($table_query);

            $table_query = '
                UPDATE ' . PMA_backquote($GLOBALS['cfgRelation']['db']) . '.'
                    . PMA_backquote($GLOBALS['cfgRelation']['relation']) . '
                   SET `master_db`    = \'' . PMA_sqlAddSlashes($new_db) . '\',
                       `master_table` = \'' . PMA_sqlAddSlashes($new_name) . '\'
                 WHERE `master_db`    = \'' . PMA_sqlAddSlashes($old_db) . '\'
                   AND `master_table` = \'' . PMA_sqlAddSlashes($old_name) . '\'';
            PMA_query_as_controluser($table_query);
            unset($table_query);
        }

        if ($GLOBALS['cfgRelation']['pdfwork']) {
            $table_query = '
                UPDATE ' . PMA_backquote($GLOBALS['cfgRelation']['db']) . '.'
                    . PMA_backquote($GLOBALS['cfgRelation']['table_coords']) . '
                   SET `db_name`    = \'' . PMA_sqlAddSlashes($new_db) . '\',
                       `table_name` = \'' . PMA_sqlAddSlashes($new_name) . '\'
                 WHERE `db_name`    = \'' . PMA_sqlAddSlashes($old_db) . '\'
                   AND `table_name` = \'' . PMA_sqlAddSlashes($old_name) . '\'';
            PMA_query_as_controluser($table_query);
            unset($table_query);
        }

        if ($GLOBALS['cfgRelation']['designerwork']) {
            $table_query = '
                UPDATE ' . PMA_backquote($GLOBALS['cfgRelation']['db']) . '.'
                    . PMA_backquote($GLOBALS['cfgRelation']['designer_coords']) . '
                   SET `db_name`    = \'' . PMA_sqlAddSlashes($new_db) . '\',
                       `table_name` = \'' . PMA_sqlAddSlashes($new_name) . '\'
                 WHERE `db_name`    = \'' . PMA_sqlAddSlashes($old_db) . '\'
                   AND `table_name` = \'' . PMA_sqlAddSlashes($old_name) . '\'';
            PMA_query_as_controluser($table_query);
            unset($table_query);
        }

        $this->messages[] = sprintf(
            __('Table %1$s has been renamed to %2$s.'),
            htmlspecialchars($old_name),
            htmlspecialchars($new_name)
        );
        return true;
    }

    /**
     * Get all unique columns
     *
     * returns an array with all columns with unqiue content, in fact these are
     * all columns being single indexed in PRIMARY or UNIQUE
     *
     * e.g.
     *  - PRIMARY(id) // id
     *  - UNIQUE(name) // name
     *  - PRIMARY(fk_id1, fk_id2) // NONE
     *  - UNIQUE(x,y) // NONE
     *
     * @param bool $backquoted whether to quote name with backticks ``
     *
     * @return array
     */
    public function getUniqueColumns($backquoted = true)
    {
        $sql = PMA_DBI_get_table_indexes_sql(
            $this->getDbName(),
            $this->getName(),
            'Non_unique = 0'
        );
        $uniques = PMA_DBI_fetch_result(
            $sql,
            array('Key_name', null),
            'Column_name'
        );

        $return = array();
        foreach ($uniques as $index) {
            if (count($index) > 1) {
                continue;
            }
            $return[] = $this->getFullName($backquoted) . '.'
                . ($backquoted ? PMA_backquote($index[0]) : $index[0]);
        }

        return $return;
    }

    /**
     * Get all indexed columns
     *
     * returns an array with all columns make use of an index, in fact only
     * first columns in an index
     *
     * e.g. index(col1, col2) would only return col1
     *
     * @param bool $backquoted whether to quote name with backticks ``
     *
     * @return array
     */
    public function getIndexedColumns($backquoted = true)
    {
        $sql = PMA_DBI_get_table_indexes_sql(
            $this->getDbName(),
            $this->getName(),
            'Seq_in_index = 1'
        );
        $indexed = PMA_DBI_fetch_result($sql, 'Column_name', 'Column_name');

        $return = array();
        foreach ($indexed as $column) {
            $return[] = $this->getFullName($backquoted) . '.'
                . ($backquoted ? PMA_backquote($column) : $column);
        }

        return $return;
    }

    /**
     * Get all columns
     *
     * returns an array with all columns
     *
     * @param bool $backquoted whether to quote name with backticks ``
     *
     * @return array
     */
    public function getColumns($backquoted = true)
    {
        $sql = 'SHOW COLUMNS FROM ' . $this->getFullName(true);
        $indexed = PMA_DBI_fetch_result($sql, 'Field', 'Field');

        $return = array();
        foreach ($indexed as $column) {
            $return[] = $this->getFullName($backquoted) . '.'
                . ($backquoted ? PMA_backquote($column) : $column);
        }

        return $return;
    }

    /**
     * Return UI preferences for this table from phpMyAdmin database.
     *
     * @return array
     */
    protected function getUiPrefsFromDb()
    {
        $pma_table = PMA_backquote($GLOBALS['cfg']['Server']['pmadb']) .".".
                     PMA_backquote($GLOBALS['cfg']['Server']['table_uiprefs']);

        // Read from phpMyAdmin database
        $sql_query = " SELECT `prefs` FROM " . $pma_table
            . " WHERE `username` = '" . $GLOBALS['cfg']['Server']['user'] . "'"
            . " AND `db_name` = '" . PMA_sqlAddSlashes($this->db_name) . "'"
            . " AND `table_name` = '" . PMA_sqlAddSlashes($this->name) . "'";

        $row = PMA_DBI_fetch_array(PMA_query_as_controluser($sql_query));
        if (isset($row[0])) {
            return json_decode($row[0], true);
        } else {
            return array();
        }
    }

    /**
     * Save this table's UI preferences into phpMyAdmin database.
     *
     * @return true|PMA_Message
     */
    protected function saveUiPrefsToDb()
    {
        $pma_table = PMA_backquote($GLOBALS['cfg']['Server']['pmadb']) . "."
            . PMA_backquote($GLOBALS['cfg']['Server']['table_uiprefs']);

        $username = $GLOBALS['cfg']['Server']['user'];
        $sql_query = " REPLACE INTO " . $pma_table
            . " VALUES ('" . $username . "', '" . PMA_sqlAddSlashes($this->db_name)
            . "', '" . PMA_sqlAddSlashes($this->name) . "', '"
            . PMA_sqlAddSlashes(json_encode($this->uiprefs)) . "', NULL)";

        $success = PMA_DBI_try_query($sql_query, $GLOBALS['controllink']);

        if (!$success) {
            $message = PMA_Message::error(__('Could not save table UI preferences'));
            $message->addMessage('<br /><br />');
            $message->addMessage(
                PMA_Message::rawError(PMA_DBI_getError($GLOBALS['controllink']))
            );
            return $message;
        }

        // Remove some old rows in table_uiprefs if it exceeds the configured
        // maximum rows
        $sql_query = 'SELECT COUNT(*) FROM ' . $pma_table;
        $rows_count = PMA_DBI_fetch_value($sql_query);
        $max_rows = $GLOBALS['cfg']['Server']['MaxTableUiprefs'];
        if ($rows_count > $max_rows) {
            $num_rows_to_delete = $rows_count - $max_rows;
            $sql_query
                = ' DELETE FROM ' . $pma_table .
                ' ORDER BY last_update ASC' .
                ' LIMIT ' . $num_rows_to_delete;
            $success = PMA_DBI_try_query($sql_query, $GLOBALS['controllink']);

            if (!$success) {
                $message = PMA_Message::error(
                    sprintf(
                        __('Failed to cleanup table UI preferences (see $cfg[\'Servers\'][$i][\'MaxTableUiprefs\'] %s)'),
                        PMA_showDocu('cfg_Servers_MaxTableUiprefs')
                    )
                );
                $message->addMessage('<br /><br />');
                $message->addMessage(PMA_Message::rawError(PMA_DBI_getError($GLOBALS['controllink'])));
                print_r($message);
                return $message;
            }
        }

        return true;
    }

    /**
     * Loads the UI preferences for this table.
     * If pmadb and table_uiprefs is set, it will load the UI preferences from
     * phpMyAdmin database.
     *
     * @return void
     */
    protected function loadUiPrefs()
    {
        $server_id = $GLOBALS['server'];
        // set session variable if it's still undefined
        if (! isset($_SESSION['tmp_user_values']['table_uiprefs'][$server_id][$this->db_name][$this->name])) {
            $_SESSION['tmp_user_values']['table_uiprefs'][$server_id][$this->db_name][$this->name] =
                // check whether we can get from pmadb
                (strlen($GLOBALS['cfg']['Server']['pmadb'])
                && strlen($GLOBALS['cfg']['Server']['table_uiprefs']))
                    ?  $this->getUiPrefsFromDb()
                    : array();
        }
        $this->uiprefs =& $_SESSION['tmp_user_values']['table_uiprefs'][$server_id][$this->db_name][$this->name];
    }

    /**
     * Get a property from UI preferences.
     * Return false if the property is not found.
     * Available property:
     * - PROP_SORTED_COLUMN
     * - PROP_COLUMN_ORDER
     * - PROP_COLUMN_VISIB
     *
     * @param string $property property
     *
     * @return mixed
     */
    public function getUiProp($property)
    {
        if (! isset($this->uiprefs)) {
            $this->loadUiPrefs();
        }
        // do checking based on property
        if ($property == self::PROP_SORTED_COLUMN) {
            if (isset($this->uiprefs[$property])) {
                // check if the column name is exist in this table
                $tmp = explode(' ', $this->uiprefs[$property]);
                $colname = $tmp[0];
                $avail_columns = $this->getColumns();
                foreach ($avail_columns as $each_col) {
                    // check if $each_col ends with $colname
                    if (substr_compare($each_col, $colname, strlen($each_col) - strlen($colname)) === 0) {
                        return $this->uiprefs[$property];
                    }
                }
                // remove the property, since it is not exist anymore in database
                $this->removeUiProp(self::PROP_SORTED_COLUMN);
                return false;
            } else {
                return false;
            }
        } elseif ($property == self::PROP_COLUMN_ORDER
            || $property == self::PROP_COLUMN_VISIB
        ) {
            if (! PMA_Table::isView($this->db_name, $this->name) && isset($this->uiprefs[$property])) {
                // check if the table has not been modified
                if (self::sGetStatusInfo($this->db_name, $this->name, 'Create_time') == $this->uiprefs['CREATE_TIME']) {
                    return $this->uiprefs[$property];
                } else {
                    // remove the property, since the table has been modified
                    $this->removeUiProp(self::PROP_COLUMN_ORDER);
                    return false;
                }
            } else {
                return false;
            }
        }
        // default behaviour for other property:
        return isset($this->uiprefs[$property]) ? $this->uiprefs[$property] : false;
    }

    /**
     * Set a property from UI preferences.
     * If pmadb and table_uiprefs is set, it will save the UI preferences to
     * phpMyAdmin database.
     * Available property:
     * - PROP_SORTED_COLUMN
     * - PROP_COLUMN_ORDER
     * - PROP_COLUMN_VISIB
     *
     * @param string $property          Property
     * @param mixed  $value             Value for the property
     * @param string $table_create_time Needed for PROP_COLUMN_ORDER and PROP_COLUMN_VISIB
     *
     * @return boolean|PMA_Message
     */
    public function setUiProp($property, $value, $table_create_time = null)
    {
        if (! isset($this->uiprefs)) {
            $this->loadUiPrefs();
        }
        // we want to save the create time if the property is PROP_COLUMN_ORDER
        if (! PMA_Table::isView($this->db_name, $this->name)
            && ($property == self::PROP_COLUMN_ORDER || $property == self::PROP_COLUMN_VISIB)
        ) {
            $curr_create_time = self::sGetStatusInfo($this->db_name, $this->name, 'CREATE_TIME');
            if (isset($table_create_time)
                && $table_create_time == $curr_create_time
            ) {
                $this->uiprefs['CREATE_TIME'] = $curr_create_time;
            } else {
                // there is no $table_create_time, or
                // supplied $table_create_time is older than current create time,
                // so don't save
                return PMA_Message::error(
                    sprintf(
                        __('Cannot save UI property "%s". The changes made will not be persistent after you refresh this page. Please check if the table structure has been changed.'),
                        $property
                    )
                );
            }
        }
        // save the value
        $this->uiprefs[$property] = $value;
        // check if pmadb is set
        if (strlen($GLOBALS['cfg']['Server']['pmadb'])
            && strlen($GLOBALS['cfg']['Server']['table_uiprefs'])
        ) {
            return $this->saveUiprefsToDb();
        }
        return true;
    }

    /**
     * Remove a property from UI preferences.
     *
     * @param string $property the property
     *
     * @return true|PMA_Message
     */
    public function removeUiProp($property)
    {
        if (! isset($this->uiprefs)) {
            $this->loadUiPrefs();
        }
        if (isset($this->uiprefs[$property])) {
            unset($this->uiprefs[$property]);
            // check if pmadb is set
            if (strlen($GLOBALS['cfg']['Server']['pmadb'])
                && strlen($GLOBALS['cfg']['Server']['table_uiprefs'])
            ) {
                return $this->saveUiprefsToDb();
            }
        }
        return true;
    }
}
?><|MERGE_RESOLUTION|>--- conflicted
+++ resolved
@@ -383,14 +383,8 @@
     static function generateFieldSpec($name, $type, $length = '', $attribute = '',
         $collation = '', $null = false, $default_type = 'USER_DEFINED',
         $default_value = '', $extra = '', $comment = '',
-<<<<<<< HEAD
-        &$field_primary, $index
+        &$field_primary, $index, $default_orig, $move_to
     ) {
-=======
-        &$field_primary, $index, $default_orig, $move_to)
-    {
->>>>>>> ad57f68b
-
         $is_timestamp = strpos(strtoupper($type), 'TIMESTAMP') !== false;
 
         $query = PMA_backquote($name) . ' ' . $type;
@@ -613,13 +607,8 @@
      */
     static public function generateAlter($oldcol, $newcol, $type, $length,
         $attribute, $collation, $null, $default_type, $default_value,
-<<<<<<< HEAD
-        $extra, $comment = '', &$field_primary, $index, $default_orig
+        $extra, $comment = '', &$field_primary, $index, $default_orig, $move_to
     ) {
-=======
-        $extra, $comment = '', &$field_primary, $index, $default_orig, $move_to)
-    {
->>>>>>> ad57f68b
         return PMA_backquote($oldcol) . ' '
             . PMA_Table::generateFieldSpec(
                 $newcol, $type, $length, $attribute,
