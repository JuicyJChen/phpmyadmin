--- conflicted
+++ resolved
@@ -488,13 +488,8 @@
             }
             break;
         case 'NULL' :
-<<<<<<< HEAD
-            //If user uncheck null checkbox and not change default value null,
-            //default value will be ignored.
-=======
             // If user uncheck null checkbox and not change default value null,
             // default value will be ignored.
->>>>>>> 8b5ea886
             if ($null !== false && $null != 'NULL') {
                 break;
             }
