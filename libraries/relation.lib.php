<?php
/* vim: set expandtab sw=4 ts=4 sts=4: */
/**
 * Set of functions used with the relation and pdf feature
 *
 * @package PhpMyAdmin
 */
if (! defined('PHPMYADMIN')) {
    exit;
}

/**
 * Executes a query as controluser if possible, otherwise as normal user
 *
 * @param string  $sql        the query to execute
 * @param boolean $show_error whether to display SQL error messages or not
 * @param int     $options    query options
 *
 * @return integer   the result set, or false if no result set
 *
 * @access  public
 *
 */
function PMA_queryAsControlUser($sql, $show_error = true, $options = 0)
{
    // Avoid caching of the number of rows affected; for example, this function
    // is called for tracking purposes but we want to display the correct number
    // of rows affected by the original query, not by the query generated for
    // tracking.
    $cache_affected_rows = false;

    if ($show_error) {
        $result = PMA_DBI_query(
            $sql,
            $GLOBALS['controllink'],
            $options,
            $cache_affected_rows
        );
    } else {
        $result = @PMA_DBI_try_query(
            $sql,
            $GLOBALS['controllink'],
            $options,
            $cache_affected_rows
        );
    } // end if... else...

    if ($result) {
        return $result;
    } else {
        return false;
    }
} // end of the "PMA_queryAsControlUser()" function

/**
 * Returns current relation parameters
 *
 * @return array   $cfgRelation
 */
function PMA_getRelationsParam()
{
    if (empty($_SESSION['relation'][$GLOBALS['server']])) {
        $_SESSION['relation'][$GLOBALS['server']] = PMA__getRelationsParam();
    }

    // just for BC but needs to be before PMA_getRelationsParamDiagnostic()
    // which uses it
    $GLOBALS['cfgRelation'] = $_SESSION['relation'][$GLOBALS['server']];

    return $_SESSION['relation'][$GLOBALS['server']];
}

/**
 * prints out diagnostic info for pma relation feature
 *
 * @param array $cfgRelation Relation configuration
 *
 * @return string
 */
function PMA_getRelationsParamDiagnostic($cfgRelation)
{
    
    $common_functions = PMA_CommonFunctions::getInstance();
    $retval = '';

    $messages['error'] = '<font color="red"><strong>'
        . __('not OK')
        . '</strong></font>'
        . ' [ <a href="Documentation.html#%s" target="documentation">'
        . __('Documentation')
        . '</a> ]';

    $messages['ok'] = '<font color="green"><strong>'
        .  _pgettext('Correctly working', 'OK')
        . '</strong></font>';

    $messages['enabled']  = '<font color="green">' . __('Enabled') . '</font>';
    $messages['disabled'] = '<font color="red">'   . __('Disabled') . '</font>';

    if (false === $GLOBALS['cfg']['Server']['pmadb']) {
        $retval .= 'PMA Database ... '
             . sprintf($messages['error'], 'pmadb')
             . '<br />' . "\n"
             . __('General relation features')
             . ' <font color="green">' . __('Disabled')
             . '</font>' . "\n";
    } else {
        $retval .= '<table>' . "\n";
        $retval .= PMA_getDiagMessageForParameter(
            'pmadb',
            $GLOBALS['cfg']['Server']['pmadb'],
            $messages,
            'pmadb'
        );
        $retval .= PMA_getDiagMessageForParameter(
            'relation',
            isset($cfgRelation['relation']),
            $messages,
            'relation'
        );
        $retval .= PMA_getDiagMessageForFeature(
            __('General relation features'),
            'relwork',
            $messages
        );
        $retval .= PMA_getDiagMessageForParameter(
            'table_info',
            isset($cfgRelation['table_info']),
            $messages,
            'table_info'
        );
        $retval .= PMA_getDiagMessageForFeature(
            __('Display Features'),
            'displaywork',
            $messages
        );
        $retval .= PMA_getDiagMessageForParameter(
            'table_coords',
            isset($cfgRelation['table_coords']),
            $messages,
            'table_coords'
        );
        $retval .= PMA_getDiagMessageForParameter(
            'pdf_pages',
            isset($cfgRelation['pdf_pages']),
            $messages,
            'table_coords'
        );
        $retval .= PMA_getDiagMessageForFeature(
            __('Creation of PDFs'),
            'pdfwork',
            $messages
        );
        $retval .= PMA_getDiagMessageForParameter(
            'column_info',
            isset($cfgRelation['column_info']),
            $messages,
            'col_com'
        );
        $retval .= PMA_getDiagMessageForFeature(
            __('Displaying Column Comments'),
            'commwork',
            $messages,
            false
        );
        $retval .= PMA_getDiagMessageForFeature(
            __('Browser transformation'),
            'mimework',
            $messages
        );
        if ($cfgRelation['commwork'] && ! $cfgRelation['mimework']) {
            $retval .= '<tr><td colspan=2 class="left">';
            $retval .=  __('Please see the documentation on how to update your column_comments table');
            $retval .= '</td></tr>';
        }
        $retval .= PMA_getDiagMessageForParameter(
            'bookmarktable',
            isset($cfgRelation['bookmark']),
            $messages,
            'bookmark'
        );
        $retval .= PMA_getDiagMessageForFeature(
            __('Bookmarked SQL query'),
            'bookmarkwork',
            $messages
        );
        $retval .= PMA_getDiagMessageForParameter(
            'history',
            isset($cfgRelation['history']),
            $messages,
            'history'
        );
        $retval .= PMA_getDiagMessageForFeature(
            __('SQL history'),
            'historywork',
            $messages
        );
        $retval .= PMA_getDiagMessageForParameter(
            'designer_coords',
            isset($cfgRelation['designer_coords']),
            $messages,
            'designer_coords'
        );
        $retval .= PMA_getDiagMessageForFeature(
            __('Designer'),
            'designerwork',
            $messages
        );
        $retval .= PMA_getDiagMessageForParameter(
            'recent',
            isset($cfgRelation['recent']),
            $messages,
            'recent'
        );
        $retval .= PMA_getDiagMessageForFeature(
            __('Persistent recently used tables'),
            'recentwork',
            $messages
        );
        $retval .= PMA_getDiagMessageForParameter(
            'table_uiprefs',
            isset($cfgRelation['table_uiprefs']),
            $messages,
            'table_uiprefs'
        );
        $retval .= PMA_getDiagMessageForFeature(
            __('Persistent tables\' UI preferences'),
            'uiprefswork',
            $messages
        );
        $retval .= PMA_getDiagMessageForParameter(
            'tracking',
            isset($cfgRelation['tracking']),
            $messages,
            'tracking'
        );
        $retval .= PMA_getDiagMessageForFeature(
            __('Tracking'),
            'trackingwork',
            $messages
        );
        $retval .= PMA_getDiagMessageForParameter(
            'userconfig',
            isset($cfgRelation['userconfig']),
            $messages,
            'userconfig'
        );
        $retval .= PMA_getDiagMessageForFeature(
            __('User preferences'),
            'userconfigwork',
            $messages
        );
        $retval .= '</table>' . "\n";

        $retval .= '<p>' . __('Quick steps to setup advanced features:') . '</p>';
        $retval .= '<ul>';
        $retval .= '<li>';
        $retval .= __(
            'Create the needed tables with the '
            . '<code>examples/create_tables.sql</code>.'
        );
        $retval .= ' ' . $common_functions->showDocu('linked-tables');
        $retval .= '</li>';
        $retval .= '<li>';
        $retval .= __('Create a pma user and give access to these tables.');
        $retval .= ' ' . $common_functions->showDocu('pmausr');
        $retval .= '</li>';
        $retval .= '<li>';
        $retval .= __(
            'Enable advanced features in configuration file '
            . '(<code>config.inc.php</code>), for example by '
            . 'starting from <code>config.sample.inc.php</code>.'
        );
        $retval .= ' ' . $common_functions->showDocu('quick_install');
        $retval .= '</li>';
        $retval .= '<li>';
        $retval .= __(
            'Re-login to phpMyAdmin to load the updated configuration file.'
        );
        $retval .= '</li>';
        $retval .= '</ul>';
    }

    return $retval;
}

/**
 * prints out one diagnostic message for a feature
 *
 * @param string  $feature_name       feature name in a message string
 * @param string  $relation_parameter the $GLOBALS['cfgRelation'] parameter to check
 * @param array   $messages           utility messages
 * @param boolean $skip_line          whether to skip a line after the message
 *
 * @return string
 */
function PMA_getDiagMessageForFeature($feature_name,
    $relation_parameter, $messages, $skip_line = true
) {
    $retval = '    <tr><td colspan=2 class="right">' . $feature_name . ': ';
    if ($GLOBALS['cfgRelation'][$relation_parameter]) {
        $retval .= $messages['enabled'];
    } else {
        $retval .= $messages['disabled'];
    }
    $retval .= '</td></tr>';
    if ($skip_line) {
        $retval .= '<tr><td>&nbsp;</td></tr>';
    }
    return $retval;
}

/**
 * prints out one diagnostic message for a configuration parameter
 *
 * @param string  $parameter              config parameter name to display
 * @param boolean $relation_parameter_set whether this parameter is set
 * @param array   $messages               utility messages
 * @param string  $doc_anchor             anchor in Documentation.html
 *
 * @return void
 */
function PMA_getDiagMessageForParameter($parameter,
    $relation_parameter_set, $messages, $doc_anchor
) {
    $retval = '<tr><th class="left">';
    $retval .= '$cfg[\'Servers\'][$i][\'' . $parameter . '\']  ... ';
    $retval .= '</th><td class="right">';
    if ($relation_parameter_set) {
        $retval .= $messages['ok'];
    } else {
        $retval .= sprintf($messages['error'], $doc_anchor);
    }
    $retval .= '</td></tr>' . "\n";
    return $retval;
}


/**
 * Defines the relation parameters for the current user
 * just a copy of the functions used for relations ;-)
 * but added some stuff to check what will work
 *
 * @access  protected
 * @return array    the relation parameters for the current user
 */
function PMA__getRelationsParam()
{
    $cfgRelation                = array();
    $cfgRelation['relwork']     = false;
    $cfgRelation['displaywork'] = false;
    $cfgRelation['bookmarkwork']= false;
    $cfgRelation['pdfwork']     = false;
    $cfgRelation['commwork']    = false;
    $cfgRelation['mimework']    = false;
    $cfgRelation['historywork'] = false;
    $cfgRelation['recentwork']  = false;
    $cfgRelation['uiprefswork'] = false;
    $cfgRelation['trackingwork'] = false;
    $cfgRelation['designerwork'] = false;
    $cfgRelation['userconfigwork'] = false;
    $cfgRelation['allworks']    = false;
    $cfgRelation['user']        = null;
    $cfgRelation['db']          = null;

    if ($GLOBALS['server'] == 0 || empty($GLOBALS['cfg']['Server']['pmadb'])
        || ! PMA_DBI_select_db($GLOBALS['cfg']['Server']['pmadb'], $GLOBALS['controllink'])
    ) {
        // No server selected -> no bookmark table
        // we return the array with the falses in it,
        // to avoid some 'Unitialized string offset' errors later
        $GLOBALS['cfg']['Server']['pmadb'] = false;
        return $cfgRelation;
    }


    $cfgRelation['user']  = $GLOBALS['cfg']['Server']['user'];
    $cfgRelation['db']    = $GLOBALS['cfg']['Server']['pmadb'];

    //  Now I just check if all tables that i need are present so I can for
    //  example enable relations but not pdf...
    //  I was thinking of checking if they have all required columns but I
    //  fear it might be too slow

    $tab_query = 'SHOW TABLES FROM '
<<<<<<< HEAD
        . PMA_CommonFunctions::getInstance()->backquote($GLOBALS['cfg']['Server']['pmadb']);
    $tab_rs    = PMA_query_as_controluser($tab_query, false, PMA_DBI_QUERY_STORE);
=======
        . PMA_backquote($GLOBALS['cfg']['Server']['pmadb']);
    $tab_rs    = PMA_queryAsControlUser($tab_query, false, PMA_DBI_QUERY_STORE);
>>>>>>> f2057c47

    if (! $tab_rs) {
        // query failed ... ?
        //$GLOBALS['cfg']['Server']['pmadb'] = false;
        return $cfgRelation;
    }

    while ($curr_table = @PMA_DBI_fetch_row($tab_rs)) {
        if ($curr_table[0] == $GLOBALS['cfg']['Server']['bookmarktable']) {
            $cfgRelation['bookmark']        = $curr_table[0];
        } elseif ($curr_table[0] == $GLOBALS['cfg']['Server']['relation']) {
            $cfgRelation['relation']        = $curr_table[0];
        } elseif ($curr_table[0] == $GLOBALS['cfg']['Server']['table_info']) {
            $cfgRelation['table_info']      = $curr_table[0];
        } elseif ($curr_table[0] == $GLOBALS['cfg']['Server']['table_coords']) {
            $cfgRelation['table_coords']    = $curr_table[0];
        } elseif ($curr_table[0] == $GLOBALS['cfg']['Server']['designer_coords']) {
            $cfgRelation['designer_coords']    = $curr_table[0];
        } elseif ($curr_table[0] == $GLOBALS['cfg']['Server']['column_info']) {
            $cfgRelation['column_info'] = $curr_table[0];
        } elseif ($curr_table[0] == $GLOBALS['cfg']['Server']['pdf_pages']) {
            $cfgRelation['pdf_pages']       = $curr_table[0];
        } elseif ($curr_table[0] == $GLOBALS['cfg']['Server']['history']) {
            $cfgRelation['history'] = $curr_table[0];
        } elseif ($curr_table[0] == $GLOBALS['cfg']['Server']['recent']) {
            $cfgRelation['recent'] = $curr_table[0];
        } elseif ($curr_table[0] == $GLOBALS['cfg']['Server']['table_uiprefs']) {
            $cfgRelation['table_uiprefs'] = $curr_table[0];
        } elseif ($curr_table[0] == $GLOBALS['cfg']['Server']['tracking']) {
            $cfgRelation['tracking'] = $curr_table[0];
        } elseif ($curr_table[0] == $GLOBALS['cfg']['Server']['userconfig']) {
            $cfgRelation['userconfig'] = $curr_table[0];
        }
    } // end while
    PMA_DBI_free_result($tab_rs);

    if (isset($cfgRelation['relation'])) {
        $cfgRelation['relwork']         = true;
        if (isset($cfgRelation['table_info'])) {
                $cfgRelation['displaywork'] = true;
        }
    }

    if (isset($cfgRelation['table_coords']) && isset($cfgRelation['pdf_pages'])) {
        $cfgRelation['pdfwork']     = true;
    }

    if (isset($cfgRelation['column_info'])) {
        $cfgRelation['commwork']    = true;
        $cfgRelation['mimework'] = true;
    }

    if (isset($cfgRelation['history'])) {
        $cfgRelation['historywork']     = true;
    }

    if (isset($cfgRelation['recent'])) {
        $cfgRelation['recentwork']      = true;
    }

    if (isset($cfgRelation['table_uiprefs'])) {
        $cfgRelation['uiprefswork']     = true;
    }

    if (isset($cfgRelation['tracking'])) {
        $cfgRelation['trackingwork']     = true;
    }

    if (isset($cfgRelation['userconfig'])) {
        $cfgRelation['userconfigwork']   = true;
    }

    // we do not absolutely need that the internal relations or the PDF
    // schema feature be activated
    if (isset($cfgRelation['designer_coords'])) {
        $cfgRelation['designerwork']     = true;
    }

    if (isset($cfgRelation['bookmark'])) {
        $cfgRelation['bookmarkwork']     = true;
    }

    if ($cfgRelation['relwork'] && $cfgRelation['displaywork']
        && $cfgRelation['pdfwork'] && $cfgRelation['commwork']
        && $cfgRelation['mimework'] && $cfgRelation['historywork']
        && $cfgRelation['recentwork'] && $cfgRelation['uiprefswork']
        && $cfgRelation['trackingwork'] && $cfgRelation['userconfigwork']
        && $cfgRelation['bookmarkwork'] && $cfgRelation['designerwork']
    ) {
        $cfgRelation['allworks'] = true;
    }

    return $cfgRelation;
} // end of the 'PMA_getRelationsParam()' function

/**
 * Gets all Relations to foreign tables for a given table or
 * optionally a given column in a table
 *
 * @param string $db     the name of the db to check for
 * @param string $table  the name of the table to check for
 * @param string $column the name of the column to check for
 * @param string $source the source for foreign key information
 *
 * @return array    db,table,column
 *
 * @access  public
 */
function PMA_getForeigners($db, $table, $column = '', $source = 'both')
{
    
    $common_functions = PMA_CommonFunctions::getInstance();
    $cfgRelation = PMA_getRelationsParam();
    $foreign = array();

    if ($cfgRelation['relwork'] && ($source == 'both' || $source == 'internal')) {
        $rel_query = '
             SELECT `master_field`,
                    `foreign_db`,
                    `foreign_table`,
                    `foreign_field`
               FROM ' . $common_functions->backquote($cfgRelation['db']) . '.' . $common_functions->backquote($cfgRelation['relation']) . '
              WHERE `master_db`    = \'' . $common_functions->sqlAddSlashes($db) . '\'
                AND `master_table` = \'' . $common_functions->sqlAddSlashes($table) . '\' ';
        if (strlen($column)) {
            $rel_query .= ' AND `master_field` = \'' . $common_functions->sqlAddSlashes($column) . '\'';
        }
        $foreign = PMA_DBI_fetch_result($rel_query, 'master_field', null, $GLOBALS['controllink']);
    }

    if (($source == 'both' || $source == 'foreign') && strlen($table)) {
        $show_create_table_query = 'SHOW CREATE TABLE '
            . $common_functions->backquote($db) . '.' . $common_functions->backquote($table);
        $show_create_table = PMA_DBI_fetch_value($show_create_table_query, 0, 1);
        $analyzed_sql = PMA_SQP_analyze(PMA_SQP_parse($show_create_table));

        foreach ($analyzed_sql[0]['foreign_keys'] as $one_key) {
            // The analyzer may return more than one column name in the
            // index list or the ref_index_list; if this happens,
            // the current logic just discards the whole index; having
            // more than one index field is currently unsupported (see FAQ 3.6)
            if (count($one_key['index_list']) == 1) {
                foreach ($one_key['index_list'] as $i => $field) {
                    // If a foreign key is defined in the 'internal' source (pmadb)
                    // and as a native foreign key, we won't get it twice
                    // if $source='both' because we use $field as key

                    // The parser looks for a CONSTRAINT clause just before
                    // the FOREIGN KEY clause. It finds it (as output from
                    // SHOW CREATE TABLE) in MySQL 4.0.13, but not in older
                    // versions like 3.23.58.
                    // In those cases, the FOREIGN KEY parsing will put numbers
                    // like -1, 0, 1... instead of the constraint number.

                    if (isset($one_key['constraint'])) {
                        $foreign[$field]['constraint'] = $one_key['constraint'];
                    }

                    if (isset($one_key['ref_db_name'])) {
                        $foreign[$field]['foreign_db'] = $one_key['ref_db_name'];
                    } else {
                        $foreign[$field]['foreign_db'] = $db;
                    }
                    $foreign[$field]['foreign_table'] = $one_key['ref_table_name'];
                    $foreign[$field]['foreign_field'] = $one_key['ref_index_list'][$i];
                    if (isset($one_key['on_delete'])) {
                        $foreign[$field]['on_delete'] = $one_key['on_delete'];
                    }
                    if (isset($one_key['on_update'])) {
                        $foreign[$field]['on_update'] = $one_key['on_update'];
                    }
                }
            }
        }
    }

    /**
     * Emulating relations for some information_schema and data_dictionary tables
     */
    $is_information_schema = strtolower($db) == 'information_schema';
    $is_data_dictionary = PMA_DRIZZLE && strtolower($db) == 'data_dictionary';
    if (($is_information_schema || $is_data_dictionary) && ($source == 'internal' || $source == 'both')) {
        if ($is_information_schema) {
            $relations_key = 'information_schema_relations';
            include_once './libraries/information_schema_relations.lib.php';
        } else {
            $relations_key = 'data_dictionary_relations';
            include_once './libraries/data_dictionary_relations.lib.php';
        }
        if (isset($GLOBALS[$relations_key][$table])) {
            foreach ($GLOBALS[$relations_key][$table] as $field => $relations) {
                if ((! strlen($column) || $column == $field)
                    && (! isset($foreign[$field]) || ! strlen($foreign[$field]))
                ) {
                    $foreign[$field] = $relations;
                }
            }
        }
    }

    return $foreign;
} // end of the 'PMA_getForeigners()' function

/**
 * Gets the display field of a table
 *
 * @param string $db    the name of the db to check for
 * @param string $table the name of the table to check for
 *
 * @return string   field name
 *
 * @access  public
 */
function PMA_getDisplayField($db, $table)
{
    
    $common_functions = PMA_CommonFunctions::getInstance();
    $cfgRelation = PMA_getRelationsParam();

    /**
     * Try to fetch the display field from DB.
     */
    if ($cfgRelation['displaywork']) {
        $disp_query = '
             SELECT `display_field`
               FROM ' . $common_functions->backquote($cfgRelation['db']) . '.' . $common_functions->backquote($cfgRelation['table_info']) . '
              WHERE `db_name`    = \'' . $common_functions->sqlAddSlashes($db) . '\'
                AND `table_name` = \'' . $common_functions->sqlAddSlashes($table) . '\'';

        $row = PMA_DBI_fetch_single_row($disp_query, 'ASSOC', $GLOBALS['controllink']);
        if (isset($row['display_field'])) {
            return $row['display_field'];
        }
    }

    /**
     * Emulating the display field for some information_schema tables.
     */
    if ($db == 'information_schema') {
        switch ($table) {
        case 'CHARACTER_SETS':
            return 'DESCRIPTION';
        case 'TABLES':
            return 'TABLE_COMMENT';
        }
    }

    /**
     * No Luck...
     */
    return false;

} // end of the 'PMA_getDisplayField()' function

/**
 * Gets the comments for all rows of a table or the db itself
 *
 * @param string $db    the name of the db to check for
 * @param string $table the name of the table to check for
 *
 * @return array    [field_name] = comment
 *
 * @access  public
 */
function PMA_getComments($db, $table = '')
{
    $comments = array();

    if ($table != '') {
        // MySQL native column comments
        $fields = PMA_DBI_get_columns($db, $table, null, true);
        if ($fields) {
            foreach ($fields as $field) {
                if (! empty($field['Comment'])) {
                    $comments[$field['Field']] = $field['Comment'];
                }
            }
        }
    } else {
        $comments[] = PMA_getDbComment($db);
    }

    return $comments;
} // end of the 'PMA_getComments()' function

/**
 * Gets the comment for a db
 *
 * @param string $db the name of the db to check for
 *
 * @return string   comment
 *
 * @access  public
 */
function PMA_getDbComment($db)
{
    
    $common_functions = PMA_CommonFunctions::getInstance();
    $cfgRelation = PMA_getRelationsParam();
    $comment = '';

    if ($cfgRelation['commwork']) {
        // pmadb internal db comment
        $com_qry = "
             SELECT `comment`
               FROM " . $common_functions->backquote($cfgRelation['db']) . "." . $common_functions->backquote($cfgRelation['column_info']) . "
              WHERE db_name     = '" . $common_functions->sqlAddSlashes($db) . "'
                AND table_name  = ''
                AND column_name = '(db_comment)'";
        $com_rs = PMA_queryAsControlUser($com_qry, true, PMA_DBI_QUERY_STORE);

        if ($com_rs && PMA_DBI_num_rows($com_rs) > 0) {
            $row = PMA_DBI_fetch_assoc($com_rs);
            $comment = $row['comment'];
        }
        PMA_DBI_free_result($com_rs);
    }

    return $comment;
} // end of the 'PMA_getDbComment()' function

/**
 * Gets the comment for a db
 *
 * @access  public
 *
 * @return string   comment
 */
function PMA_getDbComments()
{
    
    $common_functions = PMA_CommonFunctions::getInstance();
    $cfgRelation = PMA_getRelationsParam();
    $comments = array();

    if ($cfgRelation['commwork']) {
        // pmadb internal db comment
        $com_qry = "
             SELECT `db_name`, `comment`
               FROM " . $common_functions->backquote($cfgRelation['db']) . "." . $common_functions->backquote($cfgRelation['column_info']) . "
              WHERE `column_name` = '(db_comment)'";
        $com_rs = PMA_queryAsControlUser($com_qry, true, PMA_DBI_QUERY_STORE);

        if ($com_rs && PMA_DBI_num_rows($com_rs) > 0) {
            while ($row = PMA_DBI_fetch_assoc($com_rs)) {
                $comments[$row['db_name']] = $row['comment'];
            }
        }
        PMA_DBI_free_result($com_rs);
    }

    return $comments;
} // end of the 'PMA_getDbComments()' function

/**
 * Set a database comment to a certain value.
 *
 * @param string $db      the name of the db
 * @param string $comment the value of the column
 *
 * @return boolean  true, if comment-query was made.
 *
 * @access  public
 */
function PMA_setDbComment($db, $comment = '')
{
    
    $common_functions = PMA_CommonFunctions::getInstance();
    $cfgRelation = PMA_getRelationsParam();

    if (! $cfgRelation['commwork']) {
        return false;
    }

    if (strlen($comment)) {
        $upd_query = "
             INSERT INTO
                    " . $common_functions->backquote($cfgRelation['db']) . "." . $common_functions->backquote($cfgRelation['column_info']) . "
                    (`db_name`, `table_name`, `column_name`, `comment`)
             VALUES (
                   '" . $common_functions->sqlAddSlashes($db) . "',
                   '',
                   '(db_comment)',
                   '" . $common_functions->sqlAddSlashes($comment) . "')
             ON DUPLICATE KEY UPDATE
                `comment` = '" . $common_functions->sqlAddSlashes($comment) . "'";
    } else {
        $upd_query = '
             DELETE FROM
                    ' . $common_functions->backquote($cfgRelation['db']) . '.' . $common_functions->backquote($cfgRelation['column_info']) . '
              WHERE `db_name`     = \'' . $common_functions->sqlAddSlashes($db) . '\'
                AND `table_name`  = \'\'
                AND `column_name` = \'(db_comment)\'';
    }

    if (isset($upd_query)) {
        return PMA_queryAsControlUser($upd_query);
    }

    return false;
} // end of 'PMA_setDbComment()' function

/**
 * Set a SQL history entry
 *
 * @param string $db       the name of the db
 * @param string $table    the name of the table
 * @param string $username the username
 * @param string $sqlquery the sql query
 *
 * @return void
 *
 * @access  public
 */
function PMA_setHistory($db, $table, $username, $sqlquery)
{
    
    $common_functions = PMA_CommonFunctions::getInstance();
    
    if (strlen($sqlquery) > $GLOBALS['cfg']['MaxCharactersInDisplayedSQL']) {
        return;
    }

    $cfgRelation = PMA_getRelationsParam();

    if (! isset($_SESSION['sql_history'])) {
        $_SESSION['sql_history'] = array();
    }

    $key = md5($sqlquery . $db . $table);

    if (isset($_SESSION['sql_history'][$key])) {
        unset($_SESSION['sql_history'][$key]);
    }

    $_SESSION['sql_history'][$key] = array(
        'db' => $db,
        'table' => $table,
        'sqlquery' => $sqlquery,
    );

    if (count($_SESSION['sql_history']) > $GLOBALS['cfg']['QueryHistoryMax']) {
        // history should not exceed a maximum count
        array_shift($_SESSION['sql_history']);
    }

    if (! $cfgRelation['historywork'] || ! $GLOBALS['cfg']['QueryHistoryDB']) {
        return;
    }

    PMA_queryAsControlUser(
        'INSERT INTO
                ' . $common_functions->backquote($cfgRelation['db']) . '.' . $common_functions->backquote($cfgRelation['history']) . '
              (`username`,
                `db`,
                `table`,
                `timevalue`,
                `sqlquery`)
        VALUES
              (\'' . $common_functions->sqlAddSlashes($username) . '\',
               \'' . $common_functions->sqlAddSlashes($db) . '\',
               \'' . $common_functions->sqlAddSlashes($table) . '\',
               NOW(),
               \'' . $common_functions->sqlAddSlashes($sqlquery) . '\')'
    );
} // end of 'PMA_setHistory()' function

/**
 * Gets a SQL history entry
 *
 * @param string $username the username
 *
 * @return array    list of history items
 *
 * @access  public
 */
function PMA_getHistory($username)
{
    
    $common_functions = PMA_CommonFunctions::getInstance();
    $cfgRelation = PMA_getRelationsParam();

    if (! $cfgRelation['historywork']) {
        return false;
    }

    $hist_query = '
         SELECT `db`,
                `table`,
                `sqlquery`
           FROM ' . $common_functions->backquote($cfgRelation['db']) . '.' . $common_functions->backquote($cfgRelation['history']) . '
          WHERE `username` = \'' . $common_functions->sqlAddSlashes($username) . '\'
       ORDER BY `id` DESC';

    return PMA_DBI_fetch_result($hist_query, null, null, $GLOBALS['controllink']);
} // end of 'PMA_getHistory()' function

/**
 * purges SQL history
 *
 * deletes entries that exceeds $cfg['QueryHistoryMax'], oldest first, for the
 * given user
 *
 * @param string $username the username
 *
 * @return void
 *
 * @access  public
 */
function PMA_purgeHistory($username)
{
    
    $common_functions = PMA_CommonFunctions::getInstance();
    $cfgRelation = PMA_getRelationsParam();
    if (! $GLOBALS['cfg']['QueryHistoryDB'] || ! $cfgRelation['historywork']) {
        return;
    }

    if (! $cfgRelation['historywork']) {
        return;
    }

    $search_query = '
         SELECT `timevalue`
           FROM ' . $common_functions->backquote($cfgRelation['db']) . '.' . $common_functions->backquote($cfgRelation['history']) . '
          WHERE `username` = \'' . $common_functions->sqlAddSlashes($username) . '\'
       ORDER BY `timevalue` DESC
          LIMIT ' . $GLOBALS['cfg']['QueryHistoryMax'] . ', 1';

    if ($max_time = PMA_DBI_fetch_value($search_query, 0, 0, $GLOBALS['controllink'])) {
        PMA_queryAsControlUser(
            'DELETE FROM
                    ' . $common_functions->backquote($cfgRelation['db']) . '.' . $common_functions->backquote($cfgRelation['history']) . '
              WHERE `username` = \'' . $common_functions->sqlAddSlashes($username) . '\'
                AND `timevalue` <= \'' . $max_time . '\''
        );
    }
} // end of 'PMA_purgeHistory()' function

/**
 * Prepares the dropdown for one mode
 *
 * @param array  $foreign the keys and values for foreigns
 * @param string $data    the current data of the dropdown
 * @param string $mode    the needed mode
 *
 * @return array   the <option value=""><option>s
 *
 * @access  protected
 */
function PMA__foreignDropdownBuild($foreign, $data, $mode)
{
    $reloptions = array();

    // id-only is a special mode used when no foreign display column
    // is available
    if ($mode == 'id-content' || $mode == 'id-only') {
        // sort for id-content
        if ($GLOBALS['cfg']['NaturalOrder']) {
            uksort($foreign, 'strnatcasecmp');
        } else {
            ksort($foreign);
        }
    } elseif ($mode == 'content-id') {
        // sort for content-id
        if ($GLOBALS['cfg']['NaturalOrder']) {
            natcasesort($foreign);
        } else {
            asort($foreign);
        }
    }

    foreach ($foreign as $key => $value) {
        if (PMA_strlen($value) <= $GLOBALS['cfg']['LimitChars']) {
            $vtitle = '';
            $value  = htmlspecialchars($value);
        } else {
            $vtitle  = htmlspecialchars($value);
            $value  = htmlspecialchars(substr($value, 0, $GLOBALS['cfg']['LimitChars']) . '...');
        }

        $reloption = '<option value="' . htmlspecialchars($key) . '"';
        if ($vtitle != '') {
            $reloption .= ' title="' . $vtitle . '"';
        }

        if ((string) $key == (string) $data) {
            $reloption .= ' selected="selected"';
        }

        if ($mode == 'content-id') {
            $reloptions[] = $reloption . '>' . $value . '&nbsp;-&nbsp;' . htmlspecialchars($key) .  '</option>';
        } elseif ($mode == 'id-content') {
            $reloptions[] = $reloption . '>' . htmlspecialchars($key) .  '&nbsp;-&nbsp;' . $value . '</option>';
        } elseif ($mode == 'id-only') {
            $reloptions[] = $reloption . '>' . htmlspecialchars($key) . '</option>';
        }
    } // end foreach

    return $reloptions;
} // end of 'PMA__foreignDropdownBuild' function

/**
 * Outputs dropdown with values of foreign fields
 *
 * @param array  $disp_row        array of the displayed row
 * @param string $foreign_field   the foreign field
 * @param string $foreign_display the foreign field to display
 * @param string $data            the current data of the dropdown (field in row)
 * @param int    $max             maximum number of items in the dropdown
 *
 * @return string   the <option value=""><option>s
 *
 * @access  public
 */
function PMA_foreignDropdown($disp_row, $foreign_field, $foreign_display, $data,
    $max = null
) {
    if (null === $max) {
        $max = $GLOBALS['cfg']['ForeignKeyMaxLimit'];
    }

    $foreign = array();

    // collect the data
    foreach ($disp_row as $relrow) {
        $key   = $relrow[$foreign_field];

        // if the display field has been defined for this foreign table
        if ($foreign_display) {
            $value  = $relrow[$foreign_display];
        } else {
            $value = '';
        } // end if ($foreign_display)

        $foreign[$key] = $value;
    } // end foreach

    // put the dropdown sections in correct order
    $top = array();
    $bottom = array();
    if ($foreign_display) {
        if (PMA_isValid($GLOBALS['cfg']['ForeignKeyDropdownOrder'], 'array')) {
            if (PMA_isValid($GLOBALS['cfg']['ForeignKeyDropdownOrder'][0])) {
                $top = PMA__foreignDropdownBuild(
                    $foreign,
                    $data,
                    $GLOBALS['cfg']['ForeignKeyDropdownOrder'][0]
                );
            }
            if (PMA_isValid($GLOBALS['cfg']['ForeignKeyDropdownOrder'][1])) {
                $bottom = PMA__foreignDropdownBuild(
                    $foreign,
                    $data,
                    $GLOBALS['cfg']['ForeignKeyDropdownOrder'][1]
                );
            }
        } else {
            $top = PMA__foreignDropdownBuild($foreign, $data, 'id-content');
            $bottom = PMA__foreignDropdownBuild($foreign, $data, 'content-id');
        }
    } else {
        $top = PMA__foreignDropdownBuild($foreign, $data, 'id-only');
    }

    // beginning of dropdown
    $ret = '<option value="">&nbsp;</option>';
    $top_count = count($top);
    if ($max == -1 || $top_count < $max) {
        $ret .= implode('', $top);
        if ($foreign_display && $top_count > 0) {
            // this empty option is to visually mark the beginning of the
            // second series of values (bottom)
            $ret .= '<option value="">&nbsp;</option>';
        }
    }
    if ($foreign_display) {
        $ret .= implode('', $bottom);
    }

    return $ret;
} // end of 'PMA_foreignDropdown()' function

/**
 * Gets foreign keys in preparation for a drop-down selector
 *
 * @param array  $foreigners     array of the foreign keys
 * @param string $field          the foreign field name
 * @param bool   $override_total whether to override the total
 * @param string $foreign_filter a possible filter
 * @param string $foreign_limit  a possible LIMIT clause
 *
 * @return array    data about the foreign keys
 *
 * @access  public
 */

function PMA_getForeignData($foreigners, $field, $override_total, $foreign_filter, $foreign_limit)
{
    
    $common_functions = PMA_CommonFunctions::getInstance();
    
    // we always show the foreign field in the drop-down; if a display
    // field is defined, we show it besides the foreign field
    $foreign_link = false;
    if ($foreigners && isset($foreigners[$field])) {
        $foreigner       = $foreigners[$field];
        $foreign_db      = $foreigner['foreign_db'];
        $foreign_table   = $foreigner['foreign_table'];
        $foreign_field   = $foreigner['foreign_field'];

        // Count number of rows in the foreign table. Currently we do
        // not use a drop-down if more than 200 rows in the foreign table,
        // for speed reasons and because we need a better interface for this.
        //
        // We could also do the SELECT anyway, with a LIMIT, and ensure that
        // the current value of the field is one of the choices.

        $the_total   = PMA_Table::countRecords($foreign_db, $foreign_table);

        if ($override_total == true || $the_total < $GLOBALS['cfg']['ForeignKeyMaxLimit']) {
            // foreign_display can be false if no display field defined:
            $foreign_display = PMA_getDisplayField($foreign_db, $foreign_table);

            $f_query_main = 'SELECT ' . $common_functions->backquote($foreign_field)
                        . (($foreign_display == false) ? '' : ', ' . $common_functions->backquote($foreign_display));
            $f_query_from = ' FROM ' . $common_functions->backquote($foreign_db) . '.' . $common_functions->backquote($foreign_table);
            $f_query_filter = empty($foreign_filter) ? '' : ' WHERE ' . $common_functions->backquote($foreign_field)
                            . ' LIKE "%' . $common_functions->sqlAddSlashes($foreign_filter, true) . '%"'
                            . (($foreign_display == false) ? '' : ' OR ' . $common_functions->backquote($foreign_display)
                                . ' LIKE "%' . $common_functions->sqlAddSlashes($foreign_filter, true) . '%"'
                                );
            $f_query_order = ($foreign_display == false) ? '' :' ORDER BY ' . $common_functions->backquote($foreign_table) . '.' . $common_functions->backquote($foreign_display);
            $f_query_limit = isset($foreign_limit) ? $foreign_limit : '';

            if (!empty($foreign_filter)) {
                $res = PMA_DBI_query('SELECT COUNT(*)' . $f_query_from . $f_query_filter);
                if ($res) {
                    $the_total = PMA_DBI_fetch_value($res);
                    @PMA_DBI_free_result($res);
                } else {
                    $the_total = 0;
                }
            }

            $disp  = PMA_DBI_query($f_query_main . $f_query_from . $f_query_filter . $f_query_order . $f_query_limit);
            if ($disp && PMA_DBI_num_rows($disp) > 0) {
                // If a resultset has been created, pre-cache it in the $disp_row array
                // This helps us from not needing to use mysql_data_seek by accessing a pre-cached
                // PHP array. Usually those resultsets are not that big, so a performance hit should
                // not be expected.
                $disp_row = array();
                while ($single_disp_row = @PMA_DBI_fetch_assoc($disp)) {
                    $disp_row[] = $single_disp_row;
                }
                @PMA_DBI_free_result($disp);
            }
        } else {
            $disp_row = null;
            $foreign_link = true;
        }
    }  // end if $foreigners

    $foreignData['foreign_link'] = $foreign_link;
    $foreignData['the_total'] = isset($the_total) ? $the_total : null;
    $foreignData['foreign_display'] = isset($foreign_display) ? $foreign_display : null;
    $foreignData['disp_row'] = isset($disp_row) ? $disp_row : null;
    $foreignData['foreign_field'] = isset($foreign_field) ? $foreign_field : null;
    return $foreignData;
} // end of 'PMA_getForeignData()' function

/**
 * Finds all related tables
 *
 * @param string $from whether to go from master to foreign or vice versa
 *
 * @return boolean  always true
 *
 * @global  array    $tab_left the list of tables that we still couldn't connect
 * @global  array    $tab_know the list of allready connected tables
 * @global  string   $fromclause
 *
 * @access  private
 */
function PMA_getRelatives($from)
{
    global $tab_left, $tab_know, $fromclause;

    $common_functions = PMA_CommonFunctions::getInstance();
    
    if ($from == 'master') {
        $to    = 'foreign';
    } else {
        $to    = 'master';
    }
    $in_know = '(\'' . implode('\', \'', $tab_know) . '\')';
    $in_left = '(\'' . implode('\', \'', $tab_left) . '\')';

    $rel_query = 'SELECT *'
               . '  FROM ' . $common_functions->backquote($GLOBALS['cfgRelation']['db'])
               .       '.' . $common_functions->backquote($GLOBALS['cfgRelation']['relation'])
               . ' WHERE ' . $from . '_db = \'' . $common_functions->sqlAddSlashes($GLOBALS['db']) . '\''
               . '   AND ' . $to   . '_db = \'' . $common_functions->sqlAddSlashes($GLOBALS['db']) . '\''
               . '   AND ' . $from . '_table IN ' . $in_know
               . '   AND ' . $to   . '_table IN ' . $in_left;
    $relations = @PMA_DBI_query($rel_query, $GLOBALS['controllink']);
    while ($row = PMA_DBI_fetch_assoc($relations)) {
        $found_table                = $row[$to . '_table'];
        if (isset($tab_left[$found_table])) {
            $fromclause
                .= "\n" . ' LEFT JOIN '
                . $common_functions->backquote($GLOBALS['db']) . '.' . $common_functions->backquote($row[$to . '_table']) . ' ON '
                . $common_functions->backquote($row[$from . '_table']) . '.'
                . $common_functions->backquote($row[$from . '_field']) . ' = '
                . $common_functions->backquote($row[$to . '_table']) . '.'
                . $common_functions->backquote($row[$to . '_field']) . ' ';
            $tab_know[$found_table] = $found_table;
            unset($tab_left[$found_table]);
        }
    } // end while

    return true;
} // end of the "PMA_getRelatives()" function

/**
 * Rename a field in relation tables
 *
 * usually called after a field in a table was renamed in tbl_alter.php
 *
 * @param string $db       databse name
 * @param string $table    table name
 * @param string $field    old field name
 * @param string $new_name new field name
 *
 * @return void
 */
function PMA_REL_renameField($db, $table, $field, $new_name)
{
    
    $common_functions = PMA_CommonFunctions::getInstance();
    $cfgRelation = PMA_getRelationsParam();

    if ($cfgRelation['displaywork']) {
        $table_query = 'UPDATE '
<<<<<<< HEAD
            . $common_functions->backquote($cfgRelation['db']) . '.'
            . $common_functions->backquote($cfgRelation['table_info'])
            . '   SET display_field = \'' . $common_functions->sqlAddSlashes($new_name) . '\''
            . ' WHERE db_name       = \'' . $common_functions->sqlAddSlashes($db) . '\''
            . '   AND table_name    = \'' . $common_functions->sqlAddSlashes($table) . '\''
            . '   AND display_field = \'' . $common_functions->sqlAddSlashes($field) . '\'';
        PMA_query_as_controluser($table_query);
=======
            . PMA_backquote($cfgRelation['db']) . '.'
            . PMA_backquote($cfgRelation['table_info'])
            . '   SET display_field = \'' . PMA_sqlAddSlashes($new_name) . '\''
            . ' WHERE db_name       = \'' . PMA_sqlAddSlashes($db) . '\''
            . '   AND table_name    = \'' . PMA_sqlAddSlashes($table) . '\''
            . '   AND display_field = \'' . PMA_sqlAddSlashes($field) . '\'';
        PMA_queryAsControlUser($table_query);
>>>>>>> f2057c47
    }

    if ($cfgRelation['relwork']) {
        $table_query = 'UPDATE '
<<<<<<< HEAD
            . $common_functions->backquote($cfgRelation['db']) . '.'
            . $common_functions->backquote($cfgRelation['relation'])
            . '   SET master_field = \'' . $common_functions->sqlAddSlashes($new_name) . '\''
            . ' WHERE master_db    = \'' . $common_functions->sqlAddSlashes($db) . '\''
            . '   AND master_table = \'' . $common_functions->sqlAddSlashes($table) . '\''
            . '   AND master_field = \'' . $common_functions->sqlAddSlashes($field) . '\'';
        PMA_query_as_controluser($table_query);

        $table_query = 'UPDATE '
            . $common_functions->backquote($cfgRelation['db']) . '.'
            . $common_functions->backquote($cfgRelation['relation'])
            . '   SET foreign_field = \'' . $common_functions->sqlAddSlashes($new_name) . '\''
            . ' WHERE foreign_db    = \'' . $common_functions->sqlAddSlashes($db) . '\''
            . '   AND foreign_table = \'' . $common_functions->sqlAddSlashes($table) . '\''
            . '   AND foreign_field = \'' . $common_functions->sqlAddSlashes($field) . '\'';
        PMA_query_as_controluser($table_query);
=======
            . PMA_backquote($cfgRelation['db']) . '.'
            . PMA_backquote($cfgRelation['relation'])
            . '   SET master_field = \'' . PMA_sqlAddSlashes($new_name) . '\''
            . ' WHERE master_db    = \'' . PMA_sqlAddSlashes($db) . '\''
            . '   AND master_table = \'' . PMA_sqlAddSlashes($table) . '\''
            . '   AND master_field = \'' . PMA_sqlAddSlashes($field) . '\'';
        PMA_queryAsControlUser($table_query);

        $table_query = 'UPDATE '
            . PMA_backquote($cfgRelation['db']) . '.'
            . PMA_backquote($cfgRelation['relation'])
            . '   SET foreign_field = \'' . PMA_sqlAddSlashes($new_name) . '\''
            . ' WHERE foreign_db    = \'' . PMA_sqlAddSlashes($db) . '\''
            . '   AND foreign_table = \'' . PMA_sqlAddSlashes($table) . '\''
            . '   AND foreign_field = \'' . PMA_sqlAddSlashes($field) . '\'';
        PMA_queryAsControlUser($table_query);
>>>>>>> f2057c47
    } // end if relwork
}


/**
 * Performs SQL query used for renaming table.
 *
 * @param string $table        Relation table to use
 * @param string $source_db    Source database name
 * @param string $target_db    Target database name
 * @param string $source_table Source table name
 * @param string $target_table Target table name
 * @param string $db_field     Name of database field
 * @param string $table_field  Name of table field
 *
 * @return nothing.
 */
function PMA_REL_renameSingleTable($table,
    $source_db, $target_db,
    $source_table, $target_table,
    $db_field, $table_field
) {
    
    $common_functions = PMA_CommonFunctions::getInstance();
    
    $query = 'UPDATE '
        . $common_functions->backquote($GLOBALS['cfgRelation']['db']) . '.'
        . $common_functions->backquote($GLOBALS['cfgRelation'][$table])
        . ' SET ' . $db_field . ' = \'' . $common_functions->sqlAddSlashes($target_db) . '\', '
        . ' ' . $table_field . ' = \'' . $common_functions->sqlAddSlashes($target_table) . '\''
        . ' WHERE '
        . $db_field . '  = \'' . $common_functions->sqlAddSlashes($source_db) . '\''
        . ' AND '
<<<<<<< HEAD
        . $table_field . ' = \'' . $common_functions->sqlAddSlashes($source_table) . '\'';
    PMA_query_as_controluser($query);
=======
        . $table_field . ' = \'' . PMA_sqlAddSlashes($source_table) . '\'';
    PMA_queryAsControlUser($query);
>>>>>>> f2057c47
}


/**
 * Rename a table in relation tables
 *
 * usually called after table has been moved
 *
 * @param string $source_db    Source database name
 * @param string $target_db    Target database name
 * @param string $source_table Source table name
 * @param string $target_table Target table name
 *
 * @return nothing
 */
function PMA_REL_renameTable($source_db, $target_db, $source_table, $target_table)
{
    // Move old entries from PMA-DBs to new table
    if ($GLOBALS['cfgRelation']['commwork']) {
        PMA_REL_renameSingleTable(
            'column_info',
            $source_db, $target_db,
            $source_table, $target_table,
            'db_name', 'table_name'
        );
    }

    // updating bookmarks is not possible since only a single table is
    // moved, and not the whole DB.

    if ($GLOBALS['cfgRelation']['displaywork']) {
        PMA_REL_renameSingleTable(
            'table_info',
            $source_db, $target_db,
            $source_table, $target_table,
            'db_name', 'table_name'
        );
    }

    if ($GLOBALS['cfgRelation']['relwork']) {
        PMA_REL_renameSingleTable(
            'relation',
            $source_db, $target_db,
            $source_table, $target_table,
            'foreign_db', 'foreign_table'
        );

        PMA_REL_renameSingleTable(
            'relation',
            $source_db, $target_db,
            $source_table, $target_table,
            'master_db', 'master_table'
        );
    }

    /**
     * @todo Can't get moving PDFs the right way. The page numbers
     * always get screwed up independently from duplication because the
     * numbers do not seem to be stored on a per-database basis. Would
     * the author of pdf support please have a look at it?
     */

    if ($GLOBALS['cfgRelation']['pdfwork']) {
        PMA_REL_renameSingleTable(
            'table_coords',
            $source_db, $target_db,
            $source_table, $target_table,
            'db_name', 'table_name'
        );
    }

    if ($GLOBALS['cfgRelation']['designerwork']) {
        PMA_REL_renameSingleTable(
            'designer_coords',
            $source_db, $target_db,
            $source_table, $target_table,
            'db_name', 'table_name'
        );
    }
}

/**
 * Create a PDF page
 *
 * @param string $newpage     name of the new PDF page
 * @param array  $cfgRelation Relation configuration
 * @param string $db          database name
 *
 * @return string   $pdf_page_number
 */
function PMA_REL_createPage($newpage, $cfgRelation, $db)
{
    
    $common_functions = PMA_CommonFunctions::getInstance();
    
    if (! isset($newpage) || $newpage == '') {
        $newpage = __('no description');
    }
    $ins_query   = 'INSERT INTO '
        . $common_functions->backquote($GLOBALS['cfgRelation']['db']) . '.'
        . $common_functions->backquote($cfgRelation['pdf_pages'])
        . ' (db_name, page_descr)'
        . ' VALUES (\''
<<<<<<< HEAD
        . $common_functions->sqlAddSlashes($db) . '\', \''
        . $common_functions->sqlAddSlashes($newpage) . '\')';
    PMA_query_as_controluser($ins_query, false);
=======
        . PMA_sqlAddSlashes($db) . '\', \''
        . PMA_sqlAddSlashes($newpage) . '\')';
    PMA_queryAsControlUser($ins_query, false);
>>>>>>> f2057c47
    return PMA_DBI_insert_id(
        isset($GLOBALS['controllink']) ? $GLOBALS['controllink'] : ''
    );
}
?><|MERGE_RESOLUTION|>--- conflicted
+++ resolved
@@ -383,13 +383,10 @@
     //  fear it might be too slow
 
     $tab_query = 'SHOW TABLES FROM '
-<<<<<<< HEAD
-        . PMA_CommonFunctions::getInstance()->backquote($GLOBALS['cfg']['Server']['pmadb']);
-    $tab_rs    = PMA_query_as_controluser($tab_query, false, PMA_DBI_QUERY_STORE);
-=======
-        . PMA_backquote($GLOBALS['cfg']['Server']['pmadb']);
+        . PMA_CommonFunctions::getInstance()->backquote(
+            $GLOBALS['cfg']['Server']['pmadb']
+        );
     $tab_rs    = PMA_queryAsControlUser($tab_query, false, PMA_DBI_QUERY_STORE);
->>>>>>> f2057c47
 
     if (! $tab_rs) {
         // query failed ... ?
@@ -1234,35 +1231,24 @@
 
     if ($cfgRelation['displaywork']) {
         $table_query = 'UPDATE '
-<<<<<<< HEAD
             . $common_functions->backquote($cfgRelation['db']) . '.'
             . $common_functions->backquote($cfgRelation['table_info'])
             . '   SET display_field = \'' . $common_functions->sqlAddSlashes($new_name) . '\''
             . ' WHERE db_name       = \'' . $common_functions->sqlAddSlashes($db) . '\''
             . '   AND table_name    = \'' . $common_functions->sqlAddSlashes($table) . '\''
             . '   AND display_field = \'' . $common_functions->sqlAddSlashes($field) . '\'';
-        PMA_query_as_controluser($table_query);
-=======
-            . PMA_backquote($cfgRelation['db']) . '.'
-            . PMA_backquote($cfgRelation['table_info'])
-            . '   SET display_field = \'' . PMA_sqlAddSlashes($new_name) . '\''
-            . ' WHERE db_name       = \'' . PMA_sqlAddSlashes($db) . '\''
-            . '   AND table_name    = \'' . PMA_sqlAddSlashes($table) . '\''
-            . '   AND display_field = \'' . PMA_sqlAddSlashes($field) . '\'';
         PMA_queryAsControlUser($table_query);
->>>>>>> f2057c47
     }
 
     if ($cfgRelation['relwork']) {
         $table_query = 'UPDATE '
-<<<<<<< HEAD
             . $common_functions->backquote($cfgRelation['db']) . '.'
             . $common_functions->backquote($cfgRelation['relation'])
             . '   SET master_field = \'' . $common_functions->sqlAddSlashes($new_name) . '\''
             . ' WHERE master_db    = \'' . $common_functions->sqlAddSlashes($db) . '\''
             . '   AND master_table = \'' . $common_functions->sqlAddSlashes($table) . '\''
             . '   AND master_field = \'' . $common_functions->sqlAddSlashes($field) . '\'';
-        PMA_query_as_controluser($table_query);
+        PMA_queryAsControlUser($table_query);
 
         $table_query = 'UPDATE '
             . $common_functions->backquote($cfgRelation['db']) . '.'
@@ -1271,25 +1257,8 @@
             . ' WHERE foreign_db    = \'' . $common_functions->sqlAddSlashes($db) . '\''
             . '   AND foreign_table = \'' . $common_functions->sqlAddSlashes($table) . '\''
             . '   AND foreign_field = \'' . $common_functions->sqlAddSlashes($field) . '\'';
-        PMA_query_as_controluser($table_query);
-=======
-            . PMA_backquote($cfgRelation['db']) . '.'
-            . PMA_backquote($cfgRelation['relation'])
-            . '   SET master_field = \'' . PMA_sqlAddSlashes($new_name) . '\''
-            . ' WHERE master_db    = \'' . PMA_sqlAddSlashes($db) . '\''
-            . '   AND master_table = \'' . PMA_sqlAddSlashes($table) . '\''
-            . '   AND master_field = \'' . PMA_sqlAddSlashes($field) . '\'';
         PMA_queryAsControlUser($table_query);
 
-        $table_query = 'UPDATE '
-            . PMA_backquote($cfgRelation['db']) . '.'
-            . PMA_backquote($cfgRelation['relation'])
-            . '   SET foreign_field = \'' . PMA_sqlAddSlashes($new_name) . '\''
-            . ' WHERE foreign_db    = \'' . PMA_sqlAddSlashes($db) . '\''
-            . '   AND foreign_table = \'' . PMA_sqlAddSlashes($table) . '\''
-            . '   AND foreign_field = \'' . PMA_sqlAddSlashes($field) . '\'';
-        PMA_queryAsControlUser($table_query);
->>>>>>> f2057c47
     } // end if relwork
 }
 
@@ -1323,13 +1292,8 @@
         . ' WHERE '
         . $db_field . '  = \'' . $common_functions->sqlAddSlashes($source_db) . '\''
         . ' AND '
-<<<<<<< HEAD
         . $table_field . ' = \'' . $common_functions->sqlAddSlashes($source_table) . '\'';
-    PMA_query_as_controluser($query);
-=======
-        . $table_field . ' = \'' . PMA_sqlAddSlashes($source_table) . '\'';
     PMA_queryAsControlUser($query);
->>>>>>> f2057c47
 }
 
 
@@ -1433,15 +1397,10 @@
         . $common_functions->backquote($cfgRelation['pdf_pages'])
         . ' (db_name, page_descr)'
         . ' VALUES (\''
-<<<<<<< HEAD
         . $common_functions->sqlAddSlashes($db) . '\', \''
         . $common_functions->sqlAddSlashes($newpage) . '\')';
-    PMA_query_as_controluser($ins_query, false);
-=======
-        . PMA_sqlAddSlashes($db) . '\', \''
-        . PMA_sqlAddSlashes($newpage) . '\')';
     PMA_queryAsControlUser($ins_query, false);
->>>>>>> f2057c47
+    
     return PMA_DBI_insert_id(
         isset($GLOBALS['controllink']) ? $GLOBALS['controllink'] : ''
     );
