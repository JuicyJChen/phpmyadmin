--- conflicted
+++ resolved
@@ -3849,10 +3849,6 @@
             // (wildcard characters appear as being quoted with a backslash
             //  when querying TABLE_SCHEMA.SCHEMA_PRIVILEGES)
             $db = str_replace(array('%', '_'), array('\%', '\_'), $db);
-<<<<<<< HEAD
-            $query .= " AND TABLE_SCHEMA='%s'";
-            $schema_privileges = $GLOBALS['dbi']->fetchValue(
-=======
             /*
              * This is to take into account a wildcard db privilege
              * so we replace % by .* and _ by . to be able to compare
@@ -3862,8 +3858,7 @@
              */
             $query .= " AND '%s' REGEXP"
                 . " REPLACE(REPLACE(TABLE_SCHEMA, '_', '.'), '%%', '.*')";
-            $schema_privileges = PMA_DBI_fetch_value(
->>>>>>> b22b76e7
+            $schema_privileges = $GLOBALS['dbi']->fetchValue(
                 sprintf(
                     $query,
                     'SCHEMA_PRIVILEGES',
