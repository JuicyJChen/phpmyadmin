<?php
/* vim: set expandtab sw=4 ts=4 sts=4: */
/**
 * set of functions with the operations section in pma
 *
 * @package PhpMyAdmin
 */
use PMA\libraries\engines\Innodb;
use PMA\libraries\Message;
use PMA\libraries\Partition;
use PMA\libraries\plugins\export\ExportSql;
use PMA\libraries\Response;
use PMA\libraries\StorageEngine;
use PMA\libraries\Table;
use PMA\libraries\Util;

/**
 * Get HTML output for database comment
 *
 * @param string $db database name
 *
 * @return string $html_output
 */
function PMA_getHtmlForDatabaseComment($db)
{
    $html_output = '<div class="operations_half_width">'
        . '<form method="post" action="db_operations.php" id="formDatabaseComment">'
        . PMA_URL_getHiddenInputs($db)
        . '<fieldset>'
        . '<legend>';
    if (PMA\libraries\Util::showIcons('ActionLinksMode')) {
        $html_output .= PMA\libraries\Util::getImage('b_comment.png') . '&nbsp;';
    }
    $html_output .=  __('Database comment');
    $html_output .= '</legend>';
    $html_output .= '<input type="text" name="comment" '
        . 'class="textfield" size="30"'
        . 'value="' . htmlspecialchars(PMA_getDBComment($db)) . '" />'
        . '</fieldset>';
    $html_output .= '<fieldset class="tblFooters">'
        . '<input type="submit" value="' . __('Go') . '" />'
        . '</fieldset>'
        . '</form>'
        . '</div>';

    return $html_output;
}

/**
 * Get HTML output for rename database
 *
 * @param string $db database name
 *
 * @return string $html_output
 */
function PMA_getHtmlForRenameDatabase($db)
{
    $html_output = '<div class="operations_half_width">'
        . '<form id="rename_db_form" '
        . 'class="ajax" '
        . 'method="post" action="db_operations.php" '
        . 'onsubmit="return emptyCheckTheField(this, \'newname\')">';
    if (isset($_REQUEST['db_collation'])) {
        $html_output .= '<input type="hidden" name="db_collation" '
            . 'value="' . $_REQUEST['db_collation']
            . '" />' . "\n";
    }
    $html_output .= '<input type="hidden" name="what" value="data" />'
        . '<input type="hidden" name="db_rename" value="true" />'
        . PMA_URL_getHiddenInputs($db)
        . '<fieldset>'
        . '<legend>';

    if (PMA\libraries\Util::showIcons('ActionLinksMode')) {
        $html_output .= PMA\libraries\Util::getImage('b_edit.png') . '&nbsp;';
    }
    $html_output .= __('Rename database to')
        . '</legend>';

    $html_output .= '<input id="new_db_name" type="text" name="newname" '
        . 'maxlength="64" size="30" class="textfield" required="required" '
        . 'value="' . htmlspecialchars($db) . '"/>';

    if ($GLOBALS['db_priv'] && $GLOBALS['table_priv']
        && $GLOBALS['col_priv'] && $GLOBALS['proc_priv']
        && $GLOBALS['is_reload_priv']
    ) {
        $html_output .= '<input type="checkbox" name="adjust_privileges" '
            . 'value="1" id="checkbox_adjust_privileges" checked="checked" />';
    } else {
        $html_output .= '<input type="checkbox" name="adjust_privileges" '
            . 'value="1" id="checkbox_adjust_privileges" title="' . __(
                'You don\'t have sufficient privileges to perform this '
                . 'operation; Please refer to the documentation for more details'
            )
            . '" disabled/>';
    }

    $html_output .= '<label for="checkbox_adjust_privileges">'
            . __('Adjust privileges') . Util::showDocu('faq', 'faq6-39')
            . '</label><br />';

    $html_output .= ''
        . '</fieldset>'
        . '<fieldset class="tblFooters">'
        . '<input id="rename_db_input" type="submit" value="' . __('Go') . '" />'
        . '</fieldset>'
        . '</form>'
        . '</div>';

    return $html_output;
}

/**
 * Get HTML for database drop link
 *
 * @param string $db database name
 *
 * @return string $html_output
 */
function PMA_getHtmlForDropDatabaseLink($db)
{
    $this_sql_query = 'DROP DATABASE ' . PMA\libraries\Util::backquote($db);
    $this_url_params = array(
        'sql_query' => $this_sql_query,
        'back' => 'db_operations.php',
        'goto' => 'index.php',
        'reload' => '1',
        'purge' => '1',
        'message_to_show' => sprintf(
            __('Database %s has been dropped.'),
            htmlspecialchars(PMA\libraries\Util::backquote($db))
        ),
        'db' => null,
    );

    $html_output = '<div class="operations_half_width">'
        . '<fieldset class="caution">';
    $html_output .= '<legend>';
    if (PMA\libraries\Util::showIcons('ActionLinksMode')) {
        $html_output .= PMA\libraries\Util::getImage('b_deltbl.png') . '&nbsp';
    }
    $html_output .= __('Remove database')
        . '</legend>';
    $html_output .= '<ul>';
    $html_output .= PMA_getDeleteDataOrTablelink(
        $this_url_params,
        'DROP_DATABASE',
        __('Drop the database (DROP)'),
        'drop_db_anchor'
    );
    $html_output .= '</ul></fieldset>'
        . '</div>';

    return $html_output;
}

/**
 * Get HTML snippet for copy database
 *
 * @param string $db database name
 *
 * @return string $html_output
 */
function PMA_getHtmlForCopyDatabase($db)
{
    $drop_clause = 'DROP TABLE / DROP VIEW';
    $choices = array(
        'structure' => __('Structure only'),
        'data'      => __('Structure and data'),
        'dataonly'  => __('Data only')
    );

    if (isset($_COOKIE)
        && isset($_COOKIE['pma_switch_to_new'])
        && $_COOKIE['pma_switch_to_new'] == 'true'
    ) {
        $pma_switch_to_new = 'true';
    }

    $html_output = '<div class="operations_half_width clearfloat">';
    $html_output .= '<form id="copy_db_form" '
        . 'class="ajax" '
        . 'method="post" action="db_operations.php" '
        . 'onsubmit="return emptyCheckTheField(this, \'newname\')">';

    if (isset($_REQUEST['db_collation'])) {
        $html_output .= '<input type="hidden" name="db_collation" '
        . 'value="' . $_REQUEST['db_collation'] . '" />' . "\n";
    }
    $html_output .= '<input type="hidden" name="db_copy" value="true" />' . "\n"
        . PMA_URL_getHiddenInputs($db);
    $html_output .= '<fieldset>'
        . '<legend>';

    if (PMA\libraries\Util::showIcons('ActionLinksMode')) {
        $html_output .= PMA\libraries\Util::getImage('b_edit.png') . '&nbsp';
    }
    $html_output .= __('Copy database to')
        . '</legend>'
        . '<input type="text" maxlength="64" name="newname" size="30" '
        . 'class="textfield" value="' . htmlspecialchars($db) . '" '
        . 'required="required" /><br />'
        . PMA\libraries\Util::getRadioFields(
            'what', $choices, 'data', true
        );
    $html_output .= '<br />';
    $html_output .= '<input type="checkbox" name="create_database_before_copying" '
        . 'value="1" id="checkbox_create_database_before_copying"'
        . 'checked="checked" />';
    $html_output .= '<label for="checkbox_create_database_before_copying">'
        . __('CREATE DATABASE before copying') . '</label><br />';
    $html_output .= '<input type="checkbox" name="drop_if_exists" value="true"'
        . 'id="checkbox_drop" />';
    $html_output .= '<label for="checkbox_drop">'
        . sprintf(__('Add %s'), $drop_clause)
        . '</label><br />';
    $html_output .= '<input type="checkbox" name="sql_auto_increment" value="1" '
        . 'checked="checked" id="checkbox_auto_increment" />';
    $html_output .= '<label for="checkbox_auto_increment">'
        . __('Add AUTO_INCREMENT value') . '</label><br />';
    $html_output .= '<input type="checkbox" name="add_constraints" value="1"'
        . 'id="checkbox_constraints" checked="checked"/>';
    $html_output .= '<label for="checkbox_constraints">'
        . __('Add constraints') . '</label><br />';
    $html_output .= '<br />';

    if ($GLOBALS['db_priv'] && $GLOBALS['table_priv']
        && $GLOBALS['col_priv'] && $GLOBALS['proc_priv']
        && $GLOBALS['is_reload_priv']
    ) {
        $html_output .= '<input type="checkbox" name="adjust_privileges" '
            . 'value="1" id="checkbox_privileges" checked="checked" />';
    } else {
        $html_output .= '<input type="checkbox" name="adjust_privileges" '
            . 'value="1" id="checkbox_privileges" title="' . __(
                'You don\'t have sufficient privileges to perform this '
                . 'operation; Please refer to the documentation for more details'
            )
            . '" disabled/>';
    }
    $html_output .= '<label for="checkbox_privileges">'
        . __('Adjust privileges') . Util::showDocu('faq', 'faq6-39')
        . '</label><br />';

    $html_output .= '<input type="checkbox" name="switch_to_new" value="true"'
        . 'id="checkbox_switch"'
        . ((isset($pma_switch_to_new) && $pma_switch_to_new == 'true')
            ? ' checked="checked"'
            : '')
        . '/>';
    $html_output .= '<label for="checkbox_switch">'
        . __('Switch to copied database') . '</label>'
        . '</fieldset>';
    $html_output .= '<fieldset class="tblFooters">'
        . '<input type="submit" name="submit_copy" value="' . __('Go') . '" />'
        . '</fieldset>'
        . '</form>'
        . '</div>';

    return $html_output;
}

/**
 * Get HTML snippet for change database charset
 *
 * @param string $db    database name
 * @param string $table table name
 *
 * @return string $html_output
 */
function PMA_getHtmlForChangeDatabaseCharset($db, $table)
{
    $html_output = '<div class="operations_half_width">'
        . '<form id="change_db_charset_form" ';
    $html_output .= 'class="ajax" ';
    $html_output .= 'method="post" action="db_operations.php">';

    $html_output .= PMA_URL_getHiddenInputs($db, $table);

    $html_output .= '<fieldset>' . "\n"
       . '    <legend>';
    if (PMA\libraries\Util::showIcons('ActionLinksMode')) {
        $html_output .= PMA\libraries\Util::getImage('s_asci.png') . '&nbsp';
    }
    $html_output .= '<label for="select_db_collation">' . __('Collation')
        . '</label>' . "\n"
        . '</legend>' . "\n"
        . PMA_generateCharsetDropdownBox(
            PMA_CSDROPDOWN_COLLATION,
            'db_collation',
            'select_db_collation',
            isset($_REQUEST['db_collation']) ? $_REQUEST['db_collation'] : '',
            false
        )
        . '</fieldset>'
        . '<fieldset class="tblFooters">'
        . '<input type="submit" name="submitcollation"'
        . ' value="' . __('Go') . '" />' . "\n"
        . '</fieldset>' . "\n"
        . '</form></div>' . "\n";

    return $html_output;
}

/**
 * Run the Procedure definitions and function definitions
 *
 * to avoid selecting alternatively the current and new db
 * we would need to modify the CREATE definitions to qualify
 * the db name
 *
 * @param string $db database name
 *
 * @return void
 */
function PMA_runProcedureAndFunctionDefinitions($db)
{
    $procedure_names = $GLOBALS['dbi']->getProceduresOrFunctions($db, 'PROCEDURE');
    if ($procedure_names) {
        foreach ($procedure_names as $procedure_name) {
            $GLOBALS['dbi']->selectDb($db);
            $tmp_query = $GLOBALS['dbi']->getDefinition(
                $db, 'PROCEDURE', $procedure_name
            );
            // collect for later display
            $GLOBALS['sql_query'] .= "\n" . $tmp_query;
            $GLOBALS['dbi']->selectDb($_REQUEST['newname']);
            $GLOBALS['dbi']->query($tmp_query);
        }
    }

    $function_names = $GLOBALS['dbi']->getProceduresOrFunctions($db, 'FUNCTION');
    if ($function_names) {
        foreach ($function_names as $function_name) {
            $GLOBALS['dbi']->selectDb($db);
            $tmp_query = $GLOBALS['dbi']->getDefinition(
                $db, 'FUNCTION', $function_name
            );
            // collect for later display
            $GLOBALS['sql_query'] .= "\n" . $tmp_query;
            $GLOBALS['dbi']->selectDb($_REQUEST['newname']);
            $GLOBALS['dbi']->query($tmp_query);
        }
    }
}

/**
 * Create database before copy
 *
 * @return void
 */
function PMA_createDbBeforeCopy()
{
    // lower_case_table_names=1 `DB` becomes `db`
    $lowerCaseTableNames = $GLOBALS['dbi']->fetchValue(
        'SELECT @@lower_case_table_names'
    );
    if ($lowerCaseTableNames === '1') {
        $_REQUEST['newname'] = mb_strtolower(
            $_REQUEST['newname']
        );
    }

    $local_query = 'CREATE DATABASE IF NOT EXISTS '
        . PMA\libraries\Util::backquote($_REQUEST['newname']);
    if (isset($_REQUEST['db_collation'])) {
        $local_query .= ' DEFAULT'
            . PMA_generateCharsetQueryPart($_REQUEST['db_collation']);
    }
    $local_query .= ';';
    $GLOBALS['sql_query'] .= $local_query;

    // save the original db name because Tracker.php which
    // may be called under $GLOBALS['dbi']->query() changes $GLOBALS['db']
    // for some statements, one of which being CREATE DATABASE
    $original_db = $GLOBALS['db'];
    $GLOBALS['dbi']->query($local_query);
    $GLOBALS['db'] = $original_db;

    // Set the SQL mode to NO_AUTO_VALUE_ON_ZERO to prevent MySQL from creating
    // export statements it cannot import
    $sql_set_mode = "SET SQL_MODE='NO_AUTO_VALUE_ON_ZERO'";
    $GLOBALS['dbi']->query($sql_set_mode);

    // rebuild the database list because Table::moveCopy
    // checks in this list if the target db exists
    $GLOBALS['dblist']->databases->build();
}

/**
 * Get views as an array and create SQL view stand-in
 *
 * @param array     $tables_full       array of all tables in given db or dbs
 * @param ExportSql $export_sql_plugin export plugin instance
 * @param string    $db                database name
 *
 * @return array $views
 */
function PMA_getViewsAndCreateSqlViewStandIn(
    $tables_full, $export_sql_plugin, $db
) {
    $views = array();
    foreach ($tables_full as $each_table => $tmp) {
        // to be able to rename a db containing views,
        // first all the views are collected and a stand-in is created
        // the real views are created after the tables
        if ($GLOBALS['dbi']->getTable($db, $each_table)->isView()) {

            // If view exists, and 'add drop view' is selected: Drop it!
            if ($_REQUEST['what'] != 'nocopy'
                && isset($_REQUEST['drop_if_exists'])
                && $_REQUEST['drop_if_exists'] == 'true'
            ) {
                $drop_query = 'DROP VIEW IF EXISTS '
                    . PMA\libraries\Util::backquote($_REQUEST['newname']) . '.'
                    . PMA\libraries\Util::backquote($each_table);
                $GLOBALS['dbi']->query($drop_query);

                $GLOBALS['sql_query'] .= "\n" . $drop_query . ';';
            }

            $views[] = $each_table;
            // Create stand-in definition to resolve view dependencies
            $sql_view_standin = $export_sql_plugin->getTableDefStandIn(
                $db, $each_table, "\n"
            );
            $GLOBALS['dbi']->selectDb($_REQUEST['newname']);
            $GLOBALS['dbi']->query($sql_view_standin);
            $GLOBALS['sql_query'] .= "\n" . $sql_view_standin;
        }
    }
    return $views;
}

/**
 * Get sql query for copy/rename table and boolean for whether copy/rename or not
 *
 * @param array   $tables_full array of all tables in given db or dbs
 * @param boolean $move        whether database name is empty or not
 * @param string  $db          database name
 *
 * @return array SQL queries for the constraints
 */
function PMA_copyTables($tables_full, $move, $db)
{
    $sqlContraints = array();
    foreach ($tables_full as $each_table => $tmp) {
        // skip the views; we have created stand-in definitions
        if ($GLOBALS['dbi']->getTable($db, $each_table)->isView()) {
            continue;
        }

        // value of $what for this table only
        $this_what = $_REQUEST['what'];

        // do not copy the data from a Merge table
        // note: on the calling FORM, 'data' means 'structure and data'
        if ($GLOBALS['dbi']->getTable($db, $each_table)->isMerge()) {
            if ($this_what == 'data') {
                $this_what = 'structure';
            }
            if ($this_what == 'dataonly') {
                $this_what = 'nocopy';
            }
        }

        if ($this_what != 'nocopy') {
            // keep the triggers from the original db+table
            // (third param is empty because delimiters are only intended
            //  for importing via the mysql client or our Import feature)
            $triggers = $GLOBALS['dbi']->getTriggers($db, $each_table, '');

            if (! Table::moveCopy(
                $db, $each_table, $_REQUEST['newname'], $each_table,
                (isset($this_what) ? $this_what : 'data'),
                $move, 'db_copy'
            )) {
                $GLOBALS['_error'] = true;
                break;
            }
            // apply the triggers to the destination db+table
            if ($triggers) {
                $GLOBALS['dbi']->selectDb($_REQUEST['newname']);
                foreach ($triggers as $trigger) {
                    $GLOBALS['dbi']->query($trigger['create']);
                    $GLOBALS['sql_query'] .= "\n" . $trigger['create'] . ';';
                }
            }

            // this does not apply to a rename operation
            if (isset($_REQUEST['add_constraints'])
                && ! empty($GLOBALS['sql_constraints_query'])
            ) {
                $sqlContraints[] = $GLOBALS['sql_constraints_query'];
                unset($GLOBALS['sql_constraints_query']);
            }
        }
    }
    return $sqlContraints;
}

/**
 * Run the EVENT definition for selected database
 *
 * to avoid selecting alternatively the current and new db
 * we would need to modify the CREATE definitions to qualify
 * the db name
 *
 * @param string $db database name
 *
 * @return void
 */
function PMA_runEventDefinitionsForDb($db)
{
    $event_names = $GLOBALS['dbi']->fetchResult(
        'SELECT EVENT_NAME FROM information_schema.EVENTS WHERE EVENT_SCHEMA= \''
        . PMA\libraries\Util::sqlAddSlashes($db, true) . '\';'
    );
    if ($event_names) {
        foreach ($event_names as $event_name) {
            $GLOBALS['dbi']->selectDb($db);
            $tmp_query = $GLOBALS['dbi']->getDefinition($db, 'EVENT', $event_name);
            // collect for later display
            $GLOBALS['sql_query'] .= "\n" . $tmp_query;
            $GLOBALS['dbi']->selectDb($_REQUEST['newname']);
            $GLOBALS['dbi']->query($tmp_query);
        }
    }
}

/**
 * Handle the views, return the boolean value whether table rename/copy or not
 *
 * @param array   $views views as an array
 * @param boolean $move  whether database name is empty or not
 * @param string  $db    database name
 *
 * @return void
 */
function PMA_handleTheViews($views, $move, $db)
{
    // temporarily force to add DROP IF EXIST to CREATE VIEW query,
    // to remove stand-in VIEW that was created earlier
    // ( $_REQUEST['drop_if_exists'] is used in moveCopy() )
    if (isset($_REQUEST['drop_if_exists'])) {
        $temp_drop_if_exists = $_REQUEST['drop_if_exists'];
    }

    $_REQUEST['drop_if_exists'] = 'true';
    foreach ($views as $view) {
        $copying_succeeded = Table::moveCopy(
            $db, $view, $_REQUEST['newname'], $view, 'structure', $move, 'db_copy'
        );
        if (! $copying_succeeded) {
            $GLOBALS['_error'] = true;
            break;
        }
    }
    unset($_REQUEST['drop_if_exists']);

    if (isset($temp_drop_if_exists)) {
        // restore previous value
        $_REQUEST['drop_if_exists'] = $temp_drop_if_exists;
    }
}

/**
 * Adjust the privileges after Renaming the db
 *
 * @param string $oldDb   Database name before renaming
 * @param string $newname New Database name requested
 *
 * @return void
 */
function PMA_AdjustPrivileges_moveDB($oldDb, $newname)
{
<<<<<<< HEAD
    if ($GLOBALS['db_priv'] && $GLOBALS['table_priv']
        && $GLOBALS['col_priv'] && $GLOBALS['proc_priv']
        && $GLOBALS['is_reload_priv']
    ) {
        $GLOBALS['dbi']->selectDb('mysql');

        // For Db specific privileges
        $query_db_specific = 'UPDATE ' . Util::backquote('db')
            . 'SET Db = "' . $newname
            . '" where Db = "' . $oldDb . '";';
        $GLOBALS['dbi']->query($query_db_specific);

        // For table specific privileges
        $query_table_specific = 'UPDATE ' . Util::backquote('tables_priv')
            . 'SET Db = "' . $newname
            . '" where Db = "' . $oldDb . '";';
        $GLOBALS['dbi']->query($query_table_specific);

        // For column specific privileges
        $query_col_specific = 'UPDATE ' . Util::backquote('columns_priv')
            . 'SET Db = "' . $newname
            . '" where Db = "' . $oldDb . '";';
        $GLOBALS['dbi']->query($query_col_specific);

        // For procedures specific privileges
        $query_proc_specific = 'UPDATE ' . Util::backquote('procs_priv')
            . 'SET Db = "' . $newname
            . '" where Db = "' . $oldDb . '";';
        $GLOBALS['dbi']->query($query_proc_specific);

        // Finally FLUSH the new privileges
        $flush_query = "FLUSH PRIVILEGES;";
        $GLOBALS['dbi']->query($flush_query);
=======
    if (! PMA_DRIZZLE) {
        if ($GLOBALS['db_priv'] && $GLOBALS['table_priv']
            && $GLOBALS['col_priv'] && $GLOBALS['proc_priv']
            && $GLOBALS['is_reload_priv']
        ) {
            $GLOBALS['dbi']->selectDb('mysql');
            $newname = str_replace("_", "\_", $newname);
            $oldDb = str_replace("_", "\_", $oldDb);

            // For Db specific privileges
            $query_db_specific = 'UPDATE ' . PMA_Util::backquote('db')
                . 'SET Db = "' . $newname
                . '" where Db = "' . $oldDb . '";';
            $GLOBALS['dbi']->query($query_db_specific);

            // For table specific privileges
            $query_table_specific = 'UPDATE ' . PMA_Util::backquote('tables_priv')
                . 'SET Db = "' . $newname
                . '" where Db = "' . $oldDb . '";';
            $GLOBALS['dbi']->query($query_table_specific);

            // For column specific privileges
            $query_col_specific = 'UPDATE ' . PMA_Util::backquote('columns_priv')
                . 'SET Db = "' . $newname
                . '" where Db = "' . $oldDb . '";';
            $GLOBALS['dbi']->query($query_col_specific);

            // For procedures specific privileges
            $query_proc_specific = 'UPDATE ' . PMA_Util::backquote('procs_priv')
                . 'SET Db = "' . $newname
                . '" where Db = "' . $oldDb . '";';
            $GLOBALS['dbi']->query($query_proc_specific);

            // Finally FLUSH the new privileges
            $flush_query = "FLUSH PRIVILEGES;";
            $GLOBALS['dbi']->query($flush_query);
        }
>>>>>>> 28ffff74
    }
}

/**
 * Adjust the privileges after Copying the db
 *
 * @param string $oldDb   Database name before copying
 * @param string $newname New Database name requested
 *
 * @return void
 */
function PMA_AdjustPrivileges_copyDB($oldDb, $newname)
{
<<<<<<< HEAD
    if ($GLOBALS['db_priv'] && $GLOBALS['table_priv']
        && $GLOBALS['col_priv'] && $GLOBALS['proc_priv']
        && $GLOBALS['is_reload_priv']
    ) {
        $GLOBALS['dbi']->selectDb('mysql');
=======
    if (! PMA_DRIZZLE) {
        if ($GLOBALS['db_priv'] && $GLOBALS['table_priv']
            && $GLOBALS['col_priv'] && $GLOBALS['proc_priv']
            && $GLOBALS['is_reload_priv']
        ) {
            $GLOBALS['dbi']->selectDb('mysql');
            $newname = str_replace("_", "\_", $newname);
            $oldDb = str_replace("_", "\_", $oldDb);

            $query_db_specific_old = 'SELECT * FROM '
                . PMA_Util::backquote('db') . ' WHERE '
                . 'Db = "' . $oldDb . '";';

            $old_privs_db = $GLOBALS['dbi']->fetchResult($query_db_specific_old, 0);

            foreach ($old_privs_db as $old_priv) {
                $newDb_db_privs_query = 'INSERT INTO ' . PMA_Util::backquote('db')
                    . ' VALUES("' . $old_priv[0] . '", "' . $newname . '", "'
                    . $old_priv[2] . '", "' . $old_priv[3] . '", "' . $old_priv[4]
                    . '", "' . $old_priv[5] . '", "' . $old_priv[6] . '", "'
                    . $old_priv[7] . '", "' . $old_priv[8] . '", "' . $old_priv[9]
                    . '", "' . $old_priv[10] . '", "' . $old_priv[11] . '", "'
                    . $old_priv[12] . '", "' . $old_priv[13] . '", "' . $old_priv[14]
                    . '", "' . $old_priv[15] . '", "' . $old_priv[16] . '", "'
                    . $old_priv[17] . '", "' . $old_priv[18] . '", "' . $old_priv[19]
                    . '", "' . $old_priv[20] . '", "' . $old_priv[21] . '");';

                $GLOBALS['dbi']->query($newDb_db_privs_query);
            }
>>>>>>> 28ffff74

        $query_db_specific_old = 'SELECT * FROM '
            . Util::backquote('db') . ' WHERE '
            . 'Db = "' . $oldDb . '";';

        $old_privs_db = $GLOBALS['dbi']->fetchResult($query_db_specific_old, 0);

        foreach ($old_privs_db as $old_priv) {
            $newDb_db_privs_query = 'INSERT INTO ' . Util::backquote('db')
                . ' VALUES("' . $old_priv[0] . '", "' . $newname . '", "'
                . $old_priv[2] . '", "' . $old_priv[3] . '", "' . $old_priv[4]
                . '", "' . $old_priv[5] . '", "' . $old_priv[6] . '", "'
                . $old_priv[7] . '", "' . $old_priv[8] . '", "' . $old_priv[9]
                . '", "' . $old_priv[10] . '", "' . $old_priv[11] . '", "'
                . $old_priv[12] . '", "' . $old_priv[13] . '", "' . $old_priv[14]
                . '", "' . $old_priv[15] . '", "' . $old_priv[16] . '", "'
                . $old_priv[17] . '", "' . $old_priv[18] . '", "' . $old_priv[19]
                . '", "' . $old_priv[20] . '", "' . $old_priv[21] . '");';

            $GLOBALS['dbi']->query($newDb_db_privs_query);
        }

        // For Table Specific privileges
        $query_table_specific_old = 'SELECT * FROM '
            . Util::backquote('tables_priv') . ' WHERE '
            . 'Db = "' . $oldDb . '";';

        $old_privs_table = $GLOBALS['dbi']->fetchResult(
            $query_table_specific_old,
            0
        );

        foreach ($old_privs_table as $old_priv) {
            $newDb_table_privs_query = 'INSERT INTO ' . Util::backquote(
                'tables_priv'
            ) . ' VALUES("' . $old_priv[0] . '", "' . $newname . '", "'
            . $old_priv[2] . '", "' . $old_priv[3] . '", "' . $old_priv[4]
            . '", "' . $old_priv[5] . '", "' . $old_priv[6] . '", "'
            . $old_priv[7] . '");';

            $GLOBALS['dbi']->query($newDb_table_privs_query);
        }

        // For Column Specific privileges
        $query_col_specific_old = 'SELECT * FROM '
            . Util::backquote('columns_priv') . ' WHERE '
            . 'Db = "' . $oldDb . '";';

        $old_privs_col = $GLOBALS['dbi']->fetchResult(
            $query_col_specific_old,
            0
        );

        foreach ($old_privs_col as $old_priv) {
            $newDb_col_privs_query = 'INSERT INTO ' . Util::backquote(
                'columns_priv'
            ) . ' VALUES("' . $old_priv[0] . '", "' . $newname . '", "'
            . $old_priv[2] . '", "' . $old_priv[3] . '", "' . $old_priv[4]
            . '", "' . $old_priv[5] . '", "' . $old_priv[6] . '");';

            $GLOBALS['dbi']->query($newDb_col_privs_query);
        }

        // For Procedure Specific privileges
        $query_proc_specific_old = 'SELECT * FROM '
            . Util::backquote('procs_priv') . ' WHERE '
            . 'Db = "' . $oldDb . '";';

        $old_privs_proc = $GLOBALS['dbi']->fetchResult(
            $query_proc_specific_old,
            0
        );

        foreach ($old_privs_proc as $old_priv) {
            $newDb_proc_privs_query = 'INSERT INTO ' . Util::backquote(
                'procs_priv'
            ) . ' VALUES("' . $old_priv[0] . '", "' . $newname . '", "'
            . $old_priv[2] . '", "' . $old_priv[3] . '", "' . $old_priv[4]
            . '", "' . $old_priv[5] . '", "' . $old_priv[6] . '", "'
            . $old_priv[7] . '");';

            $GLOBALS['dbi']->query($newDb_proc_privs_query);
        }

        // Finally FLUSH the new privileges
        $flush_query = "FLUSH PRIVILEGES;";
        $GLOBALS['dbi']->query($flush_query);
    }
}

/**
 * Create all accumulated constraints
 *
 * @param array $sqlConstratints array of sql constraints for the database
 *
 * @return void
 */
function PMA_createAllAccumulatedConstraints($sqlConstratints)
{
    $GLOBALS['dbi']->selectDb($_REQUEST['newname']);
    foreach ($sqlConstratints as $one_query) {
        $GLOBALS['dbi']->query($one_query);
        // and prepare to display them
        $GLOBALS['sql_query'] .= "\n" . $one_query;
    }
}

/**
 * Duplicate the bookmarks for the db (done once for each db)
 *
 * @param boolean $_error whether table rename/copy or not
 * @param string  $db     database name
 *
 * @return void
 */
function PMA_duplicateBookmarks($_error, $db)
{
    if (! $_error && $db != $_REQUEST['newname']) {
        $get_fields = array('user', 'label', 'query');
        $where_fields = array('dbase' => $db);
        $new_fields = array('dbase' => $_REQUEST['newname']);
        Table::duplicateInfo(
            'bookmarkwork', 'bookmark', $get_fields,
            $where_fields, $new_fields
        );
    }
}

/**
 * Get the HTML snippet for order the table
 *
 * @param array $columns columns array
 *
 * @return string $html_out
 */
function PMA_getHtmlForOrderTheTable($columns)
{
    $html_output = '<div class="operations_half_width">';
    $html_output .= '<form method="post" id="alterTableOrderby" '
        . 'action="tbl_operations.php">';
    $html_output .= PMA_URL_getHiddenInputs(
        $GLOBALS['db'], $GLOBALS['table']
    );
    $html_output .= '<fieldset id="fieldset_table_order">'
        . '<legend>' . __('Alter table order by') . '</legend>'
        . '<select name="order_field">';

    foreach ($columns as $fieldname) {
        $html_output .= '<option '
            . 'value="' . htmlspecialchars($fieldname['Field']) . '">'
            . htmlspecialchars($fieldname['Field']) . '</option>' . "\n";
    }
    $html_output .= '</select> ' . __('(singly)') . ' '
        . '<br />'
        . '<input id="order_order_asc" name="order_order"'
        . ' type="radio" value="asc" checked="checked" />'
        . '<label for="order_order_asc">' . __('Ascending') . '</label>'
        . '<input id="order_order_desc" name="order_order"'
        . ' type="radio" value="desc" />'
        . '<label for="order_order_desc">' . __('Descending') . '</label>'
        . '</fieldset>'
        . '<fieldset class="tblFooters">'
        . '<input type="hidden" name="submitorderby" value="1" />'
        . '<input type="submit" value="' . __('Go') . '" />'
        . '</fieldset>'
        . '</form>'
        . '</div>';

     return $html_output;
}

/**
 * Get the HTML snippet for move table
 *
 * @return string $html_output
 */
function PMA_getHtmlForMoveTable()
{
    $html_output = '<div class="operations_half_width">';
    $html_output .= '<form method="post" action="tbl_operations.php"'
        . ' id="moveTableForm" class="ajax"'
        . ' onsubmit="return emptyCheckTheField(this, \'new_name\')">'
        . PMA_URL_getHiddenInputs($GLOBALS['db'], $GLOBALS['table']);

    $html_output .= '<input type="hidden" name="reload" value="1" />'
        . '<input type="hidden" name="what" value="data" />'
        . '<fieldset id="fieldset_table_rename">';

    $html_output .= '<legend>' . __('Move table to (database<b>.</b>table)')
        . '</legend>';

    if (count($GLOBALS['dblist']->databases) > $GLOBALS['cfg']['MaxDbList']) {
        $html_output .= '<input type="text" maxlength="100" size="30" '
            . 'name="target_db" value="' . htmlspecialchars($GLOBALS['db'])
            . '"/>';
    } else {
        $html_output .= '<select class="halfWidth" name="target_db">'
            . $GLOBALS['dblist']->databases->getHtmlOptions(true, false)
            . '</select>';
    }
    $html_output .= '&nbsp;<strong>.</strong>&nbsp;';
    $html_output .= '<input class="halfWidth" type="text" size="20" name="new_name"'
        . ' maxlength="64" required="required" '
        . 'value="' . htmlspecialchars($GLOBALS['table']) . '" /><br />';

    // starting with MySQL 5.0.24, SHOW CREATE TABLE includes the AUTO_INCREMENT
    // next value but users can decide if they want it or not for the operation

    $html_output .= '<input type="checkbox" name="sql_auto_increment" '
        . 'value="1" id="checkbox_auto_increment_mv" checked="checked" />'
        . '<label for="checkbox_auto_increment_mv">'
        . __('Add AUTO_INCREMENT value')
        . '</label><br />';

    if ($GLOBALS['table_priv'] && $GLOBALS['col_priv']
        && $GLOBALS['is_reload_priv']
    ) {
        $html_output .= '<input type="checkbox" name="adjust_privileges" '
            . 'value="1" id="checkbox_privileges_tables_move" '
            . 'checked="checked" />';
    } else {
        $html_output .= '<input type="checkbox" name="adjust_privileges" '
            . 'value="1" id="checkbox_privileges_tables_move" title="' . __(
                'You don\'t have sufficient privileges to perform this '
                . 'operation; Please refer to the documentation for more details'
            )
            . '" disabled/>';
    }
    $html_output .= '<label for="checkbox_privileges_tables_move">'
        . __('Adjust privileges') . Util::showDocu('faq', 'faq6-39')
        . '</label><br />';

    $html_output .= '</fieldset><fieldset class="tblFooters">'
        . '<input type="submit" name="submit_move" value="' . __('Go') . '" />'
        . '</fieldset>'
        . '</form>'
        . '</div>';

    return $html_output;
}

/**
 * Get the HTML div for Table option
 *
 * @param string  $comment            Comment
 * @param array   $tbl_collation      table collation
 * @param string  $tbl_storage_engine table storage engine
 * @param boolean $is_myisam_or_aria  whether MYISAM | ARIA or not
 * @param boolean $is_isam            whether ISAM or not
 * @param string  $pack_keys          pack keys
 * @param string  $auto_increment     value of auto increment
 * @param string  $delay_key_write    delay key write
 * @param string  $transactional      value of transactional
 * @param string  $page_checksum      value of page checksum
 * @param boolean $is_innodb          whether INNODB or not
 * @param boolean $is_pbxt            whether PBXT or not
 * @param boolean $is_aria            whether ARIA or not
 * @param string  $checksum           the checksum
 *
 * @return string $html_output
 */
function PMA_getTableOptionDiv($comment, $tbl_collation, $tbl_storage_engine,
    $is_myisam_or_aria, $is_isam, $pack_keys, $auto_increment, $delay_key_write,
    $transactional, $page_checksum, $is_innodb, $is_pbxt, $is_aria, $checksum
) {
    $html_output = '<div class="operations_half_width clearfloat">';
    $html_output .= '<form method="post" action="tbl_operations.php"';
    $html_output .= ' id="tableOptionsForm" class="ajax">';
    $html_output .= PMA_URL_getHiddenInputs(
        $GLOBALS['db'], $GLOBALS['table']
    );
    $html_output .= '<input type="hidden" name="reload" value="1" />';

    $html_output .= PMA_getTableOptionFieldset(
        $comment, $tbl_collation,
        $tbl_storage_engine, $is_myisam_or_aria, $is_isam, $pack_keys,
        $delay_key_write, $auto_increment, $transactional, $page_checksum,
        $is_innodb, $is_pbxt, $is_aria, $checksum
    );

    $html_output .= '<fieldset class="tblFooters">'
        . '<input type="hidden" name="submitoptions" value="1" />'
        . '<input type="submit" value="' . __('Go') . '" />'
        . '</fieldset>'
        . '</form>'
        . '</div>';

    return $html_output;
}

/**
 * Get HTML for the rename table part of table options
 *
 * @return string $html_output
 */
function PMA_getHtmlForRenameTable()
{
    $html_output = '<tr><td class="vmiddle">' . __('Rename table to') . '</td>'
        . '<td>'
        . '<input type="text" size="20" name="new_name" maxlength="64" '
        . 'value="' . htmlspecialchars($GLOBALS['table'])
        . '" required="required" />'
        . '</td></tr>'
        . '<tr><td></td><td>';

    if ($GLOBALS['table_priv'] && $GLOBALS['col_priv']
        && $GLOBALS['is_reload_priv']
    ) {
        $html_output .= '<input type="checkbox" name="adjust_privileges" '
            . 'value="1" id="checkbox_privileges_table_options" '
            . 'checked="checked" />';
    } else {
        $html_output .= '<input type="checkbox" name="adjust_privileges" '
            . 'value="1" id="checkbox_privileges_table_options" title="' . __(
                'You don\'t have sufficient privileges to perform this '
                . 'operation; Please refer to the documentation for more details'
            )
            . '" disabled/>';
    }
    $html_output .= '<label for="checkbox_privileges_table_options">'
        . __('Adjust privileges') . '&nbsp;'
        . Util::showDocu('faq', 'faq6-39') . '</label>';

    $html_output .= '</td></tr>';
    return $html_output;
}

/**
 * Get HTML for the table comments part of table options
 *
 * @param string $current_value of the table comments
 *
 * @return string $html_output
 */
function PMA_getHtmlForTableComments($current_value)
{
    $commentLength = PMA_MYSQL_INT_VERSION >= 50503 ? 2048 : 60;
    $html_output = '<tr><td class="vmiddle">' . __('Table comments') . '</td>'
        . '<td><input type="text" name="comment" '
        . 'maxlength="' . $commentLength . '" size="30"'
        . 'value="' . htmlspecialchars($current_value) . '" />'
        . '<input type="hidden" name="prev_comment" value="'
        . htmlspecialchars($current_value) . '" />'
        . '</td>'
        . '</tr>';

    return $html_output;
}

/**
 * Get HTML for the PACK KEYS part of table options
 *
 * @param string $current_value of the pack keys option
 *
 * @return string $html_output
 */
function PMA_getHtmlForPackKeys($current_value)
{
    $html_output = '<tr>'
        . '<td class="vmiddle"><label for="new_pack_keys">PACK_KEYS</label></td>'
        . '<td><select name="new_pack_keys" id="new_pack_keys">';

    $html_output .= '<option value="DEFAULT"';
    if ($current_value == 'DEFAULT') {
        $html_output .= 'selected="selected"';
    }
    $html_output .= '>DEFAULT</option>
            <option value="0"';
    if ($current_value == '0') {
        $html_output .= 'selected="selected"';
    }
    $html_output .= '>0</option>
            <option value="1" ';
    if ($current_value == '1') {
        $html_output .= 'selected="selected"';
    }
    $html_output .= '>1</option>'
        . '</select>'
        . '</td>'
        . '</tr>';

    return $html_output;
}

/**
 * Get HTML fieldset for Table option, it contains HTML table for options
 *
 * @param string  $comment            Comment
 * @param array   $tbl_collation      table collation
 * @param string  $tbl_storage_engine table storage engine
 * @param boolean $is_myisam_or_aria  whether MYISAM | ARIA or not
 * @param boolean $is_isam            whether ISAM or not
 * @param string  $pack_keys          pack keys
 * @param string  $delay_key_write    delay key write
 * @param string  $auto_increment     value of auto increment
 * @param string  $transactional      value of transactional
 * @param string  $page_checksum      value of page checksum
 * @param boolean $is_innodb          whether INNODB or not
 * @param boolean $is_pbxt            whether PBXT or not
 * @param boolean $is_aria            whether ARIA or not
 * @param string  $checksum           the checksum
 *
 * @return string $html_output
 */
function PMA_getTableOptionFieldset($comment, $tbl_collation,
    $tbl_storage_engine, $is_myisam_or_aria, $is_isam, $pack_keys,
    $delay_key_write, $auto_increment, $transactional,
    $page_checksum, $is_innodb, $is_pbxt, $is_aria, $checksum
) {
    $html_output = '<fieldset>'
        . '<legend>' . __('Table options') . '</legend>';

    $html_output .= '<table>';
    $html_output .= PMA_getHtmlForRenameTable();
    $html_output .= PMA_getHtmlForTableComments($comment);

    //Storage engine
    $html_output .= '<tr><td class="vmiddle">' . __('Storage Engine')
        . '&nbsp;' . PMA\libraries\Util::showMySQLDocu('Storage_engines')
        . '</td>'
        . '<td>'
        . StorageEngine::getHtmlSelect(
            'new_tbl_storage_engine', null, $tbl_storage_engine
        )
        . '</td>'
        . '</tr>';

    //Table character set
    $html_output .= '<tr><td class="vmiddle">' . __('Collation') . '</td>'
        . '<td>'
        . PMA_generateCharsetDropdownBox(
            PMA_CSDROPDOWN_COLLATION,
            'tbl_collation', null, $tbl_collation, false
        )
        . '</td>'
        . '</tr>';

    // Change all Column collations
    $html_output .= '<tr><td></td><td>'
        . '<input type="checkbox" name="change_all_collations" value="1" '
        . 'id="checkbox_change_all_collations" />'
        . '<label for="checkbox_change_all_collations">'
        . __('Change all column collations')
        . '</label>'
        . '</td></tr>';

    if ($is_myisam_or_aria || $is_isam) {
        $html_output .= PMA_getHtmlForPackKeys($pack_keys);
    } // end if (MYISAM|ISAM)

    if ($is_myisam_or_aria) {
        $html_output .= PMA_getHtmlForTableRow(
            'new_checksum',
            'CHECKSUM',
            $checksum
        );

        $html_output .= PMA_getHtmlForTableRow(
            'new_delay_key_write',
            'DELAY_KEY_WRITE',
            $delay_key_write
        );
    } // end if (MYISAM)

    if ($is_aria) {
        $html_output .= PMA_getHtmlForTableRow(
            'new_transactional',
            'TRANSACTIONAL',
            $transactional
        );

        $html_output .= PMA_getHtmlForTableRow(
            'new_page_checksum',
            'PAGE_CHECKSUM',
            $page_checksum
        );
    } // end if (ARIA)

    if (mb_strlen($auto_increment) > 0
        && ($is_myisam_or_aria || $is_innodb || $is_pbxt)
    ) {
        $html_output .= '<tr><td class="vmiddle">'
            . '<label for="auto_increment_opt">AUTO_INCREMENT</label></td>'
            . '<td><input type="number" name="new_auto_increment" '
            . 'id="auto_increment_opt"'
            . 'value="' . $auto_increment . '" /></td>'
            . '</tr> ';
    } // end if (MYISAM|INNODB)

    $possible_row_formats = PMA_getPossibleRowFormat();

    // for MYISAM there is also COMPRESSED but it can be set only by the
    // myisampack utility, so don't offer here the choice because if we
    // try it inside an ALTER TABLE, MySQL (at least in 5.1.23-maria)
    // does not return a warning
    // (if the table was compressed, it can be seen on the Structure page)

    if (isset($possible_row_formats[$tbl_storage_engine])) {
        $current_row_format
            = mb_strtoupper($GLOBALS['showtable']['Row_format']);
        $html_output .= '<tr><td class="vmiddle">'
            . '<label for="new_row_format">ROW_FORMAT</label></td>'
            . '<td>';
        $html_output .= PMA\libraries\Util::getDropdown(
            'new_row_format', $possible_row_formats[$tbl_storage_engine],
            $current_row_format, 'new_row_format'
        );
        $html_output .= '</td></tr>';
    }
    $html_output .= '</table>'
        . '</fieldset>';

    return $html_output;
}

/**
 * Get the common HTML table row (tr) for new_checksum, new_delay_key_write,
 * new_transactional and new_page_checksum
 *
 * @param string $attribute class, name and id attribute
 * @param string $label     label value
 * @param string $val       checksum, delay_key_write, transactional, page_checksum
 *
 * @return string $html_output
 */
function PMA_getHtmlForTableRow($attribute, $label, $val)
{
    return '<tr>'
        . '<td class="vmiddle">'
        . '<label for="' . $attribute . '">' . $label . '</label>'
        . '</td>'
        . '<td>'
        . '<input type="checkbox" name="' . $attribute . '" id="' . $attribute . '"'
        . ' value="1"' . ((!empty($val) && $val == 1) ? ' checked="checked"' : '')
        . '/>'
        . '</td>'
        . '</tr>';
}

/**
 * Get array of possible row formats
 *
 * @return array $possible_row_formats
 */
function PMA_getPossibleRowFormat()
{
    // the outer array is for engines, the inner array contains the dropdown
    // option values as keys then the dropdown option labels

    $possible_row_formats = array(
        'ARCHIVE' => array(
            'COMPRESSED' => 'COMPRESSED',
        ),
        'ARIA'  => array(
            'FIXED'     => 'FIXED',
            'DYNAMIC'   => 'DYNAMIC',
            'PAGE'      => 'PAGE'
        ),
        'MARIA'  => array(
            'FIXED'     => 'FIXED',
            'DYNAMIC'   => 'DYNAMIC',
            'PAGE'      => 'PAGE'
        ),
        'MYISAM' => array(
             'FIXED'    => 'FIXED',
             'DYNAMIC'  => 'DYNAMIC'
        ),
        'PBXT'   => array(
             'FIXED'    => 'FIXED',
             'DYNAMIC'  => 'DYNAMIC'
        ),
        'INNODB' => array(
             'COMPACT'  => 'COMPACT',
             'REDUNDANT' => 'REDUNDANT'
        )
    );

    /** @var Innodb $innodbEnginePlugin */
    $innodbEnginePlugin = StorageEngine::getEngine('Innodb');
    $innodbPluginVersion = $innodbEnginePlugin->getInnodbPluginVersion();
    if (!empty($innodbPluginVersion)) {
        $innodb_file_format = $innodbEnginePlugin->getInnodbFileFormat();
    } else {
        $innodb_file_format = '';
    }
    if ('Barracuda' == $innodb_file_format
        && $innodbEnginePlugin->supportsFilePerTable()
    ) {
        $possible_row_formats['INNODB']['DYNAMIC'] = 'DYNAMIC';
        $possible_row_formats['INNODB']['COMPRESSED'] = 'COMPRESSED';
    }

    return $possible_row_formats;
}

/**
 * Get HTML div for copy table
 *
 * @return string $html_output
 */
function PMA_getHtmlForCopytable()
{
    $html_output = '<div class="operations_half_width">';
    $html_output .= '<form method="post" action="tbl_operations.php" '
        . 'name="copyTable" '
        . 'id="copyTable" '
        . ' class="ajax" '
        . 'onsubmit="return emptyCheckTheField(this, \'new_name\')">'
        . PMA_URL_getHiddenInputs($GLOBALS['db'], $GLOBALS['table'])
        . '<input type="hidden" name="reload" value="1" />';

    $html_output .= '<fieldset>';
    $html_output .= '<legend>'
        . __('Copy table to (database<b>.</b>table)') . '</legend>';

    if (count($GLOBALS['dblist']->databases) > $GLOBALS['cfg']['MaxDbList']) {
        $html_output .= '<input class="halfWidth" type="text" maxlength="100" '
            . 'size="30" name="target_db" '
            . 'value="' . htmlspecialchars($GLOBALS['db']) . '"/>';
    } else {
        $html_output .= '<select class="halfWidth" name="target_db">'
            . $GLOBALS['dblist']->databases->getHtmlOptions(true, false)
            . '</select>';
    }
    $html_output .= '&nbsp;<strong>.</strong>&nbsp;';
    $html_output .= '<input class="halfWidth" type="text" required="required" '
        . 'size="20" name="new_name" maxlength="64" '
        . 'value="' . htmlspecialchars($GLOBALS['table']) . '"/><br />';

    $choices = array(
        'structure' => __('Structure only'),
        'data'      => __('Structure and data'),
        'dataonly'  => __('Data only')
    );

    $html_output .= PMA\libraries\Util::getRadioFields(
        'what', $choices, 'data', true
    );
    $html_output .= '<br />';

    $html_output .= '<input type="checkbox" name="drop_if_exists" '
        . 'value="true" id="checkbox_drop" />'
        . '<label for="checkbox_drop">'
        . sprintf(__('Add %s'), 'DROP TABLE') . '</label><br />'
        . '<input type="checkbox" name="sql_auto_increment" '
        . 'value="1" id="checkbox_auto_increment_cp" />'
        . '<label for="checkbox_auto_increment_cp">'
        . __('Add AUTO_INCREMENT value') . '</label><br />';

    // display "Add constraints" choice only if there are
    // foreign keys
    if (PMA_getForeigners($GLOBALS['db'], $GLOBALS['table'], '', 'foreign')) {
        $html_output .= '<input type="checkbox" name="add_constraints" '
            . 'value="1" id="checkbox_constraints" checked="checked"/>';
        $html_output .= '<label for="checkbox_constraints">'
            . __('Add constraints') . '</label><br />';
    } // endif

    $html_output .= '<br />';

    if ($GLOBALS['table_priv'] && $GLOBALS['col_priv']
        && $GLOBALS['is_reload_priv']
    ) {
        $html_output .= '<input type="checkbox" name="adjust_privileges" '
            . 'value="1" id="checkbox_adjust_privileges" checked="checked" />';
    } else {
        $html_output .= '<input type="checkbox" name="adjust_privileges" '
            . 'value="1" id="checkbox_adjust_privileges" title="' . __(
                'You don\'t have sufficient privileges to perform this '
                . 'operation; Please refer to the documentation for more details'
            )
            . '" disabled/>';
    }
    $html_output .= '<label for="checkbox_adjust_privileges">'
        . __('Adjust privileges') . Util::showDocu('faq', 'faq6-39')
        . '</label><br />';

    if (isset($_COOKIE['pma_switch_to_new'])
        && $_COOKIE['pma_switch_to_new'] == 'true'
    ) {
        $pma_switch_to_new = 'true';
    }

    $html_output .= '<input type="checkbox" name="switch_to_new" value="true"'
        . 'id="checkbox_switch"'
        . ((isset($pma_switch_to_new) && $pma_switch_to_new == 'true')
            ? ' checked="checked"'
            : '' . '/>');
    $html_output .= '<label for="checkbox_switch">'
        . __('Switch to copied table') . '</label>'
        . '</fieldset>';

    $html_output .= '<fieldset class="tblFooters">'
        . '<input type="submit" name="submit_copy" value="' . __('Go') . '" />'
        . '</fieldset>'
        . '</form>'
        . '</div>';

    return $html_output;
}

/**
 * Get HTML snippet for table maintenance
 *
 * @param boolean $is_myisam_or_aria whether MYISAM | ARIA or not
 * @param boolean $is_innodb         whether innodb or not
 * @param boolean $is_berkeleydb     whether  berkeleydb or not
 * @param array   $url_params        array of URL parameters
 *
 * @return string $html_output
 */
function PMA_getHtmlForTableMaintenance(
    $is_myisam_or_aria, $is_innodb, $is_berkeleydb, $url_params
) {
    $html_output = '<div class="operations_half_width">';
    $html_output .= '<fieldset>'
        . '<legend>' . __('Table maintenance') . '</legend>';
    $html_output .= '<ul id="tbl_maintenance">';

    // Note: BERKELEY (BDB) is no longer supported, starting with MySQL 5.1
    $html_output .= PMA_getListofMaintainActionLink(
        $is_myisam_or_aria, $is_innodb, $url_params, $is_berkeleydb
    );

    $html_output .= '</ul>'
        . '</fieldset>'
        . '</div>';

    return $html_output;
}

/**
 * Get HTML 'li' having a link of maintain action
 *
 * @param boolean $is_myisam_or_aria whether MYISAM | ARIA or not
 * @param boolean $is_innodb         whether innodb or not
 * @param array   $url_params        array of URL parameters
 * @param boolean $is_berkeleydb     whether  berkeleydb or not
 *
 * @return string $html_output
 */
function PMA_getListofMaintainActionLink($is_myisam_or_aria,
    $is_innodb, $url_params, $is_berkeleydb
) {
    $html_output = '';

    // analyze table
    if ($is_innodb || $is_myisam_or_aria || $is_berkeleydb) {
        $params = array(
            'sql_query' => 'ANALYZE TABLE '
                . PMA\libraries\Util::backquote($GLOBALS['table']),
            'table_maintenance' => 'Go',
        );
        $html_output .= PMA_getMaintainActionlink(
            __('Analyze table'),
            $params,
            $url_params,
            'ANALYZE_TABLE'
        );
    }

    // check table
    if ($is_myisam_or_aria || $is_innodb) {
        $params = array(
            'sql_query' => 'CHECK TABLE '
                . PMA\libraries\Util::backquote($GLOBALS['table']),
            'table_maintenance' => 'Go',
        );
        $html_output .= PMA_getMaintainActionlink(
            __('Check table'),
            $params,
            $url_params,
            'CHECK_TABLE'
        );
    }

    // checksum table
    $params = array(
        'sql_query' => 'CHECKSUM TABLE '
            . Util::backquote($GLOBALS['table']),
        'table_maintenance' => 'Go',
    );
    $html_output .= PMA_getMaintainActionlink(
        __('Checksum table'),
        $params,
        $url_params,
        'CHECKSUM_TABLE'
    );

    // defragment table
    if ($is_innodb) {
        $params = array(
            'sql_query' => 'ALTER TABLE '
            . PMA\libraries\Util::backquote($GLOBALS['table'])
            . ' ENGINE = InnoDB;'
        );
        $html_output .= PMA_getMaintainActionlink(
            __('Defragment table'),
            $params,
            $url_params,
            'InnoDB_File_Defragmenting'
        );
    }

    // flush table
    $params = array(
        'sql_query' => 'FLUSH TABLE '
            . PMA\libraries\Util::backquote($GLOBALS['table']),
        'message_to_show' => sprintf(
            __('Table %s has been flushed.'),
            htmlspecialchars($GLOBALS['table'])
        ),
        'reload' => 1,
    );
    $html_output .= PMA_getMaintainActionlink(
        __('Flush the table (FLUSH)'),
        $params,
        $url_params,
        'FLUSH'
    );

    // optimize table
    if ($is_myisam_or_aria || $is_innodb || $is_berkeleydb) {
        $params = array(
            'sql_query' => 'OPTIMIZE TABLE '
                . PMA\libraries\Util::backquote($GLOBALS['table']),
            'table_maintenance' => 'Go',
        );
        $html_output .= PMA_getMaintainActionlink(
            __('Optimize table'),
            $params,
            $url_params,
            'OPTIMIZE_TABLE'
        );
    }

    // repair table
    if ($is_myisam_or_aria) {
        $params = array(
            'sql_query' => 'REPAIR TABLE '
                . PMA\libraries\Util::backquote($GLOBALS['table']),
            'table_maintenance' => 'Go',
        );
        $html_output .= PMA_getMaintainActionlink(
            __('Repair table'),
            $params,
            $url_params,
            'REPAIR_TABLE'
        );
    }

    return $html_output;
}

/**
 * Get maintain action HTML link
 *
 * @param string $action_message action message
 * @param array  $params         url parameters array
 * @param array  $url_params     additional url parameters
 * @param string $link           contains name of page/anchor that is being linked
 *
 * @return string $html_output
 */
function PMA_getMaintainActionlink($action_message, $params, $url_params, $link)
{
    return '<li>'
        . '<a class="maintain_action ajax" '
        . 'href="sql.php'
        . PMA_URL_getCommon(array_merge($url_params, $params)) . '">'
        . $action_message
        . '</a>'
        . PMA\libraries\Util::showMySQLDocu($link)
        . '</li>';
}

/**
 * Get HTML for Delete data or table (truncate table, drop table)
 *
 * @param array $truncate_table_url_params url parameter array for truncate table
 * @param array $dropTableUrlParams        url parameter array for drop table
 *
 * @return string $html_output
 */
function PMA_getHtmlForDeleteDataOrTable(
    $truncate_table_url_params,
    $dropTableUrlParams
) {
    $html_output = '<div class="operations_half_width">'
        . '<fieldset class="caution">'
        . '<legend>' . __('Delete data or table') . '</legend>';

    $html_output .= '<ul>';

    if (! empty($truncate_table_url_params)) {
        $html_output .= PMA_getDeleteDataOrTablelink(
            $truncate_table_url_params,
            'TRUNCATE_TABLE',
            __('Empty the table (TRUNCATE)'),
            'truncate_tbl_anchor'
        );
    }
    if (!empty($dropTableUrlParams)) {
        $html_output .= PMA_getDeleteDataOrTablelink(
            $dropTableUrlParams,
            'DROP_TABLE',
            __('Delete the table (DROP)'),
            'drop_tbl_anchor'
        );
    }
    $html_output .= '</ul></fieldset></div>';

    return $html_output;
}

/**
 * Get the HTML link for Truncate table, Drop table and Drop db
 *
 * @param array  $url_params url parameter array for delete data or table
 * @param string $syntax     TRUNCATE_TABLE or DROP_TABLE or DROP_DATABASE
 * @param string $link       link to be shown
 * @param string $htmlId     id of the link
 *
 * @return String html output
 */
function PMA_getDeleteDataOrTablelink($url_params, $syntax, $link, $htmlId)
{
    return  '<li><a '
        . 'href="sql.php' . PMA_URL_getCommon($url_params) . '"'
        . ' id="' . $htmlId . '" class="ajax">'
        . $link . '</a>'
        . PMA\libraries\Util::showMySQLDocu($syntax)
        . '</li>';
}

/**
 * Get HTML snippet for partition maintenance
 *
 * @param array $partition_names array of partition names for a specific db/table
 * @param array $url_params      url parameters
 *
 * @return string $html_output
 */
function PMA_getHtmlForPartitionMaintenance($partition_names, $url_params)
{
    $choices = array(
        'ANALYZE' => __('Analyze'),
        'CHECK' => __('Check'),
        'OPTIMIZE' => __('Optimize'),
        'REBUILD' => __('Rebuild'),
        'REPAIR' => __('Repair'),
        'TRUNCATE' => __('Truncate')
    );

    $partition_method = Partition::getPartitionMethod(
        $GLOBALS['db'], $GLOBALS['table']
    );
    // add COALESCE or DROP option to choices array depeding on Partition method
    if ($partition_method == 'RANGE' || $partition_method == 'LIST') {
        $choices['DROP'] = __('Drop');
    } else {
        $choices['COALESCE'] = __('Coalesce');
    }

    $html_output = '<div class="operations_half_width">'
        . '<form id="partitionsForm" class="ajax" '
        . 'method="post" action="tbl_operations.php" >'
        . PMA_URL_getHiddenInputs($GLOBALS['db'], $GLOBALS['table'])
        . '<fieldset>'
        . '<legend>'
        . __('Partition maintenance')
        . PMA\libraries\Util::showMySQLDocu('partitioning_maintenance')
        . '</legend>';

    $html_select = '<select id="partition_name" name="partition_name[]"'
        . ' multiple="multiple" required="required">' . "\n";
    $first = true;
    foreach ($partition_names as $one_partition) {
        $one_partition = htmlspecialchars($one_partition);
        $html_select .= '<option value="' . $one_partition . '"';
        if ($first) {
            $html_select .= ' selected="selected"';
            $first = false;
        }
        $html_select .=  '>' . $one_partition . '</option>' . "\n";
    }
    $html_select .= '</select>' . "\n";
    $html_output .= sprintf(__('Partition %s'), $html_select);

    $html_output .= '<div class="clearfloat" />';
    $html_output .= PMA\libraries\Util::getRadioFields(
        'partition_operation', $choices, 'ANALYZE', false, true, 'floatleft'
    );
    $this_url_params = array_merge(
        $url_params,
        array(
            'sql_query' => 'ALTER TABLE '
            . PMA\libraries\Util::backquote($GLOBALS['table'])
            . ' REMOVE PARTITIONING;'
        )
    );
    $html_output .= '<div class="clearfloat" /><br />';

    $html_output .= '<a href="sql.php'
        . PMA_URL_getCommon($this_url_params) . '">'
        . __('Remove partitioning') . '</a>';

    $html_output .= '</fieldset>'
        . '<fieldset class="tblFooters">'
        . '<input type="hidden" name="submit_partition" value="1">'
        . '<input type="submit" value="' . __('Go') . '" />'
        . '</fieldset>'
        . '</form>'
        . '</div>';

    return $html_output;
}

/**
 * Get the HTML for Referential Integrity check
 *
 * @param array $foreign    all Relations to foreign tables for a given table
 *                          or optionally a given column in a table
 * @param array $url_params array of url parameters
 *
 * @return string $html_output
 */
function PMA_getHtmlForReferentialIntegrityCheck($foreign, $url_params)
{
    $html_output = '<div class="operations_half_width">'
        . '<fieldset>'
        . '<legend>' . __('Check referential integrity:') . '</legend>';

    $html_output .= '<ul>';

    foreach ($foreign as $master => $arr) {
        $join_query  = 'SELECT '
            . PMA\libraries\Util::backquote($GLOBALS['table']) . '.*'
            . ' FROM ' . PMA\libraries\Util::backquote($GLOBALS['table'])
            . ' LEFT JOIN '
            . PMA\libraries\Util::backquote($arr['foreign_db'])
            . '.'
            . PMA\libraries\Util::backquote($arr['foreign_table']);
        if ($arr['foreign_table'] == $GLOBALS['table']) {
            $foreign_table = $GLOBALS['table'] . '1';
            $join_query .= ' AS ' . PMA\libraries\Util::backquote($foreign_table);
        } else {
            $foreign_table = $arr['foreign_table'];
        }
        $join_query .= ' ON '
            . PMA\libraries\Util::backquote($GLOBALS['table']) . '.'
            . PMA\libraries\Util::backquote($master)
            . ' = '
            . PMA\libraries\Util::backquote($arr['foreign_db'])
            . '.'
            . PMA\libraries\Util::backquote($foreign_table) . '.'
            . PMA\libraries\Util::backquote($arr['foreign_field'])
            . ' WHERE '
            . PMA\libraries\Util::backquote($arr['foreign_db'])
            . '.'
            . PMA\libraries\Util::backquote($foreign_table) . '.'
            . PMA\libraries\Util::backquote($arr['foreign_field'])
            . ' IS NULL AND '
            . PMA\libraries\Util::backquote($GLOBALS['table']) . '.'
            . PMA\libraries\Util::backquote($master)
            . ' IS NOT NULL';
        $this_url_params = array_merge(
            $url_params,
            array('sql_query' => $join_query)
        );

        $html_output .= '<li>'
            . '<a href="sql.php'
            . PMA_URL_getCommon($this_url_params)
            . '">'
            . $master . '&nbsp;->&nbsp;' . $arr['foreign_db'] . '.'
            . $arr['foreign_table'] . '.' . $arr['foreign_field']
            . '</a></li>' . "\n";
    } //  foreach $foreign
    $html_output .= '</ul></fieldset></div>';

    return $html_output;
}

/**
 * Reorder table based on request params
 *
 * @return array SQL query and result
 */
function PMA_getQueryAndResultForReorderingTable()
{
    $sql_query = 'ALTER TABLE '
        . PMA\libraries\Util::backquote($GLOBALS['table'])
        . ' ORDER BY '
        . PMA\libraries\Util::backquote(urldecode($_REQUEST['order_field']));
    if (isset($_REQUEST['order_order'])
        && $_REQUEST['order_order'] === 'desc'
    ) {
        $sql_query .= ' DESC';
    }
    $sql_query .= ';';
    $result = $GLOBALS['dbi']->query($sql_query);

    return array($sql_query, $result);
}

/**
 * Get table alters array
 *
 * @param boolean $is_myisam_or_aria   whether MYISAM | ARIA or not
 * @param boolean $is_isam             whether ISAM or not
 * @param string  $pack_keys           pack keys
 * @param string  $checksum            value of checksum
 * @param boolean $is_aria             whether ARIA or not
 * @param string  $page_checksum       value of page checksum
 * @param string  $delay_key_write     delay key write
 * @param boolean $is_innodb           whether INNODB or not
 * @param boolean $is_pbxt             whether PBXT or not
 * @param string  $row_format          row format
 * @param string  $newTblStorageEngine table storage engine
 * @param string  $transactional       value of transactional
 * @param string  $tbl_collation       collation of the table
 *
 * @return array  $table_alters
 */
function PMA_getTableAltersArray($is_myisam_or_aria, $is_isam, $pack_keys,
    $checksum, $is_aria, $page_checksum, $delay_key_write, $is_innodb,
    $is_pbxt, $row_format, $newTblStorageEngine, $transactional, $tbl_collation
) {
    global $auto_increment;

    $table_alters = array();

    if (isset($_REQUEST['comment'])
        && urldecode($_REQUEST['prev_comment']) !== $_REQUEST['comment']
    ) {
        $table_alters[] = 'COMMENT = \''
            . PMA\libraries\Util::sqlAddSlashes($_REQUEST['comment']) . '\'';
    }

    if (! empty($newTblStorageEngine)
        && mb_strtolower($newTblStorageEngine) !== mb_strtolower($GLOBALS['tbl_storage_engine'])
    ) {
        $table_alters[] = 'ENGINE = ' . $newTblStorageEngine;
    }
    if (! empty($_REQUEST['tbl_collation'])
        && $_REQUEST['tbl_collation'] !== $tbl_collation
    ) {
        $table_alters[] = 'DEFAULT '
            . PMA_generateCharsetQueryPart($_REQUEST['tbl_collation']);
    }

    if (($is_myisam_or_aria || $is_isam)
        && isset($_REQUEST['new_pack_keys'])
        && $_REQUEST['new_pack_keys'] != (string)$pack_keys
    ) {
        $table_alters[] = 'pack_keys = ' . $_REQUEST['new_pack_keys'];
    }

    $_REQUEST['new_checksum'] = empty($_REQUEST['new_checksum']) ? '0' : '1';
    if ($is_myisam_or_aria
        && $_REQUEST['new_checksum'] !== $checksum
    ) {
        $table_alters[] = 'checksum = ' . $_REQUEST['new_checksum'];
    }

    $_REQUEST['new_transactional']
        = empty($_REQUEST['new_transactional']) ? '0' : '1';
    if ($is_aria
        && $_REQUEST['new_transactional'] !== $transactional
    ) {
        $table_alters[] = 'TRANSACTIONAL = ' . $_REQUEST['new_transactional'];
    }

    $_REQUEST['new_page_checksum']
        = empty($_REQUEST['new_page_checksum']) ? '0' : '1';
    if ($is_aria
        && $_REQUEST['new_page_checksum'] !== $page_checksum
    ) {
        $table_alters[] = 'PAGE_CHECKSUM = ' . $_REQUEST['new_page_checksum'];
    }

    $_REQUEST['new_delay_key_write']
        = empty($_REQUEST['new_delay_key_write']) ? '0' : '1';
    if ($is_myisam_or_aria
        && $_REQUEST['new_delay_key_write'] !== $delay_key_write
    ) {
        $table_alters[] = 'delay_key_write = ' . $_REQUEST['new_delay_key_write'];
    }

    if (($is_myisam_or_aria || $is_innodb || $is_pbxt)
        && ! empty($_REQUEST['new_auto_increment'])
        && (! isset($auto_increment)
        || $_REQUEST['new_auto_increment'] !== $auto_increment)
    ) {
        $table_alters[] = 'auto_increment = '
            . PMA\libraries\Util::sqlAddSlashes($_REQUEST['new_auto_increment']);
    }

    if (! empty($_REQUEST['new_row_format'])) {
        $newRowFormat = $_REQUEST['new_row_format'];
        $newRowFormatLower = mb_strtolower($newRowFormat);
        if (($is_myisam_or_aria || $is_innodb || $is_pbxt)
            && (!mb_strlen($row_format)
            || $newRowFormatLower !== mb_strtolower($row_format))
        ) {
            $table_alters[] = 'ROW_FORMAT = '
                . PMA\libraries\Util::sqlAddSlashes($newRowFormat);
        }
    }

    return $table_alters;
}

/**
 * set initial value of the set of variables, based on the current table engine
 *
 * @param string $tbl_storage_engine table storage engine
 *
 * @return array ($is_myisam_or_aria, $is_innodb, $is_isam,
 *                $is_berkeleydb, $is_aria, $is_pbxt)
 */
function PMA_setGlobalVariablesForEngine($tbl_storage_engine)
{
    $upperTblStorEngine = $tbl_storage_engine;

    //Options that apply to MYISAM usually apply to ARIA
    $is_myisam_or_aria = ($upperTblStorEngine == 'MYISAM'
        || $upperTblStorEngine == 'ARIA'
        || $upperTblStorEngine == 'MARIA'
    );
    $is_aria = ($upperTblStorEngine == 'ARIA');

    $is_isam = ($upperTblStorEngine == 'ISAM');
    $is_innodb = ($upperTblStorEngine == 'INNODB');
    $is_berkeleydb = ($upperTblStorEngine == 'BERKELEYDB');
    $is_pbxt = ($upperTblStorEngine == 'PBXT');

    return array(
        $is_myisam_or_aria, $is_innodb, $is_isam,
        $is_berkeleydb, $is_aria, $is_pbxt
    );
}

/**
 * Get warning messages array
 *
 * @return array  $warning_messages
 */
function PMA_getWarningMessagesArray()
{
    $warning_messages = array();
    foreach ($GLOBALS['dbi']->getWarnings() as $warning) {
        // In MariaDB 5.1.44, when altering a table from Maria to MyISAM
        // and if TRANSACTIONAL was set, the system reports an error;
        // I discussed with a Maria developer and he agrees that this
        // should not be reported with a Level of Error, so here
        // I just ignore it. But there are other 1478 messages
        // that it's better to show.
        if (! ($_REQUEST['new_tbl_storage_engine'] == 'MyISAM'
            && $warning['Code'] == '1478'
            && $warning['Level'] == 'Error')
        ) {
            $warning_messages[] = $warning['Level'] . ': #' . $warning['Code']
                . ' ' . $warning['Message'];
        }
    }
    return $warning_messages;
}

/**
 * Get SQL query and result after ran this SQL query for a partition operation
 * has been requested by the user
 *
 * @return array $sql_query, $result
 */
function PMA_getQueryAndResultForPartition()
{
    $sql_query = 'ALTER TABLE '
        . PMA\libraries\Util::backquote($GLOBALS['table']) . ' '
        . $_REQUEST['partition_operation']
        . ' PARTITION ';

    if ($_REQUEST['partition_operation'] == 'COALESCE') {
        $sql_query .= count($_REQUEST['partition_name']);
    } else {
        $sql_query .= implode(', ', $_REQUEST['partition_name']) . ';';
    }

    $result = $GLOBALS['dbi']->query($sql_query);

    return array($sql_query, $result);
}

/**
 * Adjust the privileges after renaming/moving a table
 *
 * @param string $oldDb    Database name before table renaming/moving table
 * @param string $oldTable Table name before table renaming/moving table
 * @param string $newDb    Database name after table renaming/ moving table
 * @param string $newTable Table name after table renaming/moving table
 *
 * @return void
 */
function PMA_AdjustPrivileges_renameOrMoveTable($oldDb, $oldTable, $newDb, $newTable)
{
    if ($GLOBALS['table_priv'] && $GLOBALS['col_priv']
        && $GLOBALS['is_reload_priv']
    ) {
        $GLOBALS['dbi']->selectDb('mysql');

        // For table specific privileges
        $query_table_specific = 'UPDATE ' . Util::backquote('tables_priv')
            . 'SET Db = "' . $newDb . '", Table_name = "' . $newTable
            . '" where Db = "' . $oldDb . '" AND Table_name = "' . $oldTable
            . '";';
        $GLOBALS['dbi']->query($query_table_specific);

        // For column specific privileges
        $query_col_specific = 'UPDATE ' . Util::backquote('columns_priv')
            . 'SET Db = "' . $newDb . '", Table_name = "' . $newTable
            . '" where Db = "' . $oldDb . '" AND Table_name = "' . $oldTable
            . '";';
        $GLOBALS['dbi']->query($query_col_specific);

        // Finally FLUSH the new privileges
        $flush_query = "FLUSH PRIVILEGES;";
        $GLOBALS['dbi']->query($flush_query);
    }
}

/**
 * Adjust the privileges after copying a table
 *
 * @param string $oldDb    Database name before table copying
 * @param string $oldTable Table name before table copying
 * @param string $newDb    Database name after table copying
 * @param string $newTable Table name after table copying
 *
 * @return void
 */
function PMA_AdjustPrivileges_copyTable($oldDb, $oldTable, $newDb, $newTable)
{
    if ($GLOBALS['table_priv'] && $GLOBALS['col_priv']
        && $GLOBALS['is_reload_priv']
    ) {
        $GLOBALS['dbi']->selectDb('mysql');

        // For Table Specific privileges
        $query_table_specific_old = 'SELECT * FROM '
            . Util::backquote('tables_priv') . ' where '
            . 'Db = "' . $oldDb . '" AND Table_name = "' . $oldTable . '";';

        $old_privs_table = $GLOBALS['dbi']->fetchResult(
            $query_table_specific_old,
            0
        );

        foreach ($old_privs_table as $old_priv) {
            $newDb_table_privs_query = 'INSERT INTO '
                . Util::backquote('tables_priv') . ' VALUES("'
                . $old_priv[0] . '", "' . $newDb . '", "' . $old_priv[2] . '", "'
                . $newTable . '", "' . $old_priv[4] . '", "' . $old_priv[5]
                . '", "' . $old_priv[6] . '", "' . $old_priv[7] . '");';

            $GLOBALS['dbi']->query($newDb_table_privs_query);
        }

        // For Column Specific privileges
        $query_col_specific_old = 'SELECT * FROM '
            . Util::backquote('columns_priv') . ' WHERE '
            . 'Db = "' . $oldDb . '" AND Table_name = "' . $oldTable . '";';

        $old_privs_col = $GLOBALS['dbi']->fetchResult(
            $query_col_specific_old,
            0
        );

        foreach ($old_privs_col as $old_priv) {
            $newDb_col_privs_query = 'INSERT INTO '
                . Util::backquote('columns_priv') . ' VALUES("'
                . $old_priv[0] . '", "' . $newDb . '", "' . $old_priv[2] . '", "'
                . $newTable . '", "' . $old_priv[4] . '", "' . $old_priv[5]
                . '", "' . $old_priv[6] . '");';

            $GLOBALS['dbi']->query($newDb_col_privs_query);
        }

        // Finally FLUSH the new privileges
        $flush_query = "FLUSH PRIVILEGES;";
        $GLOBALS['dbi']->query($flush_query);
    }
}

/**
 * Change all collations and character sets of all columns in table
 *
 * @param string $db            Database name
 * @param string $table         Table name
 * @param string $tbl_collation Collation Name
 *
 * @return void
 */
function PMA_changeAllColumnsCollation($db, $table, $tbl_collation)
{
    $GLOBALS['dbi']->selectDb($db);

    $change_all_collations_query = 'ALTER TABLE '
        . PMA\libraries\Util::backquote($table)
        . ' CONVERT TO';

    list($charset) = explode('_', $tbl_collation);

    $change_all_collations_query .= ' CHARACTER SET ' . $charset
        . ($charset == $tbl_collation ? '' : ' COLLATE ' . $tbl_collation);

    $GLOBALS['dbi']->query($change_all_collations_query);
}

/**
 * Move or copy a table
 *
 * @param string $db    current database name
 * @param string $table current table name
 *
 * @return void
 */
function PMA_moveOrCopyTable($db, $table)
{
    /**
     * Selects the database to work with
     */
    $GLOBALS['dbi']->selectDb($db);

    /**
     * $_REQUEST['target_db'] could be empty in case we came from an input field
     * (when there are many databases, no drop-down)
     */
    if (empty($_REQUEST['target_db'])) {
        $_REQUEST['target_db'] = $db;
    }

    /**
     * A target table name has been sent to this script -> do the work
     */
    if (PMA_isValid($_REQUEST['new_name'])) {
        if ($db == $_REQUEST['target_db'] && $table == $_REQUEST['new_name']) {
            if (isset($_REQUEST['submit_move'])) {
                $message = Message::error(__('Can\'t move table to same one!'));
            } else {
                $message = Message::error(__('Can\'t copy table to same one!'));
            }
        } else {
            Table::moveCopy(
                $db, $table, $_REQUEST['target_db'], $_REQUEST['new_name'],
                $_REQUEST['what'], isset($_REQUEST['submit_move']), 'one_table'
            );

            if (isset($_REQUEST['adjust_privileges'])
                && ! empty($_REQUEST['adjust_privileges'])
            ) {
                if (isset($_REQUEST['submit_move'])) {
                    PMA_AdjustPrivileges_renameOrMoveTable(
                        $db, $table, $_REQUEST['target_db'], $_REQUEST['new_name']
                    );
                } else {
                    PMA_AdjustPrivileges_copyTable(
                        $db, $table, $_REQUEST['target_db'], $_REQUEST['new_name']
                    );
                }

                if (isset($_REQUEST['submit_move'])) {
                    $message = Message::success(
                        __(
                            'Table %s has been moved to %s. Privileges have been '
                            . 'adjusted.'
                        )
                    );
                } else {
                    $message = Message::success(
                        __(
                            'Table %s has been copied to %s. Privileges have been '
                            . 'adjusted.'
                        )
                    );
                }

            } else {
                if (isset($_REQUEST['submit_move'])) {
                    $message = Message::success(
                        __('Table %s has been moved to %s.')
                    );
                } else {
                    $message = Message::success(
                        __('Table %s has been copied to %s.')
                    );
                }
            }

            $old = PMA\libraries\Util::backquote($db) . '.'
                . PMA\libraries\Util::backquote($table);
            $message->addParam($old);
            $new = PMA\libraries\Util::backquote($_REQUEST['target_db']) . '.'
                . PMA\libraries\Util::backquote($_REQUEST['new_name']);
            $message->addParam($new);

            /* Check: Work on new table or on old table? */
            if (isset($_REQUEST['submit_move'])
                || PMA_isValid($_REQUEST['switch_to_new'])
            ) {
            }
        }
    } else {
        /**
         * No new name for the table!
         */
        $message = Message::error(__('The table name is empty!'));
    }

    if ($GLOBALS['is_ajax_request'] == true) {
        $response = PMA\libraries\Response::getInstance();
        $response->addJSON('message', $message);
        if ($message->isSuccess()) {
            $response->addJSON('db', $GLOBALS['db']);
        } else {
            $response->setRequestStatus(false);
        }
        exit;
    }
}<|MERGE_RESOLUTION|>--- conflicted
+++ resolved
@@ -575,12 +575,13 @@
  */
 function PMA_AdjustPrivileges_moveDB($oldDb, $newname)
 {
-<<<<<<< HEAD
     if ($GLOBALS['db_priv'] && $GLOBALS['table_priv']
         && $GLOBALS['col_priv'] && $GLOBALS['proc_priv']
         && $GLOBALS['is_reload_priv']
     ) {
         $GLOBALS['dbi']->selectDb('mysql');
+        $newname = str_replace("_", "\_", $newname);
+        $oldDb = str_replace("_", "\_", $oldDb);
 
         // For Db specific privileges
         $query_db_specific = 'UPDATE ' . Util::backquote('db')
@@ -609,45 +610,6 @@
         // Finally FLUSH the new privileges
         $flush_query = "FLUSH PRIVILEGES;";
         $GLOBALS['dbi']->query($flush_query);
-=======
-    if (! PMA_DRIZZLE) {
-        if ($GLOBALS['db_priv'] && $GLOBALS['table_priv']
-            && $GLOBALS['col_priv'] && $GLOBALS['proc_priv']
-            && $GLOBALS['is_reload_priv']
-        ) {
-            $GLOBALS['dbi']->selectDb('mysql');
-            $newname = str_replace("_", "\_", $newname);
-            $oldDb = str_replace("_", "\_", $oldDb);
-
-            // For Db specific privileges
-            $query_db_specific = 'UPDATE ' . PMA_Util::backquote('db')
-                . 'SET Db = "' . $newname
-                . '" where Db = "' . $oldDb . '";';
-            $GLOBALS['dbi']->query($query_db_specific);
-
-            // For table specific privileges
-            $query_table_specific = 'UPDATE ' . PMA_Util::backquote('tables_priv')
-                . 'SET Db = "' . $newname
-                . '" where Db = "' . $oldDb . '";';
-            $GLOBALS['dbi']->query($query_table_specific);
-
-            // For column specific privileges
-            $query_col_specific = 'UPDATE ' . PMA_Util::backquote('columns_priv')
-                . 'SET Db = "' . $newname
-                . '" where Db = "' . $oldDb . '";';
-            $GLOBALS['dbi']->query($query_col_specific);
-
-            // For procedures specific privileges
-            $query_proc_specific = 'UPDATE ' . PMA_Util::backquote('procs_priv')
-                . 'SET Db = "' . $newname
-                . '" where Db = "' . $oldDb . '";';
-            $GLOBALS['dbi']->query($query_proc_specific);
-
-            // Finally FLUSH the new privileges
-            $flush_query = "FLUSH PRIVILEGES;";
-            $GLOBALS['dbi']->query($flush_query);
-        }
->>>>>>> 28ffff74
     }
 }
 
@@ -661,43 +623,13 @@
  */
 function PMA_AdjustPrivileges_copyDB($oldDb, $newname)
 {
-<<<<<<< HEAD
     if ($GLOBALS['db_priv'] && $GLOBALS['table_priv']
         && $GLOBALS['col_priv'] && $GLOBALS['proc_priv']
         && $GLOBALS['is_reload_priv']
     ) {
         $GLOBALS['dbi']->selectDb('mysql');
-=======
-    if (! PMA_DRIZZLE) {
-        if ($GLOBALS['db_priv'] && $GLOBALS['table_priv']
-            && $GLOBALS['col_priv'] && $GLOBALS['proc_priv']
-            && $GLOBALS['is_reload_priv']
-        ) {
-            $GLOBALS['dbi']->selectDb('mysql');
-            $newname = str_replace("_", "\_", $newname);
-            $oldDb = str_replace("_", "\_", $oldDb);
-
-            $query_db_specific_old = 'SELECT * FROM '
-                . PMA_Util::backquote('db') . ' WHERE '
-                . 'Db = "' . $oldDb . '";';
-
-            $old_privs_db = $GLOBALS['dbi']->fetchResult($query_db_specific_old, 0);
-
-            foreach ($old_privs_db as $old_priv) {
-                $newDb_db_privs_query = 'INSERT INTO ' . PMA_Util::backquote('db')
-                    . ' VALUES("' . $old_priv[0] . '", "' . $newname . '", "'
-                    . $old_priv[2] . '", "' . $old_priv[3] . '", "' . $old_priv[4]
-                    . '", "' . $old_priv[5] . '", "' . $old_priv[6] . '", "'
-                    . $old_priv[7] . '", "' . $old_priv[8] . '", "' . $old_priv[9]
-                    . '", "' . $old_priv[10] . '", "' . $old_priv[11] . '", "'
-                    . $old_priv[12] . '", "' . $old_priv[13] . '", "' . $old_priv[14]
-                    . '", "' . $old_priv[15] . '", "' . $old_priv[16] . '", "'
-                    . $old_priv[17] . '", "' . $old_priv[18] . '", "' . $old_priv[19]
-                    . '", "' . $old_priv[20] . '", "' . $old_priv[21] . '");';
-
-                $GLOBALS['dbi']->query($newDb_db_privs_query);
-            }
->>>>>>> 28ffff74
+        $newname = str_replace("_", "\_", $newname);
+        $oldDb = str_replace("_", "\_", $oldDb);
 
         $query_db_specific_old = 'SELECT * FROM '
             . Util::backquote('db') . ' WHERE '
