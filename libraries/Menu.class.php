<?php
/* vim: set expandtab sw=4 ts=4 sts=4: */
/**
 * Generates and renders the top menu
 *
 * @package PhpMyAdmin
 */
if (! defined('PHPMYADMIN')) {
    exit;
}

/**
 * Class for generating the top menu
 *
 * @package PhpMyAdmin
 */
class PMA_Menu
{
    /**
     * Server id
     *
     * @access private
     * @var string
     */
    private $_server;
    /**
     * Database name
     *
     * @access private
     * @var string
     */
    private $_db;
    /**
     * Table name
     *
     * @access private
     * @var string
     */
    private $_table;

    /**
     * Creates a new instance of PMA_Menu
     *
     * @param int    $server Server id
     * @param string $db     Database name
     * @param string $table  Table name
     *
     * @return New PMA_Table
     */
    public function __construct($server, $db, $table)
    {
        $this->_server = $server;
        $this->_db     = $db;
        $this->_table  = $table;
    }

    /**
     * Prints the menu and the breadcrumbs
     *
     * @return void
     */
    public function display()
    {
        echo $this->getDisplay();
    }

    /**
     * Returns the menu and the breadcrumbs as a string
     *
     * @return string
     */
    public function getDisplay()
    {
        $retval  = $this->_getBreadcrumbs();
        $retval .= $this->_getMenu();
        return $retval;
    }

    /**
     * Returns hash for the menu and the breadcrumbs
     *
     * @return string
     */
    public function getHash()
    {
        return substr(
            md5($this->_getMenu() . $this->_getBreadcrumbs()),
            0,
            8
        );
    }

    /**
     * Returns the menu as HTML
     *
     * @return string HTML formatted menubar
     */
    private function _getMenu()
    {
        $tabs = array();
        $url_params = array('db' => $this->_db);
        if (strlen($this->_table)) {
            $tabs = $this->_getTableTabs();
            $url_params['table'] = $this->_table;
        } else if (strlen($this->_db)) {
            $tabs = $this->_getDbTabs();
        } else {
            $tabs = $this->_getServerTabs();
        }
        return PMA_Util::getHtmlTabs($tabs, $url_params, 'topmenu', true);
    }

    /**
     * Returns the breadcrumbs as HTML
     *
     * @return string HTML formatted breadcrumbs
     */
    private function _getBreadcrumbs()
    {
        $retval = '';
        $tbl_is_view = PMA_Table::isView($this->_db, $this->_table);
        $server_info = ! empty($GLOBALS['cfg']['Server']['verbose'])
            ? $GLOBALS['cfg']['Server']['verbose']
            : $GLOBALS['cfg']['Server']['host'];
        $server_info .= empty($GLOBALS['cfg']['Server']['port'])
            ? ''
            : ':' . $GLOBALS['cfg']['Server']['port'];

        $separator = "<span class='separator item'>&nbsp;»</span>";
        $item = '<a href="%1$s?%2$s" class="item">';

        if ($GLOBALS['cfg']['NavigationBarIconic'] !== true) {
            $item .= '%4$s: ';
        }
        $item .= '%3$s</a>';
        $retval .= "<div id='floating_menubar'></div>";
        $retval .= "<div id='serverinfo'>";
        if ($GLOBALS['cfg']['NavigationBarIconic']) {
            $retval .= PMA_Util::getImage(
                's_host.png',
                '',
                array('class' => 'item')
            );
        }
        $retval .= sprintf(
            $item,
            $GLOBALS['cfg']['DefaultTabServer'],
            PMA_generate_common_url(),
            htmlspecialchars($server_info),
            __('Server')
        );

        if (strlen($this->_db)) {
            $retval .= $separator;
            if ($GLOBALS['cfg']['NavigationBarIconic']) {
                $retval .= PMA_Util::getImage(
                    's_db.png',
                    '',
                    array('class' => 'item')
                );
            }
            $retval .= sprintf(
                $item,
                $GLOBALS['cfg']['DefaultTabDatabase'],
                PMA_generate_common_url($this->_db),
                htmlspecialchars($this->_db),
                __('Database')
            );
            // if the table is being dropped, $_REQUEST['purge'] is set to '1'
            // so do not display the table name in upper div
            if (strlen($this->_table)
                && ! (isset($_REQUEST['purge']) && $_REQUEST['purge'] == '1')
            ) {
                include './libraries/tbl_info.inc.php';

                $retval .= $separator;
                if ($GLOBALS['cfg']['NavigationBarIconic']) {
                    $icon = $tbl_is_view ? 'b_views.png' : 's_tbl.png';
                    $retval .= PMA_Util::getImage(
                        $icon,
                        '',
                        array('class' => 'item')
                    );
                }
                $retval .= sprintf(
                    $item,
                    $GLOBALS['cfg']['DefaultTabTable'],
                    PMA_generate_common_url($this->_db, $this->_table),
                    str_replace(' ', '&nbsp;', htmlspecialchars($this->_table)),
                    $tbl_is_view ? __('View') : __('Table')
                );

                /**
                 * Displays table comment
                 */
                if (! empty($show_comment)
                    && ! isset($GLOBALS['avoid_show_comment'])
                ) {
                    if (strstr($show_comment, '; InnoDB free')) {
                        $show_comment = preg_replace(
                            '@; InnoDB free:.*?$@',
                            '',
                            $show_comment
                        );
                    }
                    $retval .= '<span class="table_comment"';
                    $retval .= ' id="span_table_comment">&quot;';
                    $retval .= htmlspecialchars($show_comment);
                    $retval .= '&quot;</span>';
                } // end if
            } else {
                // no table selected, display database comment if present
                $cfgRelation = PMA_getRelationsParam();

                // Get additional information about tables for tooltip is done
                // in libraries/db_info.inc.php only once
                if ($cfgRelation['commwork']) {
                    $comment = PMA_getDbComment($this->_db);
                    /**
                     * Displays table comment
                     */
                    if (! empty($comment)) {
                        $retval .= '<span class="table_comment"'
                            . ' id="span_table_comment">&quot;'
                            . htmlspecialchars($comment)
                            . '&quot;</span>';
                    } // end if
                }
            }
        }
        $retval .= '<div class="clearfloat"></div>';
        $retval .= '</div>';
        return $retval;
    }

    /**
     * Returns the table tabs as an array
     *
     * @return array Data for generating table tabs
     */
    private function _getTableTabs()
    {
        $db_is_information_schema = $GLOBALS['dbi']->isSystemSchema($this->_db);
        $tbl_is_view = PMA_Table::isView($this->_db, $this->_table);
        $table_info_num_rows = PMA_Table::countRecords($this->_db, $this->_table);

        $tabs = array();

        $tabs['browse']['icon'] = 'b_browse.png';
        $tabs['browse']['text'] = __('Browse');
        $tabs['browse']['link'] = 'sql.php';
        $tabs['browse']['args']['pos'] = 0;

        $tabs['structure']['icon'] = 'b_props.png';
        $tabs['structure']['link'] = 'tbl_structure.php';
        $tabs['structure']['text'] = __('Structure');

        $tabs['sql']['icon'] = 'b_sql.png';
        $tabs['sql']['link'] = 'tbl_sql.php';
        $tabs['sql']['text'] = __('SQL');

        $tabs['search']['icon'] = 'b_search.png';
        $tabs['search']['text'] = __('Search');
        $tabs['search']['link'] = 'tbl_select.php';
        $tabs['search']['active'] = in_array(
            basename($GLOBALS['PMA_PHP_SELF']),
            array('tbl_select.php', 'tbl_zoom_select.php')
        );

        if (! $db_is_information_schema) {
            $tabs['insert']['icon'] = 'b_insrow.png';
            $tabs['insert']['link'] = 'tbl_change.php';
            $tabs['insert']['text'] = __('Insert');
        }

        $tabs['export']['icon'] = 'b_tblexport.png';
        $tabs['export']['link'] = 'tbl_export.php';
        $tabs['export']['args']['single_table'] = 'true';
        $tabs['export']['text'] = __('Export');

        /**
         * Don't display "Import" and "Operations"
         * for views and information_schema
         */
        if (! $tbl_is_view && ! $db_is_information_schema) {
            $tabs['import']['icon'] = 'b_tblimport.png';
            $tabs['import']['link'] = 'tbl_import.php';
            $tabs['import']['text'] = __('Import');

            $tabs['operation']['icon'] = 'b_tblops.png';
            $tabs['operation']['link'] = 'tbl_operations.php';
            $tabs['operation']['text'] = __('Operations');
        }
        if (PMA_Tracker::isActive()) {
            $tabs['tracking']['icon'] = 'eye.png';
            $tabs['tracking']['text'] = __('Tracking');
            $tabs['tracking']['link'] = 'tbl_tracking.php';
        }
        if (! $db_is_information_schema
            && ! PMA_DRIZZLE
            && PMA_Util::currentUserHasPrivilege('TRIGGER', $this->_db, $this->_table)
            && ! $tbl_is_view
        ) {
            $tabs['triggers']['link'] = 'tbl_triggers.php';
            $tabs['triggers']['text'] = __('Triggers');
            $tabs['triggers']['icon'] = 'b_triggers.png';
        }

        /**
         * Views support a limited number of operations
         */
        if ($tbl_is_view && ! $db_is_information_schema) {
            $tabs['operation']['icon'] = 'b_tblops.png';
            $tabs['operation']['link'] = 'view_operations.php';
            $tabs['operation']['text'] = __('Operations');
        }

        return $tabs;
    }

    /**
     * Returns the db tabs as an array
     *
     * @return array Data for generating db tabs
     */
    private function _getDbTabs()
    {
        $db_is_information_schema = $GLOBALS['dbi']->isSystemSchema($this->_db);
        $num_tables = count($GLOBALS['dbi']->getTables($this->_db));
        $is_superuser = $GLOBALS['dbi']->isSuperuser();

        /**
         * Gets the relation settings
         */
        $cfgRelation = PMA_getRelationsParam();

        $tabs = array();

        $tabs['structure']['link'] = 'db_structure.php';
        $tabs['structure']['text'] = __('Structure');
        $tabs['structure']['icon'] = 'b_props.png';

        $tabs['sql']['link'] = 'db_sql.php';
        $tabs['sql']['args']['db_query_force'] = 1;
        $tabs['sql']['text'] = __('SQL');
        $tabs['sql']['icon'] = 'b_sql.png';

        $tabs['search']['text'] = __('Search');
        $tabs['search']['icon'] = 'b_search.png';
        $tabs['search']['link'] = 'db_search.php';
        if ($num_tables == 0) {
            $tabs['search']['warning'] = __('Database seems to be empty!');
        }

        $tabs['qbe']['text'] = __('Query');
        $tabs['qbe']['icon'] = 's_db.png';
        $tabs['qbe']['link'] = 'db_qbe.php';
        if ($num_tables == 0) {
            $tabs['qbe']['warning'] = __('Database seems to be empty!');
        }

        $tabs['export']['text'] = __('Export');
        $tabs['export']['icon'] = 'b_export.png';
        $tabs['export']['link'] = 'db_export.php';
        if ($num_tables == 0) {
            $tabs['export']['warning'] = __('Database seems to be empty!');
        }

        if (! $db_is_information_schema) {
            $tabs['import']['link'] = 'db_import.php';
            $tabs['import']['text'] = __('Import');
            $tabs['import']['icon'] = 'b_import.png';

            $tabs['operation']['link'] = 'db_operations.php';
            $tabs['operation']['text'] = __('Operations');
            $tabs['operation']['icon'] = 'b_tblops.png';

            if ($is_superuser && ! PMA_DRIZZLE) {
                $tabs['privileges']['link'] = 'server_privileges.php';
                $tabs['privileges']['args']['checkprivs'] = $this->_db;
                // stay on database view
                $tabs['privileges']['args']['viewing_mode'] = 'db';
                $tabs['privileges']['text'] = __('Privileges');
                $tabs['privileges']['icon'] = 's_rights.png';
            }
            if (! PMA_DRIZZLE) {
                $tabs['routines']['link'] = 'db_routines.php';
                $tabs['routines']['text'] = __('Routines');
                $tabs['routines']['icon'] = 'b_routines.png';
            }
            if (PMA_MYSQL_INT_VERSION >= 50106
                && ! PMA_DRIZZLE
                && PMA_Util::currentUserHasPrivilege('EVENT', $this->_db)
            ) {
                $tabs['events']['link'] = 'db_events.php';
                $tabs['events']['text'] = __('Events');
                $tabs['events']['icon'] = 'b_events.png';
            }
            if (! PMA_DRIZZLE
                && PMA_Util::currentUserHasPrivilege('TRIGGER', $this->_db)
            ) {
                $tabs['triggers']['link'] = 'db_triggers.php';
                $tabs['triggers']['text'] = __('Triggers');
                $tabs['triggers']['icon'] = 'b_triggers.png';
            }
        }

        if (PMA_Tracker::isActive()) {
            $tabs['tracking']['text'] = __('Tracking');
            $tabs['tracking']['icon'] = 'eye.png';
            $tabs['tracking']['link'] = 'db_tracking.php';
        }

        if (! $db_is_information_schema && $cfgRelation['designerwork']) {
            $tabs['designer']['text'] = __('Designer');
            $tabs['designer']['icon'] = 'b_relations.png';
            $tabs['designer']['link'] = 'pmd_general.php';
        }

        return $tabs;
    }

    /**
     * Returns the server tabs as an array
     *
     * @return array Data for generating server tabs
     */
    private function _getServerTabs()
    {
        $is_superuser = isset($GLOBALS['dbi']) && $GLOBALS['dbi']->isSuperuser();
        $binary_logs = null;
<<<<<<< HEAD
        if (!defined('PMA_DRIZZLE') || (defined('PMA_DRIZZLE') && ! PMA_DRIZZLE)) {
            $binary_logs = $GLOBALS['dbi']->fetchResult(
=======
        if (function_exists('PMA_DBI_fetch_result')
            && (! defined('PMA_DRIZZLE') 
                || (defined('PMA_DRIZZLE') && ! PMA_DRIZZLE)
            )
        ) {
            $binary_logs = PMA_DBI_fetch_result(
>>>>>>> 30e0e364
                'SHOW MASTER LOGS',
                'Log_name',
                null,
                null,
                PMA_DatabaseInterface::QUERY_STORE
            );
        }

        $tabs = array();

        $tabs['databases']['icon'] = 's_db.png';
        $tabs['databases']['link'] = 'server_databases.php';
        $tabs['databases']['text'] = __('Databases');

        $tabs['sql']['icon'] = 'b_sql.png';
        $tabs['sql']['link'] = 'server_sql.php';
        $tabs['sql']['text'] = __('SQL');

        $tabs['status']['icon'] = 's_status.png';
        $tabs['status']['link'] = 'server_status.php';
        $tabs['status']['text'] = __('Status');
        $tabs['status']['active'] = in_array(
            basename($GLOBALS['PMA_PHP_SELF']),
            array(
                'server_status.php',
                'server_status_advisor.php',
                'server_status_monitor.php',
                'server_status_queries.php',
                'server_status_variables.php'
            )
        );

        if ($is_superuser && ! PMA_DRIZZLE) {
            $tabs['rights']['icon'] = 's_rights.png';
            $tabs['rights']['link'] = 'server_privileges.php';
            $tabs['rights']['text'] = __('Users');
        }

        $tabs['export']['icon'] = 'b_export.png';
        $tabs['export']['link'] = 'server_export.php';
        $tabs['export']['text'] = __('Export');

        $tabs['import']['icon'] = 'b_import.png';
        $tabs['import']['link'] = 'server_import.php';
        $tabs['import']['text'] = __('Import');

        $tabs['settings']['icon']   = 'b_tblops.png';
        $tabs['settings']['link']   = 'prefs_manage.php';
        $tabs['settings']['text']   = __('Settings');
        $tabs['settings']['active'] = in_array(
            basename($GLOBALS['PMA_PHP_SELF']),
            array('prefs_forms.php', 'prefs_manage.php')
        );

        if (! empty($binary_logs)) {
            $tabs['binlog']['icon'] = 's_tbl.png';
            $tabs['binlog']['link'] = 'server_binlog.php';
            $tabs['binlog']['text'] = __('Binary log');
        }

        if ($is_superuser && ! PMA_DRIZZLE) {
            $tabs['replication']['icon'] = 's_replication.png';
            $tabs['replication']['link'] = 'server_replication.php';
            $tabs['replication']['text'] = __('Replication');
        }

        $tabs['vars']['icon'] = 's_vars.png';
        $tabs['vars']['link'] = 'server_variables.php';
        $tabs['vars']['text'] = __('Variables');

        $tabs['charset']['icon'] = 's_asci.png';
        $tabs['charset']['link'] = 'server_collations.php';
        $tabs['charset']['text'] = __('Charsets');

        if (defined('PMA_DRIZZLE') && PMA_DRIZZLE) {
            $tabs['plugins']['icon'] = 'b_engine.png';
            $tabs['plugins']['link'] = 'server_plugins.php';
            $tabs['plugins']['text'] = __('Plugins');
        } else {
            $tabs['engine']['icon'] = 'b_engine.png';
            $tabs['engine']['link'] = 'server_engines.php';
            $tabs['engine']['text'] = __('Engines');
        }
        return $tabs;
    }
}

?><|MERGE_RESOLUTION|>--- conflicted
+++ resolved
@@ -429,17 +429,12 @@
     {
         $is_superuser = isset($GLOBALS['dbi']) && $GLOBALS['dbi']->isSuperuser();
         $binary_logs = null;
-<<<<<<< HEAD
-        if (!defined('PMA_DRIZZLE') || (defined('PMA_DRIZZLE') && ! PMA_DRIZZLE)) {
-            $binary_logs = $GLOBALS['dbi']->fetchResult(
-=======
-        if (function_exists('PMA_DBI_fetch_result')
+        if (isset($GLOBALS['dbi'])
             && (! defined('PMA_DRIZZLE') 
                 || (defined('PMA_DRIZZLE') && ! PMA_DRIZZLE)
             )
         ) {
-            $binary_logs = PMA_DBI_fetch_result(
->>>>>>> 30e0e364
+            $binary_logs = $GLOBALS['dbi']->fetchResult(
                 'SHOW MASTER LOGS',
                 'Log_name',
                 null,
