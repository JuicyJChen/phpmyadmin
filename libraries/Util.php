<?php
/* vim: set expandtab sw=4 ts=4 sts=4: */
/**
 * Hold the PMA\libraries\Util class
 *
 * @package PhpMyAdmin
 */
namespace PMA\libraries;

use PMA\libraries\plugins\ImportPlugin;
use PhpMyAdmin\SqlParser\Context;
use PhpMyAdmin\SqlParser\Lexer;
use PhpMyAdmin\SqlParser\Parser;
use PhpMyAdmin\SqlParser\Token;
use stdClass;
<<<<<<< HEAD
use SqlParser\Utils\Error as ParserError;
use PMA\libraries\URL;
use PMA\libraries\Sanitize;
use PMA\libraries\Template;
=======
use PhpMyAdmin\SqlParser\Utils\Error as ParserError;
>>>>>>> e4bf5369

if (! defined('PHPMYADMIN')) {
    exit;
}

/**
 * Misc functions used all over the scripts.
 *
 * @package PhpMyAdmin
 */
class Util
{
    /**
     * Checks whether configuration value tells to show icons.
     *
     * @param string $value Configuration option name
     *
     * @return boolean Whether to show icons.
     */
    public static function showIcons($value)
    {
        return in_array($GLOBALS['cfg'][$value], array('icons', 'both'));
    }

    /**
     * Checks whether configuration value tells to show text.
     *
     * @param string $value Configuration option name
     *
     * @return boolean Whether to show text.
     */
    public static function showText($value)
    {
        return in_array($GLOBALS['cfg'][$value], array('text', 'both'));
    }

    /**
     * Returns an HTML IMG tag for a particular icon from a theme,
     * which may be an actual file or an icon from a sprite.
     * This function takes into account the ActionLinksMode
     * configuration setting and wraps the image tag in a span tag.
     *
     * @param string  $icon          name of icon file
     * @param string  $alternate     alternate text
     * @param boolean $force_text    whether to force alternate text to be displayed
     * @param boolean $menu_icon     whether this icon is for the menu bar or not
     * @param string  $control_param which directive controls the display
     *
     * @return string an html snippet
     */
    public static function getIcon(
        $icon,
        $alternate = '',
        $force_text = false,
        $menu_icon = false,
        $control_param = 'ActionLinksMode'
    ) {
        $include_icon = $include_text = false;
        if (self::showIcons($control_param)) {
            $include_icon = true;
        }
        if ($force_text
            || self::showText($control_param)
        ) {
            $include_text = true;
        }
        // Sometimes use a span (we rely on this in js/sql.js). But for menu bar
        // we don't need a span
        $button = $menu_icon ? '' : '<span class="nowrap">';
        if ($include_icon) {
            $button .= self::getImage($icon, $alternate);
        }
        if ($include_icon && $include_text) {
            $button .= '&nbsp;';
        }
        if ($include_text) {
            $button .= $alternate;
        }
        $button .= $menu_icon ? '' : '</span>';

        return $button;
    }

    /**
     * Returns an HTML IMG tag for a particular image from a theme,
     * which may be an actual file or an icon from a sprite
     *
     * @param string $image      The name of the file to get
     * @param string $alternate  Used to set 'alt' and 'title' attributes
     *                           of the image
     * @param array  $attributes An associative array of other attributes
     *
     * @return string an html IMG tag
     */
    public static function getImage($image, $alternate = '', $attributes = array())
    {
        static $sprites; // cached list of available sprites (if any)
        if (defined('TESTSUITE')) {
            // prevent caching in testsuite
            unset($sprites);
        }

        $is_sprite = false;
        $alternate = htmlspecialchars($alternate);

        // If it's the first time this function is called
        if (! isset($sprites)) {
            $sprites = array();
            // Try to load the list of sprites
            if (isset($_SESSION['PMA_Theme'])) {
                $sprites = $_SESSION['PMA_Theme']->getSpriteData();
            }
        }

        // Check if we have the requested image as a sprite
        //  and set $url accordingly
        $class = str_replace(array('.gif','.png'), '', $image);
        if (array_key_exists($class, $sprites)) {
            $is_sprite = true;
            $url = (defined('PMA_TEST_THEME') ? '../' : '') . 'themes/dot.gif';
        } elseif (isset($GLOBALS['pmaThemeImage'])) {
            $url = $GLOBALS['pmaThemeImage'] . $image;
        } else {
            $url = './themes/pmahomme/' . $image;
        }

        // set class attribute
        if ($is_sprite) {
            if (isset($attributes['class'])) {
                $attributes['class'] = "icon ic_$class " . $attributes['class'];
            } else {
                $attributes['class'] = "icon ic_$class";
            }
        }

        // set all other attributes
        $attr_str = '';
        foreach ($attributes as $key => $value) {
            if (! in_array($key, array('alt', 'title'))) {
                $attr_str .= " $key=\"$value\"";
            }
        }

        // override the alt attribute
        if (isset($attributes['alt'])) {
            $alt = $attributes['alt'];
        } else {
            $alt = $alternate;
        }

        // override the title attribute
        if (isset($attributes['title'])) {
            $title = $attributes['title'];
        } else {
            $title = $alternate;
        }

        // generate the IMG tag
        $template = '<img src="%s" title="%s" alt="%s"%s />';
        $retval = sprintf($template, $url, $title, $alt, $attr_str);

        return $retval;
    }

    /**
     * Returns the formatted maximum size for an upload
     *
     * @param integer $max_upload_size the size
     *
     * @return string the message
     *
     * @access  public
     */
    public static function getFormattedMaximumUploadSize($max_upload_size)
    {
        // I have to reduce the second parameter (sensitiveness) from 6 to 4
        // to avoid weird results like 512 kKib
        list($max_size, $max_unit) = self::formatByteDown($max_upload_size, 4);
        return '(' . sprintf(__('Max: %s%s'), $max_size, $max_unit) . ')';
    }

    /**
     * Generates a hidden field which should indicate to the browser
     * the maximum size for upload
     *
     * @param integer $max_size the size
     *
     * @return string the INPUT field
     *
     * @access  public
     */
    public static function generateHiddenMaxFileSize($max_size)
    {
        return '<input type="hidden" name="MAX_FILE_SIZE" value="'
            . $max_size . '" />';
    }

    /**
     * Add slashes before "_" and "%" characters for using them in MySQL
     * database, table and field names.
     * Note: This function does not escape backslashes!
     *
     * @param string $name the string to escape
     *
     * @return string the escaped string
     *
     * @access  public
     */
    public static function escapeMysqlWildcards($name)
    {
        return strtr($name, array('_' => '\\_', '%' => '\\%'));
    } // end of the 'escapeMysqlWildcards()' function

    /**
     * removes slashes before "_" and "%" characters
     * Note: This function does not unescape backslashes!
     *
     * @param string $name the string to escape
     *
     * @return string   the escaped string
     *
     * @access  public
     */
    public static function unescapeMysqlWildcards($name)
    {
        return strtr($name, array('\\_' => '_', '\\%' => '%'));
    } // end of the 'unescapeMysqlWildcards()' function

    /**
     * removes quotes (',",`) from a quoted string
     *
     * checks if the string is quoted and removes this quotes
     *
     * @param string $quoted_string string to remove quotes from
     * @param string $quote         type of quote to remove
     *
     * @return string unqoted string
     */
    public static function unQuote($quoted_string, $quote = null)
    {
        $quotes = array();

        if ($quote === null) {
            $quotes[] = '`';
            $quotes[] = '"';
            $quotes[] = "'";
        } else {
            $quotes[] = $quote;
        }

        foreach ($quotes as $quote) {
            if (mb_substr($quoted_string, 0, 1) === $quote
                && mb_substr($quoted_string, -1, 1) === $quote
            ) {
                $unquoted_string = mb_substr($quoted_string, 1, -1);
                // replace escaped quotes
                $unquoted_string = str_replace(
                    $quote . $quote,
                    $quote,
                    $unquoted_string
                );
                return $unquoted_string;
            }
        }

        return $quoted_string;
    }

    /**
     * format sql strings
     *
     * @param string  $sqlQuery raw SQL string
     * @param boolean $truncate truncate the query if it is too long
     *
     * @return string the formatted sql
     *
     * @global array  $cfg the configuration array
     *
     * @access  public
     * @todo    move into PMA_Sql
     */
    public static function formatSql($sqlQuery, $truncate = false)
    {
        global $cfg;

        if ($truncate
            && mb_strlen($sqlQuery) > $cfg['MaxCharactersInDisplayedSQL']
        ) {
            $sqlQuery = mb_substr(
                $sqlQuery,
                0,
                $cfg['MaxCharactersInDisplayedSQL']
            ) . '[...]';
        }
        return '<code class="sql"><pre>' . "\n"
            . htmlspecialchars($sqlQuery) . "\n"
            . '</pre></code>';
    } // end of the "formatSql()" function

    /**
     * Displays a link to the documentation as an icon
     *
     * @param string  $link   documentation link
     * @param string  $target optional link target
     * @param boolean $bbcode optional flag indicating whether to output bbcode
     *
     * @return string the html link
     *
     * @access public
     */
    public static function showDocLink($link, $target = 'documentation', $bbcode = false)
    {
        if($bbcode){
            return "[a@$link@$target][dochelpicon][/a]";
        }else{
            return '<a href="' . $link . '" target="' . $target . '">'
                . self::getImage('b_help.png', __('Documentation'))
                . '</a>';
        }
    } // end of the 'showDocLink()' function

    /**
     * Get a URL link to the official MySQL documentation
     *
     * @param string $link   contains name of page/anchor that is being linked
     * @param string $anchor anchor to page part
     *
     * @return string  the URL link
     *
     * @access  public
     */
    public static function getMySQLDocuURL($link, $anchor = '')
    {
        // Fixup for newly used names:
        $link = str_replace('_', '-', mb_strtolower($link));

        if (empty($link)) {
            $link = 'index';
        }
        $mysql = '5.5';
        $lang = 'en';
        if (defined('PMA_MYSQL_INT_VERSION')) {
            if (PMA_MYSQL_INT_VERSION >= 50700) {
                $mysql = '5.7';
            } elseif (PMA_MYSQL_INT_VERSION >= 50600) {
                $mysql = '5.6';
            } elseif (PMA_MYSQL_INT_VERSION >= 50500) {
                $mysql = '5.5';
            }
        }
        $url = 'https://dev.mysql.com/doc/refman/'
            . $mysql . '/' . $lang . '/' . $link . '.html';
        if (! empty($anchor)) {
            $url .= '#' . $anchor;
        }

        return PMA_linkURL($url);
    }

    /**
     * Displays a link to the official MySQL documentation
     *
     * @param string $link      contains name of page/anchor that is being linked
     * @param bool   $big_icon  whether to use big icon (like in left frame)
     * @param string $anchor    anchor to page part
     * @param bool   $just_open whether only the opening <a> tag should be returned
     *
     * @return string  the html link
     *
     * @access  public
     */
    public static function showMySQLDocu(
        $link,
        $big_icon = false,
        $anchor = '',
        $just_open = false
    ) {
        $url = self::getMySQLDocuURL($link, $anchor);
        $open_link = '<a href="' . $url . '" target="mysql_doc">';
        if ($just_open) {
            return $open_link;
        } elseif ($big_icon) {
            return $open_link
                . self::getImage('b_sqlhelp.png', __('Documentation')) . '</a>';
        } else {
            return self::showDocLink($url, 'mysql_doc');
        }
    } // end of the 'showMySQLDocu()' function

    /**
     * Returns link to documentation.
     *
     * @param string $page   Page in documentation
     * @param string $anchor Optional anchor in page
     *
     * @return string URL
     */
    public static function getDocuLink($page, $anchor = '')
    {
        /* Construct base URL */
        $url =  $page . '.html';
        if (!empty($anchor)) {
            $url .= '#' . $anchor;
        }

        /* Check if we have built local documentation */
        if (defined('TESTSUITE')) {
            /* Provide consistent URL for testsuite */
            return PMA_linkURL('https://docs.phpmyadmin.net/en/latest/' . $url);
        } elseif (@file_exists('doc/html/index.html')) {
            if (defined('PMA_SETUP')) {
                return '../doc/html/' . $url;
            } else {
                return './doc/html/' . $url;
            }
        } else {
            /* TODO: Should link to correct branch for released versions */
            return PMA_linkURL('https://docs.phpmyadmin.net/en/latest/' . $url);
        }
    }

    /**
     * Displays a link to the phpMyAdmin documentation
     *
     * @param string  $page   Page in documentation
     * @param string  $anchor Optional anchor in page
     * @param boolean $bbcode Optional flag indicating whether to output bbcode
     *
     * @return string  the html link
     *
     * @access  public
     */
    public static function showDocu($page, $anchor = '', $bbcode = false)
    {
        return self::showDocLink(self::getDocuLink($page, $anchor), 'documentation', $bbcode);
    } // end of the 'showDocu()' function

    /**
     * Displays a link to the PHP documentation
     *
     * @param string $target anchor in documentation
     *
     * @return string  the html link
     *
     * @access  public
     */
    public static function showPHPDocu($target)
    {
        $url = PMA_getPHPDocLink($target);

        return self::showDocLink($url);
    } // end of the 'showPHPDocu()' function

    /**
     * Returns HTML code for a tooltip
     *
     * @param string $message the message for the tooltip
     *
     * @return string
     *
     * @access  public
     */
    public static function showHint($message)
    {
        if ($GLOBALS['cfg']['ShowHint']) {
            $classClause = ' class="pma_hint"';
        } else {
            $classClause = '';
        }
        return '<span' . $classClause . '>'
            . self::getImage('b_help.png')
            . '<span class="hide">' . $message . '</span>'
            . '</span>';
    }

    /**
     * Displays a MySQL error message in the main panel when $exit is true.
     * Returns the error message otherwise.
     *
     * @param string|bool $server_msg     Server's error message.
     * @param string      $sql_query      The SQL query that failed.
     * @param bool        $is_modify_link Whether to show a "modify" link or not.
     * @param string      $back_url       URL for the "back" link (full path is
     *                                    not required).
     * @param bool        $exit           Whether execution should be stopped or
     *                                    the error message should be returned.
     *
     * @return string
     *
     * @global string $table The current table.
     * @global string $db    The current database.
     *
     * @access public
     */
    public static function mysqlDie(
        $server_msg = '',
        $sql_query = '',
        $is_modify_link = true,
        $back_url = '',
        $exit = true
    ) {
        global $table, $db;

        /**
         * Error message to be built.
         * @var string $error_msg
         */
        $error_msg = '';

        // Checking for any server errors.
        if (empty($server_msg)) {
            $server_msg = $GLOBALS['dbi']->getError();
        }

        // Finding the query that failed, if not specified.
        if ((empty($sql_query) && (!empty($GLOBALS['sql_query'])))) {
            $sql_query = $GLOBALS['sql_query'];
        }
        $sql_query = trim($sql_query);

        /**
         * The lexer used for analysis.
         * @var Lexer $lexer
         */
        $lexer = new Lexer($sql_query);

        /**
         * The parser used for analysis.
         * @var Parser $parser
         */
        $parser = new Parser($lexer->list);

        /**
         * The errors found by the lexer and the parser.
         * @var array $errors
         */
        $errors = ParserError::get(array($lexer, $parser));

        if (empty($sql_query)) {
            $formatted_sql = '';
        } elseif (count($errors)) {
            $formatted_sql = htmlspecialchars($sql_query);
        } else {
            $formatted_sql = self::formatSql($sql_query, true);
        }

        $error_msg .= '<div class="error"><h1>' . __('Error') . '</h1>';

        // For security reasons, if the MySQL refuses the connection, the query
        // is hidden so no details are revealed.
        if ((!empty($sql_query)) && (!(mb_strstr($sql_query, 'connect')))) {
            // Static analysis errors.
            if (!empty($errors)) {
                $error_msg .= '<p><strong>' . __('Static analysis:')
                    . '</strong></p>';
                $error_msg .= '<p>' . sprintf(
                    __('%d errors were found during analysis.'),
                    count($errors)
                ) . '</p>';
                $error_msg .= '<p><ol>';
                $error_msg .= implode(
                    ParserError::format(
                        $errors,
                        '<li>%2$s (near "%4$s" at position %5$d)</li>'
                    )
                );
                $error_msg .= '</ol></p>';
            }

            // Display the SQL query and link to MySQL documentation.
            $error_msg .= '<p><strong>' . __('SQL query:') . '</strong>' . "\n";
            $formattedSqlToLower = mb_strtolower($formatted_sql);

            // TODO: Show documentation for all statement types.
            if (mb_strstr($formattedSqlToLower, 'select')) {
                // please show me help to the error on select
                $error_msg .= self::showMySQLDocu('SELECT');
            }

            if ($is_modify_link) {
                $_url_params = array(
                    'sql_query' => $sql_query,
                    'show_query' => 1,
                );
                if (strlen($table) > 0) {
                    $_url_params['db'] = $db;
                    $_url_params['table'] = $table;
                    $doedit_goto = '<a href="tbl_sql.php'
                        . URL::getCommon($_url_params) . '">';
                } elseif (strlen($db) > 0) {
                    $_url_params['db'] = $db;
                    $doedit_goto = '<a href="db_sql.php'
                        . URL::getCommon($_url_params) . '">';
                } else {
                    $doedit_goto = '<a href="server_sql.php'
                        . URL::getCommon($_url_params) . '">';
                }

                $error_msg .= $doedit_goto
                   . self::getIcon('b_edit.png', __('Edit'))
                   . '</a>';
            }

            $error_msg .= '    </p>' . "\n"
                . '<p>' . "\n"
                . $formatted_sql . "\n"
                . '</p>' . "\n";
        }

        // Display server's error.
        if (!empty($server_msg)) {
            $server_msg = preg_replace(
                "@((\015\012)|(\015)|(\012)){3,}@",
                "\n\n",
                $server_msg
            );

            // Adds a link to MySQL documentation.
            $error_msg .= '<p>' . "\n"
                . '    <strong>' . __('MySQL said: ') . '</strong>'
                . self::showMySQLDocu('Error-messages-server')
                . "\n"
                . '</p>' . "\n";

            // The error message will be displayed within a CODE segment.
            // To preserve original formatting, but allow word-wrapping,
            // a couple of replacements are done.
            // All non-single blanks and  TAB-characters are replaced with their
            // HTML-counterpart
            $server_msg = str_replace(
                array('  ', "\t"),
                array('&nbsp;&nbsp;', '&nbsp;&nbsp;&nbsp;&nbsp;'),
                $server_msg
            );

            // Replace line breaks
            $server_msg = nl2br($server_msg);

            $error_msg .= '<code>' . $server_msg . '</code><br/>';
        }

        $error_msg .= '</div>';
        $_SESSION['Import_message']['message'] = $error_msg;

        if (!$exit) {
            return $error_msg;
        }

        /**
         * If this is an AJAX request, there is no "Back" link and
         * `Response()` is used to send the response.
         */
        $response = Response::getInstance();
        if ($response->isAjax()) {
            $response->setRequestStatus(false);
            $response->addJSON('message', $error_msg);
            exit;
        }

        if (!empty($back_url)) {
            if (mb_strstr($back_url, '?')) {
                $back_url .= '&amp;no_history=true';
            } else {
                $back_url .= '?no_history=true';
            }

            $_SESSION['Import_message']['go_back_url'] = $back_url;

            $error_msg .= '<fieldset class="tblFooters">'
                . '[ <a href="' . $back_url . '">' . __('Back') . '</a> ]'
                . '</fieldset>' . "\n\n";
        }

        exit($error_msg);
    }

    /**
     * Check the correct row count
     *
     * @param string $db    the db name
     * @param array  $table the table infos
     *
     * @return int $rowCount the possibly modified row count
     *
     */
    private static function _checkRowCount($db, $table)
    {
        $rowCount = 0;

        if ($table['Rows'] === null) {
            // Do not check exact row count here,
            // if row count is invalid possibly the table is defect
            // and this would break the navigation panel;
            // but we can check row count if this is a view or the
            // information_schema database
            // since Table::countRecords() returns a limited row count
            // in this case.

            // set this because Table::countRecords() can use it
            $tbl_is_view = $table['TABLE_TYPE'] == 'VIEW';

            if ($tbl_is_view || $GLOBALS['dbi']->isSystemSchema($db)) {
                $rowCount = $GLOBALS['dbi']
                    ->getTable($db, $table['Name'])
                    ->countRecords();
            }
        }
        return $rowCount;
    }

    /**
     * returns array with tables of given db with extended information and grouped
     *
     * @param string   $db           name of db
     * @param string   $tables       name of tables
     * @param integer  $limit_offset list offset
     * @param int|bool $limit_count  max tables to return
     *
     * @return array    (recursive) grouped table list
     */
    public static function getTableList(
        $db,
        $tables = null,
        $limit_offset = 0,
        $limit_count = false
    ) {
        $sep = $GLOBALS['cfg']['NavigationTreeTableSeparator'];

        if ($tables === null) {
            $tables = $GLOBALS['dbi']->getTablesFull(
                $db,
                '',
                false,
                null,
                $limit_offset,
                $limit_count
            );
            if ($GLOBALS['cfg']['NaturalOrder']) {
                uksort($tables, 'strnatcasecmp');
            }
        }

        if (count($tables) < 1) {
            return $tables;
        }

        $default = array(
            'Name'      => '',
            'Rows'      => 0,
            'Comment'   => '',
            'disp_name' => '',
        );

        $table_groups = array();

        foreach ($tables as $table_name => $table) {
            $table['Rows'] = self::_checkRowCount($db, $table);

            // in $group we save the reference to the place in $table_groups
            // where to store the table info
            if ($GLOBALS['cfg']['NavigationTreeEnableGrouping']
                && $sep && mb_strstr($table_name, $sep)
            ) {
                $parts = explode($sep, $table_name);

                $group =& $table_groups;
                $i = 0;
                $group_name_full = '';
                $parts_cnt = count($parts) - 1;

                while (($i < $parts_cnt)
                    && ($i < $GLOBALS['cfg']['NavigationTreeTableLevel'])
                ) {
                    $group_name = $parts[$i] . $sep;
                    $group_name_full .= $group_name;

                    if (! isset($group[$group_name])) {
                        $group[$group_name] = array();
                        $group[$group_name]['is' . $sep . 'group'] = true;
                        $group[$group_name]['tab' . $sep . 'count'] = 1;
                        $group[$group_name]['tab' . $sep . 'group']
                            = $group_name_full;

                    } elseif (! isset($group[$group_name]['is' . $sep . 'group'])) {
                        $table = $group[$group_name];
                        $group[$group_name] = array();
                        $group[$group_name][$group_name] = $table;
                        $group[$group_name]['is' . $sep . 'group'] = true;
                        $group[$group_name]['tab' . $sep . 'count'] = 1;
                        $group[$group_name]['tab' . $sep . 'group']
                            = $group_name_full;

                    } else {
                        $group[$group_name]['tab' . $sep . 'count']++;
                    }

                    $group =& $group[$group_name];
                    $i++;
                }

            } else {
                if (! isset($table_groups[$table_name])) {
                    $table_groups[$table_name] = array();
                }
                $group =& $table_groups;
            }

            $table['disp_name'] = $table['Name'];
            $group[$table_name] = array_merge($default, $table);
        }

        return $table_groups;
    }

    /* ----------------------- Set of misc functions ----------------------- */

    /**
     * Adds backquotes on both sides of a database, table or field name.
     * and escapes backquotes inside the name with another backquote
     *
     * example:
     * <code>
     * echo backquote('owner`s db'); // `owner``s db`
     *
     * </code>
     *
     * @param mixed   $a_name the database, table or field name to "backquote"
     *                        or array of it
     * @param boolean $do_it  a flag to bypass this function (used by dump
     *                        functions)
     *
     * @return mixed    the "backquoted" database, table or field name
     *
     * @access  public
     */
    public static function backquote($a_name, $do_it = true)
    {
        if (is_array($a_name)) {
            foreach ($a_name as &$data) {
                $data = self::backquote($data, $do_it);
            }
            return $a_name;
        }

        if (! $do_it) {
            if (!(Context::isKeyword($a_name) & Token::FLAG_KEYWORD_RESERVED)
            ) {
                return $a_name;
            }
        }

        // '0' is also empty for php :-(
        if (strlen($a_name) > 0 && $a_name !== '*') {
            return '`' . str_replace('`', '``', $a_name) . '`';
        } else {
            return $a_name;
        }
    } // end of the 'backquote()' function

    /**
     * Adds backquotes on both sides of a database, table or field name.
     * in compatibility mode
     *
     * example:
     * <code>
     * echo backquoteCompat('owner`s db'); // `owner``s db`
     *
     * </code>
     *
     * @param mixed   $a_name        the database, table or field name to
     *                               "backquote" or array of it
     * @param string  $compatibility string compatibility mode (used by dump
     *                               functions)
     * @param boolean $do_it         a flag to bypass this function (used by dump
     *                               functions)
     *
     * @return mixed the "backquoted" database, table or field name
     *
     * @access  public
     */
    public static function backquoteCompat(
        $a_name,
        $compatibility = 'MSSQL',
        $do_it = true
    ) {
        if (is_array($a_name)) {
            foreach ($a_name as &$data) {
                $data = self::backquoteCompat($data, $compatibility, $do_it);
            }
            return $a_name;
        }

        if (! $do_it) {
            if (!Context::isKeyword($a_name)) {
                return $a_name;
            }
        }

        // @todo add more compatibility cases (ORACLE for example)
        switch ($compatibility) {
        case 'MSSQL':
            $quote = '"';
            break;
        default:
            $quote = "`";
            break;
        }

        // '0' is also empty for php :-(
        if (strlen($a_name) > 0 && $a_name !== '*') {
            return $quote . $a_name . $quote;
        } else {
            return $a_name;
        }
    } // end of the 'backquoteCompat()' function

    /**
     * Defines the <CR><LF> value depending on the user OS.
     *
     * @return string   the <CR><LF> value to use
     *
     * @access  public
     */
    public static function whichCrlf()
    {
        // The 'PMA_USR_OS' constant is defined in "libraries/Config.php"
        // Win case
        if (PMA_USR_OS == 'Win') {
            $the_crlf = "\r\n";
        } else {
            // Others
            $the_crlf = "\n";
        }

        return $the_crlf;
    } // end of the 'whichCrlf()' function

    /**
     * Prepare the message and the query
     * usually the message is the result of the query executed
     *
     * @param Message|string $message   the message to display
     * @param string         $sql_query the query to display
     * @param string         $type      the type (level) of the message
     *
     * @return string
     *
     * @access  public
     */
    public static function getMessage(
        $message,
        $sql_query = null,
        $type = 'notice'
    ) {
        global $cfg;
        $retval = '';

        if (null === $sql_query) {
            if (! empty($GLOBALS['display_query'])) {
                $sql_query = $GLOBALS['display_query'];
            } elseif (! empty($GLOBALS['unparsed_sql'])) {
                $sql_query = $GLOBALS['unparsed_sql'];
            } elseif (! empty($GLOBALS['sql_query'])) {
                $sql_query = $GLOBALS['sql_query'];
            } else {
                $sql_query = '';
            }
        }

        $render_sql = $cfg['ShowSQL'] == true && ! empty($sql_query) && $sql_query !== ';';

        if (isset($GLOBALS['using_bookmark_message'])) {
            $retval .= $GLOBALS['using_bookmark_message']->getDisplay();
            unset($GLOBALS['using_bookmark_message']);
        }

        if ($render_sql) {
            $retval .= '<div class="result_query"'
                . ' style="text-align: ' . $GLOBALS['cell_align_left'] . '"'
                . '>' . "\n";
        }

        if ($message instanceof Message) {
            if (isset($GLOBALS['special_message'])) {
                $message->addText($GLOBALS['special_message']);
                unset($GLOBALS['special_message']);
            }
            $retval .= $message->getDisplay();
        } else {
            $retval .= '<div class="' . $type . '">';
            $retval .= Sanitize::sanitize($message);
            if (isset($GLOBALS['special_message'])) {
                $retval .= Sanitize::sanitize($GLOBALS['special_message']);
                unset($GLOBALS['special_message']);
            }
            $retval .= '</div>';
        }

        if ($render_sql) {
            $query_too_big = false;

            $queryLength = mb_strlen($sql_query);
            if ($queryLength > $cfg['MaxCharactersInDisplayedSQL']) {
                // when the query is large (for example an INSERT of binary
                // data), the parser chokes; so avoid parsing the query
                $query_too_big = true;
                $query_base = mb_substr(
                    $sql_query,
                    0,
                    $cfg['MaxCharactersInDisplayedSQL']
                ) . '[...]';
            } else {
                $query_base = $sql_query;
            }

            // Html format the query to be displayed
            // If we want to show some sql code it is easiest to create it here
            /* SQL-Parser-Analyzer */

            if (! empty($GLOBALS['show_as_php'])) {
                $new_line = '\\n"<br />' . "\n" . '&nbsp;&nbsp;&nbsp;&nbsp;. "';
                $query_base = '$sql  = \'' . $query_base;
                $query_base = '<code class="php"><pre>' . "\n"
                    . htmlspecialchars(addslashes($query_base));
                $query_base = preg_replace(
                    '/((\015\012)|(\015)|(\012))/',
                    $new_line,
                    $query_base
                );
                $query_base = '$sql  = \'' . $query_base . '"';
            } elseif ($query_too_big) {
                $query_base = htmlspecialchars($query_base);
            } else {
                $query_base = self::formatSql($query_base);
            }

            // Prepares links that may be displayed to edit/explain the query
            // (don't go to default pages, we must go to the page
            // where the query box is available)

            // Basic url query part
            $url_params = array();
            if (! isset($GLOBALS['db'])) {
                $GLOBALS['db'] = '';
            }
            if (strlen($GLOBALS['db']) > 0) {
                $url_params['db'] = $GLOBALS['db'];
                if (strlen($GLOBALS['table']) > 0) {
                    $url_params['table'] = $GLOBALS['table'];
                    $edit_link = 'tbl_sql.php';
                } else {
                    $edit_link = 'db_sql.php';
                }
            } else {
                $edit_link = 'server_sql.php';
            }

            // Want to have the query explained
            // but only explain a SELECT (that has not been explained)
            /* SQL-Parser-Analyzer */
            $explain_link = '';
            $is_select = preg_match('@^SELECT[[:space:]]+@i', $sql_query);
            if (! empty($cfg['SQLQuery']['Explain']) && ! $query_too_big) {
                $explain_params = $url_params;
                if ($is_select) {
                    $explain_params['sql_query'] = 'EXPLAIN ' . $sql_query;
                    $explain_link = ' ['
                        . self::linkOrButton(
                            'import.php' . URL::getCommon($explain_params),
                            __('Explain SQL')
                        ) . ']';
                } elseif (preg_match(
                    '@^EXPLAIN[[:space:]]+SELECT[[:space:]]+@i',
                    $sql_query
                )) {
                    $explain_params['sql_query']
                        = mb_substr($sql_query, 8);
                    $explain_link = ' ['
                        . self::linkOrButton(
                            'import.php' . URL::getCommon($explain_params),
                            __('Skip Explain SQL')
                        ) . ']';
                    $url = 'https://mariadb.org/explain_analyzer/analyze/'
                        . '?client=phpMyAdmin&raw_explain='
                        . urlencode(self::_generateRowQueryOutput($sql_query));
                    $explain_link .= ' ['
                        . self::linkOrButton(
                            htmlspecialchars('url.php?url=' . urlencode($url)),
                            sprintf(__('Analyze Explain at %s'), 'mariadb.org'),
                            array(),
                            true,
                            false,
                            '_blank'
                        ) . ']';
                }
            } //show explain

            $url_params['sql_query']  = $sql_query;
            $url_params['show_query'] = 1;

            // even if the query is big and was truncated, offer the chance
            // to edit it (unless it's enormous, see linkOrButton() )
            if (! empty($cfg['SQLQuery']['Edit'])
                && empty($GLOBALS['show_as_php'])
            ) {
                $edit_link .= URL::getCommon($url_params) . '#querybox';
                $edit_link = ' ['
                    . self::linkOrButton($edit_link, __('Edit'))
                    . ']';
            } else {
                $edit_link = '';
            }

            // Also we would like to get the SQL formed in some nice
            // php-code
            if (! empty($cfg['SQLQuery']['ShowAsPHP']) && ! $query_too_big) {

                if (! empty($GLOBALS['show_as_php'])) {
                    $php_link = ' ['
                        . self::linkOrButton(
                            'import.php' . URL::getCommon($url_params),
                            __('Without PHP code'),
                            array(),
                            true,
                            false,
                            '',
                            true
                        )
                        . ']';

                    $php_link .= ' ['
                        . self::linkOrButton(
                            'import.php' . URL::getCommon($url_params),
                            __('Submit query'),
                            array(),
                            true,
                            false,
                            '',
                            true
                        )
                        . ']';
                } else {
                    $php_params = $url_params;
                    $php_params['show_as_php'] = 1;
                    $_message = __('Create PHP code');
                    $php_link = ' ['
                        . self::linkOrButton(
                            'import.php' . URL::getCommon($php_params),
                            $_message
                        )
                        . ']';
                }
            } else {
                $php_link = '';
            } //show as php

            // Refresh query
            if (! empty($cfg['SQLQuery']['Refresh'])
                && ! isset($GLOBALS['show_as_php']) // 'Submit query' does the same
                && preg_match('@^(SELECT|SHOW)[[:space:]]+@i', $sql_query)
            ) {
                $refresh_link = 'import.php' . URL::getCommon($url_params);
                $refresh_link = ' ['
                    . self::linkOrButton($refresh_link, __('Refresh')) . ']';
            } else {
                $refresh_link = '';
            } //refresh

            $retval .= '<div class="sqlOuter">';
            $retval .= $query_base;

            //Clean up the end of the PHP
            if (! empty($GLOBALS['show_as_php'])) {
                $retval .= '\';' . "\n"
                    . '</pre></code>';
            }
            $retval .= '</div>';

            $retval .= '<div class="tools print_ignore">';
            $retval .= '<form action="sql.php" method="post">';
            $retval .= URL::getHiddenInputs($GLOBALS['db'], $GLOBALS['table']);
            $retval .= '<input type="hidden" name="sql_query" value="'
                . htmlspecialchars($sql_query) . '" />';

            // avoid displaying a Profiling checkbox that could
            // be checked, which would reexecute an INSERT, for example
            if (! empty($refresh_link) && self::profilingSupported()) {
                $retval .= '<input type="hidden" name="profiling_form" value="1" />';
                $retval .= Template::get('checkbox')
                    ->render(
                        array(
                            'html_field_name'   => 'profiling',
                            'label'             => __('Profiling'),
                            'checked'           => isset($_SESSION['profiling']),
                            'onclick'           => true,
                            'html_field_id'     => '',
                        )
                    );
            }
            $retval .= '</form>';

            /**
             * TODO: Should we have $cfg['SQLQuery']['InlineEdit']?
             */
            if (! empty($cfg['SQLQuery']['Edit'])
                && ! $query_too_big
                && empty($GLOBALS['show_as_php'])
            ) {
                $inline_edit_link = ' ['
                    . self::linkOrButton(
                        '#',
                        _pgettext('Inline edit query', 'Edit inline'),
                        array('class' => 'inline_edit_sql')
                    )
                    . ']';
            } else {
                $inline_edit_link = '';
            }
            $retval .= $inline_edit_link . $edit_link . $explain_link . $php_link
                . $refresh_link;
            $retval .= '</div>';

            $retval .= '</div>';
        }

        return $retval;
    } // end of the 'getMessage()' function

    /**
     * Execute an EXPLAIN query and formats results similar to MySQL command line
     * utility.
     *
     * @param string $sqlQuery EXPLAIN query
     *
     * @return string query resuls
     */
    private static function _generateRowQueryOutput($sqlQuery)
    {
        $ret = '';
        $result = $GLOBALS['dbi']->query($sqlQuery);
        if ($result) {
            $devider = '+';
            $columnNames = '|';
            $fieldsMeta = $GLOBALS['dbi']->getFieldsMeta($result);
            foreach ($fieldsMeta as $meta) {
                $devider .= '---+';
                $columnNames .= ' ' . $meta->name . ' |';
            }
            $devider .= "\n";

            $ret .= $devider . $columnNames . "\n" . $devider;
            while ($row = $GLOBALS['dbi']->fetchRow($result)) {
                $values = '|';
                foreach ($row as $value) {
                    if (is_null($value)) {
                        $value = 'NULL';
                    }
                    $values .= ' ' . $value . ' |';
                }
                $ret .= $values . "\n";
            }
            $ret .= $devider;
        }
        return $ret;
    }

    /**
     * Verifies if current MySQL server supports profiling
     *
     * @access  public
     *
     * @return boolean whether profiling is supported
     */
    public static function profilingSupported()
    {
        if (!self::cacheExists('profiling_supported')) {
            // 5.0.37 has profiling but for example, 5.1.20 does not
            // (avoid a trip to the server for MySQL before 5.0.37)
            // and do not set a constant as we might be switching servers
            if (defined('PMA_MYSQL_INT_VERSION')
                && $GLOBALS['dbi']->fetchValue("SELECT @@have_profiling")
            ) {
                self::cacheSet('profiling_supported', true);
            } else {
                self::cacheSet('profiling_supported', false);
            }
        }

        return self::cacheGet('profiling_supported');
    }

    /**
     * Formats $value to byte view
     *
     * @param double|int $value the value to format
     * @param int        $limes the sensitiveness
     * @param int        $comma the number of decimals to retain
     *
     * @return array    the formatted value and its unit
     *
     * @access  public
     */
    public static function formatByteDown($value, $limes = 6, $comma = 0)
    {
        if ($value === null) {
            return null;
        }

        $byteUnits = array(
            /* l10n: shortcuts for Byte */
            __('B'),
            /* l10n: shortcuts for Kilobyte */
            __('KiB'),
            /* l10n: shortcuts for Megabyte */
            __('MiB'),
            /* l10n: shortcuts for Gigabyte */
            __('GiB'),
            /* l10n: shortcuts for Terabyte */
            __('TiB'),
            /* l10n: shortcuts for Petabyte */
            __('PiB'),
            /* l10n: shortcuts for Exabyte */
            __('EiB')
        );

        $dh   = pow(10, $comma);
        $li   = pow(10, $limes);
        $unit = $byteUnits[0];

        for ($d = 6, $ex = 15; $d >= 1; $d--, $ex-=3) {
            $unitSize = $li * pow(10, $ex);
            if (isset($byteUnits[$d]) && $value >= $unitSize) {
                // use 1024.0 to avoid integer overflow on 64-bit machines
                $value = round($value / (pow(1024, $d) / $dh)) /$dh;
                $unit = $byteUnits[$d];
                break 1;
            } // end if
        } // end for

        if ($unit != $byteUnits[0]) {
            // if the unit is not bytes (as represented in current language)
            // reformat with max length of 5
            // 4th parameter=true means do not reformat if value < 1
            $return_value = self::formatNumber($value, 5, $comma, true);
        } else {
            // do not reformat, just handle the locale
            $return_value = self::formatNumber($value, 0);
        }

        return array(trim($return_value), $unit);
    } // end of the 'formatByteDown' function


    /**
     * Formats $value to the given length and appends SI prefixes
     * with a $length of 0 no truncation occurs, number is only formatted
     * to the current locale
     *
     * examples:
     * <code>
     * echo formatNumber(123456789, 6);     // 123,457 k
     * echo formatNumber(-123456789, 4, 2); //    -123.46 M
     * echo formatNumber(-0.003, 6);        //      -3 m
     * echo formatNumber(0.003, 3, 3);      //       0.003
     * echo formatNumber(0.00003, 3, 2);    //       0.03 m
     * echo formatNumber(0, 6);             //       0
     * </code>
     *
     * @param double  $value          the value to format
     * @param integer $digits_left    number of digits left of the comma
     * @param integer $digits_right   number of digits right of the comma
     * @param boolean $only_down      do not reformat numbers below 1
     * @param boolean $noTrailingZero removes trailing zeros right of the comma
     *                                (default: true)
     *
     * @return string   the formatted value and its unit
     *
     * @access  public
     */
    public static function formatNumber(
        $value,
        $digits_left = 3,
        $digits_right = 0,
        $only_down = false,
        $noTrailingZero = true
    ) {
        if ($value == 0) {
            return '0';
        }

        $originalValue = $value;
        //number_format is not multibyte safe, str_replace is safe
        if ($digits_left === 0) {
            $value = number_format(
                $value,
                $digits_right,
                /* l10n: Decimal separator */
                __('.'),
                /* l10n: Thousands separator */
                __(',')
            );
            if (($originalValue != 0) && (floatval($value) == 0)) {
                $value = ' <' . (1 / pow(10, $digits_right));
            }
            return $value;
        }

        // this units needs no translation, ISO
        $units = array(
            -8 => 'y',
            -7 => 'z',
            -6 => 'a',
            -5 => 'f',
            -4 => 'p',
            -3 => 'n',
            -2 => '&micro;',
            -1 => 'm',
            0 => ' ',
            1 => 'k',
            2 => 'M',
            3 => 'G',
            4 => 'T',
            5 => 'P',
            6 => 'E',
            7 => 'Z',
            8 => 'Y'
        );

        // check for negative value to retain sign
        if ($value < 0) {
            $sign = '-';
            $value = abs($value);
        } else {
            $sign = '';
        }

        $dh = pow(10, $digits_right);

        /*
         * This gives us the right SI prefix already,
         * but $digits_left parameter not incorporated
         */
        $d = floor(log10($value) / 3);
        /*
         * Lowering the SI prefix by 1 gives us an additional 3 zeros
         * So if we have 3,6,9,12.. free digits ($digits_left - $cur_digits)
         * to use, then lower the SI prefix
         */
        $cur_digits = floor(log10($value / pow(1000, $d))+1);
        if ($digits_left > $cur_digits) {
            $d -= floor(($digits_left - $cur_digits)/3);
        }

        if ($d < 0 && $only_down) {
            $d = 0;
        }

        $value = round($value / (pow(1000, $d) / $dh)) /$dh;
        $unit = $units[$d];

        // number_format is not multibyte safe, str_replace is safe
        $formattedValue = number_format(
            $value,
            $digits_right,
            /* l10n: Decimal separator */
            __('.'),
            /* l10n: Thousands separator */
            __(',')
        );
        // If we don't want any zeros, remove them now
        if ($noTrailingZero && strpos($formattedValue, '.') !== false) {
            $formattedValue = preg_replace('/\.?0+$/', '', $formattedValue);
        }

        if ($originalValue != 0 && floatval($value) == 0) {
            return ' <' . number_format(
                (1 / pow(10, $digits_right)),
                $digits_right,
                /* l10n: Decimal separator */
                __('.'),
                /* l10n: Thousands separator */
                __(',')
            )
            . ' ' . $unit;
        }

        return $sign . $formattedValue . ' ' . $unit;
    } // end of the 'formatNumber' function

    /**
     * Returns the number of bytes when a formatted size is given
     *
     * @param string $formatted_size the size expression (for example 8MB)
     *
     * @return integer  The numerical part of the expression (for example 8)
     */
    public static function extractValueFromFormattedSize($formatted_size)
    {
        $return_value = -1;

        if (preg_match('/^[0-9]+GB$/', $formatted_size)) {
            $return_value = mb_substr($formatted_size, 0, -2)
                * pow(1024, 3);
        } elseif (preg_match('/^[0-9]+MB$/', $formatted_size)) {
            $return_value = mb_substr($formatted_size, 0, -2)
                * pow(1024, 2);
        } elseif (preg_match('/^[0-9]+K$/', $formatted_size)) {
            $return_value = mb_substr($formatted_size, 0, -1)
                * pow(1024, 1);
        }
        return $return_value;
    }// end of the 'extractValueFromFormattedSize' function

    /**
     * Writes localised date
     *
     * @param integer $timestamp the current timestamp
     * @param string  $format    format
     *
     * @return string   the formatted date
     *
     * @access  public
     */
    public static function localisedDate($timestamp = -1, $format = '')
    {
        $month = array(
            /* l10n: Short month name */
            __('Jan'),
            /* l10n: Short month name */
            __('Feb'),
            /* l10n: Short month name */
            __('Mar'),
            /* l10n: Short month name */
            __('Apr'),
            /* l10n: Short month name */
            _pgettext('Short month name', 'May'),
            /* l10n: Short month name */
            __('Jun'),
            /* l10n: Short month name */
            __('Jul'),
            /* l10n: Short month name */
            __('Aug'),
            /* l10n: Short month name */
            __('Sep'),
            /* l10n: Short month name */
            __('Oct'),
            /* l10n: Short month name */
            __('Nov'),
            /* l10n: Short month name */
            __('Dec'));
        $day_of_week = array(
            /* l10n: Short week day name */
            _pgettext('Short week day name', 'Sun'),
            /* l10n: Short week day name */
            __('Mon'),
            /* l10n: Short week day name */
            __('Tue'),
            /* l10n: Short week day name */
            __('Wed'),
            /* l10n: Short week day name */
            __('Thu'),
            /* l10n: Short week day name */
            __('Fri'),
            /* l10n: Short week day name */
            __('Sat'));

        if ($format == '') {
            /* l10n: See https://secure.php.net/manual/en/function.strftime.php */
            $format = __('%B %d, %Y at %I:%M %p');
        }

        if ($timestamp == -1) {
            $timestamp = time();
        }

        $date = preg_replace(
            '@%[aA]@',
            $day_of_week[(int)strftime('%w', $timestamp)],
            $format
        );
        $date = preg_replace(
            '@%[bB]@',
            $month[(int)strftime('%m', $timestamp)-1],
            $date
        );

        /* Fill in AM/PM */
        $hours = (int)date('H', $timestamp);
        if ($hours >= 12) {
            $am_pm = _pgettext('AM/PM indication in time', 'PM');
        } else {
            $am_pm = _pgettext('AM/PM indication in time', 'AM');
        }
        $date = preg_replace('@%[pP]@', $am_pm, $date);

        $ret = strftime($date, $timestamp);
        // Some OSes such as Win8.1 Traditional Chinese version did not produce UTF-8
        // output here. See https://sourceforge.net/p/phpmyadmin/bugs/4207/
        if (mb_detect_encoding($ret, 'UTF-8', true) != 'UTF-8') {
            $ret = date('Y-m-d H:i:s', $timestamp);
        }

        return $ret;
    } // end of the 'localisedDate()' function

    /**
     * returns a tab for tabbed navigation.
     * If the variables $link and $args ar left empty, an inactive tab is created
     *
     * @param array $tab        array with all options
     * @param array $url_params tab specific URL parameters
     *
     * @return string  html code for one tab, a link if valid otherwise a span
     *
     * @access  public
     */
    public static function getHtmlTab($tab, $url_params = array())
    {
        // default values
        $defaults = array(
            'text'      => '',
            'class'     => '',
            'active'    => null,
            'link'      => '',
            'sep'       => '?',
            'attr'      => '',
            'args'      => '',
            'warning'   => '',
            'fragment'  => '',
            'id'        => '',
        );

        $tab = array_merge($defaults, $tab);

        // determine additional style-class
        if (empty($tab['class'])) {
            if (! empty($tab['active'])
                || PMA_isValid($GLOBALS['active_page'], 'identical', $tab['link'])
            ) {
                $tab['class'] = 'active';
            } elseif (is_null($tab['active']) && empty($GLOBALS['active_page'])
                && (basename($GLOBALS['PMA_PHP_SELF']) == $tab['link'])
            ) {
                $tab['class'] = 'active';
            }
        }

        // If there are any tab specific URL parameters, merge those with
        // the general URL parameters
        if (! empty($tab['url_params']) && is_array($tab['url_params'])) {
            $url_params = array_merge($url_params, $tab['url_params']);
        }

        // build the link
        if (! empty($tab['link'])) {
            $tab['link'] = htmlentities($tab['link']);
            $tab['link'] = $tab['link'] . URL::getCommon($url_params);
            if (! empty($tab['args'])) {
                foreach ($tab['args'] as $param => $value) {
                    $tab['link'] .= URL::getArgSeparator('html')
                        . urlencode($param) . '=' . urlencode($value);
                }
            }
        }

        if (! empty($tab['fragment'])) {
            $tab['link'] .= $tab['fragment'];
        }

        // display icon
        if (isset($tab['icon'])) {
            // avoid generating an alt tag, because it only illustrates
            // the text that follows and if browser does not display
            // images, the text is duplicated
            $tab['text'] = self::getIcon(
                $tab['icon'],
                $tab['text'],
                false,
                true,
                'TabsMode'
            );

        } elseif (empty($tab['text'])) {
            // check to not display an empty link-text
            $tab['text'] = '?';
            trigger_error(
                'empty linktext in function ' . __FUNCTION__ . '()',
                E_USER_NOTICE
            );
        }

        //Set the id for the tab, if set in the params
        $tabId = (empty($tab['id']) ? null : $tab['id']);

        $item = array();
        if (!empty($tab['link'])) {
            $item = array(
                'content' => $tab['text'],
                'url' => array(
                    'href' => empty($tab['link']) ? null : $tab['link'],
                    'id' => $tabId,
                    'class' => 'tab' . htmlentities($tab['class']),
                ),
            );
        } else {
            $item['content'] = '<span class="tab' . htmlentities($tab['class']) . '"'
                . $tabId . '>' . $tab['text'] . '</span>';
        }

        $item['class'] = $tab['class'] == 'active' ? 'active' : '';

        return Template::get('list/item')
            ->render($item);
    } // end of the 'getHtmlTab()' function

    /**
     * returns html-code for a tab navigation
     *
     * @param array  $tabs       one element per tab
     * @param array  $url_params additional URL parameters
     * @param string $menu_id    HTML id attribute for the menu container
     * @param bool   $resizable  whether to add a "resizable" class
     *
     * @return string  html-code for tab-navigation
     */
    public static function getHtmlTabs(
        $tabs,
        $url_params,
        $menu_id,
        $resizable = false
    ) {
        $class = '';
        if ($resizable) {
            $class = ' class="resizable-menu"';
        }

        $tab_navigation = '<div id="' . htmlentities($menu_id)
            . 'container" class="menucontainer">'
            . '<ul id="' . htmlentities($menu_id) . '" ' . $class . '>';

        foreach ($tabs as $tab) {
            $tab_navigation .= self::getHtmlTab($tab, $url_params);
        }

        $tab_navigation .=
              '<div class="clearfloat"></div>'
            . '</ul>' . "\n"
            . '</div>' . "\n";

        return $tab_navigation;
    }

    /**
     * Displays a link, or a button if the link's URL is too large, to
     * accommodate some browsers' limitations
     *
     * @param string  $url          the URL
     * @param string  $message      the link message
     * @param mixed   $tag_params   string: js confirmation
     *                              array: additional tag params (f.e. style="")
     * @param boolean $new_form     we set this to false when we are already in
     *                              a  form, to avoid generating nested forms
     * @param boolean $strip_img    whether to strip the image
     * @param string  $target       target
     * @param boolean $force_button use a button even when the URL is not too long
     *
     * @return string  the results to be echoed or saved in an array
     */
    public static function linkOrButton(
        $url, $message, $tag_params = array(),
        $new_form = true, $strip_img = false, $target = '', $force_button = false
    ) {
        $url_length = mb_strlen($url);
        // with this we should be able to catch case of image upload
        // into a (MEDIUM) BLOB; not worth generating even a form for these
        if ($url_length > $GLOBALS['cfg']['LinkLengthLimit'] * 100) {
            return '';
        }

        if (! is_array($tag_params)) {
            $tmp = $tag_params;
            $tag_params = array();
            if (! empty($tmp)) {
                $tag_params['onclick'] = 'return confirmLink(this, \''
                    . Sanitize::escapeJsString($tmp) . '\')';
            }
            unset($tmp);
        }
        if (! empty($target)) {
            $tag_params['target'] = htmlentities($target);
            if ($target === '_blank' && strncmp($url, 'url.php?', 8) == 0) {
                $tag_params['rel'] = 'noopener noreferrer';
            }
        }

        $displayed_message = '';
        // Add text if not already added
        if (stristr($message, '<img')
            && (! $strip_img || ($GLOBALS['cfg']['ActionLinksMode'] == 'icons'))
            && (strip_tags($message) == $message)
        ) {
            $displayed_message = '<span>'
                . htmlspecialchars(
                    preg_replace('/^.*\salt="([^"]*)".*$/si', '\1', $message)
                )
                . '</span>';
        }

        // Suhosin: Check that each query parameter is not above maximum
        $in_suhosin_limits = true;
        if ($url_length <= $GLOBALS['cfg']['LinkLengthLimit']) {
            $suhosin_get_MaxValueLength = ini_get('suhosin.get.max_value_length');
            if ($suhosin_get_MaxValueLength) {
                $query_parts = self::splitURLQuery($url);
                foreach ($query_parts as $query_pair) {
                    if (strpos($query_pair, '=') === false) {
                        continue;
                    }

                    list(, $eachval) = explode('=', $query_pair);
                    if (mb_strlen($eachval) > $suhosin_get_MaxValueLength
                    ) {
                        $in_suhosin_limits = false;
                        break;
                    }
                }
            }
        }

        if (($url_length <= $GLOBALS['cfg']['LinkLengthLimit'])
            && $in_suhosin_limits
            && ! $force_button
        ) {
            $tag_params_strings = array();
            foreach ($tag_params as $par_name => $par_value) {
                // htmlspecialchars() only on non javascript
                $par_value = mb_substr($par_name, 0, 2) == 'on'
                    ? $par_value
                    : htmlspecialchars($par_value);
                $tag_params_strings[] = $par_name . '="' . $par_value . '"';
            }

            // no whitespace within an <a> else Safari will make it part of the link
            $ret = "\n" . '<a href="' . $url . '" '
                . implode(' ', $tag_params_strings) . '>'
                . $message . $displayed_message . '</a>' . "\n";
        } else {
            // no spaces (line breaks) at all
            // or after the hidden fields
            // IE will display them all

            if (! isset($query_parts)) {
                $query_parts = self::splitURLQuery($url);
            }
            $url_parts   = parse_url($url);

            if ($new_form) {
                if ($target) {
                    $target = ' target="' . $target . '"';
                }
                $ret = '<form action="' . $url_parts['path'] . '" class="link"'
                     . ' method="post"' . $target . ' style="display: inline;">';
                $subname_open   = '';
                $subname_close  = '';
                $submit_link    = '#';
            } else {
                $query_parts[] = 'redirect=' . $url_parts['path'];
                if (empty($GLOBALS['subform_counter'])) {
                    $GLOBALS['subform_counter'] = 0;
                }
                $GLOBALS['subform_counter']++;
                $ret            = '';
                $subname_open   = 'subform[' . $GLOBALS['subform_counter'] . '][';
                $subname_close  = ']';
                $submit_link    = '#usesubform[' . $GLOBALS['subform_counter']
                    . ']=1';
            }

            foreach ($query_parts as $query_pair) {
                list($eachvar, $eachval) = explode('=', $query_pair);
                $ret .= '<input type="hidden" name="' . $subname_open . $eachvar
                    . $subname_close . '" value="'
                    . htmlspecialchars(urldecode($eachval)) . '" />';
            } // end while

            if (empty($tag_params['class'])) {
                $tag_params['class'] = 'formLinkSubmit';
            } else {
                $tag_params['class'] .= ' formLinkSubmit';
            }

            $tag_params_strings = array();
            foreach ($tag_params as $par_name => $par_value) {
                // htmlspecialchars() only on non javascript
                $par_value = mb_substr($par_name, 0, 2) == 'on'
                    ? $par_value
                    : htmlspecialchars($par_value);
                $tag_params_strings[] = $par_name . '="' . $par_value . '"';
            }

            $ret .= "\n" . '<a href="' . $submit_link . '" '
                . implode(' ', $tag_params_strings) . '>'
                . $message . ' ' . $displayed_message . '</a>' . "\n";

            if ($new_form) {
                $ret .= '</form>';
            }
        } // end if... else...

        return $ret;
    } // end of the 'linkOrButton()' function

    /**
     * Splits a URL string by parameter
     *
     * @param string $url the URL
     *
     * @return array  the parameter/value pairs, for example [0] db=sakila
     */
    public static function splitURLQuery($url)
    {
        // decode encoded url separators
        $separator = URL::getArgSeparator();
        // on most places separator is still hard coded ...
        if ($separator !== '&') {
            // ... so always replace & with $separator
            $url = str_replace(htmlentities('&'), $separator, $url);
            $url = str_replace('&', $separator, $url);
        }

        $url = str_replace(htmlentities($separator), $separator, $url);
        // end decode

        $url_parts = parse_url($url);

        if (! empty($url_parts['query'])) {
            return explode($separator, $url_parts['query']);
        } else {
            return array();
        }
    }

    /**
     * Returns a given timespan value in a readable format.
     *
     * @param int $seconds the timespan
     *
     * @return string  the formatted value
     */
    public static function timespanFormat($seconds)
    {
        $days = floor($seconds / 86400);
        if ($days > 0) {
            $seconds -= $days * 86400;
        }

        $hours = floor($seconds / 3600);
        if ($days > 0 || $hours > 0) {
            $seconds -= $hours * 3600;
        }

        $minutes = floor($seconds / 60);
        if ($days > 0 || $hours > 0 || $minutes > 0) {
            $seconds -= $minutes * 60;
        }

        return sprintf(
            __('%s days, %s hours, %s minutes and %s seconds'),
            (string)$days,
            (string)$hours,
            (string)$minutes,
            (string)$seconds
        );
    }

    /**
     * Function added to avoid path disclosures.
     * Called by each script that needs parameters, it displays
     * an error message and, by default, stops the execution.
     *
     * Not sure we could use a strMissingParameter message here,
     * would have to check if the error message file is always available
     *
     * @param string[] $params  The names of the parameters needed by the calling
     *                          script
     * @param bool     $request Whether to include this list in checking for
     *                          special params
     *
     * @return void
     *
     * @global boolean $checked_special flag whether any special variable
     *                                       was required
     *
     * @access public
     */
    public static function checkParameters($params, $request = true)
    {
        global $checked_special;

        if (! isset($checked_special)) {
            $checked_special = false;
        }

        $reported_script_name = basename($GLOBALS['PMA_PHP_SELF']);
        $found_error = false;
        $error_message = '';

        foreach ($params as $param) {
            if ($request && ($param != 'db') && ($param != 'table')) {
                $checked_special = true;
            }

            if (! isset($GLOBALS[$param])) {
                $error_message .= $reported_script_name
                    . ': ' . __('Missing parameter:') . ' '
                    . $param
                    . self::showDocu('faq', 'faqmissingparameters',true)
                    . '[br]';
                $found_error = true;
            }
        }
        if ($found_error) {
            PMA_fatalError($error_message);
        }
    } // end function

    /**
     * Function to generate unique condition for specified row.
     *
     * @param resource       $handle               current query result
     * @param integer        $fields_cnt           number of fields
     * @param array          $fields_meta          meta information about fields
     * @param array          $row                  current row
     * @param boolean        $force_unique         generate condition only on pk
     *                                             or unique
     * @param string|boolean $restrict_to_table    restrict the unique condition
     *                                             to this table or false if
     *                                             none
     * @param array          $analyzed_sql_results the analyzed query
     *
     * @access public
     *
     * @return array the calculated condition and whether condition is unique
     */
    public static function getUniqueCondition(
        $handle, $fields_cnt, $fields_meta, $row, $force_unique = false,
        $restrict_to_table = false, $analyzed_sql_results = null
    ) {
        $primary_key          = '';
        $unique_key           = '';
        $nonprimary_condition = '';
        $preferred_condition = '';
        $primary_key_array    = array();
        $unique_key_array     = array();
        $nonprimary_condition_array = array();
        $condition_array = array();

        for ($i = 0; $i < $fields_cnt; ++$i) {

            $con_val     = '';
            $field_flags = $GLOBALS['dbi']->fieldFlags($handle, $i);
            $meta        = $fields_meta[$i];

            // do not use a column alias in a condition
            if (! isset($meta->orgname) || strlen($meta->orgname) === 0) {
                $meta->orgname = $meta->name;

                if (!empty($analyzed_sql_results['statement']->expr)) {
                    foreach ($analyzed_sql_results['statement']->expr as $expr) {
                        if ((empty($expr->alias)) || (empty($expr->column))) {
                            continue;
                        }
                        if (strcasecmp($meta->name, $expr->alias) == 0) {
                            $meta->orgname = $expr->column;
                            break;
                        }
                    }
                }
            }

            // Do not use a table alias in a condition.
            // Test case is:
            // select * from galerie x WHERE
            //(select count(*) from galerie y where y.datum=x.datum)>1
            //
            // But orgtable is present only with mysqli extension so the
            // fix is only for mysqli.
            // Also, do not use the original table name if we are dealing with
            // a view because this view might be updatable.
            // (The isView() verification should not be costly in most cases
            // because there is some caching in the function).
            if (isset($meta->orgtable)
                && ($meta->table != $meta->orgtable)
                && ! $GLOBALS['dbi']->getTable($GLOBALS['db'], $meta->table)->isView()
            ) {
                $meta->table = $meta->orgtable;
            }

            // If this field is not from the table which the unique clause needs
            // to be restricted to.
            if ($restrict_to_table && $restrict_to_table != $meta->table) {
                continue;
            }

            // to fix the bug where float fields (primary or not)
            // can't be matched because of the imprecision of
            // floating comparison, use CONCAT
            // (also, the syntax "CONCAT(field) IS NULL"
            // that we need on the next "if" will work)
            if ($meta->type == 'real') {
                $con_key = 'CONCAT(' . self::backquote($meta->table) . '.'
                    . self::backquote($meta->orgname) . ')';
            } else {
                $con_key = self::backquote($meta->table) . '.'
                    . self::backquote($meta->orgname);
            } // end if... else...
            $condition = ' ' . $con_key . ' ';

            if (! isset($row[$i]) || is_null($row[$i])) {
                $con_val = 'IS NULL';
            } else {
                // timestamp is numeric on some MySQL 4.1
                // for real we use CONCAT above and it should compare to string
                if ($meta->numeric
                    && ($meta->type != 'timestamp')
                    && ($meta->type != 'real')
                ) {
                    $con_val = '= ' . $row[$i];
                } elseif ((($meta->type == 'blob') || ($meta->type == 'string'))
                    && stristr($field_flags, 'BINARY')
                    && ! empty($row[$i])
                ) {
                    // hexify only if this is a true not empty BLOB or a BINARY

                    // do not waste memory building a too big condition
                    if (mb_strlen($row[$i]) < 1000) {
                        // use a CAST if possible, to avoid problems
                        // if the field contains wildcard characters % or _
                        $con_val = '= CAST(0x' . bin2hex($row[$i]) . ' AS BINARY)';
                    } elseif ($fields_cnt == 1) {
                        // when this blob is the only field present
                        // try settling with length comparison
                        $condition = ' CHAR_LENGTH(' . $con_key . ') ';
                        $con_val = ' = ' .  mb_strlen($row[$i]);
                    } else {
                        // this blob won't be part of the final condition
                        $con_val = null;
                    }
                } elseif (in_array($meta->type, self::getGISDatatypes())
                    && ! empty($row[$i])
                ) {
                    // do not build a too big condition
                    if (mb_strlen($row[$i]) < 5000) {
                        $condition .= '=0x' . bin2hex($row[$i]) . ' AND';
                    } else {
                        $condition = '';
                    }
                } elseif ($meta->type == 'bit') {
                    $con_val = "= b'"
                        . self::printableBitValue($row[$i], $meta->length) . "'";
                } else {
                    $con_val = '= \''
                        . $GLOBALS['dbi']->escapeString($row[$i]) . '\'';
                }
            }

            if ($con_val != null) {

                $condition .= $con_val . ' AND';

                if ($meta->primary_key > 0) {
                    $primary_key .= $condition;
                    $primary_key_array[$con_key] = $con_val;
                } elseif ($meta->unique_key > 0) {
                    $unique_key  .= $condition;
                    $unique_key_array[$con_key] = $con_val;
                }

                $nonprimary_condition .= $condition;
                $nonprimary_condition_array[$con_key] = $con_val;
            }
        } // end for

        // Correction University of Virginia 19991216:
        // prefer primary or unique keys for condition,
        // but use conjunction of all values if no primary key
        $clause_is_unique = true;

        if ($primary_key) {
            $preferred_condition = $primary_key;
            $condition_array = $primary_key_array;

        } elseif ($unique_key) {
            $preferred_condition = $unique_key;
            $condition_array = $unique_key_array;

        } elseif (! $force_unique) {
            $preferred_condition = $nonprimary_condition;
            $condition_array = $nonprimary_condition_array;
            $clause_is_unique = false;
        }

        $where_clause = trim(preg_replace('|\s?AND$|', '', $preferred_condition));
        return(array($where_clause, $clause_is_unique, $condition_array));
    } // end function

    /**
     * Generate the charset query part
     *
     * @param string           $collation Collation
     * @param boolean optional $override  force 'CHARACTER SET' keyword
     *
     * @return string
     */
    static function getCharsetQueryPart($collation, $override = false)
    {
        list($charset) = explode('_', $collation);
        $keyword = ' CHARSET=';

        if ($override) {
            $keyword = ' CHARACTER SET ';
        }
        return $keyword . $charset
            . ($charset == $collation ? '' : ' COLLATE ' . $collation);
    }

    /**
     * Generate a button or image tag
     *
     * @param string $button_name  name of button element
     * @param string $button_class class of button or image element
     * @param string $text         text to display
     * @param string $image        image to display
     * @param string $value        value
     *
     * @return string              html content
     *
     * @access  public
     */
    public static function getButtonOrImage(
        $button_name, $button_class, $text, $image, $value = ''
    ) {
        if ($value == '') {
            $value = $text;
        }
        if ($GLOBALS['cfg']['ActionLinksMode'] == 'text') {
            return ' <input type="submit" name="' . $button_name . '"'
                . ' value="' . htmlspecialchars($value) . '"'
                . ' title="' . htmlspecialchars($text) . '" />' . "\n";
        }
        return '<button class="' . $button_class . '" type="submit"'
            . ' name="' . $button_name . '" value="' . htmlspecialchars($value)
            . '" title="' . htmlspecialchars($text) . '">' . "\n"
            . self::getIcon($image, $text)
            . '</button>' . "\n";
    } // end function

    /**
     * Generate a pagination selector for browsing resultsets
     *
     * @param string $name        The name for the request parameter
     * @param int    $rows        Number of rows in the pagination set
     * @param int    $pageNow     current page number
     * @param int    $nbTotalPage number of total pages
     * @param int    $showAll     If the number of pages is lower than this
     *                            variable, no pages will be omitted in pagination
     * @param int    $sliceStart  How many rows at the beginning should always
     *                            be shown?
     * @param int    $sliceEnd    How many rows at the end should always be shown?
     * @param int    $percent     Percentage of calculation page offsets to hop to a
     *                            next page
     * @param int    $range       Near the current page, how many pages should
     *                            be considered "nearby" and displayed as well?
     * @param string $prompt      The prompt to display (sometimes empty)
     *
     * @return string
     *
     * @access  public
     */
    public static function pageselector(
        $name, $rows, $pageNow = 1, $nbTotalPage = 1, $showAll = 200,
        $sliceStart = 5,
        $sliceEnd = 5, $percent = 20, $range = 10, $prompt = ''
    ) {
        $increment = floor($nbTotalPage / $percent);
        $pageNowMinusRange = ($pageNow - $range);
        $pageNowPlusRange = ($pageNow + $range);

        $gotopage = $prompt . ' <select class="pageselector ajax"';

        $gotopage .= ' name="' . $name . '" >';
        if ($nbTotalPage < $showAll) {
            $pages = range(1, $nbTotalPage);
        } else {
            $pages = array();

            // Always show first X pages
            for ($i = 1; $i <= $sliceStart; $i++) {
                $pages[] = $i;
            }

            // Always show last X pages
            for ($i = $nbTotalPage - $sliceEnd; $i <= $nbTotalPage; $i++) {
                $pages[] = $i;
            }

            // Based on the number of results we add the specified
            // $percent percentage to each page number,
            // so that we have a representing page number every now and then to
            // immediately jump to specific pages.
            // As soon as we get near our currently chosen page ($pageNow -
            // $range), every page number will be shown.
            $i = $sliceStart;
            $x = $nbTotalPage - $sliceEnd;
            $met_boundary = false;

            while ($i <= $x) {
                if ($i >= $pageNowMinusRange && $i <= $pageNowPlusRange) {
                    // If our pageselector comes near the current page, we use 1
                    // counter increments
                    $i++;
                    $met_boundary = true;
                } else {
                    // We add the percentage increment to our current page to
                    // hop to the next one in range
                    $i += $increment;

                    // Make sure that we do not cross our boundaries.
                    if ($i > $pageNowMinusRange && ! $met_boundary) {
                        $i = $pageNowMinusRange;
                    }
                }

                if ($i > 0 && $i <= $x) {
                    $pages[] = $i;
                }
            }

            /*
            Add page numbers with "geometrically increasing" distances.

            This helps me a lot when navigating through giant tables.

            Test case: table with 2.28 million sets, 76190 pages. Page of interest
            is between 72376 and 76190.
            Selecting page 72376.
            Now, old version enumerated only +/- 10 pages around 72376 and the
            percentage increment produced steps of about 3000.

            The following code adds page numbers +/- 2,4,8,16,32,64,128,256 etc.
            around the current page.
            */
            $i = $pageNow;
            $dist = 1;
            while ($i < $x) {
                $dist = 2 * $dist;
                $i = $pageNow + $dist;
                if ($i > 0 && $i <= $x) {
                    $pages[] = $i;
                }
            }

            $i = $pageNow;
            $dist = 1;
            while ($i > 0) {
                $dist = 2 * $dist;
                $i = $pageNow - $dist;
                if ($i > 0 && $i <= $x) {
                    $pages[] = $i;
                }
            }

            // Since because of ellipsing of the current page some numbers may be
            // double, we unify our array:
            sort($pages);
            $pages = array_unique($pages);
        }

        foreach ($pages as $i) {
            if ($i == $pageNow) {
                $selected = 'selected="selected" style="font-weight: bold"';
            } else {
                $selected = '';
            }
            $gotopage .= '                <option ' . $selected
                . ' value="' . (($i - 1) * $rows) . '">' . $i . '</option>' . "\n";
        }

        $gotopage .= ' </select>';

        return $gotopage;
    } // end function

    /**
     * Prepare navigation for a list
     *
     * @param int      $count       number of elements in the list
     * @param int      $pos         current position in the list
     * @param array    $_url_params url parameters
     * @param string   $script      script name for form target
     * @param string   $frame       target frame
     * @param int      $max_count   maximum number of elements to display from
     *                              the list
     * @param string   $name        the name for the request parameter
     * @param string[] $classes     additional classes for the container
     *
     * @return string $list_navigator_html the  html content
     *
     * @access  public
     *
     * @todo    use $pos from $_url_params
     */
    public static function getListNavigator(
        $count, $pos, $_url_params, $script, $frame, $max_count, $name = 'pos',
        $classes = array()
    ) {

        $class = $frame == 'frame_navigation' ? ' class="ajax"' : '';

        $list_navigator_html = '';

        if ($max_count < $count) {

            $classes[] = 'pageselector';
            $list_navigator_html .= '<div class="' . implode(' ', $classes) . '">';

            if ($frame != 'frame_navigation') {
                $list_navigator_html .= __('Page number:');
            }

            // Move to the beginning or to the previous page
            if ($pos > 0) {
                $caption1 = ''; $caption2 = '';
                if (self::showIcons('TableNavigationLinksMode')) {
                    $caption1 .= '&lt;&lt; ';
                    $caption2 .= '&lt; ';
                }
                if (self::showText('TableNavigationLinksMode')) {
                    $caption1 .= _pgettext('First page', 'Begin');
                    $caption2 .= _pgettext('Previous page', 'Previous');
                }
                $title1 = ' title="' . _pgettext('First page', 'Begin') . '"';
                $title2 = ' title="' . _pgettext('Previous page', 'Previous') . '"';

                $_url_params[$name] = 0;
                $list_navigator_html .= '<a' . $class . $title1 . ' href="' . $script
                    . URL::getCommon($_url_params) . '">' . $caption1
                    . '</a>';

                $_url_params[$name] = $pos - $max_count;
                $list_navigator_html .= ' <a' . $class . $title2
                    . ' href="' . $script . URL::getCommon($_url_params) . '">'
                    . $caption2 . '</a>';
            }

            $list_navigator_html .= '<form action="' . basename($script)
                . '" method="post">';

            $list_navigator_html .= URL::getHiddenInputs($_url_params);
            $list_navigator_html .= self::pageselector(
                $name,
                $max_count,
                floor(($pos + 1) / $max_count) + 1,
                ceil($count / $max_count)
            );
            $list_navigator_html .= '</form>';

            if ($pos + $max_count < $count) {
                $caption3 = ''; $caption4 = '';
                if (self::showText('TableNavigationLinksMode')) {
                    $caption3 .= _pgettext('Next page', 'Next');
                    $caption4 .= _pgettext('Last page', 'End');
                }
                if (self::showIcons('TableNavigationLinksMode')) {
                    $caption3 .= ' &gt;';
                    $caption4 .= ' &gt;&gt;';
                    if (! self::showText('TableNavigationLinksMode')) {

                    }
                }
                $title3 = ' title="' . _pgettext('Next page', 'Next') . '"';
                $title4 = ' title="' . _pgettext('Last page', 'End') . '"';

                $_url_params[$name] = $pos + $max_count;
                $list_navigator_html .= '<a' . $class . $title3 . ' href="' . $script
                    . URL::getCommon($_url_params) . '" >' . $caption3
                    . '</a>';

                $_url_params[$name] = floor($count / $max_count) * $max_count;
                if ($_url_params[$name] == $count) {
                    $_url_params[$name] = $count - $max_count;
                }

                $list_navigator_html .= ' <a' . $class . $title4
                    . ' href="' . $script . URL::getCommon($_url_params) . '" >'
                    . $caption4 . '</a>';
            }
            $list_navigator_html .= '</div>' . "\n";
        }

        return $list_navigator_html;
    }

    /**
     * replaces %u in given path with current user name
     *
     * example:
     * <code>
     * $user_dir = userDir('/var/pma_tmp/%u/'); // '/var/pma_tmp/root/'
     *
     * </code>
     *
     * @param string $dir with wildcard for user
     *
     * @return string  per user directory
     */
    public static function userDir($dir)
    {
        // add trailing slash
        if (mb_substr($dir, -1) != '/') {
            $dir .= '/';
        }

        return str_replace('%u', PMA_securePath($GLOBALS['cfg']['Server']['user']), $dir);
    }

    /**
     * returns html code for db link to default db page
     *
     * @param string $database database
     *
     * @return string  html link to default db page
     */
    public static function getDbLink($database = null)
    {
        if (strlen($database) === 0) {
            if (strlen($GLOBALS['db']) === 0) {
                return '';
            }
            $database = $GLOBALS['db'];
        } else {
            $database = self::unescapeMysqlWildcards($database);
        }

        return '<a href="'
            . Util::getScriptNameForOption(
                $GLOBALS['cfg']['DefaultTabDatabase'], 'database'
            )
            . URL::getCommon(array('db' => $database)) . '" title="'
            . htmlspecialchars(
                sprintf(
                    __('Jump to database "%s".'),
                    $database
                )
            )
            . '">' . htmlspecialchars($database) . '</a>';
    }

    /**
     * Prepare a lightbulb hint explaining a known external bug
     * that affects a functionality
     *
     * @param string $functionality   localized message explaining the func.
     * @param string $component       'mysql' (eventually, 'php')
     * @param string $minimum_version of this component
     * @param string $bugref          bug reference for this component
     *
     * @return String
     */
    public static function getExternalBug(
        $functionality, $component, $minimum_version, $bugref
    ) {
        $ext_but_html = '';
        if (($component == 'mysql') && (PMA_MYSQL_INT_VERSION < $minimum_version)) {
            $ext_but_html .= self::showHint(
                sprintf(
                    __('The %s functionality is affected by a known bug, see %s'),
                    $functionality,
                    PMA_linkURL('https://bugs.mysql.com/') . $bugref
                )
            );
        }
        return $ext_but_html;
    }

    /**
     * Generates a set of radio HTML fields
     *
     * @param string  $html_field_name the radio HTML field
     * @param array   $choices         the choices values and labels
     * @param string  $checked_choice  the choice to check by default
     * @param boolean $line_break      whether to add HTML line break after a choice
     * @param boolean $escape_label    whether to use htmlspecialchars() on label
     * @param string  $class           enclose each choice with a div of this class
     * @param string  $id_prefix       prefix for the id attribute, name will be
     *                                 used if this is not supplied
     *
     * @return string                  set of html radio fiels
     */
    public static function getRadioFields(
        $html_field_name, $choices, $checked_choice = '',
        $line_break = true, $escape_label = true, $class = '',
        $id_prefix = ''
    ) {
        $radio_html = '';

        foreach ($choices as $choice_value => $choice_label) {

            if (! empty($class)) {
                $radio_html .= '<div class="' . $class . '">';
            }

            if (! $id_prefix) {
                $id_prefix = $html_field_name;
            }
            $html_field_id = $id_prefix . '_' . $choice_value;
            $radio_html .= '<input type="radio" name="' . $html_field_name . '" id="'
                        . $html_field_id . '" value="'
                        . htmlspecialchars($choice_value) . '"';

            if ($choice_value == $checked_choice) {
                $radio_html .= ' checked="checked"';
            }

            $radio_html .= ' />' . "\n"
                        . '<label for="' . $html_field_id . '">'
                        . ($escape_label
                        ? htmlspecialchars($choice_label)
                        : $choice_label)
                        . '</label>';

            if ($line_break) {
                $radio_html .= '<br />';
            }

            if (! empty($class)) {
                $radio_html .= '</div>';
            }
            $radio_html .= "\n";
        }

        return $radio_html;
    }

    /**
     * Generates and returns an HTML dropdown
     *
     * @param string $select_name   name for the select element
     * @param array  $choices       choices values
     * @param string $active_choice the choice to select by default
     * @param string $id            id of the select element; can be different in
     *                              case the dropdown is present more than once
     *                              on the page
     * @param string $class         class for the select element
     * @param string $placeholder   Placeholder for dropdown if nothing else
     *                              is selected
     *
     * @return string               html content
     *
     * @todo    support titles
     */
    public static function getDropdown(
        $select_name, $choices, $active_choice, $id, $class = '', $placeholder = null
    ) {
        $result = '<select'
            . ' name="' . htmlspecialchars($select_name) . '"'
            . ' id="' . htmlspecialchars($id) . '"'
            . (! empty($class) ? ' class="' . htmlspecialchars($class) . '"' : '')
            . '>';

        $resultOptions = '';
        $selected = false;

        foreach ($choices as $one_choice_value => $one_choice_label) {
            $resultOptions .= '<option value="'
                . htmlspecialchars($one_choice_value) . '"';

            if ($one_choice_value == $active_choice) {
                $resultOptions .= ' selected="selected"';
                $selected = true;
            }
            $resultOptions .= '>' . htmlspecialchars($one_choice_label)
                . '</option>';
        }

        if (!empty($placeholder)) {
            $resultOptions = '<option value="" disabled="disabled"'
                . ( !$selected ? ' selected="selected"' : '' )
                . '>' . $placeholder . '</option>'
                . $resultOptions;
        }

        $result .= $resultOptions
            . '</select>';

        return $result;
    }

    /**
     * Generates a slider effect (jQjuery)
     * Takes care of generating the initial <div> and the link
     * controlling the slider; you have to generate the </div> yourself
     * after the sliding section.
     *
     * @param string $id      the id of the <div> on which to apply the effect
     * @param string $message the message to show as a link
     *
     * @return string         html div element
     *
     */
    public static function getDivForSliderEffect($id = '', $message = '')
    {
        return Template::get('div_for_slider_effect')->render([
            'id'                   => $id,
            'InitialSlidersState'  => $GLOBALS['cfg']['InitialSlidersState'],
            'message'              => $message,
        ]);
    }

    /**
     * Creates an AJAX sliding toggle button
     * (or and equivalent form when AJAX is disabled)
     *
     * @param string $action      The URL for the request to be executed
     * @param string $select_name The name for the dropdown box
     * @param array  $options     An array of options (see rte_footer.lib.php)
     * @param string $callback    A JS snippet to execute when the request is
     *                            successfully processed
     *
     * @return string   HTML code for the toggle button
     */
    public static function toggleButton($action, $select_name, $options, $callback)
    {
        // Do the logic first
        $link = "$action&amp;" . urlencode($select_name) . "=";
        $link_on = $link . urlencode($options[1]['value']);
        $link_off = $link . urlencode($options[0]['value']);

        if ($options[1]['selected'] == true) {
            $state = 'on';
        } else if ($options[0]['selected'] == true) {
            $state = 'off';
        } else {
            $state = 'on';
        }

        return Template::get('toggle_button')->render(
            [
                'pmaThemeImage'     => $GLOBALS['pmaThemeImage'],
                'text_dir'          => $GLOBALS['text_dir'],
                'link_on'           => $link_on,
                'toggleOn'          => str_replace(' ', '&nbsp;', htmlspecialchars(
                                        $options[1]['label'])),
                'toggleOff'         => str_replace(' ', '&nbsp;', htmlspecialchars(
                                        $options[0]['label'])),
                'link_off'          => $link_off,
                'callback'          => $callback,
                'state'             => $state
            ]);
    } // end toggleButton()

    /**
     * Clears cache content which needs to be refreshed on user change.
     *
     * @return void
     */
    public static function clearUserCache()
    {
        self::cacheUnset('is_superuser');
        self::cacheUnset('is_createuser');
        self::cacheUnset('is_grantuser');
    }

    /**
     * Calculates session cache key
     *
     * @return string
     */
    public static function cacheKey()
    {
        if (isset($GLOBALS['cfg']['Server']['user'])) {
            return 'server_' . $GLOBALS['server'] . '_' . $GLOBALS['cfg']['Server']['user'];
        } else {
            return 'server_' . $GLOBALS['server'];
        }
    }

    /**
     * Verifies if something is cached in the session
     *
     * @param string $var variable name
     *
     * @return boolean
     */
    public static function cacheExists($var)
    {
        return isset($_SESSION['cache'][self::cacheKey()][$var]);
    }

    /**
     * Gets cached information from the session
     *
     * @param string   $var      variable name
     * @param \Closure $callback callback to fetch the value
     *
     * @return mixed
     */
    public static function cacheGet($var, $callback = null)
    {
        if (self::cacheExists($var)) {
            return $_SESSION['cache'][self::cacheKey()][$var];
        } else {
            if ($callback) {
                $val = $callback();
                self::cacheSet($var, $val);
                return $val;
            }
            return null;
        }
    }

    /**
     * Caches information in the session
     *
     * @param string $var variable name
     * @param mixed  $val value
     *
     * @return mixed
     */
    public static function cacheSet($var, $val = null)
    {
        $_SESSION['cache'][self::cacheKey()][$var] = $val;
    }

    /**
     * Removes cached information from the session
     *
     * @param string $var variable name
     *
     * @return void
     */
    public static function cacheUnset($var)
    {
        unset($_SESSION['cache'][self::cacheKey()][$var]);
    }

    /**
     * Converts a bit value to printable format;
     * in MySQL a BIT field can be from 1 to 64 bits so we need this
     * function because in PHP, decbin() supports only 32 bits
     * on 32-bit servers
     *
     * @param integer $value  coming from a BIT field
     * @param integer $length length
     *
     * @return string  the printable value
     */
    public static function printableBitValue($value, $length)
    {
        // if running on a 64-bit server or the length is safe for decbin()
        if (PHP_INT_SIZE == 8 || $length < 33) {
            $printable = decbin($value);
        } else {
            // FIXME: does not work for the leftmost bit of a 64-bit value
            $i = 0;
            $printable = '';
            while ($value >= pow(2, $i)) {
                ++$i;
            }
            if ($i != 0) {
                --$i;
            }

            while ($i >= 0) {
                if ($value - pow(2, $i) < 0) {
                    $printable = '0' . $printable;
                } else {
                    $printable = '1' . $printable;
                    $value = $value - pow(2, $i);
                }
                --$i;
            }
            $printable = strrev($printable);
        }
        $printable = str_pad($printable, $length, '0', STR_PAD_LEFT);
        return $printable;
    }

    /**
     * Verifies whether the value contains a non-printable character
     *
     * @param string $value value
     *
     * @return integer
     */
    public static function containsNonPrintableAscii($value)
    {
        return preg_match('@[^[:print:]]@', $value);
    }

    /**
     * Converts a BIT type default value
     * for example, b'010' becomes 010
     *
     * @param string $bit_default_value value
     *
     * @return string the converted value
     */
    public static function convertBitDefaultValue($bit_default_value)
    {
        return rtrim(ltrim($bit_default_value, "b'"), "'");
    }

    /**
     * Extracts the various parts from a column spec
     *
     * @param string $columnspec Column specification
     *
     * @return array associative array containing type, spec_in_brackets
     *          and possibly enum_set_values (another array)
     */
    public static function extractColumnSpec($columnspec)
    {
        $first_bracket_pos = mb_strpos($columnspec, '(');
        if ($first_bracket_pos) {
            $spec_in_brackets = chop(
                mb_substr(
                    $columnspec,
                    $first_bracket_pos + 1,
                    mb_strrpos($columnspec, ')') - $first_bracket_pos - 1
                )
            );
            // convert to lowercase just to be sure
            $type = mb_strtolower(
                chop(mb_substr($columnspec, 0, $first_bracket_pos))
            );
        } else {
            // Split trailing attributes such as unsigned,
            // binary, zerofill and get data type name
            $type_parts = explode(' ', $columnspec);
            $type = mb_strtolower($type_parts[0]);
            $spec_in_brackets = '';
        }

        if ('enum' == $type || 'set' == $type) {
            // Define our working vars
            $enum_set_values = self::parseEnumSetValues($columnspec, false);
            $printtype = $type
                . '(' .  str_replace("','", "', '", $spec_in_brackets) . ')';
            $binary = false;
            $unsigned = false;
            $zerofill = false;
        } else {
            $enum_set_values = array();

            /* Create printable type name */
            $printtype = mb_strtolower($columnspec);

            // Strip the "BINARY" attribute, except if we find "BINARY(" because
            // this would be a BINARY or VARBINARY column type;
            // by the way, a BLOB should not show the BINARY attribute
            // because this is not accepted in MySQL syntax.
            if (preg_match('@binary@', $printtype)
                && ! preg_match('@binary[\(]@', $printtype)
            ) {
                $printtype = preg_replace('@binary@', '', $printtype);
                $binary = true;
            } else {
                $binary = false;
            }

            $printtype = preg_replace(
                '@zerofill@', '', $printtype, -1, $zerofill_cnt
            );
            $zerofill = ($zerofill_cnt > 0);
            $printtype = preg_replace(
                '@unsigned@', '', $printtype, -1, $unsigned_cnt
            );
            $unsigned = ($unsigned_cnt > 0);
            $printtype = trim($printtype);
        }

        $attribute     = ' ';
        if ($binary) {
            $attribute = 'BINARY';
        }
        if ($unsigned) {
            $attribute = 'UNSIGNED';
        }
        if ($zerofill) {
            $attribute = 'UNSIGNED ZEROFILL';
        }

        $can_contain_collation = false;
        if (! $binary
            && preg_match(
                "@^(char|varchar|text|tinytext|mediumtext|longtext|set|enum)@", $type
            )
        ) {
            $can_contain_collation = true;
        }

        // for the case ENUM('&#8211;','&ldquo;')
        $displayed_type = htmlspecialchars($printtype);
        if (mb_strlen($printtype) > $GLOBALS['cfg']['LimitChars']) {
            $displayed_type  = '<abbr title="' . htmlspecialchars($printtype) . '">';
            $displayed_type .= htmlspecialchars(
                mb_substr(
                    $printtype, 0, $GLOBALS['cfg']['LimitChars']
                ) . '...'
            );
            $displayed_type .= '</abbr>';
        }

        return array(
            'type' => $type,
            'spec_in_brackets' => $spec_in_brackets,
            'enum_set_values'  => $enum_set_values,
            'print_type' => $printtype,
            'binary' => $binary,
            'unsigned' => $unsigned,
            'zerofill' => $zerofill,
            'attribute' => $attribute,
            'can_contain_collation' => $can_contain_collation,
            'displayed_type' => $displayed_type
        );
    }

    /**
     * Verifies if this table's engine supports foreign keys
     *
     * @param string $engine engine
     *
     * @return boolean
     */
    public static function isForeignKeySupported($engine)
    {
        $engine = strtoupper($engine);
        if (($engine == 'INNODB') || ($engine == 'PBXT')) {
            return true;
        } elseif ($engine == 'NDBCLUSTER' || $engine == 'NDB') {
            $ndbver = strtolower(
                $GLOBALS['dbi']->fetchValue("SELECT @@ndb_version_string")
            );
            if (substr($ndbver, 0, 4) == 'ndb-') {
                $ndbver = substr($ndbver, 4);
            }
            return version_compare($ndbver, 7.3, '>=');
        } else {
            return false;
        }
    }

    /**
     * Is Foreign key check enabled?
     *
     * @return bool
     */
    public static function isForeignKeyCheck()
    {
        if ($GLOBALS['cfg']['DefaultForeignKeyChecks'] === 'enable') {
            return true;
        } else if ($GLOBALS['cfg']['DefaultForeignKeyChecks'] === 'disable') {
            return false;
        }
        return ($GLOBALS['dbi']->getVariable('FOREIGN_KEY_CHECKS') == 'ON');
    }

    /**
    * Get HTML for Foreign key check checkbox
    *
    * @return string HTML for checkbox
    */
    public static function getFKCheckbox()
    {
        $checked = self::isForeignKeyCheck();
        $html = '<input type="hidden" name="fk_checks" value="0" />';
        $html .= '<input type="checkbox" name="fk_checks"'
            . ' id="fk_checks" value="1"'
            . ($checked ? ' checked="checked"' : '') . '/>';
        $html .= '<label for="fk_checks">' . __('Enable foreign key checks')
            . '</label>';
        return $html;
    }

    /**
     * Handle foreign key check request
     *
     * @return bool Default foreign key checks value
     */
    public static function handleDisableFKCheckInit()
    {
        $default_fk_check_value
            = $GLOBALS['dbi']->getVariable('FOREIGN_KEY_CHECKS') == 'ON';
        if (isset($_REQUEST['fk_checks'])) {
            if (empty($_REQUEST['fk_checks'])) {
                // Disable foreign key checks
                $GLOBALS['dbi']->setVariable('FOREIGN_KEY_CHECKS', 'OFF');
            } else {
                // Enable foreign key checks
                $GLOBALS['dbi']->setVariable('FOREIGN_KEY_CHECKS', 'ON');
            }
        } // else do nothing, go with default
        return $default_fk_check_value;
    }

    /**
     * Cleanup changes done for foreign key check
     *
     * @param bool $default_fk_check_value original value for 'FOREIGN_KEY_CHECKS'
     *
     * @return void
     */
    public static function handleDisableFKCheckCleanup($default_fk_check_value)
    {
        $GLOBALS['dbi']->setVariable(
            'FOREIGN_KEY_CHECKS', $default_fk_check_value ? 'ON' : 'OFF'
        );
    }

    /**
     * Converts GIS data to Well Known Text format
     *
     * @param string $data        GIS data
     * @param bool   $includeSRID Add SRID to the WKT
     *
     * @return string GIS data in Well Know Text format
     */
    public static function asWKT($data, $includeSRID = false)
    {
        // Convert to WKT format
        $hex = bin2hex($data);
        $wktsql     = "SELECT ASTEXT(x'" . $hex . "')";
        if ($includeSRID) {
            $wktsql .= ", SRID(x'" . $hex . "')";
        }

        $wktresult  = $GLOBALS['dbi']->tryQuery(
            $wktsql, null, DatabaseInterface::QUERY_STORE
        );
        $wktarr     = $GLOBALS['dbi']->fetchRow($wktresult, 0);
        $wktval     = $wktarr[0];

        if ($includeSRID) {
            $srid = $wktarr[1];
            $wktval = "'" . $wktval . "'," . $srid;
        }
        @$GLOBALS['dbi']->freeResult($wktresult);

        return $wktval;
    }

    /**
     * If the string starts with a \r\n pair (0x0d0a) add an extra \n
     *
     * @param string $string string
     *
     * @return string with the chars replaced
     */
    public static function duplicateFirstNewline($string)
    {
        $first_occurence = mb_strpos($string, "\r\n");
        if ($first_occurence === 0) {
            $string = "\n" . $string;
        }
        return $string;
    }

    /**
     * Get the action word corresponding to a script name
     * in order to display it as a title in navigation panel
     *
     * @param string $target a valid value for $cfg['NavigationTreeDefaultTabTable'],
     *                       $cfg['NavigationTreeDefaultTabTable2'],
     *                       $cfg['DefaultTabTable'] or $cfg['DefaultTabDatabase']
     *
     * @return string Title for the $cfg value
     */
    public static function getTitleForTarget($target)
    {
        $mapping = array(
            'structure' =>  __('Structure'),
            'sql' => __('SQL'),
            'search' =>__('Search'),
            'insert' =>__('Insert'),
            'browse' => __('Browse'),
            'operations' => __('Operations'),

            // For backward compatiblity

            // Values for $cfg['DefaultTabTable']
            'tbl_structure.php' =>  __('Structure'),
            'tbl_sql.php' => __('SQL'),
            'tbl_select.php' =>__('Search'),
            'tbl_change.php' =>__('Insert'),
            'sql.php' => __('Browse'),
            // Values for $cfg['DefaultTabDatabase']
            'db_structure.php' => __('Structure'),
            'db_sql.php' => __('SQL'),
            'db_search.php' => __('Search'),
            'db_operations.php' => __('Operations'),
        );
        return isset($mapping[$target]) ? $mapping[$target] : false;
    }

    /**
     * Get the script name corresponding to a plain English config word
     * in order to append in links on navigation and main panel
     *
     * @param string $target   a valid value for
     *                         $cfg['NavigationTreeDefaultTabTable'],
     *                         $cfg['NavigationTreeDefaultTabTable2'],
     *                         $cfg['DefaultTabTable'], $cfg['DefaultTabDatabase'] or
     *                         $cfg['DefaultTabServer']
     * @param string $location one out of 'server', 'table', 'database'
     *
     * @return string script name corresponding to the config word
     */
    public static function getScriptNameForOption($target, $location)
    {
        if ($location == 'server') {
            // Values for $cfg['DefaultTabServer']
            switch ($target) {
            case 'welcome':
                return 'index.php';
            case 'databases':
                return 'server_databases.php';
            case 'status':
                return 'server_status.php';
            case 'variables':
                return 'server_variables.php';
            case 'privileges':
                return 'server_privileges.php';
            }
        } elseif ($location == 'database') {
            // Values for $cfg['DefaultTabDatabase']
            switch ($target) {
            case 'structure':
                return 'db_structure.php';
            case 'sql':
                return 'db_sql.php';
            case 'search':
                return 'db_search.php';
            case 'operations':
                return 'db_operations.php';
            }
        } elseif ($location == 'table') {
            // Values for $cfg['DefaultTabTable'],
            // $cfg['NavigationTreeDefaultTabTable'] and
            // $cfg['NavigationTreeDefaultTabTable2']
            switch ($target) {
            case 'structure':
                return 'tbl_structure.php';
            case 'sql':
                return 'tbl_sql.php';
            case 'search':
                return 'tbl_select.php';
            case 'insert':
                return 'tbl_change.php';
            case 'browse':
                return 'sql.php';
            }
        }

        return $target;
    }

    /**
     * Formats user string, expanding @VARIABLES@, accepting strftime format
     * string.
     *
     * @param string       $string  Text where to do expansion.
     * @param array|string $escape  Function to call for escaping variable values.
     *                          Can also be an array of:
     *                          - the escape method name
     *                          - the class that contains the method
     *                          - location of the class (for inclusion)
     * @param array        $updates Array with overrides for default parameters
     *                     (obtained from GLOBALS).
     *
     * @return string
     */
    public static function expandUserString(
        $string, $escape = null, $updates = array()
    ) {
        /* Content */
        $vars = array();
        $vars['http_host'] = PMA_getenv('HTTP_HOST');
        $vars['server_name'] = $GLOBALS['cfg']['Server']['host'];
        $vars['server_verbose'] = $GLOBALS['cfg']['Server']['verbose'];

        if (empty($GLOBALS['cfg']['Server']['verbose'])) {
            $vars['server_verbose_or_name'] = $GLOBALS['cfg']['Server']['host'];
        } else {
            $vars['server_verbose_or_name'] = $GLOBALS['cfg']['Server']['verbose'];
        }

        $vars['database'] = $GLOBALS['db'];
        $vars['table'] = $GLOBALS['table'];
        $vars['phpmyadmin_version'] = 'phpMyAdmin ' . PMA_VERSION;

        /* Update forced variables */
        foreach ($updates as $key => $val) {
            $vars[$key] = $val;
        }

        /* Replacement mapping */
        /*
         * The __VAR__ ones are for backward compatibility, because user
         * might still have it in cookies.
         */
        $replace = array(
            '@HTTP_HOST@' => $vars['http_host'],
            '@SERVER@' => $vars['server_name'],
            '__SERVER__' => $vars['server_name'],
            '@VERBOSE@' => $vars['server_verbose'],
            '@VSERVER@' => $vars['server_verbose_or_name'],
            '@DATABASE@' => $vars['database'],
            '__DB__' => $vars['database'],
            '@TABLE@' => $vars['table'],
            '__TABLE__' => $vars['table'],
            '@PHPMYADMIN@' => $vars['phpmyadmin_version'],
            );

        /* Optional escaping */
        if (! is_null($escape)) {
            if (is_array($escape)) {
                $escape_class = new $escape[1];
                $escape_method = $escape[0];
            }
            foreach ($replace as $key => $val) {
                if (is_array($escape)) {
                    $replace[$key] = $escape_class->$escape_method($val);
                } else {
                    $replace[$key] = ($escape == 'backquote')
                        ? self::$escape($val)
                        : $escape($val);
                }
            }
        }

        /* Backward compatibility in 3.5.x */
        if (mb_strpos($string, '@FIELDS@') !== false) {
            $string = strtr($string, array('@FIELDS@' => '@COLUMNS@'));
        }

        /* Fetch columns list if required */
        if (mb_strpos($string, '@COLUMNS@') !== false) {
            $columns_list = $GLOBALS['dbi']->getColumns(
                $GLOBALS['db'], $GLOBALS['table']
            );

            // sometimes the table no longer exists at this point
            if (! is_null($columns_list)) {
                $column_names = array();
                foreach ($columns_list as $column) {
                    if (! is_null($escape)) {
                        $column_names[] = self::$escape($column['Field']);
                    } else {
                        $column_names[] = $column['Field'];
                    }
                }
                $replace['@COLUMNS@'] = implode(',', $column_names);
            } else {
                $replace['@COLUMNS@'] = '*';
            }
        }

        /* Do the replacement */
        return strtr(strftime($string), $replace);
    }

    /**
     * Prepare the form used to browse anywhere on the local server for a file to
     * import
     *
     * @param string $max_upload_size maximum upload size
     *
     * @return String
     */
    public static function getBrowseUploadFileBlock($max_upload_size)
    {
        $block_html = '';

        if ($GLOBALS['is_upload'] && ! empty($GLOBALS['cfg']['UploadDir'])) {
            $block_html .= '<label for="radio_import_file">';
        } else {
            $block_html .= '<label for="input_import_file">';
        }

        $block_html .= __("Browse your computer:") . '</label>'
            . '<div id="upload_form_status" style="display: none;"></div>'
            . '<div id="upload_form_status_info" style="display: none;"></div>'
            . '<input type="file" name="import_file" id="input_import_file" />'
            . self::getFormattedMaximumUploadSize($max_upload_size) . "\n"
            // some browsers should respect this :)
            . self::generateHiddenMaxFileSize($max_upload_size) . "\n";

        return $block_html;
    }

    /**
     * Prepare the form used to select a file to import from the server upload
     * directory
     *
     * @param ImportPlugin[] $import_list array of import plugins
     * @param string         $uploaddir   upload directory
     *
     * @return String
     */
    public static function getSelectUploadFileBlock($import_list, $uploaddir)
    {
        $block_html = '';
        $block_html .= '<label for="radio_local_import_file">'
            . sprintf(
                __("Select from the web server upload directory <b>%s</b>:"),
                htmlspecialchars(self::userDir($uploaddir))
            )
            . '</label>';

        $extensions = '';
        foreach ($import_list as $import_plugin) {
            if (! empty($extensions)) {
                $extensions .= '|';
            }
            $extensions .= $import_plugin->getProperties()->getExtension();
        }

        $matcher = '@\.(' . $extensions . ')(\.('
            . PMA_supportedDecompressions() . '))?$@';

        $active = (isset($GLOBALS['timeout_passed']) && $GLOBALS['timeout_passed']
            && isset($GLOBALS['local_import_file']))
            ? $GLOBALS['local_import_file']
            : '';

        $files = PMA_getFileSelectOptions(
            self::userDir($uploaddir),
            $matcher,
            $active
        );

        if ($files === false) {
            Message::error(
                __('The directory you set for upload work cannot be reached.')
            )->display();
        } elseif (! empty($files)) {
            $block_html .= "\n"
                . '    <select style="margin: 5px" size="1" '
                . 'name="local_import_file" '
                . 'id="select_local_import_file">' . "\n"
                . '        <option value="">&nbsp;</option>' . "\n"
                . $files
                . '    </select>' . "\n";
        } elseif (empty($files)) {
            $block_html .= '<i>' . __('There are no files to upload!') . '</i>';
        }

        return $block_html;

    }

    /**
     * Build titles and icons for action links
     *
     * @return array   the action titles
     */
    public static function buildActionTitles()
    {
        $titles = array();

        $titles['Browse']     = self::getIcon('b_browse.png', __('Browse'));
        $titles['NoBrowse']   = self::getIcon('bd_browse.png', __('Browse'));
        $titles['Search']     = self::getIcon('b_select.png', __('Search'));
        $titles['NoSearch']   = self::getIcon('bd_select.png', __('Search'));
        $titles['Insert']     = self::getIcon('b_insrow.png', __('Insert'));
        $titles['NoInsert']   = self::getIcon('bd_insrow.png', __('Insert'));
        $titles['Structure']  = self::getIcon('b_props.png', __('Structure'));
        $titles['Drop']       = self::getIcon('b_drop.png', __('Drop'));
        $titles['NoDrop']     = self::getIcon('bd_drop.png', __('Drop'));
        $titles['Empty']      = self::getIcon('b_empty.png', __('Empty'));
        $titles['NoEmpty']    = self::getIcon('bd_empty.png', __('Empty'));
        $titles['Edit']       = self::getIcon('b_edit.png', __('Edit'));
        $titles['NoEdit']     = self::getIcon('bd_edit.png', __('Edit'));
        $titles['Export']     = self::getIcon('b_export.png', __('Export'));
        $titles['NoExport']   = self::getIcon('bd_export.png', __('Export'));
        $titles['Execute']    = self::getIcon('b_nextpage.png', __('Execute'));
        $titles['NoExecute']  = self::getIcon('bd_nextpage.png', __('Execute'));
        // For Favorite/NoFavorite, we need icon only.
        $titles['Favorite']  = self::getIcon('b_favorite.png', '');
        $titles['NoFavorite']= self::getIcon('b_no_favorite.png', '');

        return $titles;
    }

    /**
     * This function processes the datatypes supported by the DB,
     * as specified in Types->getColumns() and either returns an array
     * (useful for quickly checking if a datatype is supported)
     * or an HTML snippet that creates a drop-down list.
     *
     * @param bool   $html     Whether to generate an html snippet or an array
     * @param string $selected The value to mark as selected in HTML mode
     *
     * @return mixed   An HTML snippet or an array of datatypes.
     *
     */
    public static function getSupportedDatatypes($html = false, $selected = '')
    {
        if ($html) {

            // NOTE: the SELECT tag in not included in this snippet.
            $retval = '';

            foreach ($GLOBALS['PMA_Types']->getColumns() as $key => $value) {
                if (is_array($value)) {
                    $retval .= "<optgroup label='" . htmlspecialchars($key) . "'>";
                    foreach ($value as $subvalue) {
                        if ($subvalue == $selected) {
                            $retval .= sprintf(
                                '<option selected="selected" title="%s">%s</option>',
                                $GLOBALS['PMA_Types']->getTypeDescription($subvalue),
                                $subvalue
                            );
                        } else if ($subvalue === '-') {
                            $retval .= '<option disabled="disabled">';
                            $retval .= $subvalue;
                            $retval .= '</option>';
                        } else {
                            $retval .= sprintf(
                                '<option title="%s">%s</option>',
                                $GLOBALS['PMA_Types']->getTypeDescription($subvalue),
                                $subvalue
                            );
                        }
                    }
                    $retval .= '</optgroup>';
                } else {
                    if ($selected == $value) {
                        $retval .= sprintf(
                            '<option selected="selected" title="%s">%s</option>',
                            $GLOBALS['PMA_Types']->getTypeDescription($value),
                            $value
                        );
                    } else {
                        $retval .= sprintf(
                            '<option title="%s">%s</option>',
                            $GLOBALS['PMA_Types']->getTypeDescription($value),
                            $value
                        );
                    }
                }
            }
        } else {
            $retval = array();
            foreach ($GLOBALS['PMA_Types']->getColumns() as $value) {
                if (is_array($value)) {
                    foreach ($value as $subvalue) {
                        if ($subvalue !== '-') {
                            $retval[] = $subvalue;
                        }
                    }
                } else {
                    if ($value !== '-') {
                        $retval[] = $value;
                    }
                }
            }
        }

        return $retval;
    } // end getSupportedDatatypes()

    /**
     * Returns a list of datatypes that are not (yet) handled by PMA.
     * Used by: tbl_change.php and libraries/db_routines.inc.php
     *
     * @return array   list of datatypes
     */
    public static function unsupportedDatatypes()
    {
        $no_support_types = array();
        return $no_support_types;
    }

    /**
     * Return GIS data types
     *
     * @param bool $upper_case whether to return values in upper case
     *
     * @return string[] GIS data types
     */
    public static function getGISDatatypes($upper_case = false)
    {
        $gis_data_types = array(
            'geometry',
            'point',
            'linestring',
            'polygon',
            'multipoint',
            'multilinestring',
            'multipolygon',
            'geometrycollection'
        );
        if ($upper_case) {
            for ($i = 0, $nb = count($gis_data_types); $i < $nb; $i++) {
                $gis_data_types[$i]
                    = mb_strtoupper($gis_data_types[$i]);
            }
        }
        return $gis_data_types;
    }

    /**
     * Generates GIS data based on the string passed.
     *
     * @param string $gis_string GIS string
     *
     * @return string GIS data enclosed in 'GeomFromText' function
     */
    public static function createGISData($gis_string)
    {
        $gis_string = trim($gis_string);
        $geom_types = '(POINT|MULTIPOINT|LINESTRING|MULTILINESTRING|'
            . 'POLYGON|MULTIPOLYGON|GEOMETRYCOLLECTION)';
        if (preg_match("/^'" . $geom_types . "\(.*\)',[0-9]*$/i", $gis_string)) {
            return 'GeomFromText(' . $gis_string . ')';
        } elseif (preg_match("/^" . $geom_types . "\(.*\)$/i", $gis_string)) {
            return "GeomFromText('" . $gis_string . "')";
        } else {
            return $gis_string;
        }
    }

    /**
     * Returns the names and details of the functions
     * that can be applied on geometry data types.
     *
     * @param string $geom_type if provided the output is limited to the functions
     *                          that are applicable to the provided geometry type.
     * @param bool   $binary    if set to false functions that take two geometries
     *                          as arguments will not be included.
     * @param bool   $display   if set to true separators will be added to the
     *                          output array.
     *
     * @return array names and details of the functions that can be applied on
     *               geometry data types.
     */
    public static function getGISFunctions(
        $geom_type = null, $binary = true, $display = false
    ) {
        $funcs = array();
        if ($display) {
            $funcs[] = array('display' => ' ');
        }

        // Unary functions common to all geometry types
        $funcs['Dimension']    = array('params' => 1, 'type' => 'int');
        $funcs['Envelope']     = array('params' => 1, 'type' => 'Polygon');
        $funcs['GeometryType'] = array('params' => 1, 'type' => 'text');
        $funcs['SRID']         = array('params' => 1, 'type' => 'int');
        $funcs['IsEmpty']      = array('params' => 1, 'type' => 'int');
        $funcs['IsSimple']     = array('params' => 1, 'type' => 'int');

        $geom_type = trim(mb_strtolower($geom_type));
        if ($display && $geom_type != 'geometry' && $geom_type != 'multipoint') {
            $funcs[] = array('display' => '--------');
        }

        // Unary functions that are specific to each geometry type
        if ($geom_type == 'point') {
            $funcs['X'] = array('params' => 1, 'type' => 'float');
            $funcs['Y'] = array('params' => 1, 'type' => 'float');

        } elseif ($geom_type == 'multipoint') {
            // no functions here
        } elseif ($geom_type == 'linestring') {
            $funcs['EndPoint']   = array('params' => 1, 'type' => 'point');
            $funcs['GLength']    = array('params' => 1, 'type' => 'float');
            $funcs['NumPoints']  = array('params' => 1, 'type' => 'int');
            $funcs['StartPoint'] = array('params' => 1, 'type' => 'point');
            $funcs['IsRing']     = array('params' => 1, 'type' => 'int');

        } elseif ($geom_type == 'multilinestring') {
            $funcs['GLength']  = array('params' => 1, 'type' => 'float');
            $funcs['IsClosed'] = array('params' => 1, 'type' => 'int');

        } elseif ($geom_type == 'polygon') {
            $funcs['Area']         = array('params' => 1, 'type' => 'float');
            $funcs['ExteriorRing'] = array('params' => 1, 'type' => 'linestring');
            $funcs['NumInteriorRings'] = array('params' => 1, 'type' => 'int');

        } elseif ($geom_type == 'multipolygon') {
            $funcs['Area']     = array('params' => 1, 'type' => 'float');
            $funcs['Centroid'] = array('params' => 1, 'type' => 'point');
            // Not yet implemented in MySQL
            //$funcs['PointOnSurface'] = array('params' => 1, 'type' => 'point');

        } elseif ($geom_type == 'geometrycollection') {
            $funcs['NumGeometries'] = array('params' => 1, 'type' => 'int');
        }

        // If we are asked for binary functions as well
        if ($binary) {
            // section separator
            if ($display) {
                $funcs[] = array('display' => '--------');
            }

            if (PMA_MYSQL_INT_VERSION < 50601) {
                $funcs['Crosses']    = array('params' => 2, 'type' => 'int');
                $funcs['Contains']   = array('params' => 2, 'type' => 'int');
                $funcs['Disjoint']   = array('params' => 2, 'type' => 'int');
                $funcs['Equals']     = array('params' => 2, 'type' => 'int');
                $funcs['Intersects'] = array('params' => 2, 'type' => 'int');
                $funcs['Overlaps']   = array('params' => 2, 'type' => 'int');
                $funcs['Touches']    = array('params' => 2, 'type' => 'int');
                $funcs['Within']     = array('params' => 2, 'type' => 'int');
            } else {
                // If MySQl version is greater than or equal 5.6.1,
                // use the ST_ prefix.
                $funcs['ST_Crosses']    = array('params' => 2, 'type' => 'int');
                $funcs['ST_Contains']   = array('params' => 2, 'type' => 'int');
                $funcs['ST_Disjoint']   = array('params' => 2, 'type' => 'int');
                $funcs['ST_Equals']     = array('params' => 2, 'type' => 'int');
                $funcs['ST_Intersects'] = array('params' => 2, 'type' => 'int');
                $funcs['ST_Overlaps']   = array('params' => 2, 'type' => 'int');
                $funcs['ST_Touches']    = array('params' => 2, 'type' => 'int');
                $funcs['ST_Within']     = array('params' => 2, 'type' => 'int');
            }

            if ($display) {
                $funcs[] = array('display' => '--------');
            }
            // Minimum bounding rectangle functions
            $funcs['MBRContains']   = array('params' => 2, 'type' => 'int');
            $funcs['MBRDisjoint']   = array('params' => 2, 'type' => 'int');
            $funcs['MBREquals']     = array('params' => 2, 'type' => 'int');
            $funcs['MBRIntersects'] = array('params' => 2, 'type' => 'int');
            $funcs['MBROverlaps']   = array('params' => 2, 'type' => 'int');
            $funcs['MBRTouches']    = array('params' => 2, 'type' => 'int');
            $funcs['MBRWithin']     = array('params' => 2, 'type' => 'int');
        }
        return $funcs;
    }

    /**
     * Returns default function for a particular column.
     *
     * @param array $field       Data about the column for which
     *                           to generate the dropdown
     * @param bool  $insert_mode Whether the operation is 'insert'
     *
     * @global   array    $cfg            PMA configuration
     * @global   mixed    $data           data of currently edited row
     *                                    (used to detect whether to choose defaults)
     *
     * @return string   An HTML snippet of a dropdown list with function
     *                    names appropriate for the requested column.
     */
    public static function getDefaultFunctionForField($field, $insert_mode)
    {
        /*
         * @todo Except for $cfg, no longer use globals but pass as parameters
         *       from higher levels
         */
        global $cfg, $data;

        $default_function   = '';

        // Can we get field class based values?
        $current_class = $GLOBALS['PMA_Types']->getTypeClass($field['True_Type']);
        if (! empty($current_class)) {
            if (isset($cfg['DefaultFunctions']['FUNC_' . $current_class])) {
                $default_function
                    = $cfg['DefaultFunctions']['FUNC_' . $current_class];
            }
        }

        // what function defined as default?
        // for the first timestamp we don't set the default function
        // if there is a default value for the timestamp
        // (not including CURRENT_TIMESTAMP)
        // and the column does not have the
        // ON UPDATE DEFAULT TIMESTAMP attribute.
        if (($field['True_Type'] == 'timestamp')
            && $field['first_timestamp']
            && empty($field['Default'])
            && empty($data)
            && $field['Extra'] != 'on update CURRENT_TIMESTAMP'
            && $field['Null'] == 'NO'
        ) {
            $default_function = $cfg['DefaultFunctions']['first_timestamp'];
        }

        // For primary keys of type char(36) or varchar(36) UUID if the default
        // function
        // Only applies to insert mode, as it would silently trash data on updates.
        if ($insert_mode
            && $field['Key'] == 'PRI'
            && ($field['Type'] == 'char(36)' || $field['Type'] == 'varchar(36)')
        ) {
             $default_function = $cfg['DefaultFunctions']['FUNC_UUID'];
        }

        return $default_function;
    }

    /**
     * Creates a dropdown box with MySQL functions for a particular column.
     *
     * @param array $field       Data about the column for which
     *                           to generate the dropdown
     * @param bool  $insert_mode Whether the operation is 'insert'
     *
     * @return string   An HTML snippet of a dropdown list with function
     *                    names appropriate for the requested column.
     */
    public static function getFunctionsForField($field, $insert_mode, $foreignData)
    {
        $default_function = self::getDefaultFunctionForField($field, $insert_mode);
        $dropdown_built = array();

        // Create the output
        $retval = '<option></option>' . "\n";
        // loop on the dropdown array and print all available options for that
        // field.
        $functions = $GLOBALS['PMA_Types']->getFunctions($field['True_Type']);
        foreach ($functions as $function) {
            $retval .= '<option';
            if (isset($foreignData['foreign_link']) && $foreignData['foreign_link'] !== false && $default_function === $function) {
                $retval .= ' selected="selected"';
            }
            $retval .= '>' . $function . '</option>' . "\n";
            $dropdown_built[$function] = true;
        }

        // Create separator before all functions list
        if (count($functions) > 0) {
            $retval .= '<option value="" disabled="disabled">--------</option>'
                . "\n";
        }

        // For compatibility's sake, do not let out all other functions. Instead
        // print a separator (blank) and then show ALL functions which weren't
        // shown yet.
        $functions = $GLOBALS['PMA_Types']->getAllFunctions();
        foreach ($functions as $function) {
            // Skip already included functions
            if (isset($dropdown_built[$function])) {
                continue;
            }
            $retval .= '<option';
            if ($default_function === $function) {
                $retval .= ' selected="selected"';
            }
            $retval .= '>' . $function . '</option>' . "\n";
        } // end for

        return $retval;
    } // end getFunctionsForField()

    /**
     * Checks if the current user has a specific privilege and returns true if the
     * user indeed has that privilege or false if (s)he doesn't. This function must
     * only be used for features that are available since MySQL 5, because it
     * relies on the INFORMATION_SCHEMA database to be present.
     *
     * Example:   currentUserHasPrivilege('CREATE ROUTINE', 'mydb');
     *            // Checks if the currently logged in user has the global
     *            // 'CREATE ROUTINE' privilege or, if not, checks if the
     *            // user has this privilege on database 'mydb'.
     *
     * @param string $priv The privilege to check
     * @param mixed  $db   null, to only check global privileges
     *                     string, db name where to also check for privileges
     * @param mixed  $tbl  null, to only check global/db privileges
     *                     string, table name where to also check for privileges
     *
     * @return bool
     */
    public static function currentUserHasPrivilege($priv, $db = null, $tbl = null)
    {
        // Get the username for the current user in the format
        // required to use in the information schema database.
        list($user, $host) = $GLOBALS['dbi']->getCurrentUserAndHost();

        if ($user === '') { // MySQL is started with --skip-grant-tables
            return true;
        }

        $username  = "''";
        $username .= str_replace("'", "''", $user);
        $username .= "''@''";
        $username .= str_replace("'", "''", $host);
        $username .= "''";

        // Prepare the query
        $query = "SELECT `PRIVILEGE_TYPE` FROM `INFORMATION_SCHEMA`.`%s` "
               . "WHERE GRANTEE='%s' AND PRIVILEGE_TYPE='%s'";

        // Check global privileges first.
        $user_privileges = $GLOBALS['dbi']->fetchValue(
            sprintf(
                $query,
                'USER_PRIVILEGES',
                $username,
                $priv
            )
        );
        if ($user_privileges) {
            return true;
        }
        // If a database name was provided and user does not have the
        // required global privilege, try database-wise permissions.
        if ($db !== null) {
            $query .= " AND '%s' LIKE `TABLE_SCHEMA`";
            $schema_privileges = $GLOBALS['dbi']->fetchValue(
                sprintf(
                    $query,
                    'SCHEMA_PRIVILEGES',
                    $username,
                    $priv,
                    $GLOBALS['dbi']->escapeString($db)
                )
            );
            if ($schema_privileges) {
                return true;
            }
        } else {
            // There was no database name provided and the user
            // does not have the correct global privilege.
            return false;
        }
        // If a table name was also provided and we still didn't
        // find any valid privileges, try table-wise privileges.
        if ($tbl !== null) {
            // need to escape wildcards in db and table names, see bug #3518484
            $tbl = str_replace(array('%', '_'), array('\%', '\_'), $tbl);
            $query .= " AND TABLE_NAME='%s'";
            $table_privileges = $GLOBALS['dbi']->fetchValue(
                sprintf(
                    $query,
                    'TABLE_PRIVILEGES',
                    $username,
                    $priv,
                    $GLOBALS['dbi']->escapeString($db),
                    $GLOBALS['dbi']->escapeString($tbl)
                )
            );
            if ($table_privileges) {
                return true;
            }
        }
        // If we reached this point, the user does not
        // have even valid table-wise privileges.
        return false;
    }

    /**
     * Returns server type for current connection
     *
     * Known types are: MariaDB and MySQL (default)
     *
     * @return string
     */
    public static function getServerType()
    {
        $server_type = 'MySQL';

        if (mb_stripos(PMA_MYSQL_STR_VERSION, 'mariadb') !== false) {
            $server_type = 'MariaDB';
            return $server_type;
        }

        if (mb_stripos(PMA_MYSQL_VERSION_COMMENT, 'percona') !== false) {
            $server_type = 'Percona Server';
            return $server_type;
        }

        return $server_type;
    }

    /**
     * Prepare HTML code for display button.
     *
     * @return String
     */
    public static function getButton()
    {
        return '<p class="print_ignore">'
            . '<input type="button" class="button" id="print" value="'
            . __('Print') . '" />'
            . '</p>';
    }

    /**
     * Parses ENUM/SET values
     *
     * @param string $definition The definition of the column
     *                           for which to parse the values
     * @param bool   $escapeHtml Whether to escape html entities
     *
     * @return array
     */
    public static function parseEnumSetValues($definition, $escapeHtml = true)
    {
        $values_string = htmlentities($definition, ENT_COMPAT, "UTF-8");
        // There is a JS port of the below parser in functions.js
        // If you are fixing something here,
        // you need to also update the JS port.
        $values = array();
        $in_string = false;
        $buffer = '';

        for ($i = 0, $length = mb_strlen($values_string);
             $i < $length;
             $i++
        ) {
            $curr = mb_substr($values_string, $i, 1);
            $next = ($i == mb_strlen($values_string) - 1)
                ? ''
                : mb_substr($values_string, $i + 1, 1);

            if (! $in_string && $curr == "'") {
                $in_string = true;
            } else if (($in_string && $curr == "\\") && $next == "\\") {
                $buffer .= "&#92;";
                $i++;
            } else if (($in_string && $next == "'")
                && ($curr == "'" || $curr == "\\")
            ) {
                $buffer .= "&#39;";
                $i++;
            } else if ($in_string && $curr == "'") {
                $in_string = false;
                $values[] = $buffer;
                $buffer = '';
            } else if ($in_string) {
                 $buffer .= $curr;
            }

        }

        if (strlen($buffer) > 0) {
            // The leftovers in the buffer are the last value (if any)
            $values[] = $buffer;
        }

        if (! $escapeHtml) {
            foreach ($values as $key => $value) {
                $values[$key] = html_entity_decode($value, ENT_QUOTES, 'UTF-8');
            }
        }

        return $values;
    }

    /**
     * Get regular expression which occur first inside the given sql query.
     *
     * @param array  $regex_array Comparing regular expressions.
     * @param String $query       SQL query to be checked.
     *
     * @return String Matching regular expression.
     */
    public static function getFirstOccurringRegularExpression($regex_array, $query)
    {
        $minimum_first_occurence_index = null;
        $regex = null;

        foreach ($regex_array as $test_regex) {
            if (preg_match($test_regex, $query, $matches, PREG_OFFSET_CAPTURE)) {
                if (is_null($minimum_first_occurence_index)
                    || ($matches[0][1] < $minimum_first_occurence_index)
                ) {
                    $regex = $test_regex;
                    $minimum_first_occurence_index = $matches[0][1];
                }
            }
        }
        return $regex;
    }

    /**
     * Return the list of tabs for the menu with corresponding names
     *
     * @param string $level 'server', 'db' or 'table' level
     *
     * @return array list of tabs for the menu
     */
    public static function getMenuTabList($level = null)
    {
        $tabList = array(
            'server' => array(
                'databases'   => __('Databases'),
                'sql'         => __('SQL'),
                'status'      => __('Status'),
                'rights'      => __('Users'),
                'export'      => __('Export'),
                'import'      => __('Import'),
                'settings'    => __('Settings'),
                'binlog'      => __('Binary log'),
                'replication' => __('Replication'),
                'vars'        => __('Variables'),
                'charset'     => __('Charsets'),
                'plugins'     => __('Plugins'),
                'engine'      => __('Engines')
            ),
            'db'     => array(
                'structure'   => __('Structure'),
                'sql'         => __('SQL'),
                'search'      => __('Search'),
                'qbe'         => __('Query'),
                'export'      => __('Export'),
                'import'      => __('Import'),
                'operation'   => __('Operations'),
                'privileges'  => __('Privileges'),
                'routines'    => __('Routines'),
                'events'      => __('Events'),
                'triggers'    => __('Triggers'),
                'tracking'    => __('Tracking'),
                'designer'    => __('Designer'),
                'central_columns' => __('Central columns')
            ),
            'table'  => array(
                'browse'      => __('Browse'),
                'structure'   => __('Structure'),
                'sql'         => __('SQL'),
                'search'      => __('Search'),
                'insert'      => __('Insert'),
                'export'      => __('Export'),
                'import'      => __('Import'),
                'privileges'  => __('Privileges'),
                'operation'   => __('Operations'),
                'tracking'    => __('Tracking'),
                'triggers'    => __('Triggers'),
            )
        );

        if ($level == null) {
            return $tabList;
        } else if (array_key_exists($level, $tabList)) {
            return $tabList[$level];
        } else {
            return null;
        }
    }

    /**
     * Returns information with regards to handling the http request
     *
     * @param array $context Data about the context for which
     *                       to http request is sent
     *
     * @return array of updated context information
     */
    public static function handleContext(array $context)
    {
        if (strlen($GLOBALS['cfg']['ProxyUrl']) > 0) {
            $context['http'] = array(
                'proxy' => $GLOBALS['cfg']['ProxyUrl'],
                'request_fulluri' => true
            );
            if (strlen($GLOBALS['cfg']['ProxyUser']) > 0) {
                $auth = base64_encode(
                    $GLOBALS['cfg']['ProxyUser'] . ':' . $GLOBALS['cfg']['ProxyPass']
                );
                $context['http']['header'] .= 'Proxy-Authorization: Basic '
                    . $auth . "\r\n";
            }
        }
        return $context;
    }
    /**
     * Updates an existing curl as necessary
     *
     * @param resource $curl_handle A curl_handle resource
     *                              created by curl_init which should
     *                              have several options set
     *
     * @return resource curl_handle with updated options
     */
    public static function configureCurl($curl_handle)
    {
        if (strlen($GLOBALS['cfg']['ProxyUrl']) > 0) {
            curl_setopt($curl_handle, CURLOPT_PROXY, $GLOBALS['cfg']['ProxyUrl']);
            if (strlen($GLOBALS['cfg']['ProxyUser']) > 0) {
                curl_setopt(
                    $curl_handle,
                    CURLOPT_PROXYUSERPWD,
                    $GLOBALS['cfg']['ProxyUser'] . ':' . $GLOBALS['cfg']['ProxyPass']
                );
            }
        }
        curl_setopt($curl_handle, CURLOPT_USERAGENT, 'phpMyAdmin/' . PMA_VERSION);
        return $curl_handle;
    }

    /**
     * Add fractional seconds to time, datetime and timestamp strings.
     * If the string contains fractional seconds,
     * pads it with 0s up to 6 decimal places.
     *
     * @param string $value time, datetime or timestamp strings
     *
     * @return string time, datetime or timestamp strings with fractional seconds
     */
    public static function addMicroseconds($value)
    {
        if (empty($value) || $value == 'CURRENT_TIMESTAMP') {
            return $value;
        }

        if (mb_strpos($value, '.') === false) {
            return $value . '.000000';
        }

        $value .= '000000';
        return mb_substr(
            $value,
            0,
            mb_strpos($value, '.') + 7
        );
    }

    /**
     * Reads the file, detects the compression MIME type, closes the file
     * and returns the MIME type
     *
     * @param resource $file the file handle
     *
     * @return string the MIME type for compression, or 'none'
     */
    public static function getCompressionMimeType($file)
    {
        $test = fread($file, 4);
        $len = strlen($test);
        fclose($file);
        if ($len >= 2 && $test[0] == chr(31) && $test[1] == chr(139)) {
            return 'application/gzip';
        }
        if ($len >= 3 && substr($test, 0, 3) == 'BZh') {
            return 'application/bzip2';
        }
        if ($len >= 4 && $test == "PK\003\004") {
            return 'application/zip';
        }
        return 'none';
    }

    /**
     * Renders a single link for the top of the navigation panel
     *
     * @param string  $link        The url for the link
     * @param bool    $showText    Whether to show the text or to
     *                             only use it for title attributes
     * @param string  $text        The text to display and use for title attributes
     * @param bool    $showIcon    Whether to show the icon
     * @param string  $icon        The filename of the icon to show
     * @param string  $linkId      Value to use for the ID attribute
     * @param boolean $disableAjax Whether to disable ajax page loading for this link
     * @param string  $linkTarget  The name of the target frame for the link
     * @param array   $classes     HTML classes to apply
     *
     * @return string HTML code for one link
     */
    public static function getNavigationLink(
        $link,
        $showText,
        $text,
        $showIcon,
        $icon,
        $linkId = '',
        $disableAjax = false,
        $linkTarget = '',
        $classes = array()
    ) {
        $retval = '<a href="' . $link . '"';
        if (! empty($linkId)) {
            $retval .= ' id="' . $linkId . '"';
        }
        if (! empty($linkTarget)) {
            $retval .= ' target="' . $linkTarget . '"';
        }
        if ($disableAjax) {
            $classes[] = 'disableAjax';
        }
        if (!empty($classes)) {
            $retval .= ' class="' . join(" ", $classes) . '"';
        }
        $retval .= ' title="' . $text . '">';
        if ($showIcon) {
            $retval .= Util::getImage(
                $icon,
                $text
            );
        }
        if ($showText) {
            $retval .= $text;
        }
        $retval .= '</a>';
        if ($showText) {
            $retval .= '<br />';
        }
        return $retval;
    }

    /**
     * Provide COLLATE clause, if required, to perform case sensitive comparisons
     * for queries on information_schema.
     *
     * @return string COLLATE clause if needed or empty string.
     */
    public static function getCollateForIS()
    {
        $names = $GLOBALS['dbi']->getLowerCaseNames();
        if ($names === '0') {
            return "COLLATE utf8_bin";
        } elseif ($names === '2') {
            return "COLLATE utf8_general_ci";
        }
        return "";
    }

    /**
     * Process the index data.
     *
     * @param array $indexes index data
     *
     * @return array processes index data
     */
    public static function processIndexData($indexes)
    {
        $lastIndex    = '';

        $primary      = '';
        $pk_array     = array(); // will be use to emphasis prim. keys in the table
        $indexes_info = array();
        $indexes_data = array();

        // view
        foreach ($indexes as $row) {
            // Backups the list of primary keys
            if ($row['Key_name'] == 'PRIMARY') {
                $primary   .= $row['Column_name'] . ', ';
                $pk_array[$row['Column_name']] = 1;
            }
            // Retains keys informations
            if ($row['Key_name'] != $lastIndex) {
                $indexes[] = $row['Key_name'];
                $lastIndex = $row['Key_name'];
            }
            $indexes_info[$row['Key_name']]['Sequences'][] = $row['Seq_in_index'];
            $indexes_info[$row['Key_name']]['Non_unique'] = $row['Non_unique'];
            if (isset($row['Cardinality'])) {
                $indexes_info[$row['Key_name']]['Cardinality'] = $row['Cardinality'];
            }
            // I don't know what does following column mean....
            // $indexes_info[$row['Key_name']]['Packed']          = $row['Packed'];

            $indexes_info[$row['Key_name']]['Comment'] = $row['Comment'];

            $indexes_data[$row['Key_name']][$row['Seq_in_index']]['Column_name']
                = $row['Column_name'];
            if (isset($row['Sub_part'])) {
                $indexes_data[$row['Key_name']][$row['Seq_in_index']]['Sub_part']
                    = $row['Sub_part'];
            }

        } // end while

        return array($primary, $pk_array, $indexes_info, $indexes_data);
    }

    /**
     * Function to get html for the start row and number of rows panel
     *
     * @param string $sql_query sql query
     *
     * @return string html
     */
    public static function getStartAndNumberOfRowsPanel($sql_query)
    {
        $pos = isset($_REQUEST['pos'])
            ? $_REQUEST['pos']
            : $_SESSION['tmpval']['pos'];
        if (isset($_REQUEST['session_max_rows'])) {
            $rows = $_REQUEST['session_max_rows'];
        } else {
            if ($_SESSION['tmpval']['max_rows'] != 'all') {
                $rows = $_SESSION['tmpval']['max_rows'];
            } else {
                $rows = $GLOBALS['cfg']['MaxRows'];
            }
        }

        return Template::get('startAndNumberOfRowsPanel')
            ->render(
                array(
                    'pos' => $pos,
                    'unlim_num_rows' => intval($_REQUEST['unlim_num_rows']),
                    'rows' => $rows,
                    'sql_query' => $sql_query,
                )
            );
    }

    /**
     * Returns whether the database server supports virtual columns
     *
     * @return bool
     */
    public static function isVirtualColumnsSupported()
    {
        $serverType = self::getServerType();
        return $serverType == 'MySQL' && PMA_MYSQL_INT_VERSION >= 50705
             || ($serverType == 'MariaDB' && PMA_MYSQL_INT_VERSION >= 50200);
    }

    /**
     * Returns the proper class clause according to the column type
     *
     * @param string $type the column type
     *
     * @return string $class_clause the HTML class clause
     */
    public static function getClassForType($type)
    {
        if ('set' == $type
            || 'enum' == $type
        ) {
            $class_clause = '';
        } else {
            $class_clause = ' class="nowrap"';
        }
        return $class_clause;
    }

    /**
     * Gets the list of tables in the current db and information about these
     * tables if possible
     *
     * @param string $db       database name
     * @param string $sub_part part of script name
     *
     * @return array
     *
     */
    public static function getDbInfo($db, $sub_part)
    {
        global $cfg;

        /**
         * limits for table list
         */
        if (! isset($_SESSION['tmpval']['table_limit_offset'])
            || $_SESSION['tmpval']['table_limit_offset_db'] != $db
        ) {
            $_SESSION['tmpval']['table_limit_offset'] = 0;
            $_SESSION['tmpval']['table_limit_offset_db'] = $db;
        }
        if (isset($_REQUEST['pos'])) {
            $_SESSION['tmpval']['table_limit_offset'] = (int) $_REQUEST['pos'];
        }
        $pos = $_SESSION['tmpval']['table_limit_offset'];

        /**
         * whether to display extended stats
         */
        $is_show_stats = $cfg['ShowStats'];

        /**
         * whether selected db is information_schema
         */
        $db_is_system_schema = false;

        if ($GLOBALS['dbi']->isSystemSchema($db)) {
            $is_show_stats = false;
            $db_is_system_schema = true;
        }

        /**
         * information about tables in db
         */
        $tables = array();

        $tooltip_truename = array();
        $tooltip_aliasname = array();

        // Special speedup for newer MySQL Versions (in 4.0 format changed)
        if (true === $cfg['SkipLockedTables']) {
            $db_info_result = $GLOBALS['dbi']->query(
                'SHOW OPEN TABLES FROM ' . Util::backquote($db) . ' WHERE In_use > 0;'
            );

            // Blending out tables in use
            if ($db_info_result && $GLOBALS['dbi']->numRows($db_info_result) > 0) {
                $tables = self::getTablesWhenOpen($db, $db_info_result);

            } elseif ($db_info_result) {
                $GLOBALS['dbi']->freeResult($db_info_result);
            }
        }

        if (empty($tables)) {
            // Set some sorting defaults
            $sort = 'Name';
            $sort_order = 'ASC';

            if (isset($_REQUEST['sort'])) {
                $sortable_name_mappings = array(
                    'table'       => 'Name',
                    'records'     => 'Rows',
                    'type'        => 'Engine',
                    'collation'   => 'Collation',
                    'size'        => 'Data_length',
                    'overhead'    => 'Data_free',
                    'creation'    => 'Create_time',
                    'last_update' => 'Update_time',
                    'last_check'  => 'Check_time',
                    'comment'     => 'Comment',
                );

                // Make sure the sort type is implemented
                if (isset($sortable_name_mappings[$_REQUEST['sort']])) {
                    $sort = $sortable_name_mappings[$_REQUEST['sort']];
                    if ($_REQUEST['sort_order'] == 'DESC') {
                        $sort_order = 'DESC';
                    }
                }
            }

            $groupWithSeparator = false;
            $tbl_type = null;
            $limit_offset = 0;
            $limit_count = false;
            $groupTable = array();

            if (! empty($_REQUEST['tbl_group']) || ! empty($_REQUEST['tbl_type'])) {
                if (! empty($_REQUEST['tbl_type'])) {
                    // only tables for selected type
                    $tbl_type = $_REQUEST['tbl_type'];
                }
                if (! empty($_REQUEST['tbl_group'])) {
                    // only tables for selected group
                    $tbl_group = $_REQUEST['tbl_group'];
                    // include the table with the exact name of the group if such
                    // exists
                    $groupTable = $GLOBALS['dbi']->getTablesFull(
                        $db, $tbl_group, false, null, $limit_offset,
                        $limit_count, $sort, $sort_order, $tbl_type
                    );
                    $groupWithSeparator = $tbl_group
                        . $GLOBALS['cfg']['NavigationTreeTableSeparator'];
                }
            } else {
                // all tables in db
                // - get the total number of tables
                //  (needed for proper working of the MaxTableList feature)
                $tables = $GLOBALS['dbi']->getTables($db);
                $total_num_tables = count($tables);
                if (isset($sub_part) && $sub_part == '_export') {
                    // (don't fetch only a subset if we are coming from
                    // db_export.php, because I think it's too risky to display only
                    // a subset of the table names when exporting a db)
                    /**
                     *
                     * @todo Page selector for table names?
                     */
                } else {
                    // fetch the details for a possible limited subset
                    $limit_offset = $pos;
                    $limit_count = true;
                }
            }
            $tables = array_merge(
                $groupTable,
                $GLOBALS['dbi']->getTablesFull(
                    $db, $groupWithSeparator, ($groupWithSeparator !== false), null,
                    $limit_offset, $limit_count, $sort, $sort_order, $tbl_type
                )
            );
        }

        $num_tables = count($tables);
        //  (needed for proper working of the MaxTableList feature)
        if (! isset($total_num_tables)) {
            $total_num_tables = $num_tables;
        }

        /**
         * If coming from a Show MySQL link on the home page,
         * put something in $sub_part
         */
        if (empty($sub_part)) {
            $sub_part = '_structure';
        }

        return array(
            $tables,
            $num_tables,
            $total_num_tables,
            $sub_part,
            $is_show_stats,
            $db_is_system_schema,
            $tooltip_truename,
            $tooltip_aliasname,
            $pos
        );
    }

    /**
     * Gets the list of tables in the current db, taking into account
     * that they might be "in use"
     *
     * @param string $db             database name
     * @param object $db_info_result result set
     *
     * @return array $tables list of tables
     *
     */
    public static function getTablesWhenOpen($db, $db_info_result)
    {
        $sot_cache = $tables = array();

        while ($tmp = $GLOBALS['dbi']->fetchAssoc($db_info_result)) {
            $sot_cache[$tmp['Table']] = true;
        }
        $GLOBALS['dbi']->freeResult($db_info_result);

        // is there at least one "in use" table?
        if (isset($sot_cache)) {
            $tblGroupSql = "";
            $whereAdded = false;
            if (PMA_isValid($_REQUEST['tbl_group'])) {
                $group = Util::escapeMysqlWildcards($_REQUEST['tbl_group']);
                $groupWithSeparator = Util::escapeMysqlWildcards(
                    $_REQUEST['tbl_group']
                    . $GLOBALS['cfg']['NavigationTreeTableSeparator']
                );
                $tblGroupSql .= " WHERE ("
                    . Util::backquote('Tables_in_' . $db)
                    . " LIKE '" . $groupWithSeparator . "%'"
                    . " OR "
                    . Util::backquote('Tables_in_' . $db)
                    . " LIKE '" . $group . "')";
                $whereAdded = true;
            }
            if (PMA_isValid($_REQUEST['tbl_type'], array('table', 'view'))) {
                $tblGroupSql .= $whereAdded ? " AND" : " WHERE";
                if ($_REQUEST['tbl_type'] == 'view') {
                    $tblGroupSql .= " `Table_type` != 'BASE TABLE'";
                } else {
                    $tblGroupSql .= " `Table_type` = 'BASE TABLE'";
                }
            }
            $db_info_result = $GLOBALS['dbi']->query(
                'SHOW FULL TABLES FROM ' . Util::backquote($db) . $tblGroupSql,
                null, DatabaseInterface::QUERY_STORE
            );
            unset($tblGroupSql, $whereAdded);

            if ($db_info_result && $GLOBALS['dbi']->numRows($db_info_result) > 0) {
                $names = array();
                while ($tmp = $GLOBALS['dbi']->fetchRow($db_info_result)) {
                    if (! isset($sot_cache[$tmp[0]])) {
                        $names[] = $tmp[0];
                    } else { // table in use
                        $tables[$tmp[0]] = array(
                            'TABLE_NAME' => $tmp[0],
                            'ENGINE' => '',
                            'TABLE_TYPE' => '',
                            'TABLE_ROWS' => 0,
                            'TABLE_COMMENT' => '',
                        );
                    }
                } // end while
                if (count($names) > 0) {
                    $tables = array_merge(
                        $tables,
                        $GLOBALS['dbi']->getTablesFull($db, $names)
                    );
                }
                if ($GLOBALS['cfg']['NaturalOrder']) {
                    uksort($tables, 'strnatcasecmp');
                }

            } elseif ($db_info_result) {
                $GLOBALS['dbi']->freeResult($db_info_result);
            }
            unset($sot_cache);
        }
        return $tables;
    }

    /**
     * Returs list of used PHP extensions.
     *
     * @return array of strings
     */
    public static function listPHPExtensions()
    {
        $result = array();
        if (DatabaseInterface::checkDbExtension('mysqli')) {
            $result[] = 'mysqli';
        } else {
            $result[] = 'mysql';
        }

        if (extension_loaded('curl')) {
            $result[] = 'curl';
        }

        if (extension_loaded('mbstring')) {
            $result[] = 'mbstring';
        }

        return $result;
    }

    /**
     * Converts given (request) paramter to string
     *
     * @param mixed $value Value to convert
     *
     * @return string
     */
    public static function requestString($value)
    {
        while (is_array($value) || is_object($value)) {
            $value = reset($value);
        }
        return trim((string)$value);
    }

    /**
     * Creates HTTP request using curl
     *
     * @param mixed    $response           HTTP response
     * @param interger $http_status        HTTP response status code
     * @param bool     $return_only_status If set to true, the method would only return response status
     *
     * @return mixed
     */
    public static function httpRequestReturn($response, $http_status, $return_only_status)
    {
        if ($http_status == 404) {
            return false;
        }
        if ($http_status != 200) {
            return null;
        }
        if ($return_only_status) {
            return true;
        }
        return $response;
    }

    /**
     * Creates HTTP request using curl
     *
     * @param string $url                Url to send the request
     * @param string $method             HTTP request method (GET, POST, PUT, DELETE, etc)
     * @param bool   $return_only_status If set to true, the method would only return response status
     * @param mixed  $content            Content to be sent with HTTP request
     * @param string $header             Header to be set for the HTTP request
     *
     * @return mixed
     */
    public static function httpRequestCurl($url, $method, $return_only_status = false, $content = null, $header = "")
    {
        $curl_handle = curl_init($url);
        if ($curl_handle === false) {
            return null;
        }
        $curl_handle = Util::configureCurl($curl_handle);

        if ($method != "GET") {
            curl_setopt($curl_handle, CURLOPT_CUSTOMREQUEST, $method);
        }
        if ($header) {
            curl_setopt($curl_handle, CURLOPT_HTTPHEADER, array($header));
            curl_setopt($curl_handle, CURLOPT_HEADER, true);
        }

        if ($method == "POST") {
            curl_setopt($curl_handle, CURLOPT_POSTFIELDS, $content);
        }

        curl_setopt($curl_handle, CURLOPT_SSL_VERIFYHOST, '2');
        curl_setopt($curl_handle, CURLOPT_SSL_VERIFYPEER, '1');

        curl_setopt($curl_handle, CURLOPT_RETURNTRANSFER,true);
        curl_setopt($curl_handle, CURLOPT_FOLLOWLOCATION, 0);
        curl_setopt($curl_handle, CURLOPT_IPRESOLVE, CURL_IPRESOLVE_V4);
        curl_setopt($curl_handle, CURLOPT_TIMEOUT, 10);
        curl_setopt($curl_handle, CURLOPT_CONNECTTIMEOUT, 10);
        $response = @curl_exec($curl_handle);
        if ($response === false) {
            return null;
        }
        $http_status = curl_getinfo($curl_handle, CURLINFO_HTTP_CODE);
        return Util::httpRequestReturn($response, $http_status, $return_only_status);
    }

    /**
     * Creates HTTP request using file_get_contents
     *
     * @param string $url                Url to send the request
     * @param string $method             HTTP request method (GET, POST, PUT, DELETE, etc)
     * @param bool   $return_only_status If set to true, the method would only return response status
     * @param mixed  $content            Content to be sent with HTTP request
     * @param string $header             Header to be set for the HTTP request
     *
     * @return mixed
     */
    public static function httpRequestFopen($url, $method, $return_only_status = false, $content = null, $header = "")
    {
        $context = array(
            'http' => array(
                'method'  => $method,
                'request_fulluri' => true,
                'timeout' => 10,
                'user_agent' => 'phpMyAdmin',
                'header' => "Accept: */*",
            )
        );
        if ($header) {
            $context['http']['header'] .= "\n" . $header;
        }
        if ($method == "POST") {
            $context['http']['content'] = $content;
        }

        $context = Util::handleContext($context);
        $response = @file_get_contents(
            $url,
            false,
            stream_context_create($context)
        );
        if (! isset($http_response_header)) {
            return null;
        }
        preg_match("#HTTP/[0-9\.]+\s+([0-9]+)#", $http_response_header[0], $out );
        $http_status = intval($out[1]);
        return Util::httpRequestReturn($response, $http_status, $return_only_status);
    }

    /**
     * Creates HTTP request
     *
     * @param string $url                Url to send the request
     * @param string $method             HTTP request method (GET, POST, PUT, DELETE, etc)
     * @param bool   $return_only_status If set to true, the method would only return response status
     * @param mixed  $content            Content to be sent with HTTP request
     * @param string $header             Header to be set for the HTTP request
     *
     * @return mixed
     */
    public static function httpRequest($url, $method, $return_only_status = false, $content = null, $header = "")
    {
        if (function_exists('curl_init')) {
            return Util::httpRequestCurl($url, $method, $return_only_status, $content, $header);
        } else if (ini_get('allow_url_fopen')) {
            return Util::httpRequestFopen($url, $method, $return_only_status, $content, $header);
        }
        return null;
    }
}<|MERGE_RESOLUTION|>--- conflicted
+++ resolved
@@ -13,14 +13,10 @@
 use PhpMyAdmin\SqlParser\Parser;
 use PhpMyAdmin\SqlParser\Token;
 use stdClass;
-<<<<<<< HEAD
-use SqlParser\Utils\Error as ParserError;
 use PMA\libraries\URL;
 use PMA\libraries\Sanitize;
 use PMA\libraries\Template;
-=======
 use PhpMyAdmin\SqlParser\Utils\Error as ParserError;
->>>>>>> e4bf5369
 
 if (! defined('PHPMYADMIN')) {
     exit;
