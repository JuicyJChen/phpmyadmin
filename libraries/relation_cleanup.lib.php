<?php
/* vim: set expandtab sw=4 ts=4 sts=4: */
/**
 * Set of functions used for cleaning up phpMyAdmin tables
 *
 * @package PhpMyAdmin
 */
if (! defined('PHPMYADMIN')) {
    exit;
}

/**
 * Cleanu column related relation stuff
 *
 * @param string $db
 * @param string $table
 * @param string $column
 */
function PMA_relationsCleanupColumn($db, $table, $column)
{
    
    $common_functions = PMA_CommonFunctions::getInstance();
    $cfgRelation = PMA_getRelationsParam();

    if ($cfgRelation['commwork']) {
<<<<<<< HEAD
        $remove_query = 'DELETE FROM ' . $common_functions->backquote($cfgRelation['db']) . '.' . $common_functions->backquote($cfgRelation['column_info'])
                    . ' WHERE db_name  = \'' . $common_functions->sqlAddSlashes($db) . '\''
                    . ' AND table_name = \'' . $common_functions->sqlAddSlashes($table) . '\''
                    . ' AND column_name = \'' . $common_functions->sqlAddSlashes($column) . '\'';
        PMA_query_as_controluser($remove_query);
    }

    if ($cfgRelation['displaywork']) {
        $remove_query = 'DELETE FROM ' . $common_functions->backquote($cfgRelation['db']) . '.' . $common_functions->backquote($cfgRelation['table_info'])
                    . ' WHERE db_name  = \'' . $common_functions->sqlAddSlashes($db) . '\''
                    . ' AND table_name = \'' . $common_functions->sqlAddSlashes($table) . '\''
                    . ' AND display_field = \'' . $common_functions->sqlAddSlashes($column) . '\'';
        PMA_query_as_controluser($remove_query);
    }

    if ($cfgRelation['relwork']) {
        $remove_query = 'DELETE FROM ' . $common_functions->backquote($cfgRelation['db']) . '.' . $common_functions->backquote($cfgRelation['relation'])
                    . ' WHERE master_db  = \'' . $common_functions->sqlAddSlashes($db) . '\''
                    . ' AND master_table = \'' . $common_functions->sqlAddSlashes($table) . '\''
                    . ' AND master_field = \'' . $common_functions->sqlAddSlashes($column) . '\'';
        PMA_query_as_controluser($remove_query);

        $remove_query = 'DELETE FROM ' . $common_functions->backquote($cfgRelation['db']) . '.' . $common_functions->backquote($cfgRelation['relation'])
                    . ' WHERE foreign_db  = \'' . $common_functions->sqlAddSlashes($db) . '\''
                    . ' AND foreign_table = \'' . $common_functions->sqlAddSlashes($table) . '\''
                    . ' AND foreign_field = \'' . $common_functions->sqlAddSlashes($column) . '\'';
        PMA_query_as_controluser($remove_query);
=======
        $remove_query = 'DELETE FROM ' . PMA_backquote($cfgRelation['db']) . '.' . PMA_backquote($cfgRelation['column_info'])
                    . ' WHERE db_name  = \'' . PMA_sqlAddSlashes($db) . '\''
                    . ' AND table_name = \'' . PMA_sqlAddSlashes($table) . '\''
                    . ' AND column_name = \'' . PMA_sqlAddSlashes($column) . '\'';
        PMA_queryAsControlUser($remove_query);
    }

    if ($cfgRelation['displaywork']) {
        $remove_query = 'DELETE FROM ' . PMA_backquote($cfgRelation['db']) . '.' . PMA_backquote($cfgRelation['table_info'])
                    . ' WHERE db_name  = \'' . PMA_sqlAddSlashes($db) . '\''
                    . ' AND table_name = \'' . PMA_sqlAddSlashes($table) . '\''
                    . ' AND display_field = \'' . PMA_sqlAddSlashes($column) . '\'';
        PMA_queryAsControlUser($remove_query);
    }

    if ($cfgRelation['relwork']) {
        $remove_query = 'DELETE FROM ' . PMA_backquote($cfgRelation['db']) . '.' . PMA_backquote($cfgRelation['relation'])
                    . ' WHERE master_db  = \'' . PMA_sqlAddSlashes($db) . '\''
                    . ' AND master_table = \'' . PMA_sqlAddSlashes($table) . '\''
                    . ' AND master_field = \'' . PMA_sqlAddSlashes($column) . '\'';
        PMA_queryAsControlUser($remove_query);

        $remove_query = 'DELETE FROM ' . PMA_backquote($cfgRelation['db']) . '.' . PMA_backquote($cfgRelation['relation'])
                    . ' WHERE foreign_db  = \'' . PMA_sqlAddSlashes($db) . '\''
                    . ' AND foreign_table = \'' . PMA_sqlAddSlashes($table) . '\''
                    . ' AND foreign_field = \'' . PMA_sqlAddSlashes($column) . '\'';
        PMA_queryAsControlUser($remove_query);
>>>>>>> f2057c47
    }
}

/**
 * Cleanup table related relation stuff
 *
 * @param string $db
 * @param string $table
 */
function PMA_relationsCleanupTable($db, $table)
{
    
    $common_functions = PMA_CommonFunctions::getInstance();
    $cfgRelation = PMA_getRelationsParam();

    if ($cfgRelation['commwork']) {
<<<<<<< HEAD
        $remove_query = 'DELETE FROM ' . $common_functions->backquote($cfgRelation['db']) . '.' . $common_functions->backquote($cfgRelation['column_info'])
                    . ' WHERE db_name  = \'' . $common_functions->sqlAddSlashes($db) . '\''
                    . ' AND table_name = \'' . $common_functions->sqlAddSlashes($table) . '\'';
        PMA_query_as_controluser($remove_query);
    }

    if ($cfgRelation['displaywork']) {
        $remove_query = 'DELETE FROM ' . $common_functions->backquote($cfgRelation['db']) . '.' . $common_functions->backquote($cfgRelation['table_info'])
                    . ' WHERE db_name  = \'' . $common_functions->sqlAddSlashes($db) . '\''
                    . ' AND table_name = \'' . $common_functions->sqlAddSlashes($table) . '\'';
        PMA_query_as_controluser($remove_query);
    }

    if ($cfgRelation['pdfwork']) {
        $remove_query = 'DELETE FROM ' . $common_functions->backquote($cfgRelation['db']) . '.' . $common_functions->backquote($cfgRelation['table_coords'])
                    . ' WHERE db_name  = \'' . $common_functions->sqlAddSlashes($db) . '\''
                    . ' AND table_name = \'' . $common_functions->sqlAddSlashes($table) . '\'';
        PMA_query_as_controluser($remove_query);
    }

    if ($cfgRelation['designerwork']) {
        $remove_query = 'DELETE FROM ' . $common_functions->backquote($cfgRelation['db']) . '.' . $common_functions->backquote($cfgRelation['designer_coords'])
                    . ' WHERE db_name  = \'' . $common_functions->sqlAddSlashes($db) . '\''
                    . ' AND table_name = \'' . $common_functions->sqlAddSlashes($table) . '\'';
        PMA_query_as_controluser($remove_query);
    }

    if ($cfgRelation['relwork']) {
        $remove_query = 'DELETE FROM ' . $common_functions->backquote($cfgRelation['db']) . '.' . $common_functions->backquote($cfgRelation['relation'])
                    . ' WHERE master_db  = \'' . $common_functions->sqlAddSlashes($db) . '\''
                    . ' AND master_table = \'' . $common_functions->sqlAddSlashes($table) . '\'';
        PMA_query_as_controluser($remove_query);

        $remove_query = 'DELETE FROM ' . $common_functions->backquote($cfgRelation['db']) . '.' . $common_functions->backquote($cfgRelation['relation'])
                    . ' WHERE foreign_db  = \'' . $common_functions->sqlAddSlashes($db) . '\''
                    . ' AND foreign_table = \'' . $common_functions->sqlAddSlashes($table) . '\'';
        PMA_query_as_controluser($remove_query);
=======
        $remove_query = 'DELETE FROM ' . PMA_backquote($cfgRelation['db']) . '.' . PMA_backquote($cfgRelation['column_info'])
                    . ' WHERE db_name  = \'' . PMA_sqlAddSlashes($db) . '\''
                    . ' AND table_name = \'' . PMA_sqlAddSlashes($table) . '\'';
        PMA_queryAsControlUser($remove_query);
    }

    if ($cfgRelation['displaywork']) {
        $remove_query = 'DELETE FROM ' . PMA_backquote($cfgRelation['db']) . '.' . PMA_backquote($cfgRelation['table_info'])
                    . ' WHERE db_name  = \'' . PMA_sqlAddSlashes($db) . '\''
                    . ' AND table_name = \'' . PMA_sqlAddSlashes($table) . '\'';
        PMA_queryAsControlUser($remove_query);
    }

    if ($cfgRelation['pdfwork']) {
        $remove_query = 'DELETE FROM ' . PMA_backquote($cfgRelation['db']) . '.' . PMA_backquote($cfgRelation['table_coords'])
                    . ' WHERE db_name  = \'' . PMA_sqlAddSlashes($db) . '\''
                    . ' AND table_name = \'' . PMA_sqlAddSlashes($table) . '\'';
        PMA_queryAsControlUser($remove_query);
    }

    if ($cfgRelation['designerwork']) {
        $remove_query = 'DELETE FROM ' . PMA_backquote($cfgRelation['db']) . '.' . PMA_backquote($cfgRelation['designer_coords'])
                    . ' WHERE db_name  = \'' . PMA_sqlAddSlashes($db) . '\''
                    . ' AND table_name = \'' . PMA_sqlAddSlashes($table) . '\'';
        PMA_queryAsControlUser($remove_query);
    }

    if ($cfgRelation['relwork']) {
        $remove_query = 'DELETE FROM ' . PMA_backquote($cfgRelation['db']) . '.' . PMA_backquote($cfgRelation['relation'])
                    . ' WHERE master_db  = \'' . PMA_sqlAddSlashes($db) . '\''
                    . ' AND master_table = \'' . PMA_sqlAddSlashes($table) . '\'';
        PMA_queryAsControlUser($remove_query);

        $remove_query = 'DELETE FROM ' . PMA_backquote($cfgRelation['db']) . '.' . PMA_backquote($cfgRelation['relation'])
                    . ' WHERE foreign_db  = \'' . PMA_sqlAddSlashes($db) . '\''
                    . ' AND foreign_table = \'' . PMA_sqlAddSlashes($table) . '\'';
        PMA_queryAsControlUser($remove_query);
>>>>>>> f2057c47
    }
}

/**
 * Cleanup database related relation stuff
 *
 * @param string $db
 */
function PMA_relationsCleanupDatabase($db)
{
    
    $common_functions = PMA_CommonFunctions::getInstance();
    $cfgRelation = PMA_getRelationsParam();

    if ($cfgRelation['commwork']) {
<<<<<<< HEAD
        $remove_query = 'DELETE FROM ' . $common_functions->backquote($cfgRelation['db']) . '.' . $common_functions->backquote($cfgRelation['column_info'])
                    . ' WHERE db_name  = \'' . $common_functions->sqlAddSlashes($db) . '\'';
        PMA_query_as_controluser($remove_query);
    }

    if ($cfgRelation['bookmarkwork']) {
        $remove_query = 'DELETE FROM ' . $common_functions->backquote($cfgRelation['db']) . '.' . $common_functions->backquote($cfgRelation['bookmark'])
                    . ' WHERE dbase  = \'' . $common_functions->sqlAddSlashes($db) . '\'';
        PMA_query_as_controluser($remove_query);
    }

    if ($cfgRelation['displaywork']) {
        $remove_query = 'DELETE FROM ' . $common_functions->backquote($cfgRelation['db']) . '.' . $common_functions->backquote($cfgRelation['table_info'])
                    . ' WHERE db_name  = \'' . $common_functions->sqlAddSlashes($db) . '\'';
        PMA_query_as_controluser($remove_query);
    }

    if ($cfgRelation['pdfwork']) {
        $remove_query = 'DELETE FROM ' . $common_functions->backquote($cfgRelation['db']) . '.' . $common_functions->backquote($cfgRelation['pdf_pages'])
                    . ' WHERE db_name  = \'' . $common_functions->sqlAddSlashes($db) . '\'';
        PMA_query_as_controluser($remove_query);

        $remove_query = 'DELETE FROM ' . $common_functions->backquote($cfgRelation['db']) . '.' . $common_functions->backquote($cfgRelation['table_coords'])
                    . ' WHERE db_name  = \'' . $common_functions->sqlAddSlashes($db) . '\'';
        PMA_query_as_controluser($remove_query);
    }

    if ($cfgRelation['designerwork']) {
        $remove_query = 'DELETE FROM ' . $common_functions->backquote($cfgRelation['db']) . '.' . $common_functions->backquote($cfgRelation['designer_coords'])
                    . ' WHERE db_name  = \'' . $common_functions->sqlAddSlashes($db) . '\'';
        PMA_query_as_controluser($remove_query);
    }

    if ($cfgRelation['relwork']) {
        $remove_query = 'DELETE FROM ' . $common_functions->backquote($cfgRelation['db']) . '.' . $common_functions->backquote($cfgRelation['relation'])
                    . ' WHERE master_db  = \'' . $common_functions->sqlAddSlashes($db) . '\'';
        PMA_query_as_controluser($remove_query);

        $remove_query = 'DELETE FROM ' . $common_functions->backquote($cfgRelation['db']) . '.' . $common_functions->backquote($cfgRelation['relation'])
                    . ' WHERE foreign_db  = \'' . $common_functions->sqlAddSlashes($db) . '\'';
        PMA_query_as_controluser($remove_query);
=======
        $remove_query = 'DELETE FROM ' . PMA_backquote($cfgRelation['db']) . '.' . PMA_backquote($cfgRelation['column_info'])
                    . ' WHERE db_name  = \'' . PMA_sqlAddSlashes($db) . '\'';
        PMA_queryAsControlUser($remove_query);
    }

    if ($cfgRelation['bookmarkwork']) {
        $remove_query = 'DELETE FROM ' . PMA_backquote($cfgRelation['db']) . '.' . PMA_backquote($cfgRelation['bookmark'])
                    . ' WHERE dbase  = \'' . PMA_sqlAddSlashes($db) . '\'';
        PMA_queryAsControlUser($remove_query);
    }

    if ($cfgRelation['displaywork']) {
        $remove_query = 'DELETE FROM ' . PMA_backquote($cfgRelation['db']) . '.' . PMA_backquote($cfgRelation['table_info'])
                    . ' WHERE db_name  = \'' . PMA_sqlAddSlashes($db) . '\'';
        PMA_queryAsControlUser($remove_query);
    }

    if ($cfgRelation['pdfwork']) {
        $remove_query = 'DELETE FROM ' . PMA_backquote($cfgRelation['db']) . '.' . PMA_backquote($cfgRelation['pdf_pages'])
                    . ' WHERE db_name  = \'' . PMA_sqlAddSlashes($db) . '\'';
        PMA_queryAsControlUser($remove_query);

        $remove_query = 'DELETE FROM ' . PMA_backquote($cfgRelation['db']) . '.' . PMA_backquote($cfgRelation['table_coords'])
                    . ' WHERE db_name  = \'' . PMA_sqlAddSlashes($db) . '\'';
        PMA_queryAsControlUser($remove_query);
    }

    if ($cfgRelation['designerwork']) {
        $remove_query = 'DELETE FROM ' . PMA_backquote($cfgRelation['db']) . '.' . PMA_backquote($cfgRelation['designer_coords'])
                    . ' WHERE db_name  = \'' . PMA_sqlAddSlashes($db) . '\'';
        PMA_queryAsControlUser($remove_query);
    }

    if ($cfgRelation['relwork']) {
        $remove_query = 'DELETE FROM ' . PMA_backquote($cfgRelation['db']) . '.' . PMA_backquote($cfgRelation['relation'])
                    . ' WHERE master_db  = \'' . PMA_sqlAddSlashes($db) . '\'';
        PMA_queryAsControlUser($remove_query);

        $remove_query = 'DELETE FROM ' . PMA_backquote($cfgRelation['db']) . '.' . PMA_backquote($cfgRelation['relation'])
                    . ' WHERE foreign_db  = \'' . PMA_sqlAddSlashes($db) . '\'';
        PMA_queryAsControlUser($remove_query);
>>>>>>> f2057c47
    }
}

?><|MERGE_RESOLUTION|>--- conflicted
+++ resolved
@@ -23,12 +23,11 @@
     $cfgRelation = PMA_getRelationsParam();
 
     if ($cfgRelation['commwork']) {
-<<<<<<< HEAD
         $remove_query = 'DELETE FROM ' . $common_functions->backquote($cfgRelation['db']) . '.' . $common_functions->backquote($cfgRelation['column_info'])
                     . ' WHERE db_name  = \'' . $common_functions->sqlAddSlashes($db) . '\''
                     . ' AND table_name = \'' . $common_functions->sqlAddSlashes($table) . '\''
                     . ' AND column_name = \'' . $common_functions->sqlAddSlashes($column) . '\'';
-        PMA_query_as_controluser($remove_query);
+        PMA_queryAsControlUser($remove_query);
     }
 
     if ($cfgRelation['displaywork']) {
@@ -36,7 +35,7 @@
                     . ' WHERE db_name  = \'' . $common_functions->sqlAddSlashes($db) . '\''
                     . ' AND table_name = \'' . $common_functions->sqlAddSlashes($table) . '\''
                     . ' AND display_field = \'' . $common_functions->sqlAddSlashes($column) . '\'';
-        PMA_query_as_controluser($remove_query);
+        PMA_queryAsControlUser($remove_query);
     }
 
     if ($cfgRelation['relwork']) {
@@ -44,42 +43,13 @@
                     . ' WHERE master_db  = \'' . $common_functions->sqlAddSlashes($db) . '\''
                     . ' AND master_table = \'' . $common_functions->sqlAddSlashes($table) . '\''
                     . ' AND master_field = \'' . $common_functions->sqlAddSlashes($column) . '\'';
-        PMA_query_as_controluser($remove_query);
+        PMA_queryAsControlUser($remove_query);
 
         $remove_query = 'DELETE FROM ' . $common_functions->backquote($cfgRelation['db']) . '.' . $common_functions->backquote($cfgRelation['relation'])
                     . ' WHERE foreign_db  = \'' . $common_functions->sqlAddSlashes($db) . '\''
                     . ' AND foreign_table = \'' . $common_functions->sqlAddSlashes($table) . '\''
                     . ' AND foreign_field = \'' . $common_functions->sqlAddSlashes($column) . '\'';
-        PMA_query_as_controluser($remove_query);
-=======
-        $remove_query = 'DELETE FROM ' . PMA_backquote($cfgRelation['db']) . '.' . PMA_backquote($cfgRelation['column_info'])
-                    . ' WHERE db_name  = \'' . PMA_sqlAddSlashes($db) . '\''
-                    . ' AND table_name = \'' . PMA_sqlAddSlashes($table) . '\''
-                    . ' AND column_name = \'' . PMA_sqlAddSlashes($column) . '\'';
         PMA_queryAsControlUser($remove_query);
-    }
-
-    if ($cfgRelation['displaywork']) {
-        $remove_query = 'DELETE FROM ' . PMA_backquote($cfgRelation['db']) . '.' . PMA_backquote($cfgRelation['table_info'])
-                    . ' WHERE db_name  = \'' . PMA_sqlAddSlashes($db) . '\''
-                    . ' AND table_name = \'' . PMA_sqlAddSlashes($table) . '\''
-                    . ' AND display_field = \'' . PMA_sqlAddSlashes($column) . '\'';
-        PMA_queryAsControlUser($remove_query);
-    }
-
-    if ($cfgRelation['relwork']) {
-        $remove_query = 'DELETE FROM ' . PMA_backquote($cfgRelation['db']) . '.' . PMA_backquote($cfgRelation['relation'])
-                    . ' WHERE master_db  = \'' . PMA_sqlAddSlashes($db) . '\''
-                    . ' AND master_table = \'' . PMA_sqlAddSlashes($table) . '\''
-                    . ' AND master_field = \'' . PMA_sqlAddSlashes($column) . '\'';
-        PMA_queryAsControlUser($remove_query);
-
-        $remove_query = 'DELETE FROM ' . PMA_backquote($cfgRelation['db']) . '.' . PMA_backquote($cfgRelation['relation'])
-                    . ' WHERE foreign_db  = \'' . PMA_sqlAddSlashes($db) . '\''
-                    . ' AND foreign_table = \'' . PMA_sqlAddSlashes($table) . '\''
-                    . ' AND foreign_field = \'' . PMA_sqlAddSlashes($column) . '\'';
-        PMA_queryAsControlUser($remove_query);
->>>>>>> f2057c47
     }
 }
 
@@ -96,83 +66,43 @@
     $cfgRelation = PMA_getRelationsParam();
 
     if ($cfgRelation['commwork']) {
-<<<<<<< HEAD
         $remove_query = 'DELETE FROM ' . $common_functions->backquote($cfgRelation['db']) . '.' . $common_functions->backquote($cfgRelation['column_info'])
                     . ' WHERE db_name  = \'' . $common_functions->sqlAddSlashes($db) . '\''
                     . ' AND table_name = \'' . $common_functions->sqlAddSlashes($table) . '\'';
-        PMA_query_as_controluser($remove_query);
+        PMA_queryAsControlUser($remove_query);
     }
 
     if ($cfgRelation['displaywork']) {
         $remove_query = 'DELETE FROM ' . $common_functions->backquote($cfgRelation['db']) . '.' . $common_functions->backquote($cfgRelation['table_info'])
                     . ' WHERE db_name  = \'' . $common_functions->sqlAddSlashes($db) . '\''
                     . ' AND table_name = \'' . $common_functions->sqlAddSlashes($table) . '\'';
-        PMA_query_as_controluser($remove_query);
+        PMA_queryAsControlUser($remove_query);
     }
 
     if ($cfgRelation['pdfwork']) {
         $remove_query = 'DELETE FROM ' . $common_functions->backquote($cfgRelation['db']) . '.' . $common_functions->backquote($cfgRelation['table_coords'])
                     . ' WHERE db_name  = \'' . $common_functions->sqlAddSlashes($db) . '\''
                     . ' AND table_name = \'' . $common_functions->sqlAddSlashes($table) . '\'';
-        PMA_query_as_controluser($remove_query);
+        PMA_queryAsControlUser($remove_query);
     }
 
     if ($cfgRelation['designerwork']) {
         $remove_query = 'DELETE FROM ' . $common_functions->backquote($cfgRelation['db']) . '.' . $common_functions->backquote($cfgRelation['designer_coords'])
                     . ' WHERE db_name  = \'' . $common_functions->sqlAddSlashes($db) . '\''
                     . ' AND table_name = \'' . $common_functions->sqlAddSlashes($table) . '\'';
-        PMA_query_as_controluser($remove_query);
+        PMA_queryAsControlUser($remove_query);
     }
 
     if ($cfgRelation['relwork']) {
         $remove_query = 'DELETE FROM ' . $common_functions->backquote($cfgRelation['db']) . '.' . $common_functions->backquote($cfgRelation['relation'])
                     . ' WHERE master_db  = \'' . $common_functions->sqlAddSlashes($db) . '\''
                     . ' AND master_table = \'' . $common_functions->sqlAddSlashes($table) . '\'';
-        PMA_query_as_controluser($remove_query);
+        PMA_queryAsControlUser($remove_query);
 
         $remove_query = 'DELETE FROM ' . $common_functions->backquote($cfgRelation['db']) . '.' . $common_functions->backquote($cfgRelation['relation'])
                     . ' WHERE foreign_db  = \'' . $common_functions->sqlAddSlashes($db) . '\''
                     . ' AND foreign_table = \'' . $common_functions->sqlAddSlashes($table) . '\'';
-        PMA_query_as_controluser($remove_query);
-=======
-        $remove_query = 'DELETE FROM ' . PMA_backquote($cfgRelation['db']) . '.' . PMA_backquote($cfgRelation['column_info'])
-                    . ' WHERE db_name  = \'' . PMA_sqlAddSlashes($db) . '\''
-                    . ' AND table_name = \'' . PMA_sqlAddSlashes($table) . '\'';
         PMA_queryAsControlUser($remove_query);
-    }
-
-    if ($cfgRelation['displaywork']) {
-        $remove_query = 'DELETE FROM ' . PMA_backquote($cfgRelation['db']) . '.' . PMA_backquote($cfgRelation['table_info'])
-                    . ' WHERE db_name  = \'' . PMA_sqlAddSlashes($db) . '\''
-                    . ' AND table_name = \'' . PMA_sqlAddSlashes($table) . '\'';
-        PMA_queryAsControlUser($remove_query);
-    }
-
-    if ($cfgRelation['pdfwork']) {
-        $remove_query = 'DELETE FROM ' . PMA_backquote($cfgRelation['db']) . '.' . PMA_backquote($cfgRelation['table_coords'])
-                    . ' WHERE db_name  = \'' . PMA_sqlAddSlashes($db) . '\''
-                    . ' AND table_name = \'' . PMA_sqlAddSlashes($table) . '\'';
-        PMA_queryAsControlUser($remove_query);
-    }
-
-    if ($cfgRelation['designerwork']) {
-        $remove_query = 'DELETE FROM ' . PMA_backquote($cfgRelation['db']) . '.' . PMA_backquote($cfgRelation['designer_coords'])
-                    . ' WHERE db_name  = \'' . PMA_sqlAddSlashes($db) . '\''
-                    . ' AND table_name = \'' . PMA_sqlAddSlashes($table) . '\'';
-        PMA_queryAsControlUser($remove_query);
-    }
-
-    if ($cfgRelation['relwork']) {
-        $remove_query = 'DELETE FROM ' . PMA_backquote($cfgRelation['db']) . '.' . PMA_backquote($cfgRelation['relation'])
-                    . ' WHERE master_db  = \'' . PMA_sqlAddSlashes($db) . '\''
-                    . ' AND master_table = \'' . PMA_sqlAddSlashes($table) . '\'';
-        PMA_queryAsControlUser($remove_query);
-
-        $remove_query = 'DELETE FROM ' . PMA_backquote($cfgRelation['db']) . '.' . PMA_backquote($cfgRelation['relation'])
-                    . ' WHERE foreign_db  = \'' . PMA_sqlAddSlashes($db) . '\''
-                    . ' AND foreign_table = \'' . PMA_sqlAddSlashes($table) . '\'';
-        PMA_queryAsControlUser($remove_query);
->>>>>>> f2057c47
     }
 }
 
@@ -188,91 +118,47 @@
     $cfgRelation = PMA_getRelationsParam();
 
     if ($cfgRelation['commwork']) {
-<<<<<<< HEAD
         $remove_query = 'DELETE FROM ' . $common_functions->backquote($cfgRelation['db']) . '.' . $common_functions->backquote($cfgRelation['column_info'])
                     . ' WHERE db_name  = \'' . $common_functions->sqlAddSlashes($db) . '\'';
-        PMA_query_as_controluser($remove_query);
+        PMA_queryAsControlUser($remove_query);
     }
 
     if ($cfgRelation['bookmarkwork']) {
         $remove_query = 'DELETE FROM ' . $common_functions->backquote($cfgRelation['db']) . '.' . $common_functions->backquote($cfgRelation['bookmark'])
                     . ' WHERE dbase  = \'' . $common_functions->sqlAddSlashes($db) . '\'';
-        PMA_query_as_controluser($remove_query);
+        PMA_queryAsControlUser($remove_query);
     }
 
     if ($cfgRelation['displaywork']) {
         $remove_query = 'DELETE FROM ' . $common_functions->backquote($cfgRelation['db']) . '.' . $common_functions->backquote($cfgRelation['table_info'])
                     . ' WHERE db_name  = \'' . $common_functions->sqlAddSlashes($db) . '\'';
-        PMA_query_as_controluser($remove_query);
+        PMA_queryAsControlUser($remove_query);
     }
 
     if ($cfgRelation['pdfwork']) {
         $remove_query = 'DELETE FROM ' . $common_functions->backquote($cfgRelation['db']) . '.' . $common_functions->backquote($cfgRelation['pdf_pages'])
                     . ' WHERE db_name  = \'' . $common_functions->sqlAddSlashes($db) . '\'';
-        PMA_query_as_controluser($remove_query);
+        PMA_queryAsControlUser($remove_query);
 
         $remove_query = 'DELETE FROM ' . $common_functions->backquote($cfgRelation['db']) . '.' . $common_functions->backquote($cfgRelation['table_coords'])
                     . ' WHERE db_name  = \'' . $common_functions->sqlAddSlashes($db) . '\'';
-        PMA_query_as_controluser($remove_query);
+        PMA_queryAsControlUser($remove_query);
     }
 
     if ($cfgRelation['designerwork']) {
         $remove_query = 'DELETE FROM ' . $common_functions->backquote($cfgRelation['db']) . '.' . $common_functions->backquote($cfgRelation['designer_coords'])
                     . ' WHERE db_name  = \'' . $common_functions->sqlAddSlashes($db) . '\'';
-        PMA_query_as_controluser($remove_query);
+        PMA_queryAsControlUser($remove_query);
     }
 
     if ($cfgRelation['relwork']) {
         $remove_query = 'DELETE FROM ' . $common_functions->backquote($cfgRelation['db']) . '.' . $common_functions->backquote($cfgRelation['relation'])
                     . ' WHERE master_db  = \'' . $common_functions->sqlAddSlashes($db) . '\'';
-        PMA_query_as_controluser($remove_query);
+        PMA_queryAsControlUser($remove_query);
 
         $remove_query = 'DELETE FROM ' . $common_functions->backquote($cfgRelation['db']) . '.' . $common_functions->backquote($cfgRelation['relation'])
                     . ' WHERE foreign_db  = \'' . $common_functions->sqlAddSlashes($db) . '\'';
-        PMA_query_as_controluser($remove_query);
-=======
-        $remove_query = 'DELETE FROM ' . PMA_backquote($cfgRelation['db']) . '.' . PMA_backquote($cfgRelation['column_info'])
-                    . ' WHERE db_name  = \'' . PMA_sqlAddSlashes($db) . '\'';
         PMA_queryAsControlUser($remove_query);
-    }
-
-    if ($cfgRelation['bookmarkwork']) {
-        $remove_query = 'DELETE FROM ' . PMA_backquote($cfgRelation['db']) . '.' . PMA_backquote($cfgRelation['bookmark'])
-                    . ' WHERE dbase  = \'' . PMA_sqlAddSlashes($db) . '\'';
-        PMA_queryAsControlUser($remove_query);
-    }
-
-    if ($cfgRelation['displaywork']) {
-        $remove_query = 'DELETE FROM ' . PMA_backquote($cfgRelation['db']) . '.' . PMA_backquote($cfgRelation['table_info'])
-                    . ' WHERE db_name  = \'' . PMA_sqlAddSlashes($db) . '\'';
-        PMA_queryAsControlUser($remove_query);
-    }
-
-    if ($cfgRelation['pdfwork']) {
-        $remove_query = 'DELETE FROM ' . PMA_backquote($cfgRelation['db']) . '.' . PMA_backquote($cfgRelation['pdf_pages'])
-                    . ' WHERE db_name  = \'' . PMA_sqlAddSlashes($db) . '\'';
-        PMA_queryAsControlUser($remove_query);
-
-        $remove_query = 'DELETE FROM ' . PMA_backquote($cfgRelation['db']) . '.' . PMA_backquote($cfgRelation['table_coords'])
-                    . ' WHERE db_name  = \'' . PMA_sqlAddSlashes($db) . '\'';
-        PMA_queryAsControlUser($remove_query);
-    }
-
-    if ($cfgRelation['designerwork']) {
-        $remove_query = 'DELETE FROM ' . PMA_backquote($cfgRelation['db']) . '.' . PMA_backquote($cfgRelation['designer_coords'])
-                    . ' WHERE db_name  = \'' . PMA_sqlAddSlashes($db) . '\'';
-        PMA_queryAsControlUser($remove_query);
-    }
-
-    if ($cfgRelation['relwork']) {
-        $remove_query = 'DELETE FROM ' . PMA_backquote($cfgRelation['db']) . '.' . PMA_backquote($cfgRelation['relation'])
-                    . ' WHERE master_db  = \'' . PMA_sqlAddSlashes($db) . '\'';
-        PMA_queryAsControlUser($remove_query);
-
-        $remove_query = 'DELETE FROM ' . PMA_backquote($cfgRelation['db']) . '.' . PMA_backquote($cfgRelation['relation'])
-                    . ' WHERE foreign_db  = \'' . PMA_sqlAddSlashes($db) . '\'';
-        PMA_queryAsControlUser($remove_query);
->>>>>>> f2057c47
     }
 }
 
