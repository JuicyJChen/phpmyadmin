<?php

/**
 * Defines the parser of the library.
 *
 * This is one of the most important components, along with the lexer.
 *
 * @package SqlParser
 */
namespace SqlParser;

require_once 'common.php';

use SqlParser\Exceptions\ParserException;
use SqlParser\Statements\SelectStatement;
use SqlParser\Statements\TransactionStatement;

/**
 * Takes multiple tokens (contained in a Lexer instance) as input and builds a
 * parse tree.
 *
 * @category Parser
 * @package  SqlParser
 * @author   Dan Ungureanu <udan1107@gmail.com>
 * @license  http://opensource.org/licenses/GPL-2.0 GNU Public License
 */
class Parser
{

    /**
     * Array of classes that are used in parsing the SQL statements.
     *
     * @var array
     */
    public static $STATEMENT_PARSERS = array(

        // MySQL Utility Statements
        'DESCRIBE'          => 'SqlParser\\Statements\\ExplainStatement',
        'EXPLAIN'           => 'SqlParser\\Statements\\ExplainStatement',
        'FLUSH'             => '',
        'GRANT'             => '',
        'HELP'              => '',
        'SET PASSWORD'      => '',
        'STATUS'            => '',
        'USE'               => '',

        // Table Maintenance Statements
        // https://dev.mysql.com/doc/refman/5.7/en/table-maintenance-sql.html
        'ANALYZE'           => 'SqlParser\\Statements\\AnalyzeStatement',
        'BACKUP'            => 'SqlParser\\Statements\\BackupStatement',
        'CHECK'             => 'SqlParser\\Statements\\CheckStatement',
        'CHECKSUM'          => 'SqlParser\\Statements\\ChecksumStatement',
        'OPTIMIZE'          => 'SqlParser\\Statements\\OptimizeStatement',
        'REPAIR'            => 'SqlParser\\Statements\\RepairStatement',
        'RESTORE'           => 'SqlParser\\Statements\\RestoreStatement',

        // Database Administration Statements
        // https://dev.mysql.com/doc/refman/5.7/en/sql-syntax-server-administration.html
        'SET'               => 'SqlParser\\Statements\\SetStatement',
        'SHOW'              => 'SqlParser\\Statements\\ShowStatement',

        // Data Definition Statements.
        // https://dev.mysql.com/doc/refman/5.7/en/sql-syntax-data-definition.html
        'ALTER'             => 'SqlParser\\Statements\\AlterStatement',
        'CREATE'            => 'SqlParser\\Statements\\CreateStatement',
        'DROP'              => 'SqlParser\\Statements\\DropStatement',
        'RENAME'            => 'SqlParser\\Statements\\RenameStatement',
        'TRUNCATE'          => 'SqlParser\\Statements\\TruncateStatement',

        // Data Manipulation Statements.
        // https://dev.mysql.com/doc/refman/5.7/en/sql-syntax-data-manipulation.html
        'CALL'              => 'SqlParser\\Statements\\CallStatement',
        'DELETE'            => 'SqlParser\\Statements\\DeleteStatement',
        'DO'                => '',
        'HANDLER'           => '',
        'INSERT'            => 'SqlParser\\Statements\\InsertStatement',
        'LOAD'              => '',
        'REPLACE'           => 'SqlParser\\Statements\\ReplaceStatement',
        'SELECT'            => 'SqlParser\\Statements\\SelectStatement',
        'UPDATE'            => 'SqlParser\\Statements\\UpdateStatement',

        // Prepared Statements.
        // https://dev.mysql.com/doc/refman/5.7/en/sql-syntax-prepared-statements.html
<<<<<<< HEAD
        'PREPARE'           => '',
=======
>>>>>>> 66d80b4a
        'DEALLOCATE'        => '',
        'EXECUTE'           => '',
        'PREPARE'           => '',

        // Transactional and Locking Statements
        // https://dev.mysql.com/doc/refman/5.7/en/commit.html
        'BEGIN'             => 'SqlParser\\Statements\\TransactionStatement',
        'COMMIT'            => 'SqlParser\\Statements\\TransactionStatement',
        'ROLLBACK'          => 'SqlParser\\Statements\\TransactionStatement',
        'START TRANSACTION' => 'SqlParser\\Statements\\TransactionStatement',
    );

    /**
     * Array of classes that are used in parsing SQL components.
     *
     * @var array
     */
    public static $KEYWORD_PARSERS = array(

        // This is not a proper keyword and was added here to help the
        // formatter.
        'PARTITION BY'          => array(),
        'SUBPARTITION BY'       => array(),

        // This is not a proper keyword and was added here to help the
        // builder.
        '_OPTIONS'              => array(
            'class'             => 'SqlParser\\Components\\OptionsArray',
            'field'             => 'options',
        ),
        'UNION'                 => array(
            'class'             => 'SqlParser\\Components\\UnionKeyword',
            'field'             => 'union',
        ),
        'UNION ALL'             => array(
            'class'             => 'SqlParser\\Components\\UnionKeyword',
            'field'             => 'union',
        ),

        // Actual clause parsers.
        'ALTER'                 => array(
            'class'             => 'SqlParser\\Components\\Expression',
            'field'             => 'table',
            'options'           => array('skipColumn' => true),
        ),
        'ANALYZE'               => array(
            'class'             => 'SqlParser\\Components\\ExpressionArray',
            'field'             => 'tables',
            'options'           => array('skipColumn' => true),
        ),
        'BACKUP'                => array(
            'class'             => 'SqlParser\\Components\\ExpressionArray',
            'field'             => 'tables',
            'options'           => array('skipColumn' => true),
        ),
        'CALL'                  => array(
            'class'             => 'SqlParser\\Components\\FunctionCall',
            'field'             => 'call',
        ),
        'CHECK'                 => array(
            'class'             => 'SqlParser\\Components\\ExpressionArray',
            'field'             => 'tables',
            'options'           => array('skipColumn' => true),
        ),
        'CHECKSUM'              => array(
            'class'             => 'SqlParser\\Components\\ExpressionArray',
            'field'             => 'tables',
            'options'           => array('skipColumn' => true),
        ),
        'DROP'                  => array(
            'class'             => 'SqlParser\\Components\\ExpressionArray',
            'field'             => 'fields',
            'options'           => array('skipColumn' => true),
        ),
        'FROM'                  => array(
            'class'             => 'SqlParser\\Components\\ExpressionArray',
            'field'             => 'from',
            'options'           => array('skipColumn' => true),
        ),
        'GROUP BY'              => array(
            'class'             => 'SqlParser\\Components\\OrderKeyword',
            'field'             => 'group',
        ),
        'HAVING'                => array(
            'class'             => 'SqlParser\\Components\\Condition',
            'field'             => 'having',
        ),
        'INTO'                  => array(
            'class'             => 'SqlParser\\Components\\IntoKeyword',
            'field'             => 'into',
        ),
        'JOIN'                  => array(
            'class'             => 'SqlParser\\Components\\JoinKeyword',
            'field'             => 'join',
        ),
        'LEFT JOIN'             => array(
            'class'             => 'SqlParser\\Components\\JoinKeyword',
            'field'             => 'join',
        ),
        'LEFT OUTER JOIN'       => array(
            'class'             => 'SqlParser\\Components\\JoinKeyword',
            'field'             => 'join',
        ),
        'RIGHT JOIN'            => array(
            'class'             => 'SqlParser\\Components\\JoinKeyword',
            'field'             => 'join',
        ),
        'RIGHT OUTER JOIN'      => array(
            'class'             => 'SqlParser\\Components\\JoinKeyword',
            'field'             => 'join',
        ),
        'INNER JOIN'            => array(
            'class'             => 'SqlParser\\Components\\JoinKeyword',
            'field'             => 'join',
        ),
        'FULL JOIN'             => array(
            'class'             => 'SqlParser\\Components\\JoinKeyword',
            'field'             => 'join',
        ),
        'STRAIGHT_JOIN'         => array(
            'class'             => 'SqlParser\\Components\\JoinKeyword',
            'field'             => 'join',
        ),
        'LIMIT'                 => array(
            'class'             => 'SqlParser\\Components\\Limit',
            'field'             => 'limit',
        ),
        'OPTIMIZE'              => array(
            'class'             => 'SqlParser\\Components\\ExpressionArray',
            'field'             => 'tables',
            'options'           => array('skipColumn' => true),
        ),
        'ORDER BY'              => array(
            'class'             => 'SqlParser\\Components\\OrderKeyword',
            'field'             => 'order',
        ),
        'PARTITION'             => array(
            'class'             => 'SqlParser\\Components\\ArrayObj',
            'field'             => 'partition',
        ),
        'PROCEDURE'             => array(
            'class'             => 'SqlParser\\Components\\FunctionCall',
            'field'             => 'procedure',
        ),
        'RENAME'                => array(
            'class'             => 'SqlParser\\Components\\RenameOperation',
            'field'             => 'renames',
        ),
        'REPAIR'                => array(
            'class'             => 'SqlParser\\Components\\ExpressionArray',
            'field'             => 'tables',
            'options'           => array('skipColumn' => true),
        ),
        'RESTORE'               => array(
            'class'             => 'SqlParser\\Components\\ExpressionArray',
            'field'             => 'tables',
            'options'           => array('skipColumn' => true),
        ),
        'SET'                   => array(
            'class'             => 'SqlParser\\Components\\SetOperation',
            'field'             => 'set',
        ),
        'SELECT'                => array(
            'class'             => 'SqlParser\\Components\\ExpressionArray',
            'field'             => 'expr',
        ),
        'TRUNCATE'              => array(
            'class'             => 'SqlParser\\Components\\Expression',
            'field'             => 'table',
            'options'           => array('skipColumn' => true),
        ),
        'UPDATE'                => array(
            'class'             => 'SqlParser\\Components\\ExpressionArray',
            'field'             => 'tables',
            'options'           => array('skipColumn' => true),
        ),
        'VALUE'                 => array(
            'class'             => 'SqlParser\\Components\\Array2d',
            'field'             => 'values',
        ),
        'VALUES'                => array(
            'class'             => 'SqlParser\\Components\\Array2d',
            'field'             => 'values',
        ),
        'WHERE'                 => array(
            'class'             => 'SqlParser\\Components\\Condition',
            'field'             => 'where',
        ),

    );

    /**
     * The list of tokens that are parsed.
     *
     * @var TokensList
     */
    public $list;

    /**
     * Whether errors should throw exceptions or just be stored.
     *
     * @var bool
     *
     * @see static::$errors
     */
    public $strict = false;

    /**
     * List of errors that occurred during parsing.
     *
     * Usually, the parsing does not stop once an error occurred because that
     * error might be a false positive or a partial result (even a bad one)
     * might be needed.
     *
     * @var ParserException[]
     *
     * @see Parser::error()
     */
    public $errors = array();

    /**
     * List of statements parsed.
     *
     * @var Statement[]
     */
    public $statements = array();

    /**
     * The number of opened brackets.
     *
     * @var int
     */
    public $brackets = 0;

    /**
     * Constructor.
     *
     * @param string|UtfString|TokensList $list   The list of tokens to be parsed.
     * @param bool                        $strict Whether strict mode should be enabled or not.
     */
    public function __construct($list = null, $strict = false)
    {
        if ((is_string($list)) || ($list instanceof UtfString)) {
            $lexer = new Lexer($list, $strict);
            $this->list = $lexer->list;
        } elseif ($list instanceof TokensList) {
            $this->list = $list;
        }

        $this->strict = $strict;

        if ($list !== null) {
            $this->parse();
        }
    }

    /**
     * Builds the parse trees.
     *
     * @return void
     */
    public function parse()
    {

        /**
         * Last transaction.
         *
         * @var TransactionStatement $lastTransaction
         */
        $lastTransaction = null;

        /**
         * Last parsed statement.
         *
         * @var Statement $lastStatement
         */
        $lastStatement = null;

        /**
         * Union's type or false for no union.
         *
         * @var bool|string $unionType
         */
        $unionType = false;

        /**
         * The index of the last token from the last statement.
         *
         * @var int $prevLastIdx
         */
        $prevLastIdx = -1;

        /**
         * The list of tokens.
         *
         * @var TokensList $list
         */
        $list = &$this->list;

        for (; $list->idx < $list->count; ++$list->idx) {
            /**
             * Token parsed at this moment.
             *
             * @var Token $token
             */
            $token = $list->tokens[$list->idx];

            // `DELIMITER` is not an actual statement and it requires
            // special handling.
            if (($token->type === Token::TYPE_NONE)
                && (strtoupper($token->token) === 'DELIMITER')
            ) {
                // Skipping to the end of this statement.
                $list->getNextOfType(Token::TYPE_DELIMITER);
                $prevLastIdx = $list->idx;
                continue;
            }

            // Counting the brackets around statements.
            if ($token->value === '(') {
                ++$this->brackets;
                continue;
            }

            // Statements can start with keywords only.
            // Comments, whitespaces, etc. are ignored.
            if ($token->type !== Token::TYPE_KEYWORD) {
                if (($token->type !== TOKEN::TYPE_COMMENT)
                    && ($token->type !== Token::TYPE_WHITESPACE)
                    && ($token->type !== Token::TYPE_OPERATOR) // `(` and `)`
                    && ($token->type !== Token::TYPE_DELIMITER)
                ) {
                    $this->error(
                        __('Unexpected beginning of statement.'),
                        $token
                    );
                }
                continue;
            }

            if (($token->value === 'UNION') || ($token->value === 'UNION ALL')) {
                $unionType = $token->value;
                continue;
            }

            // Checking if it is a known statement that can be parsed.
            if (empty(static::$STATEMENT_PARSERS[$token->value])) {
                if (!isset(static::$STATEMENT_PARSERS[$token->value])) {
                    // A statement is considered recognized if the parser
                    // is aware that it is a statement, but it does not have
                    // a parser for it yet.
                    $this->error(
                        __('Unrecognized statement type.'),
                        $token
                    );
                }
                // Skipping to the end of this statement.
                $list->getNextOfType(Token::TYPE_DELIMITER);
                $prevLastIdx = $list->idx;
                continue;
            }

            /**
             * The name of the class that is used for parsing.
             *
             * @var string $class
             */
            $class = static::$STATEMENT_PARSERS[$token->value];

            /**
             * Processed statement.
             *
             * @var Statement $statement
             */
            $statement = new $class($this, $this->list);

            // The first token that is a part of this token is the next token
            // unprocessed by the previous statement.
            // There might be brackets around statements and this shouldn't
            // affect the parser
            $statement->first = $prevLastIdx + 1;

            // Storing the index of the last token parsed and updating the old
            // index.
            $statement->last = $list->idx;
            $prevLastIdx = $list->idx;

            // Handles unions.
            if ((!empty($unionType))
                && ($lastStatement instanceof SelectStatement)
                && ($statement instanceof SelectStatement)
            ) {
                /**
                 * This SELECT statement.
                 *
                 * @var SelectStatement $statement
                 */

                /**
                 * Last SELECT statement.
                 *
                 * @var SelectStatement $lastStatement
                 */
                $lastStatement->union[] = array($unionType, $statement);

                // if there are no no delimiting brackets, the `ORDER` and
                // `LIMIT` keywords actually belong to the first statement.
                $lastStatement->order = $statement->order;
                $lastStatement->limit = $statement->limit;
                $statement->order = array();
                $statement->limit = null;

                // The statement actually ends where the last statement in
                // union ends.
                $lastStatement->last = $statement->last;

                $unionType = false;
                continue;
            }

            // Handles transactions.
            if ($statement instanceof TransactionStatement) {
                /**
                 * @var TransactionStatement $statement
                 */
                if ($statement->type === TransactionStatement::TYPE_BEGIN) {
                    $lastTransaction = $statement;
                    $this->statements[] = $statement;
                } elseif ($statement->type === TransactionStatement::TYPE_END) {
                    if ($lastTransaction === null) {
                        // Even though an error occurred, the query is being
                        // saved.
                        $this->statements[] = $statement;
                        $this->error(
                            __('No transaction was previously started.'),
                            $token
                        );
                    } else {
                        $lastTransaction->end = $statement;
                    }
                    $lastTransaction = null;
                }
                continue;
            }

            // Finally, storing the statement.
            if ($lastTransaction !== null) {
                $lastTransaction->statements[] = $statement;
            } else {
                $this->statements[] = $statement;
            }
            $lastStatement = $statement;

        }
    }

    /**
     * Creates a new error log.
     *
     * @param string $msg   The error message.
     * @param Token  $token The token that produced the error.
     * @param int    $code  The code of the error.
     *
     * @throws ParserException Throws the exception, if strict mode is enabled.
     *
     * @return void
     */
    public function error($msg = '', Token $token = null, $code = 0)
    {
        $error = new ParserException($msg, $token, $code);
        if ($this->strict) {
            throw $error;
        }
        $this->errors[] = $error;
    }
}<|MERGE_RESOLUTION|>--- conflicted
+++ resolved
@@ -81,10 +81,6 @@
 
         // Prepared Statements.
         // https://dev.mysql.com/doc/refman/5.7/en/sql-syntax-prepared-statements.html
-<<<<<<< HEAD
-        'PREPARE'           => '',
-=======
->>>>>>> 66d80b4a
         'DEALLOCATE'        => '',
         'EXECUTE'           => '',
         'PREPARE'           => '',
