--- conflicted
+++ resolved
@@ -260,16 +260,13 @@
     $html .= '</a>';
 
     $html .= '<a href="#" id="toggleFullscreen" class="M_butt" target="_self">';
-<<<<<<< HEAD
     $html .= '<img class="' . $iconClass . '" title="' . __('View in fullscreen')
         . '" alt="" src="'
-        . $_SESSION['PMA_Theme']->getImgPath('pmd/viewInFullscreen.png') . '" />';
-=======
-    $html .= '<img class="' . $iconClass . '" title="' . __('View in fullscreen') . '" alt="" ';
-    $html .= 'src="' . $_SESSION['PMA_Theme']->getImgPath('pmd/viewInFullscreen.png') . '" '
-        . 'data-enter="' . $_SESSION['PMA_Theme']->getImgPath('pmd/viewInFullscreen.png') . '" '
-        . 'data-exit="' . $_SESSION['PMA_Theme']->getImgPath('pmd/exitFullscreen.png') . '"  />';
->>>>>>> beeb38b1
+        . $_SESSION['PMA_Theme']->getImgPath('pmd/viewInFullscreen.png') . '" '
+        . 'data-enter="'
+        . $_SESSION['PMA_Theme']->getImgPath('pmd/viewInFullscreen.png') . '" '
+        . 'data-exit="'
+        . $_SESSION['PMA_Theme']->getImgPath('pmd/exitFullscreen.png') . '"  />';
     $html .= '<span class="' . $textClass . '" data-exit="' . __('Exit fullscreen');
     $html .= '" data-enter="' . __('View in fullscreen') . '">'
         . __('View in fullscreen') . '</span>';
