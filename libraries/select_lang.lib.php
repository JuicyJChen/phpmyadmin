--- conflicted
+++ resolved
@@ -365,11 +365,7 @@
 /**
  * Load gettext functions.
  */
-<<<<<<< HEAD
-require_once './libraries/php-gettext/gettext.inc';
-=======
-require GETTEXT_INC;
->>>>>>> 8170d03d
+require_once GETTEXT_INC;
 
 /**
  * @global string  interface language
