--- conflicted
+++ resolved
@@ -100,7 +100,6 @@
                         'logo' => $logo,
                     )
                 );
-<<<<<<< HEAD
         }
 
         $useLogoLink = true;
@@ -126,16 +125,9 @@
                 $GLOBALS['cfg']['NavigationLogoLink']
             );
             if (/*overload*/mb_substr($navLogoLinkLower, 0, 4) !== '://') {
-                $logoLink .= $GLOBALS['url_query'];
+                $logoLink .= PMA_URL_getCommon();
             } else {
                 $linkAttriks = 'target="_blank"';
-=======
-                if (/*overload*/mb_substr($navLogoLinkLower, 0, 4) !== '://') {
-                    $retval .= PMA_URL_getCommon() . '"';
-                } else {
-                    $retval .= '" target="_blank"';
-                }
->>>>>>> bfac73da
             }
         }
 
