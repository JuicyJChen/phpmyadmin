--- conflicted
+++ resolved
@@ -49,13 +49,8 @@
                      </tr>',
                      ($ct%2 == 0) ? 'even' : 'odd',
                      $event['EVENT_NAME'],
-<<<<<<< HEAD
-                     ! empty($definition) ? PMA_linkOrButton('db_sql.php?' . $url_query . '&amp;sql_query=' . urlencode($definition) . '&amp;show_query=1&amp;delimiter=' . urlencode($delimiter), $titles['Structure']) : '&nbsp;',
+                     ! empty($definition) ? PMA_linkOrButton('db_sql.php?' . $url_query . '&amp;sql_query=' . urlencode($definition) . '&amp;show_query=1&amp;db_query_force=1&amp;delimiter=' . urlencode($delimiter), $titles['Structure']) : '&nbsp;',
                      '<a class="drop_event_anchor" href="sql.php?' . $url_query . '&amp;sql_query=' . urlencode($sqlDrop) . '" >' . $titles['Drop'] . '</a>',
-=======
-                     ! empty($definition) ? PMA_linkOrButton('db_sql.php?' . $url_query . '&amp;sql_query=' . urlencode($definition) . '&amp;show_query=1&amp;db_query_force=1&amp;delimiter=' . urlencode($delimiter), $titles['Structure']) : '&nbsp;',
-                     '<a href="sql.php?' . $url_query . '&amp;sql_query=' . urlencode($sqlDrop) . '" onclick="return confirmLink(this, \'' . PMA_jsFormat($sqlDrop, false) . '\')">' . $titles['Drop'] . '</a>',
->>>>>>> 8c34269e
                      $event['EVENT_TYPE']);
         $ct++;
     }
