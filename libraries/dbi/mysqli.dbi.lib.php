--- conflicted
+++ resolved
@@ -34,8 +34,6 @@
 }
 
 /**
-<<<<<<< HEAD
-=======
  * @see http://bugs.php.net/36007
  */
 if (! defined('MYSQLI_TYPE_NEWDECIMAL')) {
@@ -74,7 +72,6 @@
 }
 
 /**
->>>>>>> e82682d0
  * connects to the database server
  *
  * @param   string  $user           mysql user name
@@ -497,7 +494,7 @@
 
     foreach ($fields as $k => $field) {
         $fields[$k]->_type = $field->type;
-        $fields[$k]->type = isset($typeAr[$field->type]) ? $typeAr[$field->type] : null;
+        $fields[$k]->type = $typeAr[$field->type];
         $fields[$k]->_flags = $field->flags;
         $fields[$k]->flags = PMA_DBI_field_flags($result, $k);
 
