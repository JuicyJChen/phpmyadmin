<?php
/* vim: set expandtab sw=4 ts=4 sts=4: */
/**
 * Misc functions used all over the scripts.
 *
 * @package PhpMyAdmin
 */

/**
 * Detects which function to use for PMA_pow.
 *
 * @return string Function name.
 */
function PMA_detectPow()
{
    if (function_exists('bcpow')) {
        // BCMath Arbitrary Precision Mathematics Function
        return 'bcpow';
    } elseif (function_exists('gmp_pow')) {
        // GMP Function
        return 'gmp_pow';
    } else {
        // PHP function
        return 'pow';
    }
}

/**
 * Exponential expression / raise number into power
 *
 * @param string $base         base to raise
 * @param string $exp          exponent to use
 * @param mixed  $use_function pow function to use, or false for auto-detect
 *
 * @return mixed string or float
 */
function PMA_pow($base, $exp, $use_function = false)
{
    static $pow_function = null;

    if (null == $pow_function) {
        $pow_function = PMA_detectPow();
    }

    if (! $use_function) {
        $use_function = $pow_function;
    }

    if ($exp < 0 && 'pow' != $use_function) {
        return false;
    }
    switch ($use_function) {
    case 'bcpow' :
        // bcscale() needed for testing PMA_pow() with base values < 1
        bcscale(10);
        $pow = bcpow($base, $exp);
        break;
    case 'gmp_pow' :
         $pow = gmp_strval(gmp_pow($base, $exp));
        break;
    case 'pow' :
        $base = (float) $base;
        $exp = (int) $exp;
        $pow = pow($base, $exp);
        break;
    default:
        $pow = $use_function($base, $exp);
    }

    return $pow;
}

/**
 * Returns an HTML IMG tag for a particular icon from a theme,
 * which may be an actual file or an icon from a sprite.
 * This function takes into account the PropertiesIconic
 * configuration setting and wraps the image tag in a span tag.
 *
 * @param string  $icon       name of icon file
 * @param string  $alternate  alternate text
 * @param boolean $force_text whether to force alternate text to be displayed
 *
 * @return string an html snippet
 */
function PMA_getIcon($icon, $alternate = '', $force_text = false)
{
    // $cfg['PropertiesIconic'] is true or both
    $include_icon = ($GLOBALS['cfg']['PropertiesIconic'] !== false);
    // $cfg['PropertiesIconic'] is false or both
    // OR we have no $include_icon
    $include_text = ($force_text || true !== $GLOBALS['cfg']['PropertiesIconic']);

    // Always use a span (we rely on this in js/sql.js)
    $button = '<span class="nowrap">';
    if ($include_icon) {
        $button .= PMA_getImage($icon, $alternate);
    }
    if ($include_icon && $include_text) {
        $button .= ' ';
    }
    if ($include_text) {
        $button .= $alternate;
    }
    $button .= '</span>';

    return $button;
}

/**
 * Returns an HTML IMG tag for a particular image from a theme,
 * which may be an actual file or an icon from a sprite
 *
 * @param string $image      The name of the file to get
 * @param string $alternate  Used to set 'alt' and 'title' attributes of the image
 * @param array  $attributes An associative array of other attributes
 *
 * @return string an html IMG tag
 */
function PMA_getImage($image, $alternate = '', $attributes = array())
{
    static $sprites; // cached list of available sprites (if any)

    $url       = '';
    $is_sprite = false;
    $alternate = htmlspecialchars($alternate);

    // If it's the first time this function is called
    if (! isset($sprites)) {
        // Try to load the list of sprites
        if (is_readable($_SESSION['PMA_Theme']->getPath() . '/sprites.lib.php')) {
            include_once $_SESSION['PMA_Theme']->getPath() . '/sprites.lib.php';
            $sprites = PMA_sprites();
        } else {
            // No sprites are available for this theme
            $sprites = array();
        }
    }
    // Check if we have the requested image as a sprite
    //  and set $url accordingly
    $class = str_replace(array('.gif','.png'), '', $image);
    if (array_key_exists($class, $sprites)) {
        $is_sprite = true;
        $url = (defined('PMA_TEST_THEME') ? '../' : '') . 'themes/dot.gif';
    } else {
        $url = $GLOBALS['pmaThemeImage'] . $image;
    }
    // set class attribute
    if ($is_sprite) {
        if (isset($attributes['class'])) {
            $attributes['class'] = "icon ic_$class " . $attributes['class'];
        } else {
            $attributes['class'] = "icon ic_$class";
        }
    }
    // set all other attributes
    $attr_str = '';
    foreach ($attributes as $key => $value) {
        if (! in_array($key, array('alt', 'title'))) {
            $attr_str .= " $key=\"$value\"";
        }
    }
    // override the alt attribute
    if (isset($attributes['alt'])) {
        $alt = $attributes['alt'];
    } else {
        $alt = $alternate;
    }
    // override the title attribute
    if (isset($attributes['title'])) {
        $title = $attributes['title'];
    } else {
        $title = $alternate;
    }
    // generate the IMG tag
    $template = '<img src="%s" title="%s" alt="%s"%s />';
    $retval = sprintf($template, $url, $title, $alt, $attr_str);

    return $retval;
}

/**
 * Displays the maximum size for an upload
 *
 * @param integer $max_upload_size the size
 *
 * @return string the message
 *
 * @access  public
 */
function PMA_displayMaximumUploadSize($max_upload_size)
{
    // I have to reduce the second parameter (sensitiveness) from 6 to 4
    // to avoid weird results like 512 kKib
    list($max_size, $max_unit) = PMA_formatByteDown($max_upload_size, 4);
    return '(' . sprintf(__('Max: %s%s'), $max_size, $max_unit) . ')';
}

/**
 * Generates a hidden field which should indicate to the browser
 * the maximum size for upload
 *
 * @param integer $max_size the size
 *
 * @return string the INPUT field
 *
 * @access  public
 */
function PMA_generateHiddenMaxFileSize($max_size)
{
    return '<input type="hidden" name="MAX_FILE_SIZE" value="' .$max_size . '" />';
}

/**
 * Add slashes before "'" and "\" characters so a value containing them can
 * be used in a sql comparison.
 *
 * @param string $a_string the string to slash
 * @param bool   $is_like  whether the string will be used in a 'LIKE' clause
 *                         (it then requires two more escaped sequences) or not
 * @param bool   $crlf     whether to treat cr/lfs as escape-worthy entities
 *                         (converts \n to \\n, \r to \\r)
 * @param bool   $php_code whether this function is used as part of the
 *                         "Create PHP code" dialog
 *
 * @return string   the slashed string
 *
 * @access  public
 */
function PMA_sqlAddSlashes($a_string = '', $is_like = false, $crlf = false,
    $php_code = false
) {
    if ($is_like) {
        $a_string = str_replace('\\', '\\\\\\\\', $a_string);
    } else {
        $a_string = str_replace('\\', '\\\\', $a_string);
    }

    if ($crlf) {
        $a_string = strtr(
            $a_string,
            array("\n" => '\n', "\r" => '\r', "\t" => '\t')
        );
    }

    if ($php_code) {
        $a_string = str_replace('\'', '\\\'', $a_string);
    } else {
        $a_string = str_replace('\'', '\'\'', $a_string);
    }

    return $a_string;
} // end of the 'PMA_sqlAddSlashes()' function


/**
 * Add slashes before "_" and "%" characters for using them in MySQL
 * database, table and field names.
 * Note: This function does not escape backslashes!
 *
 * @param string $name the string to escape
 *
 * @return string the escaped string
 *
 * @access  public
 */
function PMA_escapeMysqlWildcards($name)
{
    return strtr($name, array('_' => '\\_', '%' => '\\%'));
} // end of the 'PMA_escapeMysqlWildcards()' function

/**
 * removes slashes before "_" and "%" characters
 * Note: This function does not unescape backslashes!
 *
 * @param string $name the string to escape
 *
 * @return string   the escaped string
 *
 * @access  public
 */
function PMA_unescapeMysqlWildcards($name)
{
    return strtr($name, array('\\_' => '_', '\\%' => '%'));
} // end of the 'PMA_unescapeMysqlWildcards()' function

/**
 * removes quotes (',",`) from a quoted string
 *
 * checks if the sting is quoted and removes this quotes
 *
 * @param string $quoted_string string to remove quotes from
 * @param string $quote         type of quote to remove
 *
 * @return string unqoted string
 */
function PMA_unQuote($quoted_string, $quote = null)
{
    $quotes = array();

    if (null === $quote) {
        $quotes[] = '`';
        $quotes[] = '"';
        $quotes[] = "'";
    } else {
        $quotes[] = $quote;
    }

    foreach ($quotes as $quote) {
        if (substr($quoted_string, 0, 1) === $quote
            && substr($quoted_string, -1, 1) === $quote
        ) {
            $unquoted_string = substr($quoted_string, 1, -1);
            // replace escaped quotes
            $unquoted_string = str_replace(
                $quote . $quote,
                $quote,
                $unquoted_string
            );
            return $unquoted_string;
        }
    }

    return $quoted_string;
}

/**
 * format sql strings
 *
 * @param mixed  $parsed_sql   pre-parsed SQL structure
 * @param string $unparsed_sql raw SQL string
 *
 * @return string  the formatted sql
 *
 * @global  array    the configuration array
 * @global  boolean  whether the current statement is a multiple one or not
 *
 * @access  public
 * @todo    move into PMA_Sql
 */
function PMA_formatSql($parsed_sql, $unparsed_sql = '')
{
    global $cfg;

    // Check that we actually have a valid set of parsed data
    // well, not quite
    // first check for the SQL parser having hit an error
    if (PMA_SQP_isError()) {
        return htmlspecialchars($parsed_sql['raw']);
    }
    // then check for an array
    if (! is_array($parsed_sql)) {
        // We don't so just return the input directly
        // This is intended to be used for when the SQL Parser is turned off
        $formatted_sql = "<pre>\n";
        if ($cfg['SQP']['fmtType'] == 'none' && $unparsed_sql != '') {
            $formatted_sql .= $unparsed_sql;
        } else {
            $formatted_sql .= $parsed_sql;
        }
        $formatted_sql .= "\n</pre>";
        return $formatted_sql;
    }

    $formatted_sql        = '';

    switch ($cfg['SQP']['fmtType']) {
    case 'none':
        if ($unparsed_sql != '') {
            $formatted_sql = '<span class="inner_sql"><pre>' . "\n"
                . PMA_SQP_formatNone(array('raw' => $unparsed_sql)) . "\n"
                . '</pre></span>';
        } else {
            $formatted_sql = PMA_SQP_formatNone($parsed_sql);
        }
        break;
    case 'html':
        $formatted_sql = PMA_SQP_formatHtml($parsed_sql, 'color');
        break;
    case 'text':
        $formatted_sql = PMA_SQP_formatHtml($parsed_sql, 'text');
        break;
    default:
        break;
    } // end switch

    return $formatted_sql;
} // end of the "PMA_formatSql()" function


/**
 * Displays a link to the documentation as an icon
 *
 * @param string $link   documentation link
 * @param string $target optional link target
 *
 * @return string the html link
 *
 * @access public
 */
function PMA_showDocLink($link, $target = 'documentation')
{
    return '<a href="' . $link . '" target="' . $target . '">'
        . PMA_getImage('b_help.png', __('Documentation'))
        . '</a>';
} // end of the 'PMA_showDocLink()' function

/**
 * Displays a link to the official MySQL documentation
 *
 * @param string $chapter   chapter of "HTML, one page per chapter" documentation
 * @param string $link      contains name of page/anchor that is being linked
 * @param bool   $big_icon  whether to use big icon (like in left frame)
 * @param string $anchor    anchor to page part
 * @param bool   $just_open whether only the opening <a> tag should be returned
 *
 * @return string  the html link
 *
 * @access  public
 */
function PMA_showMySQLDocu($chapter, $link, $big_icon = false, $anchor = '',
    $just_open = false
) {
    global $cfg;

    if ($cfg['MySQLManualType'] == 'none' || empty($cfg['MySQLManualBase'])) {
        return '';
    }

    // Fixup for newly used names:
    $chapter = str_replace('_', '-', strtolower($chapter));
    $link = str_replace('_', '-', strtolower($link));

    switch ($cfg['MySQLManualType']) {
    case 'chapters':
        if (empty($chapter)) {
            $chapter = 'index';
        }
        if (empty($anchor)) {
            $anchor = $link;
        }
        $url = $cfg['MySQLManualBase'] . '/' . $chapter . '.html#' . $anchor;
        break;
    case 'big':
        if (empty($anchor)) {
            $anchor = $link;
        }
        $url = $cfg['MySQLManualBase'] . '#' . $anchor;
        break;
    case 'searchable':
        if (empty($link)) {
            $link = 'index';
        }
        $url = $cfg['MySQLManualBase'] . '/' . $link . '.html';
        if (! empty($anchor)) {
            $url .= '#' . $anchor;
        }
        break;
    case 'viewable':
    default:
        if (empty($link)) {
            $link = 'index';
        }
        $mysql = '5.0';
        $lang = 'en';
        if (defined('PMA_MYSQL_INT_VERSION')) {
            if (PMA_MYSQL_INT_VERSION >= 50500) {
                $mysql = '5.5';
                /* l10n: Please check that translation actually exists. */
                $lang = _pgettext('MySQL 5.5 documentation language', 'en');
            } else if (PMA_MYSQL_INT_VERSION >= 50100) {
                $mysql = '5.1';
                /* l10n: Please check that translation actually exists. */
                $lang = _pgettext('MySQL 5.1 documentation language', 'en');
            } else {
                $mysql = '5.0';
                /* l10n: Please check that translation actually exists. */
                $lang = _pgettext('MySQL 5.0 documentation language', 'en');
            }
        }
        $url = $cfg['MySQLManualBase']
            . '/' . $mysql . '/' . $lang . '/' . $link . '.html';
        if (! empty($anchor)) {
            $url .= '#' . $anchor;
        }
        break;
    }

    $open_link = '<a href="' . PMA_linkURL($url) . '" target="mysql_doc">';
    if ($just_open) {
        return $open_link;
    } elseif ($big_icon) {
        return $open_link
            . PMA_getImage('b_sqlhelp.png', __('Documentation')) . '</a>';
    } else {
        return PMA_showDocLink(PMA_linkURL($url), 'mysql_doc');
    }
} // end of the 'PMA_showMySQLDocu()' function


/**
 * Displays a link to the phpMyAdmin documentation
 *
 * @param string $anchor anchor in documentation
 *
 * @return string  the html link
 *
 * @access  public
 */
function PMA_showDocu($anchor)
{
    return PMA_showDocLink('Documentation.html#' . $anchor);
} // end of the 'PMA_showDocu()' function

/**
 * Displays a link to the PHP documentation
 *
 * @param string $target anchor in documentation
 *
 * @return string  the html link
 *
 * @access  public
 */
function PMA_showPHPDocu($target)
{
    $url = PMA_getPHPDocLink($target);

    return PMA_showDocLink($url);
} // end of the 'PMA_showPHPDocu()' function

/**
 * returns HTML for a footnote marker and add the messsage to the footnotes
 *
 * @param string $message the error message
 * @param bool   $bbcode  whether to interpret BB code
 * @param string $type    message types
 *
 * @return string html code for a footnote marker
 *
 * @access  public
 */
function PMA_showHint($message, $bbcode = false, $type = 'notice')
{
    if ($message instanceof PMA_Message) {
        $key = $message->getHash();
        $type = $message->getLevel();
    } else {
        $key = md5($message);
    }

    if (! isset($GLOBALS['footnotes'][$key])) {
        if (empty($GLOBALS['footnotes']) || ! is_array($GLOBALS['footnotes'])) {
            $GLOBALS['footnotes'] = array();
        }
        $nr = count($GLOBALS['footnotes']) + 1;
        $GLOBALS['footnotes'][$key] = array(
            'note'      => $message,
            'type'      => $type,
            'nr'        => $nr,
        );
    } else {
        $nr = $GLOBALS['footnotes'][$key]['nr'];
    }

    if ($bbcode) {
        return '[sup]' . $nr . '[/sup]';
    }

    // footnotemarker used in js/tooltip.js
    return '<sup class="footnotemarker">' . $nr . '</sup>'
        . PMA_getImage(
            'b_help.png', '',
            array('class' => 'footnotemarker footnote_' . $nr)
        );
}

/**
 * Displays a MySQL error message in the right frame.
 *
 * @param string $error_message  the error message
 * @param string $the_query      the sql query that failed
 * @param bool   $is_modify_link whether to show a "modify" link or not
 * @param string $back_url       the "back" link url (full path is not required)
 * @param bool   $exit           EXIT the page?
 *
 * @return void
 *
 * @global  string    the curent table
 * @global  string    the current db
 *
 * @access  public
 */
function PMA_mysqlDie(
    $error_message = '', $the_query = '',
    $is_modify_link = true, $back_url = '', $exit = true
) {
    global $table, $db;

    /**
     * start http output, display html headers
     */
    include_once './libraries/header.inc.php';

    $error_msg = '';

    if (! $error_message) {
        $error_message = PMA_DBI_getError();
    }
    if (! $the_query && ! empty($GLOBALS['sql_query'])) {
        $the_query = $GLOBALS['sql_query'];
    }

    // --- Added to solve bug #641765
    if (! function_exists('PMA_SQP_isError') || PMA_SQP_isError()) {
        $formatted_sql = htmlspecialchars($the_query);
    } elseif (empty($the_query) || trim($the_query) == '') {
        $formatted_sql = '';
    } else {
        if (strlen($the_query) > $GLOBALS['cfg']['MaxCharactersInDisplayedSQL']) {
            $formatted_sql = htmlspecialchars(
                substr($the_query, 0, $GLOBALS['cfg']['MaxCharactersInDisplayedSQL'])
            )
            . '[...]';
        } else {
            $formatted_sql = PMA_formatSql(PMA_SQP_parse($the_query), $the_query);
        }
    }
    // ---
    $error_msg .= "\n" . '<!-- PMA-SQL-ERROR -->' . "\n";
    $error_msg .= '    <div class="error"><h1>' . __('Error')
        . '</h1>' . "\n";
    // if the config password is wrong, or the MySQL server does not
    // respond, do not show the query that would reveal the
    // username/password
    if (! empty($the_query) && ! strstr($the_query, 'connect')) {
        // --- Added to solve bug #641765
        if (function_exists('PMA_SQP_isError') && PMA_SQP_isError()) {
            $error_msg .= PMA_SQP_getErrorString() . "\n";
            $error_msg .= '<br />' . "\n";
        }
        // ---
        // modified to show the help on sql errors
        $error_msg .= '<p><strong>' . __('SQL query') . ':</strong>' . "\n";
        if (strstr(strtolower($formatted_sql), 'select')) {
            // please show me help to the error on select
            $error_msg .= PMA_showMySQLDocu('SQL-Syntax', 'SELECT');
        }
        if ($is_modify_link) {
            $_url_params = array(
                'sql_query' => $the_query,
                'show_query' => 1,
            );
            if (strlen($table)) {
                $_url_params['db'] = $db;
                $_url_params['table'] = $table;
                $doedit_goto = '<a href="tbl_sql.php'
                    . PMA_generate_common_url($_url_params) . '">';
            } elseif (strlen($db)) {
                $_url_params['db'] = $db;
                $doedit_goto = '<a href="db_sql.php'
                    . PMA_generate_common_url($_url_params) . '">';
            } else {
                $doedit_goto = '<a href="server_sql.php'
                    . PMA_generate_common_url($_url_params) . '">';
            }

            $error_msg .= $doedit_goto
               . PMA_getIcon('b_edit.png', __('Edit'))
               . '</a>';
        } // end if
        $error_msg .= '    </p>' . "\n"
            .'<p>' . "\n"
            . $formatted_sql . "\n"
            . '</p>' . "\n";
    } // end if

    if (! empty($error_message)) {
        $error_message = preg_replace(
            "@((\015\012)|(\015)|(\012)){3,}@",
            "\n\n",
            $error_message
        );
    }
    // modified to show the help on error-returns
    // (now error-messages-server)
    $error_msg .= '<p>' . "\n"
            . '    <strong>' . __('MySQL said: ') . '</strong>'
            . PMA_showMySQLDocu('Error-messages-server', 'Error-messages-server')
            . "\n"
            . '</p>' . "\n";

    // The error message will be displayed within a CODE segment.
    // To preserve original formatting, but allow wordwrapping,
    // we do a couple of replacements

    // Replace all non-single blanks with their HTML-counterpart
    $error_message = str_replace('  ', '&nbsp;&nbsp;', $error_message);
    // Replace TAB-characters with their HTML-counterpart
    $error_message = str_replace("\t", '&nbsp;&nbsp;&nbsp;&nbsp;', $error_message);
    // Replace linebreaks
    $error_message = nl2br($error_message);

    $error_msg .= '<code>' . "\n"
        . $error_message . "\n"
        . '</code><br />' . "\n";
    $error_msg .= '</div>';

    $_SESSION['Import_message']['message'] = $error_msg;

    if ($exit) {
        /**
         * If in an Ajax request
         * - avoid displaying a Back link
         * - use PMA_ajaxResponse() to transmit the message and exit
         */
        if ($GLOBALS['is_ajax_request'] == true) {
            PMA_ajaxResponse($error_msg, false);
        }
        if (! empty($back_url)) {
            if (strstr($back_url, '?')) {
                $back_url .= '&amp;no_history=true';
            } else {
                $back_url .= '?no_history=true';
            }

            $_SESSION['Import_message']['go_back_url'] = $back_url;

            $error_msg .= '<fieldset class="tblFooters">';
            $error_msg .= '[ <a href="' . $back_url . '">' . __('Back') . '</a> ]';
            $error_msg .= '</fieldset>' . "\n\n";
        }

        echo $error_msg;
        /**
         * display footer and exit
         */
        include './libraries/footer.inc.php';
    } else {
        echo $error_msg;
    }
} // end of the 'PMA_mysqlDie()' function

/**
 * returns array with tables of given db with extended information and grouped
 *
 * @param string   $db           name of db
 * @param string   $tables       name of tables
 * @param integer  $limit_offset list offset
 * @param int|bool $limit_count  max tables to return
 *
 * @return array    (recursive) grouped table list
 */
function PMA_getTableList($db, $tables = null, $limit_offset = 0,
    $limit_count = false
) {
    $sep = $GLOBALS['cfg']['LeftFrameTableSeparator'];

    if (null === $tables) {
        $tables = PMA_DBI_get_tables_full(
            $db, false, false, null, $limit_offset, $limit_count
        );
        if ($GLOBALS['cfg']['NaturalOrder']) {
            uksort($tables, 'strnatcasecmp');
        }
    }

    if (count($tables) < 1) {
        return $tables;
    }

    $default = array(
        'Name'      => '',
        'Rows'      => 0,
        'Comment'   => '',
        'disp_name' => '',
    );

    $table_groups = array();

    foreach ($tables as $table_name => $table) {
        // check for correct row count
        if (null === $table['Rows']) {
            // Do not check exact row count here,
            // if row count is invalid possibly the table is defect
            // and this would break left frame;
            // but we can check row count if this is a view or the
            // information_schema database
            // since PMA_Table::countRecords() returns a limited row count
            // in this case.

            // set this because PMA_Table::countRecords() can use it
            $tbl_is_view = $table['TABLE_TYPE'] == 'VIEW';

            if ($tbl_is_view || PMA_is_system_schema($db)) {
                $table['Rows'] = PMA_Table::countRecords(
                    $db,
                    $table['Name'],
                    false,
                    true
                );
            }
        }

        // in $group we save the reference to the place in $table_groups
        // where to store the table info
        if ($GLOBALS['cfg']['LeftFrameDBTree']
            && $sep && strstr($table_name, $sep)
        ) {
            $parts = explode($sep, $table_name);

            $group =& $table_groups;
            $i = 0;
            $group_name_full = '';
            $parts_cnt = count($parts) - 1;
            while ($i < $parts_cnt
                    && $i < $GLOBALS['cfg']['LeftFrameTableLevel']) {
                $group_name = $parts[$i] . $sep;
                $group_name_full .= $group_name;

                if (! isset($group[$group_name])) {
                    $group[$group_name] = array();
                    $group[$group_name]['is' . $sep . 'group'] = true;
                    $group[$group_name]['tab' . $sep . 'count'] = 1;
                    $group[$group_name]['tab' . $sep . 'group'] = $group_name_full;
                } elseif (! isset($group[$group_name]['is' . $sep . 'group'])) {
                    $table = $group[$group_name];
                    $group[$group_name] = array();
                    $group[$group_name][$group_name] = $table;
                    unset($table);
                    $group[$group_name]['is' . $sep . 'group'] = true;
                    $group[$group_name]['tab' . $sep . 'count'] = 1;
                    $group[$group_name]['tab' . $sep . 'group'] = $group_name_full;
                } else {
                    $group[$group_name]['tab' . $sep . 'count']++;
                }
                $group =& $group[$group_name];
                $i++;
            }
        } else {
            if (! isset($table_groups[$table_name])) {
                $table_groups[$table_name] = array();
            }
            $group =& $table_groups;
        }


        if ($GLOBALS['cfg']['ShowTooltipAliasTB']
            && $GLOBALS['cfg']['ShowTooltipAliasTB'] !== 'nested'
            && $table['Comment'] // do not switch if the comment is empty
            && $table['Comment'] != 'VIEW' // happens in MySQL 5.1
        ) {
            // switch tooltip and name
            $table['disp_name'] = $table['Comment'];
            $table['Comment'] = $table['Name'];
        } else {
            $table['disp_name'] = $table['Name'];
        }

        $group[$table_name] = array_merge($default, $table);
    }

    return $table_groups;
}

/* ----------------------- Set of misc functions ----------------------- */


/**
 * Adds backquotes on both sides of a database, table or field name.
 * and escapes backquotes inside the name with another backquote
 *
 * example:
 * <code>
 * echo PMA_backquote('owner`s db'); // `owner``s db`
 *
 * </code>
 *
 * @param mixed   $a_name the database, table or field name to "backquote"
 *                        or array of it
 * @param boolean $do_it  a flag to bypass this function (used by dump
 *                        functions)
 *
 * @return mixed    the "backquoted" database, table or field name
 *
 * @access  public
 */
function PMA_backquote($a_name, $do_it = true)
{
    if (is_array($a_name)) {
        foreach ($a_name as &$data) {
            $data = PMA_backquote($data, $do_it);
        }
        return $a_name;
    }

    if (! $do_it) {
        global $PMA_SQPdata_forbidden_word;

        if (! in_array(strtoupper($a_name), $PMA_SQPdata_forbidden_word)) {
            return $a_name;
        }
    }

    // '0' is also empty for php :-(
    if (strlen($a_name) && $a_name !== '*') {
        return '`' . str_replace('`', '``', $a_name) . '`';
    } else {
        return $a_name;
    }
} // end of the 'PMA_backquote()' function

/**
 * Defines the <CR><LF> value depending on the user OS.
 *
 * @return string   the <CR><LF> value to use
 *
 * @access  public
 */
function PMA_whichCrlf()
{
    // The 'PMA_USR_OS' constant is defined in "libraries/Config.class.php"
    // Win case
    if (PMA_USR_OS == 'Win') {
        $the_crlf = "\r\n";
    } else {
        // Others
        $the_crlf = "\n";
    }

    return $the_crlf;
} // end of the 'PMA_whichCrlf()' function

/**
 * Reloads navigation if needed.
 *
 * @param bool $jsonly prints out pure JavaScript
 *
 * @return void
 *
 * @access  public
 */
function PMA_reloadNavigation($jsonly = false)
{
    // Reloads the navigation frame via JavaScript if required
    if (isset($GLOBALS['reload']) && $GLOBALS['reload']) {
        // one of the reasons for a reload is when a table is dropped
        // in this case, get rid of the table limit offset, otherwise
        // we have a problem when dropping a table on the last page
        // and the offset becomes greater than the total number of tables
        unset($_SESSION['tmp_user_values']['table_limit_offset']);
        echo "\n";
        $reload_url = './navigation.php?' . PMA_generate_common_url(
            $GLOBALS['db'],
            '',
            '&'
        );
        if (!$jsonly) {
            echo '<script type="text/javascript">' . PHP_EOL;
        }
        echo '//<![CDATA[' . PHP_EOL;
        echo 'if (typeof(window.parent) != "undefined"' . PHP_EOL;
        echo '    && typeof(window.parent.frame_navigation) != "undefined"' . PHP_EOL;
        echo '    && window.parent.goTo) {' . PHP_EOL;
        echo '    window.parent.goTo("' . $reload_url . '");' . PHP_EOL;
        echo '}' . PHP_EOL;
        echo '//]]>' . PHP_EOL;
        if (!$jsonly) {
            echo '</script>' . PHP_EOL;
        }

        unset($GLOBALS['reload']);
    }
}

/**
 * Prepare the message and the query
 * usually the message is the result of the query executed
 *
 * @param string  $message   the message to display
 * @param string  $sql_query the query to display
 * @param string  $type      the type (level) of the message
 * @param boolean $is_view   is this a message after a VIEW operation?
 *
 * @return string
 *
 * @access  public
 */
function PMA_getMessage(
    $message,
    $sql_query = null,
    $type = 'notice',
    $is_view = false
) {
    global $cfg;
    $retval = '';

    if (null === $sql_query) {
        if (! empty($GLOBALS['display_query'])) {
            $sql_query = $GLOBALS['display_query'];
        } elseif ($cfg['SQP']['fmtType'] == 'none'
            && ! empty($GLOBALS['unparsed_sql'])
        ) {
            $sql_query = $GLOBALS['unparsed_sql'];
        } elseif (! empty($GLOBALS['sql_query'])) {
            $sql_query = $GLOBALS['sql_query'];
        } else {
            $sql_query = '';
        }
    }

    if (isset($GLOBALS['using_bookmark_message'])) {
        $retval .= $GLOBALS['using_bookmark_message']->getDisplay();
        unset($GLOBALS['using_bookmark_message']);
    }

    // Corrects the tooltip text via JS if required
    // @todo this is REALLY the wrong place to do this - very unexpected here
    if (! $is_view && strlen($GLOBALS['table']) && $cfg['ShowTooltip']) {
        $tooltip = PMA_Table::sGetToolTip($GLOBALS['db'], $GLOBALS['table']);
        $uni_tbl = PMA_jsFormat($GLOBALS['db'] . '.' . $GLOBALS['table'], false);
        $retval .= "\n";
        $retval .= '<script type="text/javascript">' . "\n";
        $retval .= '//<![CDATA[' . "\n";
        $retval .= 'if (window.parent.updateTableTitle) {' . "\n";
        $retval .= "    window.parent.updateTableTitle('"
            . $uni_tbl . "', '" . PMA_jsFormat($tooltip, false) . "');" . "\n";
        $retval .= '}' . "\n";
        $retval .= '//]]>' . "\n";
        $retval .= '</script>' . "\n";
    } // end if ... elseif

    // In an Ajax request, $GLOBALS['cell_align_left'] may not be defined. Hence,
    // check for it's presence before using it
    $retval .= '<div id="result_query"'
        . ( isset($GLOBALS['cell_align_left'])
            ? ' style="text-align: ' . $GLOBALS['cell_align_left'] . '"'
            : '' )
        . '>' . "\n";

    if ($message instanceof PMA_Message) {
        if (isset($GLOBALS['special_message'])) {
            $message->addMessage($GLOBALS['special_message']);
            unset($GLOBALS['special_message']);
        }
        $retval .= $message->getDisplay();
    } else {
        $retval .= '<div class="' . $type . '">';
        $retval .= PMA_sanitize($message);
        if (isset($GLOBALS['special_message'])) {
            $retval .= PMA_sanitize($GLOBALS['special_message']);
            unset($GLOBALS['special_message']);
        }
        $retval .= '</div>';
    }

    if ($cfg['ShowSQL'] == true && ! empty($sql_query)) {
        // Html format the query to be displayed
        // If we want to show some sql code it is easiest to create it here
        /* SQL-Parser-Analyzer */

        if (! empty($GLOBALS['show_as_php'])) {
            $new_line = '\\n"<br />' . "\n"
                . '&nbsp;&nbsp;&nbsp;&nbsp;. "';
            $query_base = htmlspecialchars(addslashes($sql_query));
            $query_base = preg_replace(
                '/((\015\012)|(\015)|(\012))/', $new_line, $query_base
            );
        } else {
            $query_base = $sql_query;
        }

        $query_too_big = false;

        if (strlen($query_base) > $cfg['MaxCharactersInDisplayedSQL']) {
            // when the query is large (for example an INSERT of binary
            // data), the parser chokes; so avoid parsing the query
            $query_too_big = true;
            $shortened_query_base = nl2br(
                htmlspecialchars(
                    substr($sql_query, 0, $cfg['MaxCharactersInDisplayedSQL']) . '[...]'
                )
            );
        } elseif (! empty($GLOBALS['parsed_sql'])
         && $query_base == $GLOBALS['parsed_sql']['raw']) {
            // (here, use "! empty" because when deleting a bookmark,
            // $GLOBALS['parsed_sql'] is set but empty
            $parsed_sql = $GLOBALS['parsed_sql'];
        } else {
            // Parse SQL if needed
            $parsed_sql = PMA_SQP_parse($query_base);
        }

        // Analyze it
        if (isset($parsed_sql) && ! PMA_SQP_isError()) {
            $analyzed_display_query = PMA_SQP_analyze($parsed_sql);

            // Same as below (append LIMIT), append the remembered ORDER BY
            if ($GLOBALS['cfg']['RememberSorting']
                && isset($analyzed_display_query[0]['queryflags']['select_from'])
                && isset($GLOBALS['sql_order_to_append'])
            ) {
                $query_base = $analyzed_display_query[0]['section_before_limit']
                    . "\n" . $GLOBALS['sql_order_to_append']
                    . $analyzed_display_query[0]['limit_clause'] . ' '
                    . $analyzed_display_query[0]['section_after_limit'];

                // Need to reparse query
                $parsed_sql = PMA_SQP_parse($query_base);
                // update the $analyzed_display_query
                $analyzed_display_query[0]['section_before_limit'] .= $GLOBALS['sql_order_to_append'];
                $analyzed_display_query[0]['order_by_clause'] = $GLOBALS['sorted_col'];
            }

            // Here we append the LIMIT added for navigation, to
            // enable its display. Adding it higher in the code
            // to $sql_query would create a problem when
            // using the Refresh or Edit links.

            // Only append it on SELECTs.

            /**
             * @todo what would be the best to do when someone hits Refresh:
             * use the current LIMITs ?
             */

            if (isset($analyzed_display_query[0]['queryflags']['select_from'])
                && isset($GLOBALS['sql_limit_to_append'])
            ) {
                $query_base = $analyzed_display_query[0]['section_before_limit']
                    . "\n" . $GLOBALS['sql_limit_to_append']
                    . $analyzed_display_query[0]['section_after_limit'];
                // Need to reparse query
                $parsed_sql = PMA_SQP_parse($query_base);
            }
        }

        if (! empty($GLOBALS['show_as_php'])) {
            $query_base = '$sql  = "' . $query_base;
        } elseif (! empty($GLOBALS['validatequery'])) {
            try {
                $query_base = PMA_validateSQL($query_base);
            } catch (Exception $e) {
                $retval .= PMA_Message::error(__('Failed to connect to SQL validator!'))->getDisplay();
            }
        } elseif (isset($parsed_sql)) {
            $query_base = PMA_formatSql($parsed_sql, $query_base);
        }

        // Prepares links that may be displayed to edit/explain the query
        // (don't go to default pages, we must go to the page
        // where the query box is available)

        // Basic url query part
        $url_params = array();
        if (! isset($GLOBALS['db'])) {
            $GLOBALS['db'] = '';
        }
        if (strlen($GLOBALS['db'])) {
            $url_params['db'] = $GLOBALS['db'];
            if (strlen($GLOBALS['table'])) {
                $url_params['table'] = $GLOBALS['table'];
                $edit_link = 'tbl_sql.php';
            } else {
                $edit_link = 'db_sql.php';
            }
        } else {
            $edit_link = 'server_sql.php';
        }

        // Want to have the query explained
        // but only explain a SELECT (that has not been explained)
        /* SQL-Parser-Analyzer */
        $explain_link = '';
        $is_select = false;
        if (! empty($cfg['SQLQuery']['Explain']) && ! $query_too_big) {
            $explain_params = $url_params;
            // Detect if we are validating as well
            // To preserve the validate uRL data
            if (! empty($GLOBALS['validatequery'])) {
                $explain_params['validatequery'] = 1;
            }
            if (preg_match('@^SELECT[[:space:]]+@i', $sql_query)) {
                $explain_params['sql_query'] = 'EXPLAIN ' . $sql_query;
                $_message = __('Explain SQL');
                $is_select = true;
            } elseif (preg_match('@^EXPLAIN[[:space:]]+SELECT[[:space:]]+@i', $sql_query)) {
                $explain_params['sql_query'] = substr($sql_query, 8);
                $_message = __('Skip Explain SQL');
            }
            if (isset($explain_params['sql_query'])) {
                $explain_link = 'import.php' . PMA_generate_common_url($explain_params);
                $explain_link = ' [' . PMA_linkOrButton($explain_link, $_message) . ']';
            }
        } //show explain

        $url_params['sql_query']  = $sql_query;
        $url_params['show_query'] = 1;

        // even if the query is big and was truncated, offer the chance
        // to edit it (unless it's enormous, see PMA_linkOrButton() )
        if (! empty($cfg['SQLQuery']['Edit'])) {
            if ($cfg['EditInWindow'] == true) {
                $onclick = 'window.parent.focus_querywindow(\''
                    . PMA_jsFormat($sql_query, false) . '\'); return false;';
            } else {
                $onclick = '';
            }

            $edit_link .= PMA_generate_common_url($url_params) . '#querybox';
            $edit_link = ' ['
                . PMA_linkOrButton(
                    $edit_link, __('Edit'), array('onclick' => $onclick)
                )
                . ']';
        } else {
            $edit_link = '';
        }

        // Also we would like to get the SQL formed in some nice
        // php-code
        if (! empty($cfg['SQLQuery']['ShowAsPHP']) && ! $query_too_big) {
            $php_params = $url_params;

            if (! empty($GLOBALS['show_as_php'])) {
                $_message = __('Without PHP Code');
            } else {
                $php_params['show_as_php'] = 1;
                $_message = __('Create PHP Code');
            }

            $php_link = 'import.php' . PMA_generate_common_url($php_params);
            $php_link = ' [' . PMA_linkOrButton($php_link, $_message) . ']';

            if (isset($GLOBALS['show_as_php'])) {
                $runquery_link = 'import.php' . PMA_generate_common_url($url_params);
                $php_link .= ' [' . PMA_linkOrButton($runquery_link, __('Submit Query')) . ']';
            }
        } else {
            $php_link = '';
        } //show as php

        // Refresh query
        if (! empty($cfg['SQLQuery']['Refresh'])
            && ! isset($GLOBALS['show_as_php']) // 'Submit query' does the same
            && preg_match('@^(SELECT|SHOW)[[:space:]]+@i', $sql_query)
        ) {
            $refresh_link = 'import.php' . PMA_generate_common_url($url_params);
            $refresh_link = ' [' . PMA_linkOrButton($refresh_link, __('Refresh')) . ']';
        } else {
            $refresh_link = '';
        } //refresh

        if (! empty($cfg['SQLValidator']['use'])
            && ! empty($cfg['SQLQuery']['Validate'])
        ) {
            $validate_params = $url_params;
            if (! empty($GLOBALS['validatequery'])) {
                $validate_message = __('Skip Validate SQL');
            } else {
                $validate_params['validatequery'] = 1;
                $validate_message = __('Validate SQL');
            }

            $validate_link = 'import.php' . PMA_generate_common_url($validate_params);
            $validate_link = ' [' . PMA_linkOrButton($validate_link, $validate_message) . ']';
        } else {
            $validate_link = '';
        } //validator

        if (! empty($GLOBALS['validatequery'])) {
            $retval .= '<div class="sqlvalidate">';
        } else {
            $retval .= '<code class="sql">';
        }
        if ($query_too_big) {
            $retval .= $shortened_query_base;
        } else {
            $retval .= $query_base;
        }

        //Clean up the end of the PHP
        if (! empty($GLOBALS['show_as_php'])) {
            $retval .= '";';
        }
        if (! empty($GLOBALS['validatequery'])) {
            $retval .= '</div>';
        } else {
            $retval .= '</code>';
        }

        $retval .= '<div class="tools">';
        // avoid displaying a Profiling checkbox that could
        // be checked, which would reexecute an INSERT, for example
        if (! empty($refresh_link)) {
            $retval .= PMA_getProfilingForm($sql_query);
        }
        // if needed, generate an invisible form that contains controls for the
        // Inline link; this way, the behavior of the Inline link does not
        // depend on the profiling support or on the refresh link
        if (empty($refresh_link) || ! PMA_profilingSupported()) {
            $retval .= '<form action="sql.php" method="post">';
            $retval .= PMA_generate_common_hidden_inputs($GLOBALS['db'], $GLOBALS['table']);
            $retval .= '<input type="hidden" name="sql_query" value="'
                . htmlspecialchars($sql_query) . '" />';
            $retval .= '</form>';
        }

        // in the tools div, only display the Inline link when not in ajax
        // mode because 1) it currently does not work and 2) we would
        // have two similar mechanisms on the page for the same goal
        if ($is_select
            || $GLOBALS['is_ajax_request'] === false
            && ! $query_too_big
        ) {
            // see in js/functions.js the jQuery code attached to id inline_edit
            // document.write conflicts with jQuery, hence used $().append()
            $retval .= "<script type=\"text/javascript\">\n" .
                "//<![CDATA[\n" .
                "$('.tools form').last().after('[ <a href=\"#\" title=\"" .
                PMA_escapeJsString(__('Inline edit of this query')) .
                "\" class=\"inline_edit_sql\">" .
                PMA_escapeJsString(_pgettext('Inline edit query', 'Inline')) .
                "</a> ]');\n" .
                "//]]>\n" .
                "</script>";
        }
        $retval .= $edit_link . $explain_link . $php_link . $refresh_link . $validate_link;
        $retval .= '</div>';
    }
    $retval .= '</div>';
    if ($GLOBALS['is_ajax_request'] === false) {
        $retval .= '<br class="clearfloat" />';
    }

    return $retval;
    
} // end of the 'PMA_getMessage()' function

/**
 * Verifies if current MySQL server supports profiling
 *
 * @access  public
 *
 * @return boolean whether profiling is supported
 */
function PMA_profilingSupported()
{
    if (! PMA_cacheExists('profiling_supported', true)) {
        // 5.0.37 has profiling but for example, 5.1.20 does not
        // (avoid a trip to the server for MySQL before 5.0.37)
        // and do not set a constant as we might be switching servers
        if (defined('PMA_MYSQL_INT_VERSION')
            && PMA_MYSQL_INT_VERSION >= 50037
            && PMA_DBI_fetch_value("SHOW VARIABLES LIKE 'profiling'")
        ) {
            PMA_cacheSet('profiling_supported', true, true);
        } else {
            PMA_cacheSet('profiling_supported', false, true);
        }
    }

    return PMA_cacheGet('profiling_supported', true);
}

/**
 * Displays a form with the Profiling checkbox
 *
 * @param string $sql_query sql query
 *
 * @return void
 *
 * @access  public
 */
function PMA_getProfilingForm($sql_query)
{
    $retval = '';
    if (PMA_profilingSupported()) {

        $retval .= '<form action="sql.php" method="post">' . "\n";
        $retval .= PMA_generate_common_hidden_inputs($GLOBALS['db'], $GLOBALS['table']);
        $retval .= '<input type="hidden" name="sql_query" value="' . htmlspecialchars($sql_query) . '" />' . "\n";
        $retval .= '<input type="hidden" name="profiling_form" value="1" />' . "\n";
        $retval .= PMA_getCheckbox('profiling', __('Profiling'), isset($_SESSION['profiling']), true);
        $retval .= ' </form>' . "\n";

    }
    return $retval;
}

/**
 * Formats $value to byte view
 *
 * @param double $value the value to format
 * @param int    $limes the sensitiveness
 * @param int    $comma the number of decimals to retain
 *
 * @return array    the formatted value and its unit
 *
 * @access  public
 */
function PMA_formatByteDown($value, $limes = 6, $comma = 0)
{
    if ($value === null) {
        return null;
    }

    $byteUnits = array(
        /* l10n: shortcuts for Byte */
        __('B'),
        /* l10n: shortcuts for Kilobyte */
        __('KiB'),
        /* l10n: shortcuts for Megabyte */
        __('MiB'),
        /* l10n: shortcuts for Gigabyte */
        __('GiB'),
        /* l10n: shortcuts for Terabyte */
        __('TiB'),
        /* l10n: shortcuts for Petabyte */
        __('PiB'),
        /* l10n: shortcuts for Exabyte */
        __('EiB')
        );

    $dh   = PMA_pow(10, $comma);
    $li   = PMA_pow(10, $limes);
    $unit = $byteUnits[0];

    for ($d = 6, $ex = 15; $d >= 1; $d--, $ex-=3) {
        if (isset($byteUnits[$d]) && $value >= $li * PMA_pow(10, $ex)) {
            // use 1024.0 to avoid integer overflow on 64-bit machines
            $value = round($value / (PMA_pow(1024, $d) / $dh)) /$dh;
            $unit = $byteUnits[$d];
            break 1;
        } // end if
    } // end for

    if ($unit != $byteUnits[0]) {
        // if the unit is not bytes (as represented in current language)
        // reformat with max length of 5
        // 4th parameter=true means do not reformat if value < 1
        $return_value = PMA_formatNumber($value, 5, $comma, true);
    } else {
        // do not reformat, just handle the locale
        $return_value = PMA_formatNumber($value, 0);
    }

    return array(trim($return_value), $unit);
} // end of the 'PMA_formatByteDown' function

/**
 * Changes thousands and decimal separators to locale specific values.
 *
 * @param string $value the value
 *
 * @return string
 */
function PMA_localizeNumber($value)
{
    return str_replace(
        array(',', '.'),
        array(
            /* l10n: Thousands separator */
            __(','),
            /* l10n: Decimal separator */
            __('.'),
            ),
        $value
    );
}

/**
 * Formats $value to the given length and appends SI prefixes
 * with a $length of 0 no truncation occurs, number is only formated
 * to the current locale
 *
 * examples:
 * <code>
 * echo PMA_formatNumber(123456789, 6);     // 123,457 k
 * echo PMA_formatNumber(-123456789, 4, 2); //    -123.46 M
 * echo PMA_formatNumber(-0.003, 6);        //      -3 m
 * echo PMA_formatNumber(0.003, 3, 3);      //       0.003
 * echo PMA_formatNumber(0.00003, 3, 2);    //       0.03 m
 * echo PMA_formatNumber(0, 6);             //       0
 * </code>
 *
 * @param double  $value          the value to format
 * @param integer $digits_left    number of digits left of the comma
 * @param integer $digits_right   number of digits right of the comma
 * @param boolean $only_down      do not reformat numbers below 1
 * @param boolean $noTrailingZero removes trailing zeros right of the comma
 *                                (default: true)
 *
 * @return string   the formatted value and its unit
 *
 * @access  public
 */
function PMA_formatNumber(
    $value, $digits_left = 3, $digits_right = 0,
    $only_down = false, $noTrailingZero = true
) {
    if ($value == 0) {
        return '0';
    }

    $originalValue = $value;
    //number_format is not multibyte safe, str_replace is safe
    if ($digits_left === 0) {
        $value = number_format($value, $digits_right);
        if ($originalValue != 0 && floatval($value) == 0) {
            $value = ' <' . (1 / PMA_pow(10, $digits_right));
        }

        return PMA_localizeNumber($value);
    }

    // this units needs no translation, ISO
    $units = array(
        -8 => 'y',
        -7 => 'z',
        -6 => 'a',
        -5 => 'f',
        -4 => 'p',
        -3 => 'n',
        -2 => '&micro;',
        -1 => 'm',
        0 => ' ',
        1 => 'k',
        2 => 'M',
        3 => 'G',
        4 => 'T',
        5 => 'P',
        6 => 'E',
        7 => 'Z',
        8 => 'Y'
    );

    // check for negative value to retain sign
    if ($value < 0) {
        $sign = '-';
        $value = abs($value);
    } else {
        $sign = '';
    }

    $dh = PMA_pow(10, $digits_right);

    /*
     * This gives us the right SI prefix already,
     * but $digits_left parameter not incorporated
     */
    $d = floor(log10($value) / 3);
    /*
     * Lowering the SI prefix by 1 gives us an additional 3 zeros
     * So if we have 3,6,9,12.. free digits ($digits_left - $cur_digits)
     * to use, then lower the SI prefix
     */
    $cur_digits = floor(log10($value / PMA_pow(1000, $d, 'pow'))+1);
    if ($digits_left > $cur_digits) {
        $d -= floor(($digits_left - $cur_digits)/3);
    }

    if ($d < 0 && $only_down) {
        $d = 0;
    }

    $value = round($value / (PMA_pow(1000, $d, 'pow') / $dh)) /$dh;
    $unit = $units[$d];

    // If we dont want any zeros after the comma just add the thousand separator
    if ($noTrailingZero) {
        $value = PMA_localizeNumber(
            preg_replace('/(?<=\d)(?=(\d{3})+(?!\d))/', ',', $value)
        );
    } else {
        //number_format is not multibyte safe, str_replace is safe
        $value = PMA_localizeNumber(number_format($value, $digits_right));
    }

    if ($originalValue != 0 && floatval($value) == 0) {
        return ' <' . (1 / PMA_pow(10, $digits_right)) . ' ' . $unit;
    }

    return $sign . $value . ' ' . $unit;
} // end of the 'PMA_formatNumber' function

/**
 * Returns the number of bytes when a formatted size is given
 *
 * @param string $formatted_size the size expression (for example 8MB)
 *
 * @return integer  The numerical part of the expression (for example 8)
 */
function PMA_extractValueFromFormattedSize($formatted_size)
{
    $return_value = -1;

    if (preg_match('/^[0-9]+GB$/', $formatted_size)) {
        $return_value = substr($formatted_size, 0, -2) * PMA_pow(1024, 3);
    } elseif (preg_match('/^[0-9]+MB$/', $formatted_size)) {
        $return_value = substr($formatted_size, 0, -2) * PMA_pow(1024, 2);
    } elseif (preg_match('/^[0-9]+K$/', $formatted_size)) {
        $return_value = substr($formatted_size, 0, -1) * PMA_pow(1024, 1);
    }
    return $return_value;
}// end of the 'PMA_extractValueFromFormattedSize' function

/**
 * Writes localised date
 *
 * @param string $timestamp the current timestamp
 * @param string $format    format
 *
 * @return string   the formatted date
 *
 * @access  public
 */
function PMA_localisedDate($timestamp = -1, $format = '')
{
    $month = array(
        /* l10n: Short month name */
        __('Jan'),
        /* l10n: Short month name */
        __('Feb'),
        /* l10n: Short month name */
        __('Mar'),
        /* l10n: Short month name */
        __('Apr'),
        /* l10n: Short month name */
        _pgettext('Short month name', 'May'),
        /* l10n: Short month name */
        __('Jun'),
        /* l10n: Short month name */
        __('Jul'),
        /* l10n: Short month name */
        __('Aug'),
        /* l10n: Short month name */
        __('Sep'),
        /* l10n: Short month name */
        __('Oct'),
        /* l10n: Short month name */
        __('Nov'),
        /* l10n: Short month name */
        __('Dec'));
    $day_of_week = array(
        /* l10n: Short week day name */
        _pgettext('Short week day name', 'Sun'),
        /* l10n: Short week day name */
        __('Mon'),
        /* l10n: Short week day name */
        __('Tue'),
        /* l10n: Short week day name */
        __('Wed'),
        /* l10n: Short week day name */
        __('Thu'),
        /* l10n: Short week day name */
        __('Fri'),
        /* l10n: Short week day name */
        __('Sat'));

    if ($format == '') {
        /* l10n: See http://www.php.net/manual/en/function.strftime.php */
        $format = __('%B %d, %Y at %I:%M %p');
    }

    if ($timestamp == -1) {
        $timestamp = time();
    }

    $date = preg_replace(
        '@%[aA]@',
        $day_of_week[(int)strftime('%w', $timestamp)],
        $format
    );
    $date = preg_replace(
        '@%[bB]@',
        $month[(int)strftime('%m', $timestamp)-1],
        $date
    );

    return strftime($date, $timestamp);
} // end of the 'PMA_localisedDate()' function


/**
 * returns a tab for tabbed navigation.
 * If the variables $link and $args ar left empty, an inactive tab is created
 *
 * @param array $tab        array with all options
 * @param array $url_params tab specific URL parameters
 *
 * @return string  html code for one tab, a link if valid otherwise a span
 *
 * @access  public
 */
function PMA_generateHtmlTab($tab, $url_params = array())
{
    // default values
    $defaults = array(
        'text'      => '',
        'class'     => '',
        'active'    => null,
        'link'      => '',
        'sep'       => '?',
        'attr'      => '',
        'args'      => '',
        'warning'   => '',
        'fragment'  => '',
        'id'        => '',
    );

    $tab = array_merge($defaults, $tab);

    // determine additionnal style-class
    if (empty($tab['class'])) {
        if (! empty($tab['active'])
            || PMA_isValid($GLOBALS['active_page'], 'identical', $tab['link'])
        ) {
            $tab['class'] = 'active';
        } elseif (is_null($tab['active']) && empty($GLOBALS['active_page'])
          && basename($GLOBALS['PMA_PHP_SELF']) == $tab['link']
          && empty($tab['warning'])) {
            $tab['class'] = 'active';
        }
    }

    if (! empty($tab['warning'])) {
        $tab['class'] .= ' error';
        $tab['attr'] .= ' title="' . htmlspecialchars($tab['warning']) . '"';
    }

    // If there are any tab specific URL parameters, merge those with
    // the general URL parameters
    if (! empty($tab['url_params']) && is_array($tab['url_params'])) {
        $url_params = array_merge($url_params, $tab['url_params']);
    }

    // build the link
    if (! empty($tab['link'])) {
        $tab['link'] = htmlentities($tab['link']);
        $tab['link'] = $tab['link'] . PMA_generate_common_url($url_params);
        if (! empty($tab['args'])) {
            foreach ($tab['args'] as $param => $value) {
                $tab['link'] .= PMA_get_arg_separator('html') . urlencode($param)
                    . '=' . urlencode($value);
            }
        }
    }

    if (! empty($tab['fragment'])) {
        $tab['link'] .= $tab['fragment'];
    }

    // display icon
    if (isset($tab['icon'])
    ) {
        // avoid generating an alt tag, because it only illustrates
        // the text that follows and if browser does not display
        // images, the text is duplicated
        $tab['text'] = PMA_getImage(htmlentities($tab['icon'])) . $tab['text'];

    } elseif (empty($tab['text'])) {
        // check to not display an empty link-text
        $tab['text'] = '?';
        trigger_error(
            'empty linktext in function ' . __FUNCTION__ . '()',
            E_USER_NOTICE
        );
    }

    //Set the id for the tab, if set in the params
    $id_string = ( empty($tab['id']) ? '' : ' id="'.$tab['id'].'" ' );
    $out = '<li' . ($tab['class'] == 'active' ? ' class="active"' : '') . '>';

    if (! empty($tab['link'])) {
        $out .= '<a class="tab' . htmlentities($tab['class']) . '"'
            .$id_string
            .' href="' . $tab['link'] . '" ' . $tab['attr'] . '>'
            . $tab['text'] . '</a>';
    } else {
        $out .= '<span class="tab' . htmlentities($tab['class']) . '"'.$id_string.'>'
            . $tab['text'] . '</span>';
    }

    $out .= '</li>';
    return $out;
} // end of the 'PMA_generateHtmlTab()' function

/**
 * returns html-code for a tab navigation
 *
 * @param array  $tabs       one element per tab
 * @param string $url_params additional URL parameters
 * @param string $menu_id    HTML id attribute for the menu container
 *
 * @return string  html-code for tab-navigation
 */
function PMA_generateHtmlTabs($tabs, $url_params, $menu_id = 'topmenu')
{
    $tab_navigation = '<div id="' . htmlentities($menu_id)
        . 'container" class="menucontainer">'
        .'<ul id="' . htmlentities($menu_id) . '">';

    foreach ($tabs as $tab) {
        $tab_navigation .= PMA_generateHtmlTab($tab, $url_params);
    }

    $tab_navigation .=
         '</ul>' . "\n"
        .'<div class="clearfloat"></div>'
        .'</div>' . "\n";

    return $tab_navigation;
}


/**
 * Displays a link, or a button if the link's URL is too large, to
 * accommodate some browsers' limitations
 *
 * @param string  $url        the URL
 * @param string  $message    the link message
 * @param mixed   $tag_params string: js confirmation
 *                            array: additional tag params (f.e. style="")
 * @param boolean $new_form   we set this to false when we are already in
 *                            a  form, to avoid generating nested forms
 * @param boolean $strip_img  whether to strip the image
 * @param string  $target     target
 *
 * @return string  the results to be echoed or saved in an array
 */
function PMA_linkOrButton($url, $message, $tag_params = array(),
    $new_form = true, $strip_img = false, $target = ''
) {
    $url_length = strlen($url);
    // with this we should be able to catch case of image upload
    // into a (MEDIUM) BLOB; not worth generating even a form for these
    if ($url_length > $GLOBALS['cfg']['LinkLengthLimit'] * 100) {
        return '';
    }


    if (! is_array($tag_params)) {
        $tmp = $tag_params;
        $tag_params = array();
        if (! empty($tmp)) {
            $tag_params['onclick'] = 'return confirmLink(this, \''
                . PMA_escapeJsString($tmp) . '\')';
        }
        unset($tmp);
    }
    if (! empty($target)) {
        $tag_params['target'] = htmlentities($target);
    }

    $tag_params_strings = array();
    foreach ($tag_params as $par_name => $par_value) {
        // htmlspecialchars() only on non javascript
        $par_value = substr($par_name, 0, 2) == 'on'
            ? $par_value
            : htmlspecialchars($par_value);
        $tag_params_strings[] = $par_name . '="' . $par_value . '"';
    }

    $displayed_message = '';
    // Add text if not already added
    if (stristr($message, '<img')
        && (!$strip_img || $GLOBALS['cfg']['PropertiesIconic'] === true)
        && strip_tags($message)==$message
    ) {
        $displayed_message = '<span>'
        . htmlspecialchars(
            preg_replace('/^.*\salt="([^"]*)".*$/si', '\1', $message)
        )
        . '</span>';
    }

    // Suhosin: Check that each query parameter is not above maximum
    $in_suhosin_limits = true;
    if ($url_length <= $GLOBALS['cfg']['LinkLengthLimit']) {
        if ($suhosin_get_MaxValueLength = ini_get('suhosin.get.max_value_length')) {
            $query_parts = PMA_splitURLQuery($url);
            foreach ($query_parts as $query_pair) {
                list($eachvar, $eachval) = explode('=', $query_pair);
                if (strlen($eachval) > $suhosin_get_MaxValueLength) {
                    $in_suhosin_limits = false;
                    break;
                }
            }
        }
    }

    if ($url_length <= $GLOBALS['cfg']['LinkLengthLimit'] && $in_suhosin_limits) {
        // no whitespace within an <a> else Safari will make it part of the link
        $ret = "\n" . '<a href="' . $url . '" '
            . implode(' ', $tag_params_strings) . '>'
            . $message . $displayed_message . '</a>' . "\n";
    } else {
        // no spaces (linebreaks) at all
        // or after the hidden fields
        // IE will display them all

        // add class=link to submit button
        if (empty($tag_params['class'])) {
            $tag_params['class'] = 'link';
        }

        if (! isset($query_parts)) {
            $query_parts = PMA_splitURLQuery($url);
        }
        $url_parts   = parse_url($url);

        if ($new_form) {
            $ret = '<form action="' . $url_parts['path'] . '" class="link"'
                 . ' method="post"' . $target . ' style="display: inline;">';
            $subname_open   = '';
            $subname_close  = '';
            $submit_link    = '#';
        } else {
            $query_parts[] = 'redirect=' . $url_parts['path'];
            if (empty($GLOBALS['subform_counter'])) {
                $GLOBALS['subform_counter'] = 0;
            }
            $GLOBALS['subform_counter']++;
            $ret            = '';
            $subname_open   = 'subform[' . $GLOBALS['subform_counter'] . '][';
            $subname_close  = ']';
            $submit_link    = '#usesubform[' . $GLOBALS['subform_counter'] . ']=1';
        }
        foreach ($query_parts as $query_pair) {
            list($eachvar, $eachval) = explode('=', $query_pair);
            $ret .= '<input type="hidden" name="' . $subname_open . $eachvar
                . $subname_close . '" value="'
                . htmlspecialchars(urldecode($eachval)) . '" />';
        } // end while

        $ret .= "\n" . '<a href="' . $submit_link . '" class="formLinkSubmit" '
        . implode(' ', $tag_params_strings) . '>'
        . $message . ' ' . $displayed_message . '</a>' . "\n";

        if ($new_form) {
            $ret .= '</form>';
        }
    } // end if... else...

    return $ret;
} // end of the 'PMA_linkOrButton()' function


/**
 * Splits a URL string by parameter
 *
 * @param string $url the URL
 *
 * @return array  the parameter/value pairs, for example [0] db=sakila
 */
function PMA_splitURLQuery($url)
{
    // decode encoded url separators
    $separator   = PMA_get_arg_separator();
    // on most places separator is still hard coded ...
    if ($separator !== '&') {
        // ... so always replace & with $separator
        $url         = str_replace(htmlentities('&'), $separator, $url);
        $url         = str_replace('&', $separator, $url);
    }
    $url         = str_replace(htmlentities($separator), $separator, $url);
    // end decode

    $url_parts   = parse_url($url);
    return explode($separator, $url_parts['query']);
}

/**
 * Returns a given timespan value in a readable format.
 *
 * @param int $seconds the timespan
 *
 * @return string  the formatted value
 */
function PMA_timespanFormat($seconds)
{
    $days = floor($seconds / 86400);
    if ($days > 0) {
        $seconds -= $days * 86400;
    }
    $hours = floor($seconds / 3600);
    if ($days > 0 || $hours > 0) {
        $seconds -= $hours * 3600;
    }
    $minutes = floor($seconds / 60);
    if ($days > 0 || $hours > 0 || $minutes > 0) {
        $seconds -= $minutes * 60;
    }
    return sprintf(
        __('%s days, %s hours, %s minutes and %s seconds'),
        (string)$days, (string)$hours, (string)$minutes, (string)$seconds
    );
}

/**
 * Takes a string and outputs each character on a line for itself. Used
 * mainly for horizontalflipped display mode.
 * Takes care of special html-characters.
 * Fulfills todo-item
 * http://sf.net/tracker/?func=detail&aid=544361&group_id=23067&atid=377411
 *
 * @param string $string    The string
 * @param string $Separator The Separator (defaults to "<br />\n")
 *
 * @access  public
 * @todo    add a multibyte safe function PMA_STR_split()
 *
 * @return string      The flipped string
 */
function PMA_flipstring($string, $Separator = "<br />\n")
{
    $format_string = '';
    $charbuff = false;

    for ($i = 0, $str_len = strlen($string); $i < $str_len; $i++) {
        $char = $string{$i};
        $append = false;

        if ($char == '&') {
            $format_string .= $charbuff;
            $charbuff = $char;
        } elseif ($char == ';' && ! empty($charbuff)) {
            $format_string .= $charbuff . $char;
            $charbuff = false;
            $append = true;
        } elseif (! empty($charbuff)) {
            $charbuff .= $char;
        } else {
            $format_string .= $char;
            $append = true;
        }

        // do not add separator after the last character
        if ($append && ($i != $str_len - 1)) {
            $format_string .= $Separator;
        }
    }

    return $format_string;
}

/**
 * Function added to avoid path disclosures.
 * Called by each script that needs parameters, it displays
 * an error message and, by default, stops the execution.
 *
 * Not sure we could use a strMissingParameter message here,
 * would have to check if the error message file is always available
 *
 * @param array $params  The names of the parameters needed by the calling script.
 * @param bool  $request Whether to include this list in checking for special params.
 *
 * @return void
 *
 * @global  string  path to current script
 * @global  boolean flag whether any special variable was required
 *
 * @access  public
 */
function PMA_checkParameters($params, $request = true)
{
    global $checked_special;

    if (! isset($checked_special)) {
        $checked_special = false;
    }

    $reported_script_name = basename($GLOBALS['PMA_PHP_SELF']);
    $found_error = false;
    $error_message = '';

    foreach ($params as $param) {
        if ($request && $param != 'db' && $param != 'table') {
            $checked_special = true;
        }

        if (! isset($GLOBALS[$param])) {
            $error_message .= $reported_script_name
                . ': ' . __('Missing parameter:') . ' '
                . $param
                . PMA_showDocu('faqmissingparameters')
                . '<br />';
            $found_error = true;
        }
    }
    if ($found_error) {
        PMA_fatalError($error_message, null, false);
    }
} // end function

/**
 * Function to generate unique condition for specified row.
 *
 * @param resource $handle       current query result
 * @param integer  $fields_cnt   number of fields
 * @param array    $fields_meta  meta information about fields
 * @param array    $row          current row
 * @param boolean  $force_unique generate condition only on pk or unique
 *
 * @access  public
 *
 * @return array     the calculated condition and whether condition is unique
 */
function PMA_getUniqueCondition($handle, $fields_cnt, $fields_meta, $row,
    $force_unique = false
) {
    $primary_key          = '';
    $unique_key           = '';
    $nonprimary_condition = '';
    $preferred_condition = '';
    $primary_key_array    = array();
    $unique_key_array     = array();
    $nonprimary_condition_array = array();
    $condition_array = array();

    for ($i = 0; $i < $fields_cnt; ++$i) {
        $condition   = '';
        $con_key     = '';
        $con_val     = '';
        $field_flags = PMA_DBI_field_flags($handle, $i);
        $meta        = $fields_meta[$i];

        // do not use a column alias in a condition
        if (! isset($meta->orgname) || ! strlen($meta->orgname)) {
            $meta->orgname = $meta->name;

            if (isset($GLOBALS['analyzed_sql'][0]['select_expr'])
                && is_array($GLOBALS['analyzed_sql'][0]['select_expr'])
            ) {
                foreach ($GLOBALS['analyzed_sql'][0]['select_expr'] as $select_expr) {
                    // need (string) === (string)
                    // '' !== 0 but '' == 0
                    if ((string) $select_expr['alias'] === (string) $meta->name) {
                        $meta->orgname = $select_expr['column'];
                        break;
                    } // end if
                } // end foreach
            }
        }

        // Do not use a table alias in a condition.
        // Test case is:
        // select * from galerie x WHERE
        //(select count(*) from galerie y where y.datum=x.datum)>1
        //
        // But orgtable is present only with mysqli extension so the
        // fix is only for mysqli.
        // Also, do not use the original table name if we are dealing with
        // a view because this view might be updatable.
        // (The isView() verification should not be costly in most cases
        // because there is some caching in the function).
        if (isset($meta->orgtable)
            && $meta->table != $meta->orgtable
            && ! PMA_Table::isView($GLOBALS['db'], $meta->table)
        ) {
            $meta->table = $meta->orgtable;
        }

        // to fix the bug where float fields (primary or not)
        // can't be matched because of the imprecision of
        // floating comparison, use CONCAT
        // (also, the syntax "CONCAT(field) IS NULL"
        // that we need on the next "if" will work)
        if ($meta->type == 'real') {
            $con_key = 'CONCAT(' . PMA_backquote($meta->table) . '.'
                . PMA_backquote($meta->orgname) . ')';
        } else {
            $con_key = PMA_backquote($meta->table) . '.'
                . PMA_backquote($meta->orgname);
        } // end if... else...
        $condition = ' ' . $con_key . ' ';

        if (! isset($row[$i]) || is_null($row[$i])) {
            $con_val = 'IS NULL';
        } else {
            // timestamp is numeric on some MySQL 4.1
            // for real we use CONCAT above and it should compare to string
            if ($meta->numeric
                && $meta->type != 'timestamp'
                && $meta->type != 'real'
            ) {
                $con_val = '= ' . $row[$i];
            } elseif (($meta->type == 'blob' || $meta->type == 'string')
                // hexify only if this is a true not empty BLOB or a BINARY
                    && stristr($field_flags, 'BINARY')
                    && ! empty($row[$i])) {
                // do not waste memory building a too big condition
                if (strlen($row[$i]) < 1000) {
                    // use a CAST if possible, to avoid problems
                    // if the field contains wildcard characters % or _
                    $con_val = '= CAST(0x' . bin2hex($row[$i]) . ' AS BINARY)';
                } else {
                    // this blob won't be part of the final condition
                    $con_val = null;
                }
            } elseif (in_array($meta->type, PMA_getGISDatatypes())
                && ! empty($row[$i])
            ) {
                // do not build a too big condition
                if (strlen($row[$i]) < 5000) {
                    $condition .= '=0x' . bin2hex($row[$i]) . ' AND';
                } else {
                    $condition = '';
                }
            } elseif ($meta->type == 'bit') {
                $con_val = "= b'" . PMA_printableBitValue($row[$i], $meta->length) . "'";
            } else {
                $con_val = '= \'' . PMA_sqlAddSlashes($row[$i], false, true) . '\'';
            }
        }
        if ($con_val != null) {
            $condition .= $con_val . ' AND';
            if ($meta->primary_key > 0) {
                $primary_key .= $condition;
                $primary_key_array[$con_key] = $con_val;
            } elseif ($meta->unique_key > 0) {
                $unique_key  .= $condition;
                $unique_key_array[$con_key] = $con_val;
            }
            $nonprimary_condition .= $condition;
            $nonprimary_condition_array[$con_key] = $con_val;
        }
    } // end for

    // Correction University of Virginia 19991216:
    // prefer primary or unique keys for condition,
    // but use conjunction of all values if no primary key
    $clause_is_unique = true;
    if ($primary_key) {
        $preferred_condition = $primary_key;
        $condition_array = $primary_key_array;
    } elseif ($unique_key) {
        $preferred_condition = $unique_key;
        $condition_array = $unique_key_array;
    } elseif (! $force_unique) {
        $preferred_condition = $nonprimary_condition;
        $condition_array = $nonprimary_condition_array;
        $clause_is_unique = false;
    }

    $where_clause = trim(preg_replace('|\s?AND$|', '', $preferred_condition));
    return(array($where_clause, $clause_is_unique, $condition_array));
} // end function

/**
 * Generate a button or image tag
 *
 * @param string $button_name  name of button element
 * @param string $button_class class of button element
 * @param string $image_name   name of image element
 * @param string $text         text to display
 * @param string $image        image to display
 * @param string $value        value
 *
 * @return string              html content
 *
 * @access  public
 */
function PMA_getButtonOrImage($button_name, $button_class, $image_name, $text,
    $image, $value = ''
) {
    if ($value == '') {
        $value = $text;
    }
    if (false === $GLOBALS['cfg']['PropertiesIconic']) {
        return ' <input type="submit" name="' . $button_name . '"'
            .' value="' . htmlspecialchars($value) . '"'
            .' title="' . htmlspecialchars($text) . '" />' . "\n";
    }

    /* Opera has trouble with <input type="image"> */
    /* IE has trouble with <button> */
    if (PMA_USR_BROWSER_AGENT != 'IE') {
        return '<button class="' . $button_class . '" type="submit"'
            .' name="' . $button_name . '" value="' . htmlspecialchars($value) . '"'
            .' title="' . htmlspecialchars($text) . '">' . "\n"
            . PMA_getIcon($image, $text)
            .'</button>' . "\n";
    } else {
        return '<input type="image" name="' . $image_name
            . '" value="' . htmlspecialchars($value)
            . '" title="' . htmlspecialchars($text)
            . '" src="' . $GLOBALS['pmaThemeImage']. $image . '" />'
            . ($GLOBALS['cfg']['PropertiesIconic'] === 'both'
                ? '&nbsp;' . htmlspecialchars($text)
                : '') . "\n";
    }
} // end function

/**
 * Generate a pagination selector for browsing resultsets
 *
 * @param int    $rows        Number of rows in the pagination set
 * @param int    $pageNow     current page number
 * @param int    $nbTotalPage number of total pages
 * @param int    $showAll     If the number of pages is lower than this
 *                            variable, no pages will be omitted in pagination
 * @param int    $sliceStart  How many rows at the beginning should always be shown?
 * @param int    $sliceEnd    How many rows at the end should always be shown?
 * @param int    $percent     Percentage of calculation page offsets to hop to a
 *                            next page
 * @param int    $range       Near the current page, how many pages should
 *                            be considered "nearby" and displayed as well?
 * @param string $prompt      The prompt to display (sometimes empty)
 *
 * @return string
 *
 * @access  public
 */
function PMA_pageselector($rows, $pageNow = 1, $nbTotalPage = 1,
    $showAll = 200, $sliceStart = 5, $sliceEnd = 5, $percent = 20,
    $range = 10, $prompt = ''
) {
    $increment = floor($nbTotalPage / $percent);
    $pageNowMinusRange = ($pageNow - $range);
    $pageNowPlusRange = ($pageNow + $range);

    $gotopage = $prompt . ' <select id="pageselector" ';
    if ($GLOBALS['cfg']['AjaxEnable']) {
        $gotopage .= ' class="ajax"';
    }
    $gotopage .= ' name="pos" >' . "\n";
    if ($nbTotalPage < $showAll) {
        $pages = range(1, $nbTotalPage);
    } else {
        $pages = array();

        // Always show first X pages
        for ($i = 1; $i <= $sliceStart; $i++) {
            $pages[] = $i;
        }

        // Always show last X pages
        for ($i = $nbTotalPage - $sliceEnd; $i <= $nbTotalPage; $i++) {
            $pages[] = $i;
        }

        // Based on the number of results we add the specified
        // $percent percentage to each page number,
        // so that we have a representing page number every now and then to
        // immediately jump to specific pages.
        // As soon as we get near our currently chosen page ($pageNow -
        // $range), every page number will be shown.
        $i = $sliceStart;
        $x = $nbTotalPage - $sliceEnd;
        $met_boundary = false;
        while ($i <= $x) {
            if ($i >= $pageNowMinusRange && $i <= $pageNowPlusRange) {
                // If our pageselector comes near the current page, we use 1
                // counter increments
                $i++;
                $met_boundary = true;
            } else {
                // We add the percentage increment to our current page to
                // hop to the next one in range
                $i += $increment;

                // Make sure that we do not cross our boundaries.
                if ($i > $pageNowMinusRange && ! $met_boundary) {
                    $i = $pageNowMinusRange;
                }
            }

            if ($i > 0 && $i <= $x) {
                $pages[] = $i;
            }
        }

        /*
        Add page numbers with "geometrically increasing" distances.

        This helps me a lot when navigating through giant tables.

        Test case: table with 2.28 million sets, 76190 pages. Page of interest
        is between 72376 and 76190.
        Selecting page 72376.
        Now, old version enumerated only +/- 10 pages around 72376 and the
        percentage increment produced steps of about 3000.

        The following code adds page numbers +/- 2,4,8,16,32,64,128,256 etc.
        around the current page.
        */

        $i = $pageNow;
        $dist = 1;
        while ($i < $x) {
            $dist = 2 * $dist;
            $i = $pageNow + $dist;
            if ($i > 0 && $i <= $x) {
                $pages[] = $i;
            }
        }

        $i = $pageNow;
        $dist = 1;
        while ($i >0) {
            $dist = 2 * $dist;
            $i = $pageNow - $dist;
            if ($i > 0 && $i <= $x) {
                $pages[] = $i;
            }
        }

        // Since because of ellipsing of the current page some numbers may be
        // double, we unify our array:
        sort($pages);
        $pages = array_unique($pages);
    }

    foreach ($pages as $i) {
        if ($i == $pageNow) {
            $selected = 'selected="selected" style="font-weight: bold"';
        } else {
            $selected = '';
        }
        $gotopage .= '                <option ' . $selected
            . ' value="' . (($i - 1) * $rows) . '">' . $i . '</option>' . "\n";
    }

    $gotopage .= ' </select>';

    return $gotopage;
} // end function


/**
 * Generate navigation for a list
 *
 * @param int    $count       number of elements in the list
 * @param int    $pos         current position in the list
 * @param array  $_url_params url parameters
 * @param string $script      script name for form target
 * @param string $frame       target frame
 * @param int    $max_count   maximum number of elements to display from the list
 *
 * @return void
 *
 * @access  public
 *
 * @todo    use $pos from $_url_params
 */
function PMA_listNavigator($count, $pos, $_url_params, $script, $frame, $max_count)
{

    if ($max_count < $count) {
        echo 'frame_navigation' == $frame
            ? '<div id="navidbpageselector">' . "\n"
            : '';
        echo __('Page number:');
        echo 'frame_navigation' == $frame ? '<br />' : ' ';

        // Move to the beginning or to the previous page
        if ($pos > 0) {
            // patch #474210 - part 1
            if ($GLOBALS['cfg']['NavigationBarIconic']) {
                $caption1 = '&lt;&lt;';
                $caption2 = ' &lt; ';
                $title1   = ' title="' . _pgettext('First page', 'Begin') . '"';
                $title2   = ' title="' . _pgettext('Previous page', 'Previous') . '"';
            } else {
                $caption1 = _pgettext('First page', 'Begin') . ' &lt;&lt;';
                $caption2 = _pgettext('Previous page', 'Previous') . ' &lt;';
                $title1   = '';
                $title2   = '';
            } // end if... else...
            $_url_params['pos'] = 0;
            echo '<a' . $title1 . ' href="' . $script
                . PMA_generate_common_url($_url_params) . '" target="'
                . $frame . '">' . $caption1 . '</a>';
            $_url_params['pos'] = $pos - $max_count;
            echo '<a' . $title2 . ' href="' . $script
                . PMA_generate_common_url($_url_params) . '" target="'
                . $frame . '">' . $caption2 . '</a>';
        }

        echo "\n", '<form action="', basename($script), '" method="post" target="', $frame, '">', "\n";
        echo PMA_generate_common_hidden_inputs($_url_params);
        echo PMA_pageselector(
            $max_count,
            floor(($pos + 1) / $max_count) + 1,
            ceil($count / $max_count)
        );
        echo '</form>';

        if ($pos + $max_count < $count) {
            if ($GLOBALS['cfg']['NavigationBarIconic']) {
                $caption3 = ' &gt; ';
                $caption4 = '&gt;&gt;';
                $title3   = ' title="' . _pgettext('Next page', 'Next') . '"';
                $title4   = ' title="' . _pgettext('Last page', 'End') . '"';
            } else {
                $caption3 = '&gt; ' . _pgettext('Next page', 'Next');
                $caption4 = '&gt;&gt; ' . _pgettext('Last page', 'End');
                $title3   = '';
                $title4   = '';
            } // end if... else...
            $_url_params['pos'] = $pos + $max_count;
            echo '<a' . $title3 . ' href="' . $script
                . PMA_generate_common_url($_url_params) . '" target="'
                . $frame . '">' . $caption3 . '</a>';
            $_url_params['pos'] = floor($count / $max_count) * $max_count;
            if ($_url_params['pos'] == $count) {
                $_url_params['pos'] = $count - $max_count;
            }
            echo '<a' . $title4 . ' href="' . $script
                . PMA_generate_common_url($_url_params) . '" target="'
                . $frame . '">' . $caption4 . '</a>';
        }
        echo "\n";
        if ('frame_navigation' == $frame) {
            echo '</div>' . "\n";
        }
    }
}

/**
 * replaces %u in given path with current user name
 *
 * example:
 * <code>
 * $user_dir = PMA_userDir('/var/pma_tmp/%u/'); // '/var/pma_tmp/root/'
 *
 * </code>
 *
 * @param string $dir with wildcard for user
 *
 * @return string  per user directory
 */
function PMA_userDir($dir)
{
    // add trailing slash
    if (substr($dir, -1) != '/') {
        $dir .= '/';
    }

    return str_replace('%u', $GLOBALS['cfg']['Server']['user'], $dir);
}

/**
 * returns html code for db link to default db page
 *
 * @param string $database database
 *
 * @return string  html link to default db page
 */
function PMA_getDbLink($database = null)
{
    if (! strlen($database)) {
        if (! strlen($GLOBALS['db'])) {
            return '';
        }
        $database = $GLOBALS['db'];
    } else {
        $database = PMA_unescapeMysqlWildcards($database);
    }

    return '<a href="' . $GLOBALS['cfg']['DefaultTabDatabase'] . '?'
        . PMA_generate_common_url($database) . '" title="'
        . sprintf(
            __('Jump to database &quot;%s&quot;.'),
            htmlspecialchars($database)
        )
        . '">' . htmlspecialchars($database) . '</a>';
}

/**
 * Displays a lightbulb hint explaining a known external bug
 * that affects a functionality
 *
 * @param string $functionality   localized message explaining the func.
 * @param string $component       'mysql' (eventually, 'php')
 * @param string $minimum_version of this component
 * @param string $bugref          bug reference for this component
 *
 * @return void
 */
function PMA_externalBug($functionality, $component, $minimum_version, $bugref)
{
    if ($component == 'mysql' && PMA_MYSQL_INT_VERSION < $minimum_version) {
        echo PMA_showHint(
            sprintf(
                __('The %s functionality is affected by a known bug, see %s'),
                $functionality,
                PMA_linkURL('http://bugs.mysql.com/') . $bugref
            )
        );
    }
}

/**
 * Generates a HTML checkbox
 *
 * @param string  $html_field_name the checkbox HTML field
 * @param string  $label           label for checkbox
 * @param boolean $checked         is it initially checked?
 * @param boolean $onclick         should it submit the form on click?
 *
 * @return string                  html check box
 */
function PMA_getCheckbox($html_field_name, $label, $checked, $onclick)
{

    return '<input type="checkbox" name="' . $html_field_name . '" id="'
        . $html_field_name . '"' . ($checked ? ' checked="checked"' : '')
        . ($onclick ? ' class="autosubmit"' : '') . ' /><label for="'
        . $html_field_name . '">' . $label . '</label>';

}

/**
 * Generates a set of radio HTML fields
 *
 * @param string  $html_field_name the radio HTML field
 * @param array   $choices         the choices values and labels
 * @param string  $checked_choice  the choice to check by default
 * @param boolean $line_break      whether to add an HTML line break after a choice
 * @param boolean $escape_label    whether to use htmlspecialchars() on label
 * @param string  $class           enclose each choice with a div of this class
 *
 * @return string                  set of html radio fiels
 */
function PMA_getRadioFields($html_field_name, $choices, $checked_choice = '',
    $line_break = true, $escape_label = true, $class=''
) {
    
    $radio_html = '';
    
    foreach ($choices as $choice_value => $choice_label) {
        if (! empty($class)) {
            $radio_html .= '<div class="' . $class . '">';
        }
        $html_field_id = $html_field_name . '_' . $choice_value;
        $radio_html .= '<input type="radio" name="' . $html_field_name . '" id="'
                    . $html_field_id . '" value="' . htmlspecialchars($choice_value) . '"';
        if ($choice_value == $checked_choice) {
            $radio_html .= ' checked="checked"';
        }
        $radio_html .= ' />' . "\n"
                    . '<label for="' . $html_field_id . '">'
                    . ($escape_label ? htmlspecialchars($choice_label)  : $choice_label)
                    . '</label>';
        if ($line_break) {
            $radio_html .= '<br />';
        }
        if (! empty($class)) {
            $radio_html .= '</div>';
        }
        $radio_html .= "\n";
    }
    
    return $radio_html;
    
}

/**
 * Generates and returns an HTML dropdown
 *
 * @param string $select_name   name for the select element
 * @param array  $choices       choices values
 * @param string $active_choice the choice to select by default
 * @param string $id            id of the select element; can be different in
 *                              case the dropdown is present more than once
 *                              on the page
 *
 * @return string               html content
 *
 * @todo    support titles
 */
function PMA_getDropdown($select_name, $choices, $active_choice, $id)
{
    $result = '<select name="' . htmlspecialchars($select_name) . '" id="'
        . htmlspecialchars($id) . '">';
    foreach ($choices as $one_choice_value => $one_choice_label) {
        $result .= '<option value="' . htmlspecialchars($one_choice_value) . '"';
        if ($one_choice_value == $active_choice) {
            $result .= ' selected="selected"';
        }
        $result .= '>' . htmlspecialchars($one_choice_label) . '</option>';
    }
    $result .= '</select>';
    return $result;
}

/**
 * Generates a slider effect (jQjuery)
 * Takes care of generating the initial <div> and the link
 * controlling the slider; you have to generate the </div> yourself
 * after the sliding section.
 *
 * @param string $id      the id of the <div> on which to apply the effect
 * @param string $message the message to show as a link
<<<<<<< HEAD
 * 
 * @return string         html div element
 * 
=======
 *
 * @return void
>>>>>>> 791c08be
 */
function PMA_getDivForSliderEffect($id, $message)
{
    if ($GLOBALS['cfg']['InitialSlidersState'] == 'disabled') {
        return '<div id="' . $id . '">';
    }
    /**
     * Bad hack on the next line. document.write() conflicts with jQuery,
     * hence, opening the <div> with PHP itself instead of JavaScript.
     *
     * @todo find a better solution that uses $.append(), the recommended
     * method maybe by using an additional param, the id of the div to
     * append to
     */
<<<<<<< HEAD
    
    return '<div id="' . $id . '"'
        . (($GLOBALS['cfg']['InitialSlidersState'] == 'closed') ? ' style="display: none; overflow:auto;"' : '')
        . ' class="pma_auto_slider" title="' . htmlspecialchars($message) . '">';
    
=======
    echo '<div id="' . $id . '"';
    echo $GLOBALS['cfg']['InitialSlidersState'] == 'closed'
        ? ' style="display: none; overflow:auto;"'
        : '';
    echo ' class="pma_auto_slider" title="' . htmlspecialchars($message) . '">';
>>>>>>> 791c08be
}

/**
 * Creates an AJAX sliding toggle button
 * (or and equivalent form when AJAX is disabled)
 *
 * @param string $action      The URL for the request to be executed
 * @param string $select_name The name for the dropdown box
 * @param array  $options     An array of options (see rte_footer.lib.php)
 * @param string $callback    A JS snippet to execute when the request is
 *                            successfully processed
 *
 * @return string   HTML code for the toggle button
 */
function PMA_toggleButton($action, $select_name, $options, $callback)
{
    // Do the logic first
    $link = "$action&amp;" . urlencode($select_name) . "=";
    $link_on = $link . urlencode($options[1]['value']);
    $link_off = $link . urlencode($options[0]['value']);
    if ($options[1]['selected'] == true) {
        $state = 'on';
    } else if ($options[0]['selected'] == true) {
        $state = 'off';
    } else {
        $state = 'on';
    }
    // Generate output
    $retval  = "<!-- TOGGLE START -->\n";
    $retval .= "<div class='wrapper toggleAjax hide'>\n";
    $retval .= "    <div class='toggleButton'>\n";
    $retval .= "        <div title='" . __('Click to toggle') . "' class='container $state'>\n";
    $retval .= "           <img src='" . htmlspecialchars($GLOBALS['pmaThemeImage']);
    $retval .= "toggle-" . htmlspecialchars($GLOBALS['text_dir']) . ".png'\n";
    $retval .= "                 alt='' />\n";
    $retval .= "            <table class='nospacing nopadding'>\n";
    $retval .= "                <tbody>\n";
    $retval .= "                <tr>\n";
    $retval .= "                <td class='toggleOn'>\n";
    $retval .= "                    <span class='hide'>$link_on</span>\n";
    $retval .= "                    <div>";
    $retval .= str_replace(' ', '&nbsp;', htmlspecialchars($options[1]['label'])) . "\n";
    $retval .= "                    </div>\n";
    $retval .= "                </td>\n";
    $retval .= "                <td><div>&nbsp;</div></td>\n";
    $retval .= "                <td class='toggleOff'>\n";
    $retval .= "                    <span class='hide'>$link_off</span>\n";
    $retval .= "                    <div>";
    $retval .= str_replace(' ', '&nbsp;', htmlspecialchars($options[0]['label'])) . "\n";
    $retval .= "                    </div>\n";
    $retval .= "                </tr>\n";
    $retval .= "                </tbody>\n";
    $retval .= "            </table>\n";
    $retval .= "            <span class='hide callback'>";
    $retval .= htmlspecialchars($callback) . "</span>\n";
    $retval .= "            <span class='hide text_direction'>";
    $retval .= htmlspecialchars($GLOBALS['text_dir']) . "</span>\n";
    $retval .= "        </div>\n";
    $retval .= "    </div>\n";
    $retval .= "</div>\n";
    $retval .= "<!-- TOGGLE END -->";

    return $retval;
} // end PMA_toggleButton()

/**
 * Clears cache content which needs to be refreshed on user change.
 *
 * @return void
 */
function PMA_clearUserCache()
{
    PMA_cacheUnset('is_superuser', true);
}

/**
 * Verifies if something is cached in the session
 *
 * @param string   $var    variable name
 * @param int|true $server server
 *
 * @return boolean
 */
function PMA_cacheExists($var, $server = 0)
{
    if (true === $server) {
        $server = $GLOBALS['server'];
    }
    return isset($_SESSION['cache']['server_' . $server][$var]);
}

/**
 * Gets cached information from the session
 *
 * @param string   $var    varibale name
 * @param int|true $server server
 *
 * @return mixed
 */
function PMA_cacheGet($var, $server = 0)
{
    if (true === $server) {
        $server = $GLOBALS['server'];
    }
    if (isset($_SESSION['cache']['server_' . $server][$var])) {
        return $_SESSION['cache']['server_' . $server][$var];
    } else {
        return null;
    }
}

/**
 * Caches information in the session
 *
 * @param string   $var    variable name
 * @param mixed    $val    value
 * @param int|true $server server
 *
 * @return mixed
 */
function PMA_cacheSet($var, $val = null, $server = 0)
{
    if (true === $server) {
        $server = $GLOBALS['server'];
    }
    $_SESSION['cache']['server_' . $server][$var] = $val;
}

/**
 * Removes cached information from the session
 *
 * @param string   $var    variable name
 * @param int|true $server server
 *
 * @return void
 */
function PMA_cacheUnset($var, $server = 0)
{
    if (true === $server) {
        $server = $GLOBALS['server'];
    }
    unset($_SESSION['cache']['server_' . $server][$var]);
}

/**
 * Converts a bit value to printable format;
 * in MySQL a BIT field can be from 1 to 64 bits so we need this
 * function because in PHP, decbin() supports only 32 bits
 *
 * @param numeric $value  coming from a BIT field
 * @param integer $length length
 *
 * @return string  the printable value
 */
function PMA_printableBitValue($value, $length)
{
    $printable = '';
    for ($i = 0, $len_ceiled = ceil($length / 8); $i < $len_ceiled; $i++) {
        $printable .= sprintf('%08d', decbin(ord(substr($value, $i, 1))));
    }
    $printable = substr($printable, -$length);
    return $printable;
}

/**
 * Verifies whether the value contains a non-printable character
 *
 * @param string $value value
 *
 * @return boolean
 */
function PMA_containsNonPrintableAscii($value)
{
    return preg_match('@[^[:print:]]@', $value);
}

/**
 * Converts a BIT type default value
 * for example, b'010' becomes 010
 *
 * @param string $bit_default_value value
 *
 * @return string the converted value
 */
function PMA_convertBitDefaultValue($bit_default_value)
{
    return strtr($bit_default_value, array("b" => "", "'" => ""));
}

/**
 * Extracts the various parts from a column spec
 *
 * @param string $columnspec Column specification
 *
 * @return array associative array containing type, spec_in_brackets
 *          and possibly enum_set_values (another array)
 */
function PMA_extractColumnSpec($columnspec)
{
    $first_bracket_pos = strpos($columnspec, '(');
    if ($first_bracket_pos) {
        $spec_in_brackets = chop(
            substr(
                $columnspec,
                $first_bracket_pos + 1,
                (strrpos($columnspec, ')') - $first_bracket_pos - 1)
            )
        );
        // convert to lowercase just to be sure
        $type = strtolower(chop(substr($columnspec, 0, $first_bracket_pos)));
    } else {
        $type = strtolower($columnspec);
        $spec_in_brackets = '';
    }

    if ('enum' == $type || 'set' == $type) {
        // Define our working vars
        $enum_set_values = array();
        $working = "";
        $in_string = false;
        $index = 0;

        // While there is another character to process
        while (isset($columnspec[$index])) {
            // Grab the char to look at
            $char = $columnspec[$index];

            // If it is a single quote, needs to be handled specially
            if ($char == "'") {
                // If we are not currently in a string, begin one
                if (! $in_string) {
                    $in_string = true;
                    $working = "";
                } else {
                    // Otherwise, it may be either an end of a string,
                    // or a 'double quote' which can be handled as-is
                    // Check out the next character (if possible)
                    $has_next = isset($columnspec[$index + 1]);
                    $next = $has_next ? $columnspec[$index + 1] : null;

                    //If we have reached the end of our 'working' string (because
                    //there are no more chars,or the next char is not another quote)
                    if (! $has_next || $next != "'") {
                        $enum_set_values[] = $working;
                        $in_string = false;

                    } elseif ($next == "'") {
                        // Otherwise, this is a 'double quote',
                        // and can be added to the working string
                        $working .= "'";
                        // Skip the next char; we already know what it is
                        $index++;
                    }
                }
            } elseif ('\\' == $char
                && isset($columnspec[$index + 1])
                && "'" == $columnspec[$index + 1]
            ) {
                // escaping of a quote?
                $working .= "'";
                $index++;
            } else {
                // Otherwise, add it to our working string like normal
                $working .= $char;
            }
            // Increment character index
            $index++;
        } // end while
        $printtype = $type . '(' .  str_replace("','", "', '", $spec_in_brackets) . ')';
        $binary = false;
        $unsigned = false;
        $zerofill = false;
    } else {
        $enum_set_values = array();

        /* Create printable type name */
        $printtype = strtolower($columnspec);

        // Strip the "BINARY" attribute, except if we find "BINARY(" because
        // this would be a BINARY or VARBINARY column type;
        // by the way, a BLOB should not show the BINARY attribute
        // because this is not accepted in MySQL syntax.
        if (preg_match('@binary@', $printtype) && ! preg_match('@binary[\(]@', $printtype)) {
            $printtype = preg_replace('@binary@', '', $printtype);
            $binary = true;
        } else {
            $binary = false;
        }
        $printtype = preg_replace('@zerofill@', '', $printtype, -1, $zerofill_cnt);
        $zerofill = ($zerofill_cnt > 0);
        $printtype = preg_replace('@unsigned@', '', $printtype, -1, $unsigned_cnt);
        $unsigned = ($unsigned_cnt > 0);
        $printtype = trim($printtype);

    }

    $attribute     = ' ';
    if ($binary) {
        $attribute = 'BINARY';
    }
    if ($unsigned) {
        $attribute = 'UNSIGNED';
    }
    if ($zerofill) {
        $attribute = 'UNSIGNED ZEROFILL';
    }

    $can_contain_collation = false;
    if (! $binary
        && preg_match("@^(char|varchar|text|tinytext|mediumtext|longtext|set|enum)@", $type)
    ) {
        $can_contain_collation = true;
    }

    // for the case ENUM('&#8211;','&ldquo;')
    $displayed_type = htmlspecialchars($printtype);
    if (strlen($printtype) > $GLOBALS['cfg']['LimitChars']) {
        $displayed_type  = '<abbr title="' . $printtype . '">';
        $displayed_type .= substr($printtype, 0, $GLOBALS['cfg']['LimitChars']);
        $displayed_type .= '</abbr>';
    }

    return array(
        'type' => $type,
        'spec_in_brackets' => $spec_in_brackets,
        'enum_set_values'  => $enum_set_values,
        'print_type' => $printtype,
        'binary' => $binary,
        'unsigned' => $unsigned,
        'zerofill' => $zerofill,
        'attribute' => $attribute,
        'can_contain_collation' => $can_contain_collation,
        'displayed_type' => $displayed_type
    );
}

/**
 * Verifies if this table's engine supports foreign keys
 *
 * @param string $engine engine
 *
 * @return boolean
 */
function PMA_isForeignKeySupported($engine)
{
    $engine = strtoupper($engine);
    if ('INNODB' == $engine || 'PBXT' == $engine) {
        return true;
    } else {
        return false;
    }
}

/**
 * Replaces some characters by a displayable equivalent
 *
 * @param string $content content
 *
 * @return string the content with characters replaced
 */
function PMA_replaceBinaryContents($content)
{
    $result = str_replace("\x00", '\0', $content);
    $result = str_replace("\x08", '\b', $result);
    $result = str_replace("\x0a", '\n', $result);
    $result = str_replace("\x0d", '\r', $result);
    $result = str_replace("\x1a", '\Z', $result);
    return $result;
}

/**
 * Converts GIS data to Well Known Text format
 *
 * @param binary $data        GIS data
 * @param bool   $includeSRID Add SRID to the WKT
 *
 * @return GIS data in Well Know Text format
 */
function PMA_asWKT($data, $includeSRID = false)
{
    // Convert to WKT format
    $hex = bin2hex($data);
    $wktsql     = "SELECT ASTEXT(x'" . $hex . "')";
    if ($includeSRID) {
        $wktsql .= ", SRID(x'" . $hex . "')";
    }
    $wktresult  = PMA_DBI_try_query($wktsql, null, PMA_DBI_QUERY_STORE);
    $wktarr     = PMA_DBI_fetch_row($wktresult, 0);
    $wktval     = $wktarr[0];
    if ($includeSRID) {
        $srid = $wktarr[1];
        $wktval = "'" . $wktval . "'," . $srid;
    }
    @PMA_DBI_free_result($wktresult);
    return $wktval;
}

/**
 * If the string starts with a \r\n pair (0x0d0a) add an extra \n
 *
 * @param string $string string
 *
 * @return string with the chars replaced
 */

function PMA_duplicateFirstNewline($string)
{
    $first_occurence = strpos($string, "\r\n");
    if ($first_occurence === 0) {
        $string = "\n".$string;
    }
    return $string;
}

/**
 * Get the action word corresponding to a script name
 * in order to display it as a title in navigation panel
 *
 * @param string $target a valid value for $cfg['LeftDefaultTabTable'],
 *                       $cfg['DefaultTabTable'] or $cfg['DefaultTabDatabase']
 *
 * @return array
 */
function PMA_getTitleForTarget($target)
{
    $mapping = array(
        // Values for $cfg['DefaultTabTable']
        'tbl_structure.php' =>  __('Structure'),
        'tbl_sql.php' => __('SQL'),
        'tbl_select.php' =>__('Search'),
        'tbl_change.php' =>__('Insert'),
        'sql.php' => __('Browse'),

        // Values for $cfg['DefaultTabDatabase']
        'db_structure.php' => __('Structure'),
        'db_sql.php' => __('SQL'),
        'db_search.php' => __('Search'),
        'db_operations.php' => __('Operations'),
    );
    return $mapping[$target];
}

/**
 * Formats user string, expanding @VARIABLES@, accepting strftime format
 * string.
 *
 * @param string   $string  Text where to do expansion.
 * @param function $escape  Function to call for escaping variable values.
 * @param array    $updates Array with overrides for default parameters
 *                 (obtained from GLOBALS).
 *
 * @return string
 */
function PMA_expandUserString($string, $escape = null, $updates = array())
{
    /* Content */
    $vars['http_host'] = PMA_getenv('HTTP_HOST');
    $vars['server_name'] = $GLOBALS['cfg']['Server']['host'];
    $vars['server_verbose'] = $GLOBALS['cfg']['Server']['verbose'];
    if (empty($GLOBALS['cfg']['Server']['verbose'])) {
        $vars['server_verbose_or_name'] = $GLOBALS['cfg']['Server']['host'];
    } else {
        $vars['server_verbose_or_name'] = $GLOBALS['cfg']['Server']['verbose'];
    }
    $vars['database'] = $GLOBALS['db'];
    $vars['table'] = $GLOBALS['table'];
    $vars['phpmyadmin_version'] = 'phpMyAdmin ' . PMA_VERSION;

    /* Update forced variables */
    foreach ($updates as $key => $val) {
        $vars[$key] = $val;
    }

    /* Replacement mapping */
    /*
     * The __VAR__ ones are for backward compatibility, because user
     * might still have it in cookies.
     */
    $replace = array(
        '@HTTP_HOST@' => $vars['http_host'],
        '@SERVER@' => $vars['server_name'],
        '__SERVER__' => $vars['server_name'],
        '@VERBOSE@' => $vars['server_verbose'],
        '@VSERVER@' => $vars['server_verbose_or_name'],
        '@DATABASE@' => $vars['database'],
        '__DB__' => $vars['database'],
        '@TABLE@' => $vars['table'],
        '__TABLE__' => $vars['table'],
        '@PHPMYADMIN@' => $vars['phpmyadmin_version'],
        );

    /* Optional escaping */
    if (! is_null($escape)) {
        foreach ($replace as $key => $val) {
            $replace[$key] = $escape($val);
        }
    }

    /* Backward compatibility in 3.5.x */
    if (strpos($string, '@FIELDS@') !== false) {
        $string = strtr($string, array('@FIELDS@' => '@COLUMNS@'));
    }

    /* Fetch columns list if required */
    if (strpos($string, '@COLUMNS@') !== false) {
        $columns_list = PMA_DBI_get_columns($GLOBALS['db'], $GLOBALS['table']);

        $column_names = array();
        foreach ($columns_list as $column) {
            if (! is_null($escape)) {
                $column_names[] = $escape($column['Field']);
            } else {
                $column_names[] = $column['Field'];
            }
        }

        $replace['@COLUMNS@'] = implode(',', $column_names);
    }

    /* Do the replacement */
    return strtr(strftime($string), $replace);
}

/**
 * function that generates a json output for an ajax request and ends script
 * execution
 *
 * @param PMA_Message|string $message    message string containing the
 *                                       html of the message
 * @param bool               $success    success whether the ajax request
 *                                       was successfull
 * @param array              $extra_data extra data  optional - any other data
 *                                       as part of the json request
 *
 * @return void
 */
function PMA_ajaxResponse($message, $success = true, $extra_data = array())
{
    $response = array();
    if ( $success == true ) {
        $response['success'] = true;
        if ($message instanceof PMA_Message) {
            $response['message'] = $message->getDisplay();
        } else {
            $response['message'] = $message;
        }
    } else {
        $response['success'] = false;
        if ($message instanceof PMA_Message) {
            $response['error'] = $message->getDisplay();
        } else {
            $response['error'] = $message;
        }
    }

    // If extra_data has been provided, append it to the response array
    if ( ! empty($extra_data) && count($extra_data) > 0 ) {
        $response = array_merge($response, $extra_data);
    }

    // Set the Content-Type header to JSON so that jQuery parses the
    // response correctly.
    //
    // At this point, other headers might have been sent;
    // even if $GLOBALS['is_header_sent'] is true,
    // we have to send these additional headers.
    if (!defined('TESTSUITE')) {
        header('Cache-Control: no-cache');
        header("Content-Type: application/json");
    }

    echo json_encode($response);

    if (! defined('TESTSUITE')) {
        exit;
    }
}

/**
 * Display the form used to browse anywhere on the local server for a file to
 * import
 *
 * @param string $max_upload_size maximum upload size
 *
 * @return void
 */
function PMA_browseUploadFile($max_upload_size)
{
    if ($GLOBALS['is_upload'] && !empty($GLOBALS['cfg']['UploadDir'])) {
        echo '<label for="radio_import_file">';
    } else {
        echo '<label for="input_import_file">';
    }
    echo __("Browse your computer:") . '</label>';
    echo '<div id="upload_form_status" style="display: none;"></div>';
    echo '<div id="upload_form_status_info" style="display: none;"></div>';
    echo '<input type="file" name="import_file" id="input_import_file" />';
    echo PMA_displayMaximumUploadSize($max_upload_size) . "\n";
    // some browsers should respect this :)
    echo PMA_generateHiddenMaxFileSize($max_upload_size) . "\n";
}

/**
 * Display the form used to select a file to import from the server upload
 * directory
 *
 * @param array  $import_list array of import types
 * @param string $uploaddir   upload directory
 *
 * @return void
 */
function PMA_selectUploadFile($import_list, $uploaddir)
{
    echo '<label for="radio_local_import_file">'
        . sprintf(
            __("Select from the web server upload directory <b>%s</b>:"),
            htmlspecialchars(PMA_userDir($uploaddir))
        )
        . '</label>';
    $extensions = '';
    foreach ($import_list as $val) {
        if (! empty($extensions)) {
            $extensions .= '|';
        }
        $extensions .= $val['extension'];
    }
    $matcher = '@\.(' . $extensions . ')(\.('
        . PMA_supportedDecompressions() . '))?$@';

    $active = (isset($GLOBALS['timeout_passed']) && $GLOBALS['timeout_passed'] && isset($local_import_file))
        ? $local_import_file
        : '';
    $files = PMA_getFileSelectOptions(
        PMA_userDir($uploaddir),
        $matcher,
        $active
    );
    if ($files === false) {
        PMA_Message::error(
            __('The directory you set for upload work cannot be reached')
        )->display();
    } elseif (! empty($files)) {
        echo "\n";
        echo '    <select style="margin: 5px" size="1" name="local_import_file" id="select_local_import_file">' . "\n";
        echo '        <option value="">&nbsp;</option>' . "\n";
        echo $files;
        echo '    </select>' . "\n";
    } elseif (empty ($files)) {
        echo '<i>' . __('There are no files to upload') . '</i>';
    }
}

/**
 * Build titles and icons for action links
 *
 * @return array   the action titles
 */
function PMA_buildActionTitles()
{
    $titles = array();

    $titles['Browse']     = PMA_getIcon('b_browse.png', __('Browse'));
    $titles['NoBrowse']   = PMA_getIcon('bd_browse.png', __('Browse'));
    $titles['Search']     = PMA_getIcon('b_select.png', __('Search'));
    $titles['NoSearch']   = PMA_getIcon('bd_select.png', __('Search'));
    $titles['Insert']     = PMA_getIcon('b_insrow.png', __('Insert'));
    $titles['NoInsert']   = PMA_getIcon('bd_insrow.png', __('Insert'));
    $titles['Structure']  = PMA_getIcon('b_props.png', __('Structure'));
    $titles['Drop']       = PMA_getIcon('b_drop.png', __('Drop'));
    $titles['NoDrop']     = PMA_getIcon('bd_drop.png', __('Drop'));
    $titles['Empty']      = PMA_getIcon('b_empty.png', __('Empty'));
    $titles['NoEmpty']    = PMA_getIcon('bd_empty.png', __('Empty'));
    $titles['Edit']       = PMA_getIcon('b_edit.png', __('Edit'));
    $titles['NoEdit']     = PMA_getIcon('bd_edit.png', __('Edit'));
    $titles['Export']     = PMA_getIcon('b_export.png', __('Export'));
    $titles['NoExport']   = PMA_getIcon('bd_export.png', __('Export'));
    $titles['Execute']    = PMA_getIcon('b_nextpage.png', __('Execute'));
    $titles['NoExecute']  = PMA_getIcon('bd_nextpage.png', __('Execute'));
    return $titles;
}

/**
 * This function processes the datatypes supported by the DB, as specified in
 * PMA_Types->getColumns() and either returns an array (useful for quickly checking
 * if a datatype is supported) or an HTML snippet that creates a drop-down list.
 *
 * @param bool   $html     Whether to generate an html snippet or an array
 * @param string $selected The value to mark as selected in HTML mode
 *
 * @return mixed   An HTML snippet or an array of datatypes.
 *
 */
function PMA_getSupportedDatatypes($html = false, $selected = '')
{
    if ($html) {
        // NOTE: the SELECT tag in not included in this snippet.
        $retval = '';
        foreach ($GLOBALS['PMA_Types']->getColumns() as $key => $value) {
            if (is_array($value)) {
                $retval .= "<optgroup label='" . htmlspecialchars($key) . "'>";
                foreach ($value as $subvalue) {
                    if ($subvalue == $selected) {
                        $retval .= sprintf(
                            '<option selected="selected" title="%s">%s</option>',
                            $GLOBALS['PMA_Types']->getTypeDescription($subvalue),
                            $subvalue
                        );
                    } else if ($subvalue === '-') {
                        $retval .= '<option disabled="disabled">';
                        $retval .= $subvalue;
                        $retval .= '</option>';
                    } else {
                        $retval .= sprintf(
                            '<option title="%s">%s</option>',
                            $GLOBALS['PMA_Types']->getTypeDescription($subvalue),
                            $subvalue
                        );
                    }
                }
                $retval .= '</optgroup>';
            } else {
                if ($selected == $value) {
                    $retval .= sprintf(
                        '<option selected="selected" title="%s">%s</option>',
                        $GLOBALS['PMA_Types']->getTypeDescription($value),
                        $value
                    );
                } else {
                    $retval .= sprintf(
                        '<option title="%s">%s</option>',
                        $GLOBALS['PMA_Types']->getTypeDescription($value),
                        $value
                    );
                }
            }
        }
    } else {
        $retval = array();
        foreach ($GLOBALS['PMA_Types']->getColumns() as $value) {
            if (is_array($value)) {
                foreach ($value as $subvalue) {
                    if ($subvalue !== '-') {
                        $retval[] = $subvalue;
                    }
                }
            } else {
                if ($value !== '-') {
                    $retval[] = $value;
                }
            }
        }
    }

    return $retval;
} // end PMA_getSupportedDatatypes()

/**
 * Returns a list of datatypes that are not (yet) handled by PMA.
 * Used by: tbl_change.php and libraries/db_routines.inc.php
 *
 * @return array   list of datatypes
 */
function PMA_unsupportedDatatypes()
{
    $no_support_types = array();
    return $no_support_types;
}

/**
 * Return GIS data types
 *
 * @param bool $upper_case whether to return values in upper case
 *
 * @return array GIS data types
 */
function PMA_getGISDatatypes($upper_case = false)
{
    $gis_data_types = array(
        'geometry',
        'point',
        'linestring',
        'polygon',
        'multipoint',
        'multilinestring',
        'multipolygon',
        'geometrycollection'
    );
    if ($upper_case) {
        for ($i = 0; $i < count($gis_data_types); $i++) {
            $gis_data_types[$i] = strtoupper($gis_data_types[$i]);
        }
    }

    return $gis_data_types;
}

/**
 * Generates GIS data based on the string passed.
 *
 * @param string $gis_string GIS string
 *
 * @return GIS data enclosed in 'GeomFromText' function
 */
function PMA_createGISData($gis_string)
{
    $gis_string =  trim($gis_string);
    $geom_types = '(POINT|MULTIPOINT|LINESTRING|MULTILINESTRING|'
        . 'POLYGON|MULTIPOLYGON|GEOMETRYCOLLECTION)';
    if (preg_match("/^'" . $geom_types . "\(.*\)',[0-9]*$/i", $gis_string)) {
        return 'GeomFromText(' . $gis_string . ')';
    } elseif (preg_match("/^" . $geom_types . "\(.*\)$/i", $gis_string)) {
        return "GeomFromText('" . $gis_string . "')";
    } else {
        return $gis_string;
    }
}

/**
 * Returns the names and details of the functions
 * that can be applied on geometry data typess.
 *
 * @param string $geom_type if provided the output is limited to the functions
 *                          that are applicable to the provided geometry type.
 * @param bool   $binary    if set to false functions that take two geometries
 *                          as arguments will not be included.
 * @param bool   $display   if set to true separators will be added to the
 *                          output array.
 *
 * @return array names and details of the functions that can be applied on
 *               geometry data typess.
 */
function PMA_getGISFunctions($geom_type = null, $binary = true, $display = false)
{
    $funcs = array();
    if ($display) {
        $funcs[] = array('display' => ' ');
    }

    // Unary functions common to all geomety types
    $funcs['Dimension']    = array('params' => 1, 'type' => 'int');
    $funcs['Envelope']     = array('params' => 1, 'type' => 'Polygon');
    $funcs['GeometryType'] = array('params' => 1, 'type' => 'text');
    $funcs['SRID']         = array('params' => 1, 'type' => 'int');
    $funcs['IsEmpty']      = array('params' => 1, 'type' => 'int');
    $funcs['IsSimple']     = array('params' => 1, 'type' => 'int');

    $geom_type = trim(strtolower($geom_type));
    if ($display && $geom_type != 'geometry' && $geom_type != 'multipoint') {
        $funcs[] = array('display' => '--------');
    }

    // Unary functions that are specific to each geomety type
    if ($geom_type == 'point') {
        $funcs['X'] = array('params' => 1, 'type' => 'float');
        $funcs['Y'] = array('params' => 1, 'type' => 'float');

    } elseif ($geom_type == 'multipoint') {
        // no fucntions here
    } elseif ($geom_type == 'linestring') {
        $funcs['EndPoint']   = array('params' => 1, 'type' => 'point');
        $funcs['GLength']    = array('params' => 1, 'type' => 'float');
        $funcs['NumPoints']  = array('params' => 1, 'type' => 'int');
        $funcs['StartPoint'] = array('params' => 1, 'type' => 'point');
        $funcs['IsRing']     = array('params' => 1, 'type' => 'int');

    } elseif ($geom_type == 'multilinestring') {
        $funcs['GLength']  = array('params' => 1, 'type' => 'float');
        $funcs['IsClosed'] = array('params' => 1, 'type' => 'int');

    } elseif ($geom_type == 'polygon') {
        $funcs['Area']             = array('params' => 1, 'type' => 'float');
        $funcs['ExteriorRing']     = array('params' => 1, 'type' => 'linestring');
        $funcs['NumInteriorRings'] = array('params' => 1, 'type' => 'int');

    } elseif ($geom_type == 'multipolygon') {
        $funcs['Area']     = array('params' => 1, 'type' => 'float');
        $funcs['Centroid'] = array('params' => 1, 'type' => 'point');
        // Not yet implemented in MySQL
        //$funcs['PointOnSurface'] = array('params' => 1, 'type' => 'point');

    } elseif ($geom_type == 'geometrycollection') {
        $funcs['NumGeometries'] = array('params' => 1, 'type' => 'int');
    }

    // If we are asked for binary functions as well
    if ($binary) {
        // section separator
        if ($display) {
            $funcs[] = array('display' => '--------');
        }
        if (PMA_MYSQL_INT_VERSION < 50601) {
            $funcs['Crosses']    = array('params' => 2, 'type' => 'int');
            $funcs['Contains']   = array('params' => 2, 'type' => 'int');
            $funcs['Disjoint']   = array('params' => 2, 'type' => 'int');
            $funcs['Equals']     = array('params' => 2, 'type' => 'int');
            $funcs['Intersects'] = array('params' => 2, 'type' => 'int');
            $funcs['Overlaps']   = array('params' => 2, 'type' => 'int');
            $funcs['Touches']    = array('params' => 2, 'type' => 'int');
            $funcs['Within']     = array('params' => 2, 'type' => 'int');
        } else {
            // If MySQl version is greaeter than or equal 5.6.1, use the ST_ prefix.
            $funcs['ST_Crosses']    = array('params' => 2, 'type' => 'int');
            $funcs['ST_Contains']   = array('params' => 2, 'type' => 'int');
            $funcs['ST_Disjoint']   = array('params' => 2, 'type' => 'int');
            $funcs['ST_Equals']     = array('params' => 2, 'type' => 'int');
            $funcs['ST_Intersects'] = array('params' => 2, 'type' => 'int');
            $funcs['ST_Overlaps']   = array('params' => 2, 'type' => 'int');
            $funcs['ST_Touches']    = array('params' => 2, 'type' => 'int');
            $funcs['ST_Within']     = array('params' => 2, 'type' => 'int');

        }

        if ($display) {
            $funcs[] = array('display' => '--------');
        }
        // Minimum bounding rectangle functions
        $funcs['MBRContains']   = array('params' => 2, 'type' => 'int');
        $funcs['MBRDisjoint']   = array('params' => 2, 'type' => 'int');
        $funcs['MBREquals']     = array('params' => 2, 'type' => 'int');
        $funcs['MBRIntersects'] = array('params' => 2, 'type' => 'int');
        $funcs['MBROverlaps']   = array('params' => 2, 'type' => 'int');
        $funcs['MBRTouches']    = array('params' => 2, 'type' => 'int');
        $funcs['MBRWithin']     = array('params' => 2, 'type' => 'int');
    }
    return $funcs;
}

/**
 * Returns default function for a particular column.
 *
 * @param array $field       Data about the column for which
 *                           to generate the dropdown
 * @param bool  $insert_mode Whether the operation is 'insert'
 *
 * @global   array    $cfg            PMA configuration
 * @global   array    $analyzed_sql   Analyzed SQL query
 * @global   mixed    $data           data of currently edited row
 *                                    (used to detect whether to choose defaults)
 *
 * @return string   An HTML snippet of a dropdown list with function
 *                    names appropriate for the requested column.
 */
function PMA_getDefaultFunctionForField($field, $insert_mode)
{
    global $cfg, $analyzed_sql, $data;

    $default_function   = '';

    // Can we get field class based values?
    $current_class = $GLOBALS['PMA_Types']->getTypeClass($field['True_Type']);
    if (! empty($current_class)) {
        if (isset($cfg['DefaultFunctions']['FUNC_' . $current_class])) {
            $default_function   = $cfg['DefaultFunctions']['FUNC_' . $current_class];
        }
    }
    // what function defined as default?
    // for the first timestamp we don't set the default function
    // if there is a default value for the timestamp
    // (not including CURRENT_TIMESTAMP)
    // and the column does not have the
    // ON UPDATE DEFAULT TIMESTAMP attribute.
    if ($field['True_Type'] == 'timestamp'
        && empty($field['Default'])
        && empty($data)
        && ! isset($analyzed_sql[0]['create_table_fields'][$field['Field']]['on_update_current_timestamp'])
        && $analyzed_sql[0]['create_table_fields'][$field['Field']]['default_value'] != 'NULL'
    ) {
        $default_function = $cfg['DefaultFunctions']['first_timestamp'];
    }
    // Default for first timestamp field
    if ($field['first_timestamp']) {
        $default_function = $cfg['DefaultFunctions']['first_timestamp'];
    }
    // For primary keys of type char(36) or varchar(36) UUID if the default
    // function
    // Only applies to insert mode, as it would silently trash data on updates.
    if ($insert_mode
        && $field['Key'] == 'PRI'
        && ($field['Type'] == 'char(36)' || $field['Type'] == 'varchar(36)')
    ) {
         $default_function = $cfg['DefaultFunctions']['FUNC_UUID'];
    }
    // this is set only when appropriate and is always true
    if (isset($field['display_binary_as_hex'])) {
        $default_function = 'UNHEX';
    }

    return $default_function;
}

/**
 * Creates a dropdown box with MySQL functions for a particular column.
 *
 * @param array $field       Data about the column for which
 *                           to generate the dropdown
 * @param bool  $insert_mode Whether the operation is 'insert'
 *
 * @return string   An HTML snippet of a dropdown list with function
 *                    names appropriate for the requested column.
 */
function PMA_getFunctionsForField($field, $insert_mode)
{
    $default_function = PMA_getDefaultFunctionForField($field, $insert_mode);
    $dropdown_built = array();

    // Create the output
    $retval = '<option></option>' . "\n";
    // loop on the dropdown array and print all available options for that
    // field.
    $functions = $GLOBALS['PMA_Types']->getFunctions($field['True_Type']);
    foreach ($functions as $function) {
        $retval .= '<option';
        if ($default_function === $function) {
            $retval .= ' selected="selected"';
        }
        $retval .= '>' . $function . '</option>' . "\n";
        $dropdown_built[$function] = true;
    }

    // Create separator before all functions list
    if (count($functions) > 0) {
        $retval .= '<option value="" disabled="disabled">--------</option>' . "\n";
    }

    // For compatibility's sake, do not let out all other functions. Instead
    // print a separator (blank) and then show ALL functions which weren't
    // shown yet.
    $functions = $GLOBALS['PMA_Types']->getAllFunctions();
    foreach ($functions as $function) {
        // Skip already included functions
        if (isset($dropdown_built[$function])) {
            continue;
        }
        $retval .= '<option';
        if ($default_function === $function) {
            $retval .= ' selected="selected"';
        }
        $retval .= '>' . $function . '</option>' . "\n";
    } // end for

    return $retval;
} // end PMA_getFunctionsForField()

/**
 * Checks if the current user has a specific privilege and returns true if the
 * user indeed has that privilege or false if (s)he doesn't. This function must
 * only be used for features that are available since MySQL 5, because it
 * relies on the INFORMATION_SCHEMA database to be present.
 *
 * Example:   PMA_currentUserHasPrivilege('CREATE ROUTINE', 'mydb');
 *            // Checks if the currently logged in user has the global
 *            // 'CREATE ROUTINE' privilege or, if not, checks if the
 *            // user has this privilege on database 'mydb'.
 *
 * @param string $priv The privilege to check
 * @param mixed  $db   null, to only check global privileges
 *                     string, db name where to also check for privileges
 * @param mixed  $tbl  null, to only check global/db privileges
 *                     string, table name where to also check for privileges
 *
 * @return bool
 */
function PMA_currentUserHasPrivilege($priv, $db = null, $tbl = null)
{
    // Get the username for the current user in the format
    // required to use in the information schema database.
    $user = PMA_DBI_fetch_value("SELECT CURRENT_USER();");
    if ($user === false) {
        return false;
    }
    $user = explode('@', $user);
    $username  = "''";
    $username .= str_replace("'", "''", $user[0]);
    $username .= "''@''";
    $username .= str_replace("'", "''", $user[1]);
    $username .= "''";
    // Prepage the query
    $query = "SELECT `PRIVILEGE_TYPE` FROM `INFORMATION_SCHEMA`.`%s` "
           . "WHERE GRANTEE='%s' AND PRIVILEGE_TYPE='%s'";
    // Check global privileges first.
    if (PMA_DBI_fetch_value(
        sprintf(
            $query,
            'USER_PRIVILEGES',
            $username,
            $priv
        )
    )
    ) {
        return true;
    }
    // If a database name was provided and user does not have the
    // required global privilege, try database-wise permissions.
    if ($db !== null) {
        // need to escape wildcards in db and table names, see bug #3518484
        $db = str_replace(array('%', '_'), array('\%', '\_'), $db);
        $query .= " AND TABLE_SCHEMA='%s'";
        if (PMA_DBI_fetch_value(
            sprintf(
                $query,
                'SCHEMA_PRIVILEGES',
                $username,
                $priv,
                PMA_sqlAddSlashes($db)
            )
        )
        ) {
            return true;
        }
    } else {
        // There was no database name provided and the user
        // does not have the correct global privilege.
        return false;
    }
    // If a table name was also provided and we still didn't
    // find any valid privileges, try table-wise privileges.
    if ($tbl !== null) {
        // need to escape wildcards in db and table names, see bug #3518484
        $tbl = str_replace(array('%', '_'), array('\%', '\_'), $tbl);
        $query .= " AND TABLE_NAME='%s'";
        if (PMA_DBI_fetch_value(
            sprintf(
                $query,
                'TABLE_PRIVILEGES',
                $username,
                $priv,
                PMA_sqlAddSlashes($db),
                PMA_sqlAddSlashes($tbl)
            )
        )
        ) {
            return true;
        }
    }
    // If we reached this point, the user does not
    // have even valid table-wise privileges.
    return false;
}

/**
 * Returns server type for current connection
 *
 * Known types are: Drizzle, MariaDB and MySQL (default)
 *
 * @return string
 */
function PMA_getServerType()
{
    $server_type = 'MySQL';
    if (PMA_DRIZZLE) {
        $server_type = 'Drizzle';
    } else if (strpos(PMA_MYSQL_STR_VERSION, 'mariadb') !== false) {
        $server_type = 'MariaDB';
    } else if (stripos(PMA_MYSQL_VERSION_COMMENT, 'percona') !== false) {
        $server_type = 'Percona Server';
    }
    return $server_type;
}

/**
 * Analyzes the limit clause and return the start and length attributes of it.
 *
 * @param string $limit_clause limit clause
 *
 * @return array Start and length attributes of the limit clause
 */
function PMA_analyzeLimitClause($limit_clause)
{
    $start_and_length = explode(',', str_ireplace('LIMIT', '', $limit_clause));
    return array(
        'start'  => trim($start_and_length[0]),
        'length' => trim($start_and_length[1])
    );
}

/**
 * Outputs HTML code for print button.
 *
 * @return void
 */
function PMA_printButton()
{
    echo '<p class="print_ignore">';
    echo '<input type="button" class="button" id="print" value="'
        . __('Print') . '" />';
    echo '</p>';
}
?><|MERGE_RESOLUTION|>--- conflicted
+++ resolved
@@ -2693,14 +2693,9 @@
  *
  * @param string $id      the id of the <div> on which to apply the effect
  * @param string $message the message to show as a link
-<<<<<<< HEAD
  * 
  * @return string         html div element
  * 
-=======
- *
- * @return void
->>>>>>> 791c08be
  */
 function PMA_getDivForSliderEffect($id, $message)
 {
@@ -2715,19 +2710,13 @@
      * method maybe by using an additional param, the id of the div to
      * append to
      */
-<<<<<<< HEAD
     
     return '<div id="' . $id . '"'
-        . (($GLOBALS['cfg']['InitialSlidersState'] == 'closed') ? ' style="display: none; overflow:auto;"' : '')
+        . (($GLOBALS['cfg']['InitialSlidersState'] == 'closed')
+            ? ' style="display: none; overflow:auto;"'
+            : '')
         . ' class="pma_auto_slider" title="' . htmlspecialchars($message) . '">';
-    
-=======
-    echo '<div id="' . $id . '"';
-    echo $GLOBALS['cfg']['InitialSlidersState'] == 'closed'
-        ? ' style="display: none; overflow:auto;"'
-        : '';
-    echo ' class="pma_auto_slider" title="' . htmlspecialchars($message) . '">';
->>>>>>> 791c08be
+
 }
 
 /**
