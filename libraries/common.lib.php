<?php
/* vim: set expandtab sw=4 ts=4 sts=4: */
/**
 * Misc functions used all over the scripts.
 *
 * @package phpMyAdmin
 */

/**
 * Exponential expression / raise number into power
 *
 * @uses    function_exists()
 * @uses    bcpow()
 * @uses    gmp_pow()
 * @uses    gmp_strval()
 * @uses    pow()
 * @param   number  $base
 * @param   number  $exp
 * @param   string  pow function use, or false for auto-detect
 * @return  mixed  string or float
 */
function PMA_pow($base, $exp, $use_function = false)
{
    static $pow_function = null;

    if (null == $pow_function) {
        if (function_exists('bcpow')) {
            // BCMath Arbitrary Precision Mathematics Function
            $pow_function = 'bcpow';
        } elseif (function_exists('gmp_pow')) {
            // GMP Function
            $pow_function = 'gmp_pow';
        } else {
            // PHP function
            $pow_function = 'pow';
        }
    }

    if (! $use_function) {
        $use_function = $pow_function;
    }

    if ($exp < 0 && 'pow' != $use_function) {
        return false;
    }
    switch ($use_function) {
        case 'bcpow' :
            // bcscale() needed for testing PMA_pow() with base values < 1
            bcscale(10);
            $pow = bcpow($base, $exp);
            break;
        case 'gmp_pow' :
             $pow = gmp_strval(gmp_pow($base, $exp));
            break;
        case 'pow' :
            $base = (float) $base;
            $exp = (int) $exp;
            $pow = pow($base, $exp);
            break;
        default:
            $pow = $use_function($base, $exp);
    }

    return $pow;
}

/**
 * string PMA_getIcon(string $icon)
 *
 * @uses    $GLOBALS['pmaThemeImage']
 * @uses    $GLOBALS['cfg']['PropertiesIconic']
 * @uses    htmlspecialchars()
 * @param   string  $icon   name of icon file
 * @param   string  $alternate alternate text
 * @param   boolean $container include in container
 * @param   boolean $$force_text whether to force alternate text to be displayed
 * @return          html img tag
 */
function PMA_getIcon($icon, $alternate = '', $container = false, $force_text = false)
{
    $include_icon = false;
    $include_text = false;
    $include_box  = false;
    $alternate    = htmlspecialchars($alternate);
    $button       = '';

    if ($GLOBALS['cfg']['PropertiesIconic']) {
         $include_icon = true;
    }

    if ($force_text
     || ! (true === $GLOBALS['cfg']['PropertiesIconic'])
     || ! $include_icon) {
        // $cfg['PropertiesIconic'] is false or both
        // OR we have no $include_icon
        $include_text = true;
    }

    if ($include_text && $include_icon && $container) {
        // we have icon, text and request for container
        $include_box = true;
    }

    if ($include_box) {
        $button .= '<div class="nowrap">';
    }

    if ($include_icon) {
        $button .= '<img src="' . $GLOBALS['pmaThemeImage'] . $icon . '"'
            . ' title="' . $alternate . '" alt="' . $alternate . '"'
            . ' class="icon" width="16" height="16" />';
    }

    if ($include_icon && $include_text) {
        $button .= ' ';
    }

    if ($include_text) {
        $button .= $alternate;
    }

    if ($include_box) {
        $button .= '</div>';
    }

    return $button;
}

/**
 * Displays the maximum size for an upload
 *
 * @uses    PMA_formatByteDown()
 * @uses    sprintf()
 * @param   integer  the size
 *
 * @return  string   the message
 *
 * @access  public
 */
function PMA_displayMaximumUploadSize($max_upload_size)
{
    // I have to reduce the second parameter (sensitiveness) from 6 to 4
    // to avoid weird results like 512 kKib
    list($max_size, $max_unit) = PMA_formatByteDown($max_upload_size, 4);
    return '(' . sprintf(__('Max: %s%s'), $max_size, $max_unit) . ')';
}

/**
 * Generates a hidden field which should indicate to the browser
 * the maximum size for upload
 *
 * @param   integer  the size
 *
 * @return  string   the INPUT field
 *
 * @access  public
 */
 function PMA_generateHiddenMaxFileSize($max_size)
 {
     return '<input type="hidden" name="MAX_FILE_SIZE" value="' .$max_size . '" />';
 }

/**
 * Add slashes before "'" and "\" characters so a value containing them can
 * be used in a sql comparison.
 *
 * @uses    str_replace()
 * @param   string   the string to slash
 * @param   boolean  whether the string will be used in a 'LIKE' clause
 *                   (it then requires two more escaped sequences) or not
 * @param   boolean  whether to treat cr/lfs as escape-worthy entities
 *                   (converts \n to \\n, \r to \\r)
 *
 * @param   boolean  whether this function is used as part of the
 *                   "Create PHP code" dialog
 *
 * @return  string   the slashed string
 *
 * @access  public
 */
function PMA_sqlAddslashes($a_string = '', $is_like = false, $crlf = false, $php_code = false)
{
    if ($is_like) {
        $a_string = str_replace('\\', '\\\\\\\\', $a_string);
    } else {
        $a_string = str_replace('\\', '\\\\', $a_string);
    }

    if ($crlf) {
        $a_string = str_replace("\n", '\n', $a_string);
        $a_string = str_replace("\r", '\r', $a_string);
        $a_string = str_replace("\t", '\t', $a_string);
    }

    if ($php_code) {
        $a_string = str_replace('\'', '\\\'', $a_string);
    } else {
        $a_string = str_replace('\'', '\'\'', $a_string);
    }

    return $a_string;
} // end of the 'PMA_sqlAddslashes()' function


/**
 * Add slashes before "_" and "%" characters for using them in MySQL
 * database, table and field names.
 * Note: This function does not escape backslashes!
 *
 * @uses    str_replace()
 * @param   string   the string to escape
 *
 * @return  string   the escaped string
 *
 * @access  public
 */
function PMA_escape_mysql_wildcards($name)
{
    $name = str_replace('_', '\\_', $name);
    $name = str_replace('%', '\\%', $name);

    return $name;
} // end of the 'PMA_escape_mysql_wildcards()' function

/**
 * removes slashes before "_" and "%" characters
 * Note: This function does not unescape backslashes!
 *
 * @uses    str_replace()
 * @param   string   $name  the string to escape
 * @return  string   the escaped string
 * @access  public
 */
function PMA_unescape_mysql_wildcards($name)
{
    $name = str_replace('\\_', '_', $name);
    $name = str_replace('\\%', '%', $name);

    return $name;
} // end of the 'PMA_unescape_mysql_wildcards()' function

/**
 * removes quotes (',",`) from a quoted string
 *
 * checks if the sting is quoted and removes this quotes
 *
 * @uses    str_replace()
 * @uses    substr()
 * @param   string  $quoted_string  string to remove quotes from
 * @param   string  $quote          type of quote to remove
 * @return  string  unqoted string
 */
function PMA_unQuote($quoted_string, $quote = null)
{
    $quotes = array();

    if (null === $quote) {
        $quotes[] = '`';
        $quotes[] = '"';
        $quotes[] = "'";
    } else {
        $quotes[] = $quote;
    }

    foreach ($quotes as $quote) {
        if (substr($quoted_string, 0, 1) === $quote
         && substr($quoted_string, -1, 1) === $quote) {
             $unquoted_string = substr($quoted_string, 1, -1);
             // replace escaped quotes
             $unquoted_string = str_replace($quote . $quote, $quote, $unquoted_string);
             return $unquoted_string;
         }
    }

    return $quoted_string;
}

/**
 * format sql strings
 *
 * @todo    move into PMA_Sql
 * @uses    PMA_SQP_isError()
 * @uses    PMA_SQP_formatHtml()
 * @uses    PMA_SQP_formatNone()
 * @uses    is_array()
 * @param   mixed    pre-parsed SQL structure
 *
 * @return  string   the formatted sql
 *
 * @global  array    the configuration array
 * @global  boolean  whether the current statement is a multiple one or not
 *
 * @access  public
 *
 */
function PMA_formatSql($parsed_sql, $unparsed_sql = '')
{
    global $cfg;

    // Check that we actually have a valid set of parsed data
    // well, not quite
    // first check for the SQL parser having hit an error
    if (PMA_SQP_isError()) {
        return htmlspecialchars($parsed_sql['raw']);
    }
    // then check for an array
    if (!is_array($parsed_sql)) {
        // We don't so just return the input directly
        // This is intended to be used for when the SQL Parser is turned off
        $formatted_sql = '<pre>' . "\n"
                        . (($cfg['SQP']['fmtType'] == 'none' && $unparsed_sql != '') ? $unparsed_sql : $parsed_sql) . "\n"
                        . '</pre>';
        return $formatted_sql;
    }

    $formatted_sql        = '';

    switch ($cfg['SQP']['fmtType']) {
        case 'none':
            if ($unparsed_sql != '') {
                $formatted_sql = '<span class="inner_sql"><pre>' . "\n" . PMA_SQP_formatNone(array('raw' => $unparsed_sql)) . "\n" . '</pre></span>';
            } else {
                $formatted_sql = PMA_SQP_formatNone($parsed_sql);
            }
            break;
        case 'html':
            $formatted_sql = PMA_SQP_formatHtml($parsed_sql, 'color');
            break;
        case 'text':
            //$formatted_sql = PMA_SQP_formatText($parsed_sql);
            $formatted_sql = PMA_SQP_formatHtml($parsed_sql, 'text');
            break;
        default:
            break;
    } // end switch

    return $formatted_sql;
} // end of the "PMA_formatSql()" function


/**
 * Displays a link to the official MySQL documentation
 *
 * @uses    $cfg['MySQLManualType']
 * @uses    $cfg['MySQLManualBase']
 * @uses    $cfg['ReplaceHelpImg']
 * @uses    $GLOBALS['pmaThemeImage']
 * @uses    PMA_MYSQL_INT_VERSION
 * @uses    strtolower()
 * @uses    str_replace()
 * @param string  chapter of "HTML, one page per chapter" documentation
 * @param string  contains name of page/anchor that is being linked
 * @param bool    whether to use big icon (like in left frame)
 * @param string  anchor to page part
 *
 * @return  string  the html link
 *
 * @access  public
 */
function PMA_showMySQLDocu($chapter, $link, $big_icon = false, $anchor = '', $just_open = false)
{
    global $cfg;

    if ($cfg['MySQLManualType'] == 'none' || empty($cfg['MySQLManualBase'])) {
        return '';
    }

    // Fixup for newly used names:
    $chapter = str_replace('_', '-', strtolower($chapter));
    $link = str_replace('_', '-', strtolower($link));

    switch ($cfg['MySQLManualType']) {
        case 'chapters':
            if (empty($chapter)) {
                $chapter = 'index';
            }
            if (empty($anchor)) {
                $anchor = $link;
            }
            $url = $cfg['MySQLManualBase'] . '/' . $chapter . '.html#' . $anchor;
            break;
        case 'big':
            if (empty($anchor)) {
                $anchor = $link;
            }
            $url = $cfg['MySQLManualBase'] . '#' . $anchor;
            break;
        case 'searchable':
            if (empty($link)) {
                $link = 'index';
            }
            $url = $cfg['MySQLManualBase'] . '/' . $link . '.html';
            if (!empty($anchor)) {
                $url .= '#' . $anchor;
            }
            break;
        case 'viewable':
        default:
            if (empty($link)) {
                $link = 'index';
            }
            $mysql = '5.0';
            $lang = 'en';
            if (defined('PMA_MYSQL_INT_VERSION')) {
                if (PMA_MYSQL_INT_VERSION >= 50100) {
                    $mysql = '5.1';
                    /* l10n: Language to use for MySQL 5.1 documentation, please use only languages which do exist in official documentation.  */
                    $lang = _pgettext('$mysql_5_1_doc_lang', 'en');
                } elseif (PMA_MYSQL_INT_VERSION >= 50000) {
                    $mysql = '5.0';
                    /* l10n: Language to use for MySQL 5.0 documentation, please use only languages which do exist in official documentation. */
                    $lang = _pgettext('$mysql_5_0_doc_lang', 'en');
                }
            }
            $url = $cfg['MySQLManualBase'] . '/' . $mysql . '/' . $lang . '/' . $link . '.html';
            if (!empty($anchor)) {
                $url .= '#' . $anchor;
            }
            break;
    }

    if ($just_open) {
        return '<a href="' . $url . '" target="mysql_doc">';
    } elseif ($big_icon) {
        return '<a href="' . $url . '" target="mysql_doc"><img class="icon" src="' . $GLOBALS['pmaThemeImage'] . 'b_sqlhelp.png" width="16" height="16" alt="' . __('Documentation') . '" title="' . __('Documentation') . '" /></a>';
    } elseif ($GLOBALS['cfg']['ReplaceHelpImg']) {
        return '<a href="' . $url . '" target="mysql_doc"><img class="icon" src="' . $GLOBALS['pmaThemeImage'] . 'b_help.png" width="11" height="11" alt="' . __('Documentation') . '" title="' . __('Documentation') . '" /></a>';
    } else {
        return '[<a href="' . $url . '" target="mysql_doc">' . __('Documentation') . '</a>]';
    }
} // end of the 'PMA_showMySQLDocu()' function


/**
 * Displays a link to the phpMyAdmin documentation
 *
 * @param string  anchor in documentation
 *
 * @return  string  the html link
 *
 * @access  public
 */
function PMA_showDocu($anchor) {
    if ($GLOBALS['cfg']['ReplaceHelpImg']) {
        return '<a href="Documentation.html#' . $anchor . '" target="documentation"><img class="icon" src="' . $GLOBALS['pmaThemeImage'] . 'b_help.png" width="11" height="11" alt="' . __('Documentation') . '" title="' . __('Documentation') . '" /></a>';
    } else {
        return '[<a href="Documentation.html#' . $anchor . '" target="documentation">' . __('Documentation') . '</a>]';
    }
} // end of the 'PMA_showDocu()' function

/**
 * returns HTML for a footnote marker and add the messsage to the footnotes
 *
 * @uses    $GLOBALS['footnotes']
 * @param   string   the error message
 * @return  string html code for a footnote marker
 * @access  public
 */
function PMA_showHint($message, $bbcode = false, $type = 'notice')
{
    if ($message instanceof PMA_Message) {
        $key = $message->getHash();
        $type = $message->getLevel();
    } else {
        $key = md5($message);
    }

    if (! isset($GLOBALS['footnotes'][$key])) {
        if (empty($GLOBALS['footnotes']) || ! is_array($GLOBALS['footnotes'])) {
            $GLOBALS['footnotes'] = array();
        }
        $nr = count($GLOBALS['footnotes']) + 1;
        // this is the first instance of this message
        $instance = 1;
        $GLOBALS['footnotes'][$key] = array(
            'note'      => $message,
            'type'      => $type,
            'nr'        => $nr,
            'instance'  => $instance
        );
    } else {
        $nr = $GLOBALS['footnotes'][$key]['nr'];
        // another instance of this message (to ensure ids are unique)
        $instance = ++$GLOBALS['footnotes'][$key]['instance'];
    }

    if ($bbcode) {
        return '[sup]' . $nr . '[/sup]';
    }

    // footnotemarker used in js/tooltip.js
    return '<sup class="footnotemarker">' . $nr . '</sup>' .
    '<img class="footnotemarker" id="footnote_' . $nr . '_' . $instance . '" src="' .
    $GLOBALS['pmaThemeImage'] . 'b_help.png" alt="" />';
}

/**
 * Displays a MySQL error message in the right frame.
 *
 * @uses    footer.inc.php
 * @uses    header.inc.php
 * @uses    $GLOBALS['sql_query']
 * @uses    $GLOBALS['pmaThemeImage']
 * @uses    $GLOBALS['cfg']['PropertiesIconic']
 * @uses    $GLOBALS['cfg']['MaxCharactersInDisplayedSQL']
 * @uses    PMA_backquote()
 * @uses    PMA_DBI_getError()
 * @uses    PMA_formatSql()
 * @uses    PMA_generate_common_hidden_inputs()
 * @uses    PMA_generate_common_url()
 * @uses    PMA_showMySQLDocu()
 * @uses    PMA_sqlAddslashes()
 * @uses    PMA_SQP_isError()
 * @uses    PMA_SQP_parse()
 * @uses    PMA_SQP_getErrorString()
 * @uses    strtolower()
 * @uses    urlencode()
 * @uses    str_replace()
 * @uses    nl2br()
 * @uses    substr()
 * @uses    preg_replace()
 * @uses    preg_match()
 * @uses    explode()
 * @uses    implode()
 * @uses    is_array()
 * @uses    function_exists()
 * @uses    htmlspecialchars()
 * @uses    trim()
 * @uses    strstr()
 * @param   string   the error message
 * @param   string   the sql query that failed
 * @param   boolean  whether to show a "modify" link or not
 * @param   string   the "back" link url (full path is not required)
 * @param   boolean  EXIT the page?
 *
 * @global  string    the curent table
 * @global  string    the current db
 *
 * @access  public
 */
function PMA_mysqlDie($error_message = '', $the_query = '',
                        $is_modify_link = true, $back_url = '', $exit = true)
{
    global $table, $db;

    /**
     * start http output, display html headers
     */
    require_once './libraries/header.inc.php';

    $error_msg_output = '';

    if (!$error_message) {
        $error_message = PMA_DBI_getError();
    }
    if (!$the_query && !empty($GLOBALS['sql_query'])) {
        $the_query = $GLOBALS['sql_query'];
    }

    // --- Added to solve bug #641765
    // Robbat2 - 12 January 2003, 9:46PM
    // Revised, Robbat2 - 13 January 2003, 2:59PM
    if (!function_exists('PMA_SQP_isError') || PMA_SQP_isError()) {
        $formatted_sql = htmlspecialchars($the_query);
    } elseif (empty($the_query) || trim($the_query) == '') {
        $formatted_sql = '';
    } else {
        if (strlen($the_query) > $GLOBALS['cfg']['MaxCharactersInDisplayedSQL']) {
            $formatted_sql = substr($the_query, 0, $GLOBALS['cfg']['MaxCharactersInDisplayedSQL']) . '[...]';
        } else {
            $formatted_sql = PMA_formatSql(PMA_SQP_parse($the_query), $the_query);
        }
    }
    // ---
    $error_msg_output .= "\n" . '<!-- PMA-SQL-ERROR -->' . "\n";
    $error_msg_output .= '    <div class="error"><h1>' . __('Error') . '</h1>' . "\n";
    // if the config password is wrong, or the MySQL server does not
    // respond, do not show the query that would reveal the
    // username/password
    if (!empty($the_query) && !strstr($the_query, 'connect')) {
        // --- Added to solve bug #641765
        // Robbat2 - 12 January 2003, 9:46PM
        // Revised, Robbat2 - 13 January 2003, 2:59PM
        if (function_exists('PMA_SQP_isError') && PMA_SQP_isError()) {
            $error_msg_output .= PMA_SQP_getErrorString() . "\n";
            $error_msg_output .= '<br />' . "\n";
        }
        // ---
        // modified to show the help on sql errors
        $error_msg_output .= '    <p><strong>' . __('SQL query') . ':</strong>' . "\n";
        if (strstr(strtolower($formatted_sql), 'select')) { // please show me help to the error on select
            $error_msg_output .= PMA_showMySQLDocu('SQL-Syntax', 'SELECT');
        }
        if ($is_modify_link) {
            $_url_params = array(
                'sql_query' => $the_query,
                'show_query' => 1,
            );
            if (strlen($table)) {
                $_url_params['db'] = $db;
                $_url_params['table'] = $table;
                $doedit_goto = '<a href="tbl_sql.php?' . PMA_generate_common_url($_url_params) . '">';
            } elseif (strlen($db)) {
                $_url_params['db'] = $db;
                $doedit_goto = '<a href="db_sql.php?' . PMA_generate_common_url($_url_params) . '">';
            } else {
                $doedit_goto = '<a href="server_sql.php?' . PMA_generate_common_url($_url_params) . '">';
            }

            $error_msg_output .= $doedit_goto
               . PMA_getIcon('b_edit.png', __('Edit'))
               . '</a>';
        } // end if
        $error_msg_output .= '    </p>' . "\n"
            .'    <p>' . "\n"
            .'        ' . $formatted_sql . "\n"
            .'    </p>' . "\n";
    } // end if

    $tmp_mysql_error = ''; // for saving the original $error_message
    if (!empty($error_message)) {
        $tmp_mysql_error = strtolower($error_message); // save the original $error_message
        $error_message = htmlspecialchars($error_message);
        $error_message = preg_replace("@((\015\012)|(\015)|(\012)){3,}@", "\n\n", $error_message);
    }
    // modified to show the help on error-returns
    // (now error-messages-server)
    $error_msg_output .= '<p>' . "\n"
            . '    <strong>' . __('MySQL said: ') . '</strong>'
            . PMA_showMySQLDocu('Error-messages-server', 'Error-messages-server')
            . "\n"
            . '</p>' . "\n";

    // The error message will be displayed within a CODE segment.
    // To preserve original formatting, but allow wordwrapping, we do a couple of replacements

    // Replace all non-single blanks with their HTML-counterpart
    $error_message = str_replace('  ', '&nbsp;&nbsp;', $error_message);
    // Replace TAB-characters with their HTML-counterpart
    $error_message = str_replace("\t", '&nbsp;&nbsp;&nbsp;&nbsp;', $error_message);
    // Replace linebreaks
    $error_message = nl2br($error_message);

    $error_msg_output .= '<code>' . "\n"
        . $error_message . "\n"
        . '</code><br />' . "\n";
    $error_msg_output .= '</div>';

    $_SESSION['Import_message']['message'] = $error_msg_output;

    if ($exit) {
        if (! empty($back_url)) {
            if (strstr($back_url, '?')) {
                $back_url .= '&amp;no_history=true';
            } else {
                $back_url .= '?no_history=true';
            }

            $_SESSION['Import_message']['go_back_url'] = $back_url;

            $error_msg_output .= '<fieldset class="tblFooters">';
            $error_msg_output .= '[ <a href="' . $back_url . '">' . __('Back') . '</a> ]';
            $error_msg_output .= '</fieldset>' . "\n\n";
       }

       echo $error_msg_output;
       /**
        * display footer and exit
        */

       require './libraries/footer.inc.php';
    } else {
        echo $error_msg_output;
    }
} // end of the 'PMA_mysqlDie()' function

/**
<<<<<<< HEAD
 * Send HTTP header, taking IIS limits into account (600 seems ok)
 *
 * @uses    PMA_IS_IIS
 * @uses    PMA_COMING_FROM_COOKIE_LOGIN
 * @uses    PMA_get_arg_separator()
 * @uses    SID
 * @uses    strlen()
 * @uses    strpos()
 * @uses    header()
 * @uses    session_write_close()
 * @uses    headers_sent()
 * @uses    function_exists()
 * @uses    debug_print_backtrace()
 * @uses    trigger_error()
 * @uses    defined()
 * @param   string   $uri the header to send
 * @return  boolean  always true
 */
function PMA_sendHeaderLocation($uri)
{
    if (PMA_IS_IIS && strlen($uri) > 600) {

        echo '<html><head><title>- - -</title>' . "\n";
        echo '<meta http-equiv="expires" content="0">' . "\n";
        echo '<meta http-equiv="Pragma" content="no-cache">' . "\n";
        echo '<meta http-equiv="Cache-Control" content="no-cache">' . "\n";
        echo '<meta http-equiv="Refresh" content="0;url=' .$uri . '">' . "\n";
        echo '<script type="text/javascript">' . "\n";
        echo '//<![CDATA[' . "\n";
        echo 'setTimeout("window.location = unescape(\'"' . $uri . '"\')", 2000);' . "\n";
        echo '//]]>' . "\n";
        echo '</script>' . "\n";
        echo '</head>' . "\n";
        echo '<body>' . "\n";
        echo '<script type="text/javascript">' . "\n";
        echo '//<![CDATA[' . "\n";
        echo 'document.write(\'<p><a href="' . $uri . '">' . __('Go') . '</a></p>\');' . "\n";
        echo '//]]>' . "\n";
        echo '</script></body></html>' . "\n";

    } else {
        if (SID) {
            if (strpos($uri, '?') === false) {
                header('Location: ' . $uri . '?' . SID);
            } else {
                $separator = PMA_get_arg_separator();
                header('Location: ' . $uri . $separator . SID);
            }
        } else {
            session_write_close();
            if (headers_sent()) {
                if (function_exists('debug_print_backtrace')) {
                    echo '<pre>';
                    debug_print_backtrace();
                    echo '</pre>';
                }
                trigger_error('PMA_sendHeaderLocation called when headers are already sent!', E_USER_ERROR);
            }
            // bug #1523784: IE6 does not like 'Refresh: 0', it
            // results in a blank page
            // but we need it when coming from the cookie login panel)
            if (PMA_IS_IIS && defined('PMA_COMING_FROM_COOKIE_LOGIN')) {
                header('Refresh: 0; ' . $uri);
            } else {
                header('Location: ' . $uri);
            }
        }
    }
}

/**
=======
>>>>>>> 893abac3
 * returns array with tables of given db with extended information and grouped
 *
 * @uses    $cfg['LeftFrameTableSeparator']
 * @uses    $cfg['LeftFrameTableLevel']
 * @uses    $cfg['ShowTooltipAliasTB']
 * @uses    $cfg['NaturalOrder']
 * @uses    PMA_backquote()
 * @uses    count()
 * @uses    array_merge
 * @uses    uksort()
 * @uses    strstr()
 * @uses    explode()
 * @param   string  $db     name of db
 * @param   string  $tables name of tables
 * @param   integer $limit_offset   list offset
 * @param   integer $limit_count    max tables to return
 * return   array   (recursive) grouped table list
 */
function PMA_getTableList($db, $tables = null, $limit_offset = 0, $limit_count = false)
{
    $sep = $GLOBALS['cfg']['LeftFrameTableSeparator'];

    if (null === $tables) {
        $tables = PMA_DBI_get_tables_full($db, false, false, null, $limit_offset, $limit_count);
        if ($GLOBALS['cfg']['NaturalOrder']) {
            uksort($tables, 'strnatcasecmp');
        }
    }

    if (count($tables) < 1) {
        return $tables;
    }

    $default = array(
        'Name'      => '',
        'Rows'      => 0,
        'Comment'   => '',
        'disp_name' => '',
    );

    $table_groups = array();

    // for blobstreaming - list of blobstreaming tables

    // load PMA configuration
    $PMA_Config = $GLOBALS['PMA_Config'];

    foreach ($tables as $table_name => $table) {
        // if BS tables exist
        if (PMA_BS_IsHiddenTable($table_name)) {
            continue;
        }

        // check for correct row count
        if (null === $table['Rows']) {
            // Do not check exact row count here,
            // if row count is invalid possibly the table is defect
            // and this would break left frame;
            // but we can check row count if this is a view or the
            // information_schema database
            // since PMA_Table::countRecords() returns a limited row count
            // in this case.

            // set this because PMA_Table::countRecords() can use it
            $tbl_is_view = PMA_Table::isView($db, $table['Name']);

            if ($tbl_is_view || 'information_schema' == $db) {
                $table['Rows'] = PMA_Table::countRecords($db, $table['Name']);
            }
        }

        // in $group we save the reference to the place in $table_groups
        // where to store the table info
        if ($GLOBALS['cfg']['LeftFrameDBTree']
            && $sep && strstr($table_name, $sep))
        {
            $parts = explode($sep, $table_name);

            $group =& $table_groups;
            $i = 0;
            $group_name_full = '';
            $parts_cnt = count($parts) - 1;
            while ($i < $parts_cnt
              && $i < $GLOBALS['cfg']['LeftFrameTableLevel']) {
                $group_name = $parts[$i] . $sep;
                $group_name_full .= $group_name;

                if (!isset($group[$group_name])) {
                    $group[$group_name] = array();
                    $group[$group_name]['is' . $sep . 'group'] = true;
                    $group[$group_name]['tab' . $sep . 'count'] = 1;
                    $group[$group_name]['tab' . $sep . 'group'] = $group_name_full;
                } elseif (!isset($group[$group_name]['is' . $sep . 'group'])) {
                    $table = $group[$group_name];
                    $group[$group_name] = array();
                    $group[$group_name][$group_name] = $table;
                    unset($table);
                    $group[$group_name]['is' . $sep . 'group'] = true;
                    $group[$group_name]['tab' . $sep . 'count'] = 1;
                    $group[$group_name]['tab' . $sep . 'group'] = $group_name_full;
                } else {
                    $group[$group_name]['tab' . $sep . 'count']++;
                }
                $group =& $group[$group_name];
                $i++;
            }
        } else {
            if (!isset($table_groups[$table_name])) {
                $table_groups[$table_name] = array();
            }
            $group =& $table_groups;
        }


        if ($GLOBALS['cfg']['ShowTooltipAliasTB']
          && $GLOBALS['cfg']['ShowTooltipAliasTB'] !== 'nested') {
            // switch tooltip and name
            $table['Comment'] = $table['Name'];
            $table['disp_name'] = $table['Comment'];
        } else {
            $table['disp_name'] = $table['Name'];
        }

        $group[$table_name] = array_merge($default, $table);
    }

    return $table_groups;
}

/* ----------------------- Set of misc functions ----------------------- */


/**
 * Adds backquotes on both sides of a database, table or field name.
 * and escapes backquotes inside the name with another backquote
 *
 * example:
 * <code>
 * echo PMA_backquote('owner`s db'); // `owner``s db`
 *
 * </code>
 *
 * @uses    PMA_backquote()
 * @uses    is_array()
 * @uses    strlen()
 * @uses    str_replace()
 * @param   mixed    $a_name    the database, table or field name to "backquote"
 *                              or array of it
 * @param   boolean  $do_it     a flag to bypass this function (used by dump
 *                              functions)
 * @return  mixed    the "backquoted" database, table or field name if the
 *                   current MySQL release is >= 3.23.6, the original one
 *                   else
 * @access  public
 */
function PMA_backquote($a_name, $do_it = true)
{
    if (is_array($a_name)) {
        foreach ($a_name as &$data) {
            $data = PMA_backquote($data, $do_it);
        }
        return $a_name;
    }

    if (! $do_it) {
        global $PMA_SQPdata_forbidden_word;
        global $PMA_SQPdata_forbidden_word_cnt;

        if(! PMA_STR_binarySearchInArr(strtoupper($a_name), $PMA_SQPdata_forbidden_word, $PMA_SQPdata_forbidden_word_cnt)) {
            return $a_name;
        }
    }

    // '0' is also empty for php :-(
    if (strlen($a_name) && $a_name !== '*') {
        return '`' . str_replace('`', '``', $a_name) . '`';
    } else {
        return $a_name;
    }
} // end of the 'PMA_backquote()' function


/**
 * Defines the <CR><LF> value depending on the user OS.
 *
 * @uses    PMA_USR_OS
 * @return  string   the <CR><LF> value to use
 *
 * @access  public
 */
function PMA_whichCrlf()
{
    $the_crlf = "\n";

    // The 'PMA_USR_OS' constant is defined in "./libraries/Config.class.php"
    // Win case
    if (PMA_USR_OS == 'Win') {
        $the_crlf = "\r\n";
    }
    // Others
    else {
        $the_crlf = "\n";
    }

    return $the_crlf;
} // end of the 'PMA_whichCrlf()' function

/**
 * Reloads navigation if needed.
 *
 * @param   $jsonly prints out pure JavaScript
 * @uses    $GLOBALS['reload']
 * @uses    $GLOBALS['db']
 * @uses    PMA_generate_common_url()
 * @global  array  configuration
 *
 * @access  public
 */
function PMA_reloadNavigation($jsonly=false)
{
    global $cfg;

    // Reloads the navigation frame via JavaScript if required
    if (isset($GLOBALS['reload']) && $GLOBALS['reload']) {
        // one of the reasons for a reload is when a table is dropped
        // in this case, get rid of the table limit offset, otherwise
        // we have a problem when dropping a table on the last page
        // and the offset becomes greater than the total number of tables
        unset($_SESSION['tmp_user_values']['table_limit_offset']);
        echo "\n";
        $reload_url = './navigation.php?' . PMA_generate_common_url($GLOBALS['db'], '', '&');
	if (!$jsonly)
	  echo '<script type="text/javascript">' . PHP_EOL;
	?>
//<![CDATA[
if (typeof(window.parent) != 'undefined'
    && typeof(window.parent.frame_navigation) != 'undefined'
    && window.parent.goTo) {
    window.parent.goTo('<?php echo $reload_url; ?>');
}
//]]>
<?php
if (!$jsonly)
  echo '</script>' . PHP_EOL;

        unset($GLOBALS['reload']);
    }
}

/**
 * displays the message and the query
 * usually the message is the result of the query executed
 *
 * @param   string  $message    the message to display
 * @param   string  $sql_query  the query to display
 * @param   string  $type       the type (level) of the message
 * @param   boolean $is_view    is this a message after a VIEW operation?
 * @global  array   the configuration array
 * @uses    $cfg
 * @access  public
 */
function PMA_showMessage($message, $sql_query = null, $type = 'notice', $is_view = false)
{
    global $cfg;

    if (null === $sql_query) {
        if (! empty($GLOBALS['display_query'])) {
            $sql_query = $GLOBALS['display_query'];
        } elseif ($cfg['SQP']['fmtType'] == 'none' && ! empty($GLOBALS['unparsed_sql'])) {
            $sql_query = $GLOBALS['unparsed_sql'];
        } elseif (! empty($GLOBALS['sql_query'])) {
            $sql_query = $GLOBALS['sql_query'];
        } else {
            $sql_query = '';
        }
    }

    // Corrects the tooltip text via JS if required
    // @todo this is REALLY the wrong place to do this - very unexpected here
    if (! $is_view && strlen($GLOBALS['table']) && $cfg['ShowTooltip']) {
        $tooltip = PMA_Table::sGetToolTip($GLOBALS['db'], $GLOBALS['table']);
        $uni_tbl = PMA_jsFormat($GLOBALS['db'] . '.' . $GLOBALS['table'], false);
        echo "\n";
        echo '<script type="text/javascript">' . "\n";
        echo '//<![CDATA[' . "\n";
        echo "if (window.parent.updateTableTitle) window.parent.updateTableTitle('" . $uni_tbl . "', '" . PMA_jsFormat($tooltip, false) . "');" . "\n";
        echo '//]]>' . "\n";
        echo '</script>' . "\n";
    } // end if ... elseif

    // Checks if the table needs to be repaired after a TRUNCATE query.
    // @todo what about $GLOBALS['display_query']???
    // @todo this is REALLY the wrong place to do this - very unexpected here
    if (strlen($GLOBALS['table'])
     && $GLOBALS['sql_query'] == 'TRUNCATE TABLE ' . PMA_backquote($GLOBALS['table'])) {
        if (PMA_Table::sGetStatusInfo($GLOBALS['db'], $GLOBALS['table'], 'Index_length') > 1024) {
            PMA_DBI_try_query('REPAIR TABLE ' . PMA_backquote($GLOBALS['table']));
        }
    }
    unset($tbl_status);

    echo '<div align="' . $GLOBALS['cell_align_left'] . '">' . "\n";

    if ($message instanceof PMA_Message) {
        if (isset($GLOBALS['special_message'])) {
            $message->addMessage($GLOBALS['special_message']);
            unset($GLOBALS['special_message']);
        }
        $message->display();
        $type = $message->getLevel();
    } else {
        echo '<div class="' . $type . '">';
        echo PMA_sanitize($message);
        if (isset($GLOBALS['special_message'])) {
            echo PMA_sanitize($GLOBALS['special_message']);
            unset($GLOBALS['special_message']);
        }
        echo '</div>';
    }

    if ($cfg['ShowSQL'] == true && ! empty($sql_query)) {
        // Html format the query to be displayed
        // If we want to show some sql code it is easiest to create it here
        /* SQL-Parser-Analyzer */

        if (! empty($GLOBALS['show_as_php'])) {
            $new_line = '\\n"<br />' . "\n"
                . '&nbsp;&nbsp;&nbsp;&nbsp;. "';
            $query_base = htmlspecialchars(addslashes($sql_query));
            $query_base = preg_replace('/((\015\012)|(\015)|(\012))/', $new_line, $query_base);
        } else {
            $query_base = $sql_query;
        }

        $query_too_big = false;

        if (strlen($query_base) > $cfg['MaxCharactersInDisplayedSQL']) {
            // when the query is large (for example an INSERT of binary
            // data), the parser chokes; so avoid parsing the query
            $query_too_big = true;
            $shortened_query_base = nl2br(htmlspecialchars(substr($sql_query, 0, $cfg['MaxCharactersInDisplayedSQL']) . '[...]'));
        } elseif (! empty($GLOBALS['parsed_sql'])
         && $query_base == $GLOBALS['parsed_sql']['raw']) {
            // (here, use "! empty" because when deleting a bookmark,
            // $GLOBALS['parsed_sql'] is set but empty
            $parsed_sql = $GLOBALS['parsed_sql'];
        } else {
            // Parse SQL if needed
            $parsed_sql = PMA_SQP_parse($query_base);
        }

        // Analyze it
        if (isset($parsed_sql)) {
            $analyzed_display_query = PMA_SQP_analyze($parsed_sql);
            // Here we append the LIMIT added for navigation, to
            // enable its display. Adding it higher in the code
            // to $sql_query would create a problem when
            // using the Refresh or Edit links.

            // Only append it on SELECTs.

            /**
             * @todo what would be the best to do when someone hits Refresh:
             * use the current LIMITs ?
             */

            if (isset($analyzed_display_query[0]['queryflags']['select_from'])
             && isset($GLOBALS['sql_limit_to_append'])) {
                $query_base = $analyzed_display_query[0]['section_before_limit']
                    . "\n" . $GLOBALS['sql_limit_to_append']
                    . $analyzed_display_query[0]['section_after_limit'];
                // Need to reparse query
                $parsed_sql = PMA_SQP_parse($query_base);
            }
        }

        if (! empty($GLOBALS['show_as_php'])) {
            $query_base = '$sql  = "' . $query_base;
        } elseif (! empty($GLOBALS['validatequery'])) {
            try {
                $query_base = PMA_validateSQL($query_base);
            } catch (Exception $e) {
                PMA_Message::error(__('Failed to connect to SQL validator!'))->display();
            }
        } elseif (isset($parsed_sql)) {
            $query_base = PMA_formatSql($parsed_sql, $query_base);
        }

        // Prepares links that may be displayed to edit/explain the query
        // (don't go to default pages, we must go to the page
        // where the query box is available)

        // Basic url query part
        $url_params = array();
        if (strlen($GLOBALS['db'])) {
            $url_params['db'] = $GLOBALS['db'];
            if (strlen($GLOBALS['table'])) {
                $url_params['table'] = $GLOBALS['table'];
                $edit_link = 'tbl_sql.php';
            } else {
                $edit_link = 'db_sql.php';
            }
        } else {
            $edit_link = 'server_sql.php';
        }

        // Want to have the query explained (Mike Beck 2002-05-22)
        // but only explain a SELECT (that has not been explained)
        /* SQL-Parser-Analyzer */
        $explain_link = '';
        if (! empty($cfg['SQLQuery']['Explain']) && ! $query_too_big) {
            $explain_params = $url_params;
            // Detect if we are validating as well
            // To preserve the validate uRL data
            if (! empty($GLOBALS['validatequery'])) {
                $explain_params['validatequery'] = 1;
            }

            if (preg_match('@^SELECT[[:space:]]+@i', $sql_query)) {
                $explain_params['sql_query'] = 'EXPLAIN ' . $sql_query;
                $_message = __('Explain SQL');
            } elseif (preg_match('@^EXPLAIN[[:space:]]+SELECT[[:space:]]+@i', $sql_query)) {
                $explain_params['sql_query'] = substr($sql_query, 8);
                $_message = __('Skip Explain SQL');
            }
            if (isset($explain_params['sql_query'])) {
                $explain_link = 'import.php' . PMA_generate_common_url($explain_params);
                $explain_link = ' [' . PMA_linkOrButton($explain_link, $_message) . ']';
            }
        } //show explain

        $url_params['sql_query']  = $sql_query;
        $url_params['show_query'] = 1;

        // even if the query is big and was truncated, offer the chance
        // to edit it (unless it's enormous, see PMA_linkOrButton() )
        if (! empty($cfg['SQLQuery']['Edit'])) {
            if ($cfg['EditInWindow'] == true) {
                $onclick = 'window.parent.focus_querywindow(\'' . PMA_jsFormat($sql_query, false) . '\'); return false;';
            } else {
                $onclick = '';
            }

            $edit_link .= PMA_generate_common_url($url_params) . '#querybox';
            $edit_link = ' [' . PMA_linkOrButton($edit_link, __('Edit'), array('onclick' => $onclick)) . ']';
        } else {
            $edit_link = '';
        }

        $url_qpart = PMA_generate_common_url($url_params);

        // Also we would like to get the SQL formed in some nice
        // php-code (Mike Beck 2002-05-22)
        if (! empty($cfg['SQLQuery']['ShowAsPHP']) && ! $query_too_big) {
            $php_params = $url_params;

            if (! empty($GLOBALS['show_as_php'])) {
                $_message = __('Without PHP Code');
            } else {
                $php_params['show_as_php'] = 1;
                $_message = __('Create PHP Code');
            }

            $php_link = 'import.php' . PMA_generate_common_url($php_params);
            $php_link = ' [' . PMA_linkOrButton($php_link, $_message) . ']';

            if (isset($GLOBALS['show_as_php'])) {
                $runquery_link = 'import.php' . PMA_generate_common_url($url_params);
                $php_link .= ' [' . PMA_linkOrButton($runquery_link, __('Submit Query')) . ']';
            }
        } else {
            $php_link = '';
        } //show as php

        // Refresh query
        if (! empty($cfg['SQLQuery']['Refresh'])
         && preg_match('@^(SELECT|SHOW)[[:space:]]+@i', $sql_query)) {
            $refresh_link = 'import.php' . PMA_generate_common_url($url_params);
            $refresh_link = ' [' . PMA_linkOrButton($refresh_link, __('Refresh')) . ']';
        } else {
            $refresh_link = '';
        } //show as php

        if (! empty($cfg['SQLValidator']['use'])
         && ! empty($cfg['SQLQuery']['Validate'])) {
            $validate_params = $url_params;
            if (!empty($GLOBALS['validatequery'])) {
                $validate_message = __('Skip Validate SQL') ;
            } else {
                $validate_params['validatequery'] = 1;
                $validate_message = __('Validate SQL') ;
            }

            $validate_link = 'import.php' . PMA_generate_common_url($validate_params);
            $validate_link = ' [' . PMA_linkOrButton($validate_link, $validate_message) . ']';
        } else {
            $validate_link = '';
        } //validator

        if (!empty($GLOBALS['validatequery'])) {
            echo '<div class="sqlvalidate">';
        } else {
            echo '<code class="sql">';
        }
        if ($query_too_big) {
            echo $shortened_query_base;
        } else {
            echo $query_base;
        }

        //Clean up the end of the PHP
        if (! empty($GLOBALS['show_as_php'])) {
            echo '";';
        }
        if (!empty($GLOBALS['validatequery'])) {
            echo '</div>';
        } else {
            echo '</code>';
        }

        echo '<div class="tools">';
        // avoid displaying a Profiling checkbox that could
        // be checked, which would reexecute an INSERT, for example
        if (! empty($refresh_link)) {
            PMA_profilingCheckbox($sql_query);
        }
        // if needed, generate an invisible form that contains controls for the
        // Inline link; this way, the behavior of the Inline link does not
        // depend on the profiling support or on the refresh link
        if (empty($refresh_link) || ! PMA_profilingSupported()) {
            echo '<form action="sql.php" method="post">';
            echo PMA_generate_common_hidden_inputs($GLOBALS['db'], $GLOBALS['table']);
            echo '<input type="hidden" name="sql_query" value="' . htmlspecialchars($sql_query) . '" />';
            echo '</form>';
        }

        // see in js/functions.js the jQuery code attached to id inline_edit
        $inline_edit = "<script type=\"text/javascript\">\n" .
            "//<![CDATA[\n" .
            "document.write('[<a href=\"#\" title=\"" .
            PMA_escapeJsString(__('Inline edit of this query')) .
            "\" id=\"inline_edit\">" .
            PMA_escapeJsString(__('Inline')) .
            "</a>]');\n" .
            "//]]>\n" .
            "</script>";
        echo $inline_edit . $edit_link . $explain_link . $php_link . $refresh_link . $validate_link;
        echo '</div>';
    }
    echo '</div><br />' . "\n";
} // end of the 'PMA_showMessage()' function

/**
 * Verifies if current MySQL server supports profiling
 *
 * @uses    $_SESSION['profiling_supported'] for caching
 * @uses    $GLOBALS['server']
 * @uses    PMA_DBI_fetch_value()
 * @uses    PMA_MYSQL_INT_VERSION
 * @uses    defined()
 * @access  public
 * @return  boolean whether profiling is supported
 *
 */
function PMA_profilingSupported()
{
    if (! PMA_cacheExists('profiling_supported', true)) {
        // 5.0.37 has profiling but for example, 5.1.20 does not
        // (avoid a trip to the server for MySQL before 5.0.37)
        // and do not set a constant as we might be switching servers
        if (defined('PMA_MYSQL_INT_VERSION')
         && PMA_MYSQL_INT_VERSION >= 50037
         && PMA_DBI_fetch_value("SHOW VARIABLES LIKE 'profiling'")) {
            PMA_cacheSet('profiling_supported', true, true);
        } else {
            PMA_cacheSet('profiling_supported', false, true);
        }
    }

    return PMA_cacheGet('profiling_supported', true);
}

/**
 * Displays a form with the Profiling checkbox
 *
 * @param   string  $sql_query
 * @access  public
 *
 */
function PMA_profilingCheckbox($sql_query)
{
    if (PMA_profilingSupported()) {
        echo '<form action="sql.php" method="post">' . "\n";
        echo PMA_generate_common_hidden_inputs($GLOBALS['db'], $GLOBALS['table']);
        echo '<input type="hidden" name="sql_query" value="' . htmlspecialchars($sql_query) . '" />' . "\n";
        echo '<input type="hidden" name="profiling_form" value="1" />' . "\n";
        PMA_display_html_checkbox('profiling', __('Profiling'), isset($_SESSION['profiling']), true);
        echo '<noscript><input type="submit" value="' . __('Go') . '" /></noscript>' . "\n";
        echo '</form>' . "\n";
    }
}

/**
 * Displays the results of SHOW PROFILE
 *
 * @param    array   the results
 * @access  public
 *
 */
function PMA_profilingResults($profiling_results)
{
    echo '<fieldset><legend>' . __('Profiling') . '</legend>' . "\n";
    echo '<table>' . "\n";
    echo ' <tr>' .  "\n";
    echo '  <th>' . __('Status') . '</th>' . "\n";
    echo '  <th>' . __('Time') . '</th>' . "\n";
    echo ' </tr>' .  "\n";

    foreach($profiling_results as $one_result) {
        echo ' <tr>' .  "\n";
        echo '<td>' . $one_result['Status'] . '</td>' .  "\n";
        echo '<td>' . $one_result['Duration'] . '</td>' .  "\n";
    }
    echo '</table>' . "\n";
    echo '</fieldset>' . "\n";
}

/**
 * Formats $value to byte view
 *
 * @param    double   the value to format
 * @param    integer  the sensitiveness
 * @param    integer  the number of decimals to retain
 *
 * @return   array    the formatted value and its unit
 *
 * @access  public
 *
 * @version  1.2 - 18 July 2002
 */
function PMA_formatByteDown($value, $limes = 6, $comma = 0)
{
    /* l10n: shortcuts for Byte, Kilo, Mega, Giga, Tera, Peta, Exa+ */
    $byteUnits = array(__('B'), __('KiB'), __('MiB'), __('GiB'), __('TiB'), __('PiB'), __('EiB'));

    $dh           = PMA_pow(10, $comma);
    $li           = PMA_pow(10, $limes);
    $return_value = $value;
    $unit         = $byteUnits[0];

    for ($d = 6, $ex = 15; $d >= 1; $d--, $ex-=3) {
        if (isset($byteUnits[$d]) && $value >= $li * PMA_pow(10, $ex)) {
            // use 1024.0 to avoid integer overflow on 64-bit machines
            $value = round($value / (PMA_pow(1024, $d) / $dh)) /$dh;
            $unit = $byteUnits[$d];
            break 1;
        } // end if
    } // end for

    if ($unit != $byteUnits[0]) {
        // if the unit is not bytes (as represented in current language)
        // reformat with max length of 5
        // 4th parameter=true means do not reformat if value < 1
        $return_value = PMA_formatNumber($value, 5, $comma, true);
    } else {
        // do not reformat, just handle the locale
        $return_value = PMA_formatNumber($value, 0);
    }

    return array(trim($return_value), $unit);
} // end of the 'PMA_formatByteDown' function

/**
 * Changes thousands and decimal separators to locale specific values.
 */
function PMA_localizeNumber($value)
{
    return str_replace(
        array(',', '.'),
        array(
            /* l10n: Thousands separator */
            __(','),
            /* l10n: Decimal separator */
            __('.'),
            ),
        $value);
}

/**
 * Formats $value to the given length and appends SI prefixes
 * $comma is not substracted from the length
 * with a $length of 0 no truncation occurs, number is only formated
 * to the current locale
 *
 * examples:
 * <code>
 * echo PMA_formatNumber(123456789, 6);     // 123,457 k
 * echo PMA_formatNumber(-123456789, 4, 2); //    -123.46 M
 * echo PMA_formatNumber(-0.003, 6);        //      -3 m
 * echo PMA_formatNumber(0.003, 3, 3);      //       0.003
 * echo PMA_formatNumber(0.00003, 3, 2);    //       0.03 m
 * echo PMA_formatNumber(0, 6);             //       0
 *
 * </code>
 * @param   double   $value     the value to format
 * @param   integer  $length    the max length
 * @param   integer  $comma     the number of decimals to retain
 * @param   boolean  $only_down do not reformat numbers below 1
 *
 * @return  string   the formatted value and its unit
 *
 * @access  public
 *
 * @version 1.1.0 - 2005-10-27
 */
function PMA_formatNumber($value, $length = 3, $comma = 0, $only_down = false)
{
    //number_format is not multibyte safe, str_replace is safe
    if ($length === 0) {
        return PMA_localizeNumber(number_format($value, $comma));
    }

    // this units needs no translation, ISO
    $units = array(
        -8 => 'y',
        -7 => 'z',
        -6 => 'a',
        -5 => 'f',
        -4 => 'p',
        -3 => 'n',
        -2 => '&micro;',
        -1 => 'm',
        0 => ' ',
        1 => 'k',
        2 => 'M',
        3 => 'G',
        4 => 'T',
        5 => 'P',
        6 => 'E',
        7 => 'Z',
        8 => 'Y'
    );

    // we need at least 3 digits to be displayed
    if (3 > $length + $comma) {
        $length = 3 - $comma;
    }

    // check for negative value to retain sign
    if ($value < 0) {
        $sign = '-';
        $value = abs($value);
    } else {
        $sign = '';
    }

    $dh = PMA_pow(10, $comma);
    $li = PMA_pow(10, $length);
    $unit = $units[0];

    if ($value >= 1) {
        for ($d = 8; $d >= 0; $d--) {
            if (isset($units[$d]) && $value >= $li * PMA_pow(1000, $d-1)) {
                $value = round($value / (PMA_pow(1000, $d) / $dh)) /$dh;
                $unit = $units[$d];
                break 1;
            } // end if
        } // end for
    } elseif (!$only_down && (float) $value !== 0.0) {
        for ($d = -8; $d <= 8; $d++) {
            // force using pow() because of the negative exponent
            if (isset($units[$d]) && $value <= $li * PMA_pow(1000, $d-1, 'pow')) {
                $value = round($value / (PMA_pow(1000, $d, 'pow') / $dh)) /$dh;
                $unit = $units[$d];
                break 1;
            } // end if
        } // end for
    } // end if ($value >= 1) elseif (!$only_down && (float) $value !== 0.0)

    //number_format is not multibyte safe, str_replace is safe
    $value = PMA_localizeNumber(number_format($value, $comma));

    return $sign . $value . ' ' . $unit;
} // end of the 'PMA_formatNumber' function

/**
 * Returns the number of bytes when a formatted size is given
 *
 * @param   string   $size     the size expression (for example 8MB)
 * @uses    PMA_pow()
 * @return  integer  The numerical part of the expression (for example 8)
 */
function PMA_extractValueFromFormattedSize($formatted_size)
{
    $return_value = -1;

    if (preg_match('/^[0-9]+GB$/', $formatted_size)) {
        $return_value = substr($formatted_size, 0, -2) * PMA_pow(1024, 3);
    } elseif (preg_match('/^[0-9]+MB$/', $formatted_size)) {
        $return_value = substr($formatted_size, 0, -2) * PMA_pow(1024, 2);
    } elseif (preg_match('/^[0-9]+K$/', $formatted_size)) {
        $return_value = substr($formatted_size, 0, -1) * PMA_pow(1024, 1);
    }
    return $return_value;
}// end of the 'PMA_extractValueFromFormattedSize' function

/**
 * Writes localised date
 *
 * @param   string   the current timestamp
 *
 * @return  string   the formatted date
 *
 * @access  public
 */
function PMA_localisedDate($timestamp = -1, $format = '')
{
    $month = array(
/* l10n: Short month name */
        __('Jan'),
/* l10n: Short month name */
        __('Feb'),
/* l10n: Short month name */
        __('Mar'),
/* l10n: Short month name */
        __('Apr'),
/* l10n: Short month name */
        _pgettext('Short month name', 'May'),
/* l10n: Short month name */
        __('Jun'),
/* l10n: Short month name */
        __('Jul'),
/* l10n: Short month name */
        __('Aug'),
/* l10n: Short month name */
        __('Sep'),
/* l10n: Short month name */
        __('Oct'),
/* l10n: Short month name */
        __('Nov'),
/* l10n: Short month name */
        __('Dec'));
    $day_of_week = array(
/* l10n: Short week day name */
        __('Sun'),
/* l10n: Short week day name */
        __('Mon'),
/* l10n: Short week day name */
        __('Tue'),
/* l10n: Short week day name */
        __('Wed'),
/* l10n: Short week day name */
        __('Thu'),
/* l10n: Short week day name */
        __('Fri'),
/* l10n: Short week day name */
        __('Sat'));

    if ($format == '') {
        /* l10n: See http://www.php.net/manual/en/function.strftime.php to define the format string */
        $format = __('%B %d, %Y at %I:%M %p');
    }

    if ($timestamp == -1) {
        $timestamp = time();
    }

    $date = preg_replace('@%[aA]@', $day_of_week[(int)strftime('%w', $timestamp)], $format);
    $date = preg_replace('@%[bB]@', $month[(int)strftime('%m', $timestamp)-1], $date);

    return strftime($date, $timestamp);
} // end of the 'PMA_localisedDate()' function


/**
 * returns a tab for tabbed navigation.
 * If the variables $link and $args ar left empty, an inactive tab is created
 *
 * @uses    $GLOBALS['PMA_PHP_SELF']
 * @uses    $GLOBALS['active_page']
 * @uses    $GLOBALS['url_query']
 * @uses    $cfg['MainPageIconic']
 * @uses    $GLOBALS['pmaThemeImage']
 * @uses    PMA_generate_common_url()
 * @uses    E_USER_NOTICE
 * @uses    htmlentities()
 * @uses    urlencode()
 * @uses    sprintf()
 * @uses    trigger_error()
 * @uses    array_merge()
 * @uses    basename()
 * @param   array   $tab    array with all options
 * @param   array   $url_params
 * @return  string  html code for one tab, a link if valid otherwise a span
 * @access  public
 */
function PMA_generate_html_tab($tab, $url_params = array())
{
    // default values
    $defaults = array(
        'text'      => '',
        'class'     => '',
        'active'    => false,
        'link'      => '',
        'sep'       => '?',
        'attr'      => '',
        'args'      => '',
        'warning'   => '',
        'fragment'  => '',
    );

    $tab = array_merge($defaults, $tab);

    // determine additionnal style-class
    if (empty($tab['class'])) {
        if ($tab['text'] == __('Empty')
            || $tab['text'] == __('Drop')) {
            $tab['class'] = 'caution';
        } elseif (! empty($tab['active'])
         || PMA_isValid($GLOBALS['active_page'], 'identical', $tab['link'])) {
            $tab['class'] = 'active';
        } elseif (empty($GLOBALS['active_page'])
          && basename($GLOBALS['PMA_PHP_SELF']) == $tab['link']
          && empty($tab['warning'])) {
            $tab['class'] = 'active';
        }
    }

    if (!empty($tab['warning'])) {
        $tab['class'] .= ' warning';
        $tab['attr'] .= ' title="' . htmlspecialchars($tab['warning']) . '"';
    }

	// If there are any tab specific URL parameters, merge those with the general URL parameters
	if(! empty($tab['url_params']) && is_array($tab['url_params'])) {
		$url_params = array_merge($url_params, $tab['url_params']);
	}

    // build the link
    if (!empty($tab['link'])) {
        $tab['link'] = htmlentities($tab['link']);
        $tab['link'] = $tab['link'] . PMA_generate_common_url($url_params);
        if (! empty($tab['args'])) {
            foreach ($tab['args'] as $param => $value) {
                $tab['link'] .= PMA_get_arg_separator('html') . urlencode($param) . '='
                    . urlencode($value);
            }
        }
    }

    if (! empty($tab['fragment'])) {
        $tab['link'] .= $tab['fragment'];
    }

    // display icon, even if iconic is disabled but the link-text is missing
    if (($GLOBALS['cfg']['MainPageIconic'] || empty($tab['text']))
        && isset($tab['icon'])) {
        // avoid generating an alt tag, because it only illustrates
        // the text that follows and if browser does not display
        // images, the text is duplicated
        $image = '<img class="icon" src="' . htmlentities($GLOBALS['pmaThemeImage'])
            .'%1$s" width="16" height="16" alt="" />%2$s';
        $tab['text'] = sprintf($image, htmlentities($tab['icon']), $tab['text']);
    }
    // check to not display an empty link-text
    elseif (empty($tab['text'])) {
        $tab['text'] = '?';
        trigger_error('empty linktext in function ' . __FUNCTION__ . '()',
            E_USER_NOTICE);
    }

    $out = '<li' . ($tab['class'] == 'active' ? ' class="active"' : '') . '>';

    if (!empty($tab['link'])) {
        $out .= '<a class="tab' . htmlentities($tab['class']) . '"'
            .' href="' . $tab['link'] . '" ' . $tab['attr'] . '>'
            . $tab['text'] . '</a>';
    } else {
        $out .= '<span class="tab' . htmlentities($tab['class']) . '">'
            . $tab['text'] . '</span>';
    }

    $out .= '</li>';
    return $out;
} // end of the 'PMA_generate_html_tab()' function

/**
 * returns html-code for a tab navigation
 *
 * @uses    PMA_generate_html_tab()
 * @uses    htmlentities()
 * @param   array   $tabs   one element per tab
 * @param   string  $url_params
 * @return  string  html-code for tab-navigation
 */
function PMA_generate_html_tabs($tabs, $url_params)
{
    $tag_id = 'topmenu';
    $tab_navigation =
         '<div id="' . htmlentities($tag_id) . 'container">' . "\n"
        .'<ul id="' . htmlentities($tag_id) . '">' . "\n";

    foreach ($tabs as $tab) {
        $tab_navigation .= PMA_generate_html_tab($tab, $url_params) . "\n";
    }

    $tab_navigation .=
         '</ul>' . "\n"
        .'<div class="clearfloat"></div>'
        .'</div>' . "\n";

    return $tab_navigation;
}


/**
 * Displays a link, or a button if the link's URL is too large, to
 * accommodate some browsers' limitations
 *
 * @param  string  the URL
 * @param  string  the link message
 * @param  mixed   $tag_params  string: js confirmation
 *                              array: additional tag params (f.e. style="")
 * @param  boolean $new_form    we set this to false when we are already in
 *                              a  form, to avoid generating nested forms
 *
 * @return string  the results to be echoed or saved in an array
 */
function PMA_linkOrButton($url, $message, $tag_params = array(),
    $new_form = true, $strip_img = false, $target = '')
{
    $url_length = strlen($url);
    // with this we should be able to catch case of image upload
    // into a (MEDIUM) BLOB; not worth generating even a form for these
    if ($url_length > $GLOBALS['cfg']['LinkLengthLimit'] * 100) {
        return '';
    }

    if (! is_array($tag_params)) {
        $tmp = $tag_params;
        $tag_params = array();
        if (!empty($tmp)) {
            $tag_params['onclick'] = 'return confirmLink(this, \'' . $tmp . '\')';
        }
        unset($tmp);
    }
    if (! empty($target)) {
        $tag_params['target'] = htmlentities($target);
    }

    $tag_params_strings = array();
    foreach ($tag_params as $par_name => $par_value) {
        // htmlspecialchars() only on non javascript
        $par_value = substr($par_name, 0, 2) == 'on'
            ? $par_value
            : htmlspecialchars($par_value);
        $tag_params_strings[] = $par_name . '="' . $par_value . '"';
    }

    if ($url_length <= $GLOBALS['cfg']['LinkLengthLimit']) {
        // no whitespace within an <a> else Safari will make it part of the link
        $ret = "\n" . '<a href="' . $url . '" '
            . implode(' ', $tag_params_strings) . '>'
            . $message . '</a>' . "\n";
    } else {
        // no spaces (linebreaks) at all
        // or after the hidden fields
        // IE will display them all

        // add class=link to submit button
        if (empty($tag_params['class'])) {
            $tag_params['class'] = 'link';
        }

        // decode encoded url separators
        $separator   = PMA_get_arg_separator();
        // on most places separator is still hard coded ...
        if ($separator !== '&') {
            // ... so always replace & with $separator
            $url         = str_replace(htmlentities('&'), $separator, $url);
            $url         = str_replace('&', $separator, $url);
        }
        $url         = str_replace(htmlentities($separator), $separator, $url);
        // end decode

        $url_parts   = parse_url($url);
        $query_parts = explode($separator, $url_parts['query']);
        if ($new_form) {
            $ret = '<form action="' . $url_parts['path'] . '" class="link"'
                 . ' method="post"' . $target . ' style="display: inline;">';
            $subname_open   = '';
            $subname_close  = '';
            $submit_name    = '';
        } else {
            $query_parts[] = 'redirect=' . $url_parts['path'];
            if (empty($GLOBALS['subform_counter'])) {
                $GLOBALS['subform_counter'] = 0;
            }
            $GLOBALS['subform_counter']++;
            $ret            = '';
            $subname_open   = 'subform[' . $GLOBALS['subform_counter'] . '][';
            $subname_close  = ']';
            $submit_name    = ' name="usesubform[' . $GLOBALS['subform_counter'] . ']"';
        }
        foreach ($query_parts as $query_pair) {
            list($eachvar, $eachval) = explode('=', $query_pair);
            $ret .= '<input type="hidden" name="' . $subname_open . $eachvar
                . $subname_close . '" value="'
                . htmlspecialchars(urldecode($eachval)) . '" />';
        } // end while

        if (stristr($message, '<img')) {
            if ($strip_img) {
                $message = trim(strip_tags($message));
                $ret .= '<input type="submit"' . $submit_name . ' '
                    . implode(' ', $tag_params_strings)
                    . ' value="' . htmlspecialchars($message) . '" />';
            } else {
                $displayed_message = htmlspecialchars(
                        preg_replace('/^.*\salt="([^"]*)".*$/si', '\1',
                            $message));
                $ret .= '<input type="image"' . $submit_name . ' '
                    . implode(' ', $tag_params_strings)
                    . ' src="' . preg_replace(
                        '/^.*\ssrc="([^"]*)".*$/si', '\1', $message) . '"'
                    . ' value="' . $displayed_message . '" title="' . $displayed_message . '" />';
            }
        } else {
            $message = trim(strip_tags($message));
            $ret .= '<input type="submit"' . $submit_name . ' '
                . implode(' ', $tag_params_strings)
                . ' value="' . htmlspecialchars($message) . '" />';
        }
        if ($new_form) {
            $ret .= '</form>';
        }
    } // end if... else...

        return $ret;
} // end of the 'PMA_linkOrButton()' function


/**
 * Returns a given timespan value in a readable format.
 *
 * @uses    sprintf()
 * @uses    floor()
 * @param  int     the timespan
 *
 * @return string  the formatted value
 */
function PMA_timespanFormat($seconds)
{
    $return_string = '';
    $days = floor($seconds / 86400);
    if ($days > 0) {
        $seconds -= $days * 86400;
    }
    $hours = floor($seconds / 3600);
    if ($days > 0 || $hours > 0) {
        $seconds -= $hours * 3600;
    }
    $minutes = floor($seconds / 60);
    if ($days > 0 || $hours > 0 || $minutes > 0) {
        $seconds -= $minutes * 60;
    }
    return sprintf(__('%s days, %s hours, %s minutes and %s seconds'), (string)$days, (string)$hours, (string)$minutes, (string)$seconds);
}

/**
 * Takes a string and outputs each character on a line for itself. Used
 * mainly for horizontalflipped display mode.
 * Takes care of special html-characters.
 * Fulfills todo-item
 * http://sf.net/tracker/?func=detail&aid=544361&group_id=23067&atid=377411
 *
 * @todo    add a multibyte safe function PMA_STR_split()
 * @uses    strlen
 * @param   string   The string
 * @param   string   The Separator (defaults to "<br />\n")
 *
 * @access  public
 * @return  string      The flipped string
 */
function PMA_flipstring($string, $Separator = "<br />\n")
{
    $format_string = '';
    $charbuff = false;

    for ($i = 0, $str_len = strlen($string); $i < $str_len; $i++) {
        $char = $string{$i};
        $append = false;

        if ($char == '&') {
            $format_string .= $charbuff;
            $charbuff = $char;
        } elseif ($char == ';' && !empty($charbuff)) {
            $format_string .= $charbuff . $char;
            $charbuff = false;
            $append = true;
        } elseif (! empty($charbuff)) {
            $charbuff .= $char;
        } else {
            $format_string .= $char;
            $append = true;
        }

        // do not add separator after the last character
        if ($append && ($i != $str_len - 1)) {
            $format_string .= $Separator;
        }
    }

    return $format_string;
}


/**
 * Function added to avoid path disclosures.
 * Called by each script that needs parameters, it displays
 * an error message and, by default, stops the execution.
 *
 * Not sure we could use a strMissingParameter message here,
 * would have to check if the error message file is always available
 *
 * @todo    localize error message
 * @todo    use PMA_fatalError() if $die === true?
 * @uses    PMA_getenv()
 * @uses    header_meta_style.inc.php
 * @uses    $GLOBALS['PMA_PHP_SELF']
 * basename
 * @param   array   The names of the parameters needed by the calling
 *                  script.
 * @param   boolean Stop the execution?
 *                  (Set this manually to false in the calling script
 *                   until you know all needed parameters to check).
 * @param   boolean Whether to include this list in checking for special params.
 * @global  string  path to current script
 * @global  boolean flag whether any special variable was required
 *
 * @access  public
 */
function PMA_checkParameters($params, $die = true, $request = true)
{
    global $checked_special;

    if (!isset($checked_special)) {
        $checked_special = false;
    }

    $reported_script_name = basename($GLOBALS['PMA_PHP_SELF']);
    $found_error = false;
    $error_message = '';

    foreach ($params as $param) {
        if ($request && $param != 'db' && $param != 'table') {
            $checked_special = true;
        }

        if (!isset($GLOBALS[$param])) {
            $error_message .= $reported_script_name
                . ': Missing parameter: ' . $param
                . PMA_showDocu('faqmissingparameters')
                . '<br />';
            $found_error = true;
        }
    }
    if ($found_error) {
        /**
         * display html meta tags
         */
        require_once './libraries/header_meta_style.inc.php';
        echo '</head><body><p>' . $error_message . '</p></body></html>';
        if ($die) {
            exit();
        }
    }
} // end function

/**
 * Function to generate unique condition for specified row.
 *
 * @uses    $GLOBALS['analyzed_sql'][0]
 * @uses    PMA_DBI_field_flags()
 * @uses    PMA_backquote()
 * @uses    PMA_sqlAddslashes()
 * @uses    PMA_printable_bit_value()
 * @uses    stristr()
 * @uses    bin2hex()
 * @uses    preg_replace()
 * @param   resource    $handle         current query result
 * @param   integer     $fields_cnt     number of fields
 * @param   array       $fields_meta    meta information about fields
 * @param   array       $row            current row
 * @param   boolean     $force_unique   generate condition only on pk or unique
 *
 * @access  public
 * @return  string     the calculated condition and whether condition is unique
 */
function PMA_getUniqueCondition($handle, $fields_cnt, $fields_meta, $row, $force_unique=false)
{
    $primary_key          = '';
    $unique_key           = '';
    $nonprimary_condition = '';
    $preferred_condition = '';

    for ($i = 0; $i < $fields_cnt; ++$i) {
        $condition   = '';
        $field_flags = PMA_DBI_field_flags($handle, $i);
        $meta        = $fields_meta[$i];

        // do not use a column alias in a condition
        if (! isset($meta->orgname) || ! strlen($meta->orgname)) {
            $meta->orgname = $meta->name;

            if (isset($GLOBALS['analyzed_sql'][0]['select_expr'])
              && is_array($GLOBALS['analyzed_sql'][0]['select_expr'])) {
                foreach ($GLOBALS['analyzed_sql'][0]['select_expr']
                  as $select_expr) {
                    // need (string) === (string)
                    // '' !== 0 but '' == 0
                    if ((string) $select_expr['alias'] === (string) $meta->name) {
                        $meta->orgname = $select_expr['column'];
                        break;
                    } // end if
                } // end foreach
            }
        }

        // Do not use a table alias in a condition.
        // Test case is:
        // select * from galerie x WHERE
        //(select count(*) from galerie y where y.datum=x.datum)>1
        //
        // But orgtable is present only with mysqli extension so the
        // fix is only for mysqli.
        // Also, do not use the original table name if we are dealing with
        // a view because this view might be updatable.
        // (The isView() verification should not be costly in most cases
        // because there is some caching in the function).
        if (isset($meta->orgtable) && $meta->table != $meta->orgtable && ! PMA_Table::isView($GLOBALS['db'], $meta->table)) {
            $meta->table = $meta->orgtable;
        }

        // to fix the bug where float fields (primary or not)
        // can't be matched because of the imprecision of
        // floating comparison, use CONCAT
        // (also, the syntax "CONCAT(field) IS NULL"
        // that we need on the next "if" will work)
        if ($meta->type == 'real') {
            $condition = ' CONCAT(' . PMA_backquote($meta->table) . '.'
                . PMA_backquote($meta->orgname) . ') ';
        } else {
            $condition = ' ' . PMA_backquote($meta->table) . '.'
                . PMA_backquote($meta->orgname) . ' ';
        } // end if... else...

        if (!isset($row[$i]) || is_null($row[$i])) {
            $condition .= 'IS NULL AND';
        } else {
            // timestamp is numeric on some MySQL 4.1
            // for real we use CONCAT above and it should compare to string
            if ($meta->numeric && $meta->type != 'timestamp' && $meta->type != 'real') {
                $condition .= '= ' . $row[$i] . ' AND';
            } elseif (($meta->type == 'blob' || $meta->type == 'string')
                // hexify only if this is a true not empty BLOB or a BINARY
                 && stristr($field_flags, 'BINARY')
                 && !empty($row[$i])) {
                    // do not waste memory building a too big condition
                    if (strlen($row[$i]) < 1000) {
                        // use a CAST if possible, to avoid problems
                        // if the field contains wildcard characters % or _
                        $condition .= '= CAST(0x' . bin2hex($row[$i])
                            . ' AS BINARY) AND';
                    } else {
                        // this blob won't be part of the final condition
                        $condition = '';
                    }
            } elseif ($meta->type == 'bit') {
                $condition .= "= b'" . PMA_printable_bit_value($row[$i], $meta->length) . "' AND";
            } else {
                $condition .= '= \''
                    . PMA_sqlAddslashes($row[$i], false, true) . '\' AND';
            }
        }
        if ($meta->primary_key > 0) {
            $primary_key .= $condition;
        } elseif ($meta->unique_key > 0) {
            $unique_key  .= $condition;
        }
        $nonprimary_condition .= $condition;
    } // end for

    // Correction University of Virginia 19991216:
    // prefer primary or unique keys for condition,
    // but use conjunction of all values if no primary key
    $clause_is_unique = true;
    if ($primary_key) {
        $preferred_condition = $primary_key;
    } elseif ($unique_key) {
        $preferred_condition = $unique_key;
    } elseif (! $force_unique) {
        $preferred_condition = $nonprimary_condition;
        $clause_is_unique = false;
    }

    $where_clause = trim(preg_replace('|\s?AND$|', '', $preferred_condition));
    return(array($where_clause, $clause_is_unique));
} // end function

/**
 * Generate a button or image tag
 *
 * @uses    PMA_USR_BROWSER_AGENT
 * @uses    $GLOBALS['pmaThemeImage']
 * @uses    $GLOBALS['cfg']['PropertiesIconic']
 * @param   string      name of button element
 * @param   string      class of button element
 * @param   string      name of image element
 * @param   string      text to display
 * @param   string      image to display
 *
 * @access  public
 */
function PMA_buttonOrImage($button_name, $button_class, $image_name, $text,
    $image)
{
    if (false === $GLOBALS['cfg']['PropertiesIconic']) {
        echo ' <input type="submit" name="' . $button_name . '"'
                .' value="' . htmlspecialchars($text) . '"'
                .' title="' . htmlspecialchars($text) . '" />' . "\n";
        return;
    }

    /* Opera has trouble with <input type="image"> */
    /* IE has trouble with <button> */
    if (PMA_USR_BROWSER_AGENT != 'IE') {
        echo '<button class="' . $button_class . '" type="submit"'
            .' name="' . $button_name . '" value="' . htmlspecialchars($text) . '"'
            .' title="' . htmlspecialchars($text) . '">' . "\n"
            . PMA_getIcon($image, $text)
            .'</button>' . "\n";
    } else {
        echo '<input type="image" name="' . $image_name . '" value="'
            . htmlspecialchars($text) . '" title="' . htmlspecialchars($text) . '" src="' . $GLOBALS['pmaThemeImage']
            . $image . '" />'
            . ($GLOBALS['cfg']['PropertiesIconic'] === 'both' ? '&nbsp;' . htmlspecialchars($text) : '') . "\n";
    }
} // end function

/**
 * Generate a pagination selector for browsing resultsets
 *
 * @todo $url is not javascript escaped!?
 * @uses    range()
 * @param   string      URL for the JavaScript
 * @param   string      Number of rows in the pagination set
 * @param   string      current page number
 * @param   string      number of total pages
 * @param   string      If the number of pages is lower than this
 *                      variable, no pages will be omitted in
 *                      pagination
 * @param   string      How many rows at the beginning should always
 *                      be shown?
 * @param   string      How many rows at the end should always
 *                      be shown?
 * @param   string      Percentage of calculation page offsets to
 *                      hop to a next page
 * @param   string      Near the current page, how many pages should
 *                      be considered "nearby" and displayed as
 *                      well?
 * @param   string      The prompt to display (sometimes empty)
 *
 * @access  public
 */
function PMA_pageselector($url, $rows, $pageNow = 1, $nbTotalPage = 1,
    $showAll = 200, $sliceStart = 5, $sliceEnd = 5, $percent = 20,
    $range = 10, $prompt = '')
{
    $increment = floor($nbTotalPage / $percent);
    $pageNowMinusRange = ($pageNow - $range);
    $pageNowPlusRange = ($pageNow + $range);

    $gotopage = $prompt
              . ' <select name="pos" onchange="goToUrl(this, \''
              . $url . '\');">' . "\n";
    if ($nbTotalPage < $showAll) {
        $pages = range(1, $nbTotalPage);
    } else {
        $pages = array();

        // Always show first X pages
        for ($i = 1; $i <= $sliceStart; $i++) {
            $pages[] = $i;
        }

        // Always show last X pages
        for ($i = $nbTotalPage - $sliceEnd; $i <= $nbTotalPage; $i++) {
            $pages[] = $i;
        }

        // Based on the number of results we add the specified
        // $percent percentage to each page number,
        // so that we have a representing page number every now and then to
        // immediately jump to specific pages.
        // As soon as we get near our currently chosen page ($pageNow -
        // $range), every page number will be shown.
        $i = $sliceStart;
        $x = $nbTotalPage - $sliceEnd;
        $met_boundary = false;
        while ($i <= $x) {
            if ($i >= $pageNowMinusRange && $i <= $pageNowPlusRange) {
                // If our pageselector comes near the current page, we use 1
                // counter increments
                $i++;
                $met_boundary = true;
            } else {
                // We add the percentage increment to our current page to
                // hop to the next one in range
                $i += $increment;

                // Make sure that we do not cross our boundaries.
                if ($i > $pageNowMinusRange && ! $met_boundary) {
                    $i = $pageNowMinusRange;
                }
            }

            if ($i > 0 && $i <= $x) {
                $pages[] = $i;
            }
        }

        // Since because of ellipsing of the current page some numbers may be double,
        // we unify our array:
        sort($pages);
        $pages = array_unique($pages);
    }

    foreach ($pages as $i) {
        if ($i == $pageNow) {
            $selected = 'selected="selected" style="font-weight: bold"';
        } else {
            $selected = '';
        }
        $gotopage .= '                <option ' . $selected . ' value="' . (($i - 1) * $rows) . '">' . $i . '</option>' . "\n";
    }

    $gotopage .= ' </select><noscript><input type="submit" value="' . __('Go') . '" /></noscript>';

    return $gotopage;
} // end function


/**
 * Generate navigation for a list
 *
 * @todo    use $pos from $_url_params
 * @uses    range()
 * @param   integer     number of elements in the list
 * @param   integer     current position in the list
 * @param   array       url parameters
 * @param   string      script name for form target
 * @param   string      target frame
 * @param   integer     maximum number of elements to display from the list
 *
 * @access  public
 */
function PMA_listNavigator($count, $pos, $_url_params, $script, $frame, $max_count) {

    if ($max_count < $count) {
        echo 'frame_navigation' == $frame ? '<div id="navidbpageselector">' . "\n" : '';
        echo __('Page number:');
        echo 'frame_navigation' == $frame ? '<br />' : ' ';

        // Move to the beginning or to the previous page
        if ($pos > 0) {
            // patch #474210 - part 1
            if ($GLOBALS['cfg']['NavigationBarIconic']) {
                $caption1 = '&lt;&lt;';
                $caption2 = ' &lt; ';
                $title1   = ' title="' . __('Begin') . '"';
                $title2   = ' title="' . __('Previous') . '"';
            } else {
                $caption1 = __('Begin') . ' &lt;&lt;';
                $caption2 = __('Previous') . ' &lt;';
                $title1   = '';
                $title2   = '';
            } // end if... else...
            $_url_params['pos'] = 0;
            echo '<a' . $title1 . ' href="' . $script
                . PMA_generate_common_url($_url_params) . '" target="' . $frame . '">'
                . $caption1 . '</a>';
            $_url_params['pos'] = $pos - $max_count;
            echo '<a' . $title2 . ' href="' . $script
                . PMA_generate_common_url($_url_params) . '" target="' . $frame . '">'
                . $caption2 . '</a>';
        }

        echo "\n", '<form action="./', basename($script), '" method="post" target="', $frame, '">', "\n";
        echo PMA_generate_common_hidden_inputs($_url_params);
        echo PMA_pageselector(
            $script . PMA_generate_common_url($_url_params) . '&amp;',
                $max_count,
                floor(($pos + 1) / $max_count) + 1,
                ceil($count / $max_count));
        echo '</form>';

        if ($pos + $max_count < $count) {
            if ($GLOBALS['cfg']['NavigationBarIconic']) {
                $caption3 = ' &gt; ';
                $caption4 = '&gt;&gt;';
                $title3   = ' title="' . __('Next') . '"';
                $title4   = ' title="' . __('End') . '"';
            } else {
                $caption3 = '&gt; ' . __('Next');
                $caption4 = '&gt;&gt; ' . __('End');
                $title3   = '';
                $title4   = '';
            } // end if... else...
            $_url_params['pos'] = $pos + $max_count;
            echo '<a' . $title3 . ' href="' . $script
                . PMA_generate_common_url($_url_params) . '" target="' . $frame . '">'
                . $caption3 . '</a>';
            $_url_params['pos'] = floor($count / $max_count) * $max_count;
            if ($_url_params['pos'] == $count) {
                $_url_params['pos'] = $count - $max_count;
            }
            echo '<a' . $title4 . ' href="' . $script
                . PMA_generate_common_url($_url_params) . '" target="' . $frame . '">'
                . $caption4 . '</a>';
        }
        echo "\n";
        if ('frame_navigation' == $frame) {
            echo '</div>' . "\n";
        }
    }
}

/**
 * replaces %u in given path with current user name
 *
 * example:
 * <code>
 * $user_dir = PMA_userDir('/var/pma_tmp/%u/'); // '/var/pma_tmp/root/'
 *
 * </code>
 * @uses    $cfg['Server']['user']
 * @uses    substr()
 * @uses    str_replace()
 * @param   string  $dir with wildcard for user
 * @return  string  per user directory
 */
function PMA_userDir($dir)
{
    // add trailing slash
    if (substr($dir, -1) != '/') {
        $dir .= '/';
    }

    return str_replace('%u', $GLOBALS['cfg']['Server']['user'], $dir);
}

/**
 * returns html code for db link to default db page
 *
 * @uses    $cfg['DefaultTabDatabase']
 * @uses    $GLOBALS['db']
 * @uses    PMA_generate_common_url()
 * @uses    PMA_unescape_mysql_wildcards()
 * @uses    strlen()
 * @uses    sprintf()
 * @uses    htmlspecialchars()
 * @param   string  $database
 * @return  string  html link to default db page
 */
function PMA_getDbLink($database = null)
{
    if (!strlen($database)) {
        if (!strlen($GLOBALS['db'])) {
            return '';
        }
        $database = $GLOBALS['db'];
    } else {
        $database = PMA_unescape_mysql_wildcards($database);
    }

    return '<a href="' . $GLOBALS['cfg']['DefaultTabDatabase'] . '?' . PMA_generate_common_url($database) . '"'
        .' title="' . sprintf(__('Jump to database &quot;%s&quot;.'), htmlspecialchars($database)) . '">'
        .htmlspecialchars($database) . '</a>';
}

/**
 * Displays a lightbulb hint explaining a known external bug
 * that affects a functionality
 *
 * @uses    PMA_MYSQL_INT_VERSION
 * @uses    PMA_showHint()
 * @uses    sprintf()
 * @param   string  $functionality localized message explaining the func.
 * @param   string  $component  'mysql' (eventually, 'php')
 * @param   string  $minimum_version of this component
 * @param   string  $bugref  bug reference for this component
 */
function PMA_externalBug($functionality, $component, $minimum_version, $bugref)
{
    if ($component == 'mysql' && PMA_MYSQL_INT_VERSION < $minimum_version) {
        echo PMA_showHint(sprintf(__('The %s functionality is affected by a known bug, see %s'), $functionality, 'http://bugs.mysql.com/' . $bugref));
    }
}

/**
 * Generates and echoes an HTML checkbox
 *
 * @param   string  $html_field_name the checkbox HTML field
 * @param   string  $label
 * @param   boolean $checked is it initially checked?
 * @param   boolean $onclick should it submit the form on click?
 */
function PMA_display_html_checkbox($html_field_name, $label, $checked, $onclick) {

    echo '<input type="checkbox" name="' . $html_field_name . '" id="' . $html_field_name . '"' . ($checked ? ' checked="checked"' : '') . ($onclick ? ' onclick="this.form.submit();"' : '') . ' /><label for="' . $html_field_name . '">' . $label . '</label>';
}

/**
 * Generates and echoes a set of radio HTML fields
 *
 * @uses    htmlspecialchars()
 * @param   string  $html_field_name the radio HTML field
 * @param   array   $choices the choices values and labels
 * @param   string  $checked_choice the choice to check by default
 * @param   boolean $line_break whether to add an HTML line break after a choice
 * @param   boolean $escape_label whether to use htmlspecialchars() on label
 * @param   string  $class enclose each choice with a div of this class
 */
function PMA_display_html_radio($html_field_name, $choices, $checked_choice = '', $line_break = true, $escape_label = true, $class='') {
    foreach ($choices as $choice_value => $choice_label) {
        if (! empty($class)) {
            echo '<div class="' . $class . '">';
        }
        $html_field_id = $html_field_name . '_' . $choice_value;
        echo '<input type="radio" name="' . $html_field_name . '" id="' . $html_field_id . '" value="' . htmlspecialchars($choice_value) . '"';
        if ($choice_value == $checked_choice) {
            echo ' checked="checked"';
        }
        echo ' />' . "\n";
        echo '<label for="' . $html_field_id . '">' . ($escape_label ? htmlspecialchars($choice_label)  : $choice_label) . '</label>';
        if ($line_break) {
            echo '<br />';
        }
        if (! empty($class)) {
            echo '</div>';
        }
        echo "\n";
    }
}

/**
 * Generates and returns an HTML dropdown
 *
 * @uses    htmlspecialchars()
 * @param   string  $select_name
 * @param   array   $choices the choices values
 * @param   string  $active_choice the choice to select by default
 * @param   string  $id the id of the select element; can be different in case
 *                  the dropdown is present more than once on the page
 * @todo    support titles
 */
function PMA_generate_html_dropdown($select_name, $choices, $active_choice, $id)
{
    $result = '<select name="' . htmlspecialchars($select_name) . '" id="' . htmlspecialchars($id) . '">';
    foreach ($choices as $one_choice_value => $one_choice_label) {
        $result .= '<option value="' . htmlspecialchars($one_choice_value) . '"';
        if ($one_choice_value == $active_choice) {
            $result .= ' selected="selected"';
        }
        $result .= '>' . htmlspecialchars($one_choice_label) . '</option>';
    }
    $result .= '</select>';
    return $result;
}

/**
 * Generates a slider effect (jQjuery)
 * Takes care of generating the initial <div> and the link
 * controlling the slider; you have to generate the </div> yourself
 * after the sliding section.
 *
 * @uses    $GLOBALS['cfg']['InitialSlidersState']
 * @param   string  $id the id of the <div> on which to apply the effect
 * @param   string  $message the message to show as a link
 */
function PMA_generate_slider_effect($id, $message)
{
    if ($GLOBALS['cfg']['InitialSlidersState'] == 'disabled') {
        echo '<div id="' . $id . '">';
        return;
    }
    ?>
    <script type="text/javascript">
// <![CDATA[
    document.write('<div id="<?php echo $id; ?>" <?php echo $GLOBALS['cfg']['InitialSlidersState'] == 'closed' ? ' style="display: none; overflow:auto;"' : ''; ?>>');

    function PMA_set_status_label_<?php echo $id; ?>() {
        if ($('#<?php echo $id; ?>').css('display') == 'none') {
            $('#anchor_status_<?php echo $id; ?>').text('+ ');
        } else {
            $('#anchor_status_<?php echo $id; ?>').text('- ');
        }
    }

    $(document).ready(function() {

        $('<span id="anchor_status_<?php echo $id; ?>"><span>')
            .insertBefore('#<?php echo $id; ?>')

        PMA_set_status_label_<?php echo $id; ?>();

        $('<a href="#<?php echo $id; ?>" id="anchor_<?php echo $id; ?>"><?php echo htmlspecialchars($message); ?></a>')
            .insertBefore('#<?php echo $id; ?>')
            .click(function() {
                // the callback should be the 4th parameter but
                // it only works as the second parameter
                $('#<?php echo $id; ?>').toggle('drop', function() {
                    PMA_set_status_label_<?php echo $id; ?>();
                });
            });
    });
    //]]>
    </script>
    <noscript>
    <div id="<?php echo $id; ?>">
    </noscript>
    <?php
}

/**
 * Verifies if something is cached in the session
 *
 * @param string $var
 * @param scalar $server
 * @return boolean
 */
function PMA_cacheExists($var, $server = 0)
{
    if (true === $server) {
        $server = $GLOBALS['server'];
    }
    return isset($_SESSION['cache']['server_' . $server][$var]);
}

/**
 * Gets cached information from the session
 *
 * @param string $var
 * @param scalar $server
 * @return mixed
 */
function PMA_cacheGet($var, $server = 0)
{
    if (true === $server) {
        $server = $GLOBALS['server'];
    }
    if (isset($_SESSION['cache']['server_' . $server][$var])) {
        return $_SESSION['cache']['server_' . $server][$var];
    } else {
        return null;
    }
}

/**
 * Caches information in the session
 *
 * @param string $var
 * @param mixed $val
 * @param integer $server
 * @return mixed
 */
function PMA_cacheSet($var, $val = null, $server = 0)
{
    if (true === $server) {
        $server = $GLOBALS['server'];
    }
    $_SESSION['cache']['server_' . $server][$var] = $val;
}

/**
 * Removes cached information from the session
 *
 * @param string $var
 * @param scalar $server
 */
function PMA_cacheUnset($var, $server = 0)
{
    if (true === $server) {
        $server = $GLOBALS['server'];
    }
    unset($_SESSION['cache']['server_' . $server][$var]);
}

/**
 * Converts a bit value to printable format;
 * in MySQL a BIT field can be from 1 to 64 bits so we need this
 * function because in PHP, decbin() supports only 32 bits
 *
 * @uses    ceil()
 * @uses    decbin()
 * @uses    ord()
 * @uses    substr()
 * @uses    sprintf()
 * @param   numeric $value coming from a BIT field
 * @param   integer $length
 * @return  string  the printable value
 */
function PMA_printable_bit_value($value, $length) {
    $printable = '';
    for ($i = 0, $len_ceiled = ceil($length / 8); $i < $len_ceiled; $i++) {
        $printable .= sprintf('%08d', decbin(ord(substr($value, $i, 1))));
    }
    $printable = substr($printable, -$length);
    return $printable;
}

/**
 * Verifies whether the value contains a non-printable character
 *
 * @uses    preg_match()
 * @param   string $value
 * @return  boolean
 */
function PMA_contains_nonprintable_ascii($value) {
    return preg_match('@[^[:print:]]@', $value);
}

/**
 * Converts a BIT type default value
 * for example, b'010' becomes 010
 *
 * @uses    strtr()
 * @param   string $bit_default_value
 * @return  string the converted value
 */
function PMA_convert_bit_default_value($bit_default_value) {
    return strtr($bit_default_value, array("b" => "", "'" => ""));
}

/**
 * Extracts the various parts from a field type spec
 *
 * @uses    strpos()
 * @uses    chop()
 * @uses    substr()
 * @param   string $fieldspec
 * @return  array associative array containing type, spec_in_brackets
 *          and possibly enum_set_values (another array)
 */
function PMA_extractFieldSpec($fieldspec) {
    $first_bracket_pos = strpos($fieldspec, '(');
    if ($first_bracket_pos) {
        $spec_in_brackets = chop(substr($fieldspec, $first_bracket_pos + 1, (strrpos($fieldspec, ')') - $first_bracket_pos - 1)));
        // convert to lowercase just to be sure
        $type = strtolower(chop(substr($fieldspec, 0, $first_bracket_pos)));
    } else {
        $type = $fieldspec;
        $spec_in_brackets = '';
    }

    if ('enum' == $type || 'set' == $type) {
        // Define our working vars
        $enum_set_values = array();
        $working = "";
        $in_string = false;
        $index = 0;

        // While there is another character to process
        while (isset($fieldspec[$index])) {
            // Grab the char to look at
            $char = $fieldspec[$index];

            // If it is a single quote, needs to be handled specially
            if ($char == "'") {
                // If we are not currently in a string, begin one
                if (! $in_string) {
                    $in_string = true;
                    $working = "";
                // Otherwise, it may be either an end of a string, or a 'double quote' which can be handled as-is
                } else {
                // Check out the next character (if possible)
                    $has_next = isset($fieldspec[$index + 1]);
                    $next = $has_next ? $fieldspec[$index + 1] : null;

                // If we have reached the end of our 'working' string (because there are no more chars, or the next char is not another quote)
                    if (! $has_next || $next != "'") {
                        $enum_set_values[] = $working;
                        $in_string = false;

                    // Otherwise, this is a 'double quote', and can be added to the working string
                    } elseif ($next == "'") {
                        $working .= "'";
                        // Skip the next char; we already know what it is
                        $index++;
                    }
                }
            // escaping of a quote?
            } elseif ('\\' == $char && isset($fieldspec[$index + 1]) && "'" == $fieldspec[$index + 1]) {
                $working .= "'";
                $index++;
            // Otherwise, add it to our working string like normal
            } else {
                $working .= $char;
            }
            // Increment character index
            $index++;
        } // end while
    } else {
        $enum_set_values = array();
    }

    return array(
        'type' => $type,
        'spec_in_brackets' => $spec_in_brackets,
        'enum_set_values'  => $enum_set_values
    );
}

/**
 * Verifies if this table's engine supports foreign keys
 *
 * @uses    strtoupper()
 * @param   string $engine
 * @return  boolean
 */
function PMA_foreignkey_supported($engine) {
    $engine = strtoupper($engine);
    if ('INNODB' == $engine || 'PBXT' == $engine) {
        return true;
    } else {
        return false;
    }
}

/**
 * Replaces some characters by a displayable equivalent
 *
 * @uses    str_replace()
 * @param   string $content
 * @return  string the content with characters replaced
 */
function PMA_replace_binary_contents($content) {
    $result = str_replace("\x00", '\0', $content);
    $result = str_replace("\x08", '\b', $result);
    $result = str_replace("\x0a", '\n', $result);
    $result = str_replace("\x0d", '\r', $result);
    $result = str_replace("\x1a", '\Z', $result);
    return $result;
}

/**
 *
 * If the string starts with a \r\n pair (0x0d0a) add an extra \n
 *
 * @uses    strpos()
 * @return  string with the chars replaced
 */

function PMA_duplicateFirstNewline($string){
    $first_occurence = strpos($string, "\r\n");
    if ($first_occurence === 0){
        $string = "\n".$string;
    }
    return $string;
}

/**
 * get the action word corresponding to a script name
 * in order to display it as a title in navigation panel
 *
 * @uses    $GLOBALS
 * @param   string  a valid value for $cfg['LeftDefaultTabTable']
 *                  or $cfg['DefaultTabTable']
 *                  or $cfg['DefaultTabDatabase']
 */
function PMA_getTitleForTarget($target) {

$mapping = array(
	// Values for $cfg['DefaultTabTable']
	'tbl_structure.php' =>  __('Structure'),
	'tbl_sql.php' => __('SQL'),
	'tbl_select.php' =>__('Search'),
	'tbl_change.php' =>__('Insert'),
	'sql.php' => __('Browse'),

	// Values for $cfg['DefaultTabDatabase']
	'db_structure.php' => __('Structure'),
	'db_sql.php' => __('SQL'),
	'db_search.php' => __('Search'),
	'db_operations.php' => __('Operations'),
);
    return $mapping[$target];
}

/**
 * Formats user string, expading @VARIABLES@, accepting strftime format string.
 *
 * @param string Text where to do expansion.
 * @param function Function to call for escaping variable values.
 * @param array Array with overrides for default parameters (obtained from GLOBALS).
 */
function PMA_expandUserString($string, $escape = NULL, $updates = array()) {
    /* Content */
    $vars['http_host'] = PMA_getenv('HTTP_HOST') ? PMA_getenv('HTTP_HOST') : '';
    $vars['server_name'] = $GLOBALS['cfg']['Server']['host'];
    $vars['server_verbose'] = $GLOBALS['cfg']['Server']['verbose'];
    $vars['server_verbose_or_name'] = !empty($GLOBALS['cfg']['Server']['verbose']) ? $GLOBALS['cfg']['Server']['verbose'] : $GLOBALS['cfg']['Server']['host'];
    $vars['database'] = $GLOBALS['db'];
    $vars['table'] = $GLOBALS['table'];
    $vars['phpmyadmin_version'] = 'phpMyAdmin ' . PMA_VERSION;

    /* Update forced variables */
    foreach($updates as $key => $val) {
        $vars[$key] = $val;
    }

    /* Replacement mapping */
    /*
     * The __VAR__ ones are for backward compatibility, because user
     * might still have it in cookies.
     */
    $replace = array(
        '@HTTP_HOST@' => $vars['http_host'],
        '@SERVER@' => $vars['server_name'],
        '__SERVER__' => $vars['server_name'],
        '@VERBOSE@' => $vars['server_verbose'],
        '@VSERVER@' => $vars['server_verbose_or_name'],
        '@DATABASE@' => $vars['database'],
        '__DB__' => $vars['database'],
        '@TABLE@' => $vars['table'],
        '__TABLE__' => $vars['table'],
        '@PHPMYADMIN@' => $vars['phpmyadmin_version'],
        );

    /* Optional escaping */
    if (!is_null($escape)) {
        foreach($replace as $key => $val) {
            $replace[$key] = $escape($val);
        }
    }

    /* Fetch fields list if required */
    if (strpos($string, '@FIELDS@') !== FALSE) {
        $fields_list = PMA_DBI_fetch_result(
            'SHOW COLUMNS FROM ' . PMA_backquote($GLOBALS['db'])
            . '.' . PMA_backquote($GLOBALS['table']));

        $field_names = array();
        foreach ($fields_list as $field) {
            if (!is_null($escape)) {
                $field_names[] = $escape($field['Field']);
            } else {
                $field_names[] = $field['Field'];
            }
        }

        $replace['@FIELDS@'] = implode(',', $field_names);
    }

    /* Do the replacement */
    return str_replace(array_keys($replace), array_values($replace), strftime($string));
}

/**
 * Display the form used to browse anywhere on the local server for the file to import
 */
function PMA_browseUploadFile($max_upload_size) {
    $uid = uniqid("");
    echo '<label for="radio_import_file">' . __("Browse your computer:") . '</label>';
    echo '<div id="upload_form_status" style="display: none;"></div>';
    echo '<div id="upload_form_status_info" style="display: none;"></div>';
    echo '<input type="file" name="import_file" id="input_import_file" />';
    echo PMA_displayMaximumUploadSize($max_upload_size) . "\n";
    // some browsers should respect this :)
    echo PMA_generateHiddenMaxFileSize($max_upload_size) . "\n";
}

/**
 * Display the form used to select a file to import from the server upload directory
 */
function PMA_selectUploadFile($import_list, $uploaddir) {
	echo '<label for="radio_local_import_file">' . sprintf(__("Select from the web server upload directory <b>%s</b>:"), htmlspecialchars(PMA_userDir($uploaddir))) . '</label>';
	$extensions = '';
    foreach ($import_list as $key => $val) {
        if (!empty($extensions)) {
            $extensions .= '|';
        }
        $extensions .= $val['extension'];
    }
    $matcher = '@\.(' . $extensions . ')(\.(' . PMA_supportedDecompressions() . '))?$@';

    $files = PMA_getFileSelectOptions(PMA_userDir($uploaddir), $matcher, (isset($timeout_passed) && $timeout_passed && isset($local_import_file)) ? $local_import_file : '');
    if ($files === FALSE) {
        PMA_Message::error(__('The directory you set for upload work cannot be reached'))->display();
    } elseif (!empty($files)) {
        echo "\n";
        echo '    <select style="margin: 5px" size="1" name="local_import_file" id="select_local_import_file">' . "\n";
        echo '        <option value="">&nbsp;</option>' . "\n";
        echo $files;
        echo '    </select>' . "\n";
    } elseif (empty ($files)) {
        echo '<i>There are no files to upload</i>';
    }
}
?><|MERGE_RESOLUTION|>--- conflicted
+++ resolved
@@ -675,80 +675,6 @@
 } // end of the 'PMA_mysqlDie()' function
 
 /**
-<<<<<<< HEAD
- * Send HTTP header, taking IIS limits into account (600 seems ok)
- *
- * @uses    PMA_IS_IIS
- * @uses    PMA_COMING_FROM_COOKIE_LOGIN
- * @uses    PMA_get_arg_separator()
- * @uses    SID
- * @uses    strlen()
- * @uses    strpos()
- * @uses    header()
- * @uses    session_write_close()
- * @uses    headers_sent()
- * @uses    function_exists()
- * @uses    debug_print_backtrace()
- * @uses    trigger_error()
- * @uses    defined()
- * @param   string   $uri the header to send
- * @return  boolean  always true
- */
-function PMA_sendHeaderLocation($uri)
-{
-    if (PMA_IS_IIS && strlen($uri) > 600) {
-
-        echo '<html><head><title>- - -</title>' . "\n";
-        echo '<meta http-equiv="expires" content="0">' . "\n";
-        echo '<meta http-equiv="Pragma" content="no-cache">' . "\n";
-        echo '<meta http-equiv="Cache-Control" content="no-cache">' . "\n";
-        echo '<meta http-equiv="Refresh" content="0;url=' .$uri . '">' . "\n";
-        echo '<script type="text/javascript">' . "\n";
-        echo '//<![CDATA[' . "\n";
-        echo 'setTimeout("window.location = unescape(\'"' . $uri . '"\')", 2000);' . "\n";
-        echo '//]]>' . "\n";
-        echo '</script>' . "\n";
-        echo '</head>' . "\n";
-        echo '<body>' . "\n";
-        echo '<script type="text/javascript">' . "\n";
-        echo '//<![CDATA[' . "\n";
-        echo 'document.write(\'<p><a href="' . $uri . '">' . __('Go') . '</a></p>\');' . "\n";
-        echo '//]]>' . "\n";
-        echo '</script></body></html>' . "\n";
-
-    } else {
-        if (SID) {
-            if (strpos($uri, '?') === false) {
-                header('Location: ' . $uri . '?' . SID);
-            } else {
-                $separator = PMA_get_arg_separator();
-                header('Location: ' . $uri . $separator . SID);
-            }
-        } else {
-            session_write_close();
-            if (headers_sent()) {
-                if (function_exists('debug_print_backtrace')) {
-                    echo '<pre>';
-                    debug_print_backtrace();
-                    echo '</pre>';
-                }
-                trigger_error('PMA_sendHeaderLocation called when headers are already sent!', E_USER_ERROR);
-            }
-            // bug #1523784: IE6 does not like 'Refresh: 0', it
-            // results in a blank page
-            // but we need it when coming from the cookie login panel)
-            if (PMA_IS_IIS && defined('PMA_COMING_FROM_COOKIE_LOGIN')) {
-                header('Refresh: 0; ' . $uri);
-            } else {
-                header('Location: ' . $uri);
-            }
-        }
-    }
-}
-
-/**
-=======
->>>>>>> 893abac3
  * returns array with tables of given db with extended information and grouped
  *
  * @uses    $cfg['LeftFrameTableSeparator']
