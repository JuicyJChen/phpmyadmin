<?php
/* vim: set expandtab sw=4 ts=4 sts=4: */
/**
 * Misc functions used all over the scripts.
 *
 * @package phpMyAdmin
 */

/**
 * Exponential expression / raise number into power
 *
 * @param string $base         base to raise
 * @param string $exp          exponent to use
 * @param mixed  $use_function pow function to use, or false for auto-detect
 * @return mixed string or float
 */
function PMA_pow($base, $exp, $use_function = false)
{
    static $pow_function = null;

    if (null == $pow_function) {
        if (function_exists('bcpow')) {
            // BCMath Arbitrary Precision Mathematics Function
            $pow_function = 'bcpow';
        } elseif (function_exists('gmp_pow')) {
            // GMP Function
            $pow_function = 'gmp_pow';
        } else {
            // PHP function
            $pow_function = 'pow';
        }
    }

    if (! $use_function) {
        $use_function = $pow_function;
    }

    if ($exp < 0 && 'pow' != $use_function) {
        return false;
    }
    switch ($use_function) {
        case 'bcpow' :
            // bcscale() needed for testing PMA_pow() with base values < 1
            bcscale(10);
            $pow = bcpow($base, $exp);
            break;
        case 'gmp_pow' :
             $pow = gmp_strval(gmp_pow($base, $exp));
            break;
        case 'pow' :
            $base = (float) $base;
            $exp = (int) $exp;
            $pow = pow($base, $exp);
            break;
        default:
            $pow = $use_function($base, $exp);
    }

    return $pow;
}

/**
 * string PMA_getIcon(string $icon)
 *
 * @param string  $icon       name of icon file
 * @param string  $alternate  alternate text
 * @param boolean $container  include in container
 * @param boolean $force_text whether to force alternate text to be displayed
 * @return html img tag
 */
function PMA_getIcon($icon, $alternate = '', $container = false, $force_text = false)
{
    $include_icon = false;
    $include_text = false;
    $include_box  = false;
    $alternate    = htmlspecialchars($alternate);
    $button       = '';

    if ($GLOBALS['cfg']['PropertiesIconic']) {
         $include_icon = true;
    }

    if ($force_text
     || ! (true === $GLOBALS['cfg']['PropertiesIconic'])
     || ! $include_icon) {
        // $cfg['PropertiesIconic'] is false or both
        // OR we have no $include_icon
        $include_text = true;
    }

    if ($include_text && $include_icon && $container) {
        // we have icon, text and request for container
        $include_box = true;
    }

    // Always use a span (we rely on this in js/sql.js)
    $button .= '<span class="nowrap">';

    if ($include_icon) {
        $button .= '<img src="themes/dot.gif"'
            . ' title="' . $alternate . '" alt="' . $alternate . '"'
            . ' class="icon ic_' . str_replace('.png','',$icon) . '" />';
    }

    if ($include_icon && $include_text) {
        $button .= ' ';
    }

    if ($include_text) {
        $button .= $alternate;
    }

    $button .= '</span>';

    return $button;
}

/**
 * Displays the maximum size for an upload
 *
 * @param integer $max_upload_size the size
 * @return string the message
 *
 * @access  public
 */
function PMA_displayMaximumUploadSize($max_upload_size)
{
    // I have to reduce the second parameter (sensitiveness) from 6 to 4
    // to avoid weird results like 512 kKib
    list($max_size, $max_unit) = PMA_formatByteDown($max_upload_size, 4);
    return '(' . sprintf(__('Max: %s%s'), $max_size, $max_unit) . ')';
}

/**
 * Generates a hidden field which should indicate to the browser
 * the maximum size for upload
 *
 * @param integer $max_size the size
 * @return string the INPUT field
 *
 * @access  public
 */
function PMA_generateHiddenMaxFileSize($max_size)
{
    return '<input type="hidden" name="MAX_FILE_SIZE" value="' .$max_size . '" />';
}

/**
 * Add slashes before "'" and "\" characters so a value containing them can
 * be used in a sql comparison.
 *
 * @param string  $a_string the string to slash
 * @param bool    $is_like  whether the string will be used in a 'LIKE' clause
 *                          (it then requires two more escaped sequences) or not
 * @param bool    $crlf     whether to treat cr/lfs as escape-worthy entities
 *                          (converts \n to \\n, \r to \\r)
 * @param bool    $php_code whether this function is used as part of the
 *                          "Create PHP code" dialog
 *
 * @return  string   the slashed string
 *
 * @access  public
 */
function PMA_sqlAddSlashes($a_string = '', $is_like = false, $crlf = false, $php_code = false)
{
    if ($is_like) {
        $a_string = str_replace('\\', '\\\\\\\\', $a_string);
    } else {
        $a_string = str_replace('\\', '\\\\', $a_string);
    }

    if ($crlf) {
        $a_string = str_replace("\n", '\n', $a_string);
        $a_string = str_replace("\r", '\r', $a_string);
        $a_string = str_replace("\t", '\t', $a_string);
    }

    if ($php_code) {
        $a_string = str_replace('\'', '\\\'', $a_string);
    } else {
        $a_string = str_replace('\'', '\'\'', $a_string);
    }

    return $a_string;
} // end of the 'PMA_sqlAddSlashes()' function


/**
 * Add slashes before "_" and "%" characters for using them in MySQL
 * database, table and field names.
 * Note: This function does not escape backslashes!
 *
 * @param string $name the string to escape
 * @return string the escaped string
 *
 * @access  public
 */
function PMA_escape_mysql_wildcards($name)
{
    $name = str_replace('_', '\\_', $name);
    $name = str_replace('%', '\\%', $name);

    return $name;
} // end of the 'PMA_escape_mysql_wildcards()' function

/**
 * removes slashes before "_" and "%" characters
 * Note: This function does not unescape backslashes!
 *
 * @param   string   $name  the string to escape
 * @return  string   the escaped string
 * @access  public
 */
function PMA_unescape_mysql_wildcards($name)
{
    $name = str_replace('\\_', '_', $name);
    $name = str_replace('\\%', '%', $name);

    return $name;
} // end of the 'PMA_unescape_mysql_wildcards()' function

/**
 * removes quotes (',",`) from a quoted string
 *
 * checks if the sting is quoted and removes this quotes
 *
 * @param string $quoted_string string to remove quotes from
 * @param string $quote         type of quote to remove
 * @return string unqoted string
 */
function PMA_unQuote($quoted_string, $quote = null)
{
    $quotes = array();

    if (null === $quote) {
        $quotes[] = '`';
        $quotes[] = '"';
        $quotes[] = "'";
    } else {
        $quotes[] = $quote;
    }

    foreach ($quotes as $quote) {
        if (substr($quoted_string, 0, 1) === $quote
         && substr($quoted_string, -1, 1) === $quote) {
             $unquoted_string = substr($quoted_string, 1, -1);
             // replace escaped quotes
             $unquoted_string = str_replace($quote . $quote, $quote, $unquoted_string);
             return $unquoted_string;
         }
    }

    return $quoted_string;
}

/**
 * format sql strings
 *
 * @todo    move into PMA_Sql
 * @param mixed  $parsed_sql   pre-parsed SQL structure
 * @param string $unparsed_sql raw SQL string
 * @return string  the formatted sql
 *
 * @global  array    the configuration array
 * @global  boolean  whether the current statement is a multiple one or not
 *
 * @access  public
 *
 */
function PMA_formatSql($parsed_sql, $unparsed_sql = '')
{
    global $cfg;

    // Check that we actually have a valid set of parsed data
    // well, not quite
    // first check for the SQL parser having hit an error
    if (PMA_SQP_isError()) {
        return htmlspecialchars($parsed_sql['raw']);
    }
    // then check for an array
    if (! is_array($parsed_sql)) {
        // We don't so just return the input directly
        // This is intended to be used for when the SQL Parser is turned off
        $formatted_sql = '<pre>' . "\n"
                        . (($cfg['SQP']['fmtType'] == 'none' && $unparsed_sql != '') ? $unparsed_sql : $parsed_sql) . "\n"
                        . '</pre>';
        return $formatted_sql;
    }

    $formatted_sql        = '';

    switch ($cfg['SQP']['fmtType']) {
        case 'none':
            if ($unparsed_sql != '') {
                $formatted_sql = '<span class="inner_sql"><pre>' . "\n" . PMA_SQP_formatNone(array('raw' => $unparsed_sql)) . "\n" . '</pre></span>';
            } else {
                $formatted_sql = PMA_SQP_formatNone($parsed_sql);
            }
            break;
        case 'html':
            $formatted_sql = PMA_SQP_formatHtml($parsed_sql, 'color');
            break;
        case 'text':
            $formatted_sql = PMA_SQP_formatHtml($parsed_sql, 'text');
            break;
        default:
            break;
    } // end switch

    return $formatted_sql;
} // end of the "PMA_formatSql()" function


/**
 * Displays a link to the official MySQL documentation
 *
 * @param string $chapter   chapter of "HTML, one page per chapter" documentation
 * @param string $link      contains name of page/anchor that is being linked
 * @param bool   $big_icon  whether to use big icon (like in left frame)
 * @param string $anchor    anchor to page part
 * @param bool   $just_open whether only the opening <a> tag should be returned
 *
 * @return  string  the html link
 *
 * @access  public
 */
function PMA_showMySQLDocu($chapter, $link, $big_icon = false, $anchor = '', $just_open = false)
{
    global $cfg;

    if ($cfg['MySQLManualType'] == 'none' || empty($cfg['MySQLManualBase'])) {
        return '';
    }

    // Fixup for newly used names:
    $chapter = str_replace('_', '-', strtolower($chapter));
    $link = str_replace('_', '-', strtolower($link));

    switch ($cfg['MySQLManualType']) {
        case 'chapters':
            if (empty($chapter)) {
                $chapter = 'index';
            }
            if (empty($anchor)) {
                $anchor = $link;
            }
            $url = $cfg['MySQLManualBase'] . '/' . $chapter . '.html#' . $anchor;
            break;
        case 'big':
            if (empty($anchor)) {
                $anchor = $link;
            }
            $url = $cfg['MySQLManualBase'] . '#' . $anchor;
            break;
        case 'searchable':
            if (empty($link)) {
                $link = 'index';
            }
            $url = $cfg['MySQLManualBase'] . '/' . $link . '.html';
            if (!empty($anchor)) {
                $url .= '#' . $anchor;
            }
            break;
        case 'viewable':
        default:
            if (empty($link)) {
                $link = 'index';
            }
            $mysql = '5.0';
            $lang = 'en';
            if (defined('PMA_MYSQL_INT_VERSION')) {
                if (PMA_MYSQL_INT_VERSION >= 50500) {
                    $mysql = '5.5';
                    /* l10n: Language to use for MySQL 5.5 documentation, please use only languages which do exist in official documentation.  */
                    $lang = _pgettext('MySQL 5.5 documentation language', 'en');
                } else if (PMA_MYSQL_INT_VERSION >= 50100) {
                    $mysql = '5.1';
                    /* l10n: Language to use for MySQL 5.1 documentation, please use only languages which do exist in official documentation.  */
                    $lang = _pgettext('MySQL 5.1 documentation language', 'en');
                } else {
                    $mysql = '5.0';
                    /* l10n: Language to use for MySQL 5.0 documentation, please use only languages which do exist in official documentation. */
                    $lang = _pgettext('MySQL 5.0 documentation language', 'en');
                }
            }
            $url = $cfg['MySQLManualBase'] . '/' . $mysql . '/' . $lang . '/' . $link . '.html';
            if (!empty($anchor)) {
                $url .= '#' . $anchor;
            }
            break;
    }

    if ($just_open) {
        return '<a href="' . PMA_linkURL($url) . '" target="mysql_doc">';
    } elseif ($big_icon) {
        return '<a href="' . PMA_linkURL($url) . '" target="mysql_doc"><img class="icon ic_b_sqlhelp" src="themes/dot.gif" alt="' . __('Documentation') . '" title="' . __('Documentation') . '" /></a>';
    } elseif ($GLOBALS['cfg']['ReplaceHelpImg']) {
        return '<a href="' . PMA_linkURL($url) . '" target="mysql_doc"><img class="icon ic_b_help_s" src="themes/dot.gif" alt="' . __('Documentation') . '" title="' . __('Documentation') . '" /></a>';
    } else {
        return '[<a href="' . PMA_linkURL($url) . '" target="mysql_doc">' . __('Documentation') . '</a>]';
    }
} // end of the 'PMA_showMySQLDocu()' function


/**
 * Displays a link to the phpMyAdmin documentation
 *
 * @param string  $anchor  anchor in documentation
 * @return  string  the html link
 *
 * @access  public
 */
function PMA_showDocu($anchor) {
    if ($GLOBALS['cfg']['ReplaceHelpImg']) {
        return '<a href="Documentation.html#' . $anchor . '" target="documentation"><img class="icon ic_b_help_s" src="themes/dot.gif" alt="' . __('Documentation') . '" title="' . __('Documentation') . '" /></a>';
    } else {
        return '[<a href="Documentation.html#' . $anchor . '" target="documentation">' . __('Documentation') . '</a>]';
    }
} // end of the 'PMA_showDocu()' function

/**
 * Displays a link to the PHP documentation
 *
 * @param string  $target  anchor in documentation
 * @return string  the html link
 *
 * @access  public
 */
function PMA_showPHPDocu($target) {
    $url = PMA_getPHPDocLink($target);

    if ($GLOBALS['cfg']['ReplaceHelpImg']) {
        return '<a href="' . $url . '" target="documentation"><img class="icon ic_b_help_s" src="themes/dot.gif" alt="' . __('Documentation') . '" title="' . __('Documentation') . '" /></a>';
    } else {
        return '[<a href="' . $url . '" target="documentation">' . __('Documentation') . '</a>]';
    }
} // end of the 'PMA_showPHPDocu()' function

/**
 * returns HTML for a footnote marker and add the messsage to the footnotes
 *
 * @param   string  $message the error message
 * @param   bool    $bbcode
 * @param   string  $type
 * @return  string html code for a footnote marker
 * @access  public
 */
function PMA_showHint($message, $bbcode = false, $type = 'notice')
{
    if ($message instanceof PMA_Message) {
        $key = $message->getHash();
        $type = $message->getLevel();
    } else {
        $key = md5($message);
    }

    if (! isset($GLOBALS['footnotes'][$key])) {
        if (empty($GLOBALS['footnotes']) || ! is_array($GLOBALS['footnotes'])) {
            $GLOBALS['footnotes'] = array();
        }
        $nr = count($GLOBALS['footnotes']) + 1;
        $GLOBALS['footnotes'][$key] = array(
            'note'      => $message,
            'type'      => $type,
            'nr'        => $nr,
        );
    } else {
        $nr = $GLOBALS['footnotes'][$key]['nr'];
    }

    if ($bbcode) {
        return '[sup]' . $nr . '[/sup]';
    }

    // footnotemarker used in js/tooltip.js
    return '<sup class="footnotemarker">' . $nr . '</sup>' .
<<<<<<< HEAD
    '<img class="footnotemarker footnote_' . $nr . '" src="' .
    $GLOBALS['pmaThemeImage'] . 'b_help.png" alt="" />';
=======
    '<img class="footnotemarker ic_b_help" id="footnote_' . $nr . '_' . $instance . '" src="themes/dot.gif" alt="" />';
>>>>>>> 97b13756
}

/**
 * Displays a MySQL error message in the right frame.
 *
 * @param   string  $error_message   the error message
 * @param   string  $the_query       the sql query that failed
 * @param   bool    $is_modify_link  whether to show a "modify" link or not
 * @param   string  $back_url        the "back" link url (full path is not required)
 * @param   bool    $exit            EXIT the page?
 *
 * @global  string    the curent table
 * @global  string    the current db
 *
 * @access  public
 */
function PMA_mysqlDie($error_message = '', $the_query = '',
                        $is_modify_link = true, $back_url = '', $exit = true)
{
    global $table, $db;

    /**
     * start http output, display html headers
     */
    require_once './libraries/header.inc.php';

    $error_msg_output = '';

    if (!$error_message) {
        $error_message = PMA_DBI_getError();
    }
    if (!$the_query && !empty($GLOBALS['sql_query'])) {
        $the_query = $GLOBALS['sql_query'];
    }

    // --- Added to solve bug #641765
    if (!function_exists('PMA_SQP_isError') || PMA_SQP_isError()) {
        $formatted_sql = htmlspecialchars($the_query);
    } elseif (empty($the_query) || trim($the_query) == '') {
        $formatted_sql = '';
    } else {
        if (strlen($the_query) > $GLOBALS['cfg']['MaxCharactersInDisplayedSQL']) {
            $formatted_sql = htmlspecialchars(substr($the_query, 0, $GLOBALS['cfg']['MaxCharactersInDisplayedSQL'])) . '[...]';
        } else {
            $formatted_sql = PMA_formatSql(PMA_SQP_parse($the_query), $the_query);
        }
    }
    // ---
    $error_msg_output .= "\n" . '<!-- PMA-SQL-ERROR -->' . "\n";
    $error_msg_output .= '    <div class="error"><h1>' . __('Error') . '</h1>' . "\n";
    // if the config password is wrong, or the MySQL server does not
    // respond, do not show the query that would reveal the
    // username/password
    if (!empty($the_query) && !strstr($the_query, 'connect')) {
        // --- Added to solve bug #641765
        if (function_exists('PMA_SQP_isError') && PMA_SQP_isError()) {
            $error_msg_output .= PMA_SQP_getErrorString() . "\n";
            $error_msg_output .= '<br />' . "\n";
        }
        // ---
        // modified to show the help on sql errors
        $error_msg_output .= '    <p><strong>' . __('SQL query') . ':</strong>' . "\n";
        if (strstr(strtolower($formatted_sql), 'select')) { // please show me help to the error on select
            $error_msg_output .= PMA_showMySQLDocu('SQL-Syntax', 'SELECT');
        }
        if ($is_modify_link) {
            $_url_params = array(
                'sql_query' => $the_query,
                'show_query' => 1,
            );
            if (strlen($table)) {
                $_url_params['db'] = $db;
                $_url_params['table'] = $table;
                $doedit_goto = '<a href="tbl_sql.php?' . PMA_generate_common_url($_url_params) . '">';
            } elseif (strlen($db)) {
                $_url_params['db'] = $db;
                $doedit_goto = '<a href="db_sql.php?' . PMA_generate_common_url($_url_params) . '">';
            } else {
                $doedit_goto = '<a href="server_sql.php?' . PMA_generate_common_url($_url_params) . '">';
            }

            $error_msg_output .= $doedit_goto
               . PMA_getIcon('b_edit.png', __('Edit'))
               . '</a>';
        } // end if
        $error_msg_output .= '    </p>' . "\n"
            .'    <p>' . "\n"
            .'        ' . $formatted_sql . "\n"
            .'    </p>' . "\n";
    } // end if

    if (!empty($error_message)) {
        $error_message = preg_replace("@((\015\012)|(\015)|(\012)){3,}@", "\n\n", $error_message);
    }
    // modified to show the help on error-returns
    // (now error-messages-server)
    $error_msg_output .= '<p>' . "\n"
            . '    <strong>' . __('MySQL said: ') . '</strong>'
            . PMA_showMySQLDocu('Error-messages-server', 'Error-messages-server')
            . "\n"
            . '</p>' . "\n";

    // The error message will be displayed within a CODE segment.
    // To preserve original formatting, but allow wordwrapping, we do a couple of replacements

    // Replace all non-single blanks with their HTML-counterpart
    $error_message = str_replace('  ', '&nbsp;&nbsp;', $error_message);
    // Replace TAB-characters with their HTML-counterpart
    $error_message = str_replace("\t", '&nbsp;&nbsp;&nbsp;&nbsp;', $error_message);
    // Replace linebreaks
    $error_message = nl2br($error_message);

    $error_msg_output .= '<code>' . "\n"
        . $error_message . "\n"
        . '</code><br />' . "\n";
    $error_msg_output .= '</div>';

    $_SESSION['Import_message']['message'] = $error_msg_output;

    if ($exit) {
       /**
        * If in an Ajax request
        * - avoid displaying a Back link
        * - use PMA_ajaxResponse() to transmit the message and exit
        */
       if($GLOBALS['is_ajax_request'] == true) {
           PMA_ajaxResponse($error_msg_output, false);
       }
        if (! empty($back_url)) {
            if (strstr($back_url, '?')) {
                $back_url .= '&amp;no_history=true';
            } else {
                $back_url .= '?no_history=true';
            }

            $_SESSION['Import_message']['go_back_url'] = $back_url;

            $error_msg_output .= '<fieldset class="tblFooters">';
            $error_msg_output .= '[ <a href="' . $back_url . '">' . __('Back') . '</a> ]';
            $error_msg_output .= '</fieldset>' . "\n\n";
       }

       echo $error_msg_output;
       /**
        * display footer and exit
        */
       require './libraries/footer.inc.php';
    } else {
        echo $error_msg_output;
    }
} // end of the 'PMA_mysqlDie()' function

/**
 * returns array with tables of given db with extended information and grouped
 *
 * @param   string   $db     name of db
 * @param   string   $tables name of tables
 * @param   integer  $limit_offset   list offset
 * @param   int|bool $limit_count    max tables to return
 * @return  array    (recursive) grouped table list
 */
function PMA_getTableList($db, $tables = null, $limit_offset = 0, $limit_count = false)
{
    $sep = $GLOBALS['cfg']['LeftFrameTableSeparator'];

    if (null === $tables) {
        $tables = PMA_DBI_get_tables_full($db, false, false, null, $limit_offset, $limit_count);
        if ($GLOBALS['cfg']['NaturalOrder']) {
            uksort($tables, 'strnatcasecmp');
        }
    }

    if (count($tables) < 1) {
        return $tables;
    }

    $default = array(
        'Name'      => '',
        'Rows'      => 0,
        'Comment'   => '',
        'disp_name' => '',
    );

    $table_groups = array();

    // for blobstreaming - list of blobstreaming tables

    // load PMA configuration
    $PMA_Config = $GLOBALS['PMA_Config'];

    foreach ($tables as $table_name => $table) {
        // if BS tables exist
        if (PMA_BS_IsHiddenTable($table_name)) {
            continue;
        }

        // check for correct row count
        if (null === $table['Rows']) {
            // Do not check exact row count here,
            // if row count is invalid possibly the table is defect
            // and this would break left frame;
            // but we can check row count if this is a view or the
            // information_schema database
            // since PMA_Table::countRecords() returns a limited row count
            // in this case.

            // set this because PMA_Table::countRecords() can use it
            $tbl_is_view = PMA_Table::isView($db, $table['Name']);

            if ($tbl_is_view || 'information_schema' == $db) {
                $table['Rows'] = PMA_Table::countRecords($db, $table['Name']);
            }
        }

        // in $group we save the reference to the place in $table_groups
        // where to store the table info
        if ($GLOBALS['cfg']['LeftFrameDBTree']
            && $sep && strstr($table_name, $sep))
        {
            $parts = explode($sep, $table_name);

            $group =& $table_groups;
            $i = 0;
            $group_name_full = '';
            $parts_cnt = count($parts) - 1;
            while ($i < $parts_cnt
                    && $i < $GLOBALS['cfg']['LeftFrameTableLevel']) {
                $group_name = $parts[$i] . $sep;
                $group_name_full .= $group_name;

                if (! isset($group[$group_name])) {
                    $group[$group_name] = array();
                    $group[$group_name]['is' . $sep . 'group'] = true;
                    $group[$group_name]['tab' . $sep . 'count'] = 1;
                    $group[$group_name]['tab' . $sep . 'group'] = $group_name_full;
                } elseif (! isset($group[$group_name]['is' . $sep . 'group'])) {
                    $table = $group[$group_name];
                    $group[$group_name] = array();
                    $group[$group_name][$group_name] = $table;
                    unset($table);
                    $group[$group_name]['is' . $sep . 'group'] = true;
                    $group[$group_name]['tab' . $sep . 'count'] = 1;
                    $group[$group_name]['tab' . $sep . 'group'] = $group_name_full;
                } else {
                    $group[$group_name]['tab' . $sep . 'count']++;
                }
                $group =& $group[$group_name];
                $i++;
            }
        } else {
            if (! isset($table_groups[$table_name])) {
                $table_groups[$table_name] = array();
            }
            $group =& $table_groups;
        }


        if ($GLOBALS['cfg']['ShowTooltipAliasTB']
                && $GLOBALS['cfg']['ShowTooltipAliasTB'] !== 'nested') {
            // switch tooltip and name
            $table['Comment'] = $table['Name'];
            $table['disp_name'] = $table['Comment'];
        } else {
            $table['disp_name'] = $table['Name'];
        }

        $group[$table_name] = array_merge($default, $table);
    }

    return $table_groups;
}

/* ----------------------- Set of misc functions ----------------------- */


/**
 * Adds backquotes on both sides of a database, table or field name.
 * and escapes backquotes inside the name with another backquote
 *
 * example:
 * <code>
 * echo PMA_backquote('owner`s db'); // `owner``s db`
 *
 * </code>
 *
 * @param   mixed    $a_name    the database, table or field name to "backquote"
 *                              or array of it
 * @param   boolean  $do_it     a flag to bypass this function (used by dump
 *                              functions)
 * @return  mixed    the "backquoted" database, table or field name
 * @access  public
 */
function PMA_backquote($a_name, $do_it = true)
{
    if (is_array($a_name)) {
        foreach ($a_name as &$data) {
            $data = PMA_backquote($data, $do_it);
        }
        return $a_name;
    }

    if (! $do_it) {
        global $PMA_SQPdata_forbidden_word;

        if(! in_array(strtoupper($a_name), $PMA_SQPdata_forbidden_word)) {
            return $a_name;
        }
    }

    // '0' is also empty for php :-(
    if (strlen($a_name) && $a_name !== '*') {
        return '`' . str_replace('`', '``', $a_name) . '`';
    } else {
        return $a_name;
    }
} // end of the 'PMA_backquote()' function

/**
 * Defines the <CR><LF> value depending on the user OS.
 *
 * @return  string   the <CR><LF> value to use
 *
 * @access  public
 */
function PMA_whichCrlf()
{
    // The 'PMA_USR_OS' constant is defined in "./libraries/Config.class.php"
    // Win case
    if (PMA_USR_OS == 'Win') {
        $the_crlf = "\r\n";
    }
    // Others
    else {
        $the_crlf = "\n";
    }

    return $the_crlf;
} // end of the 'PMA_whichCrlf()' function

/**
 * Reloads navigation if needed.
 *
 * @param bool $jsonly prints out pure JavaScript
 *
 * @access  public
 */
function PMA_reloadNavigation($jsonly=false)
{
    // Reloads the navigation frame via JavaScript if required
    if (isset($GLOBALS['reload']) && $GLOBALS['reload']) {
        // one of the reasons for a reload is when a table is dropped
        // in this case, get rid of the table limit offset, otherwise
        // we have a problem when dropping a table on the last page
        // and the offset becomes greater than the total number of tables
        unset($_SESSION['tmp_user_values']['table_limit_offset']);
        echo "\n";
        $reload_url = './navigation.php?' . PMA_generate_common_url($GLOBALS['db'], '', '&');
        if (!$jsonly)
          echo '<script type="text/javascript">' . PHP_EOL;
    ?>
//<![CDATA[
if (typeof(window.parent) != 'undefined'
    && typeof(window.parent.frame_navigation) != 'undefined'
    && window.parent.goTo) {
    window.parent.goTo('<?php echo $reload_url; ?>');
}
//]]>
<?php
if (!$jsonly)
  echo '</script>' . PHP_EOL;

        unset($GLOBALS['reload']);
    }
}

/**
 * displays the message and the query
 * usually the message is the result of the query executed
 *
 * @param   string  $message    the message to display
 * @param   string  $sql_query  the query to display
 * @param   string  $type       the type (level) of the message
 * @param   boolean $is_view    is this a message after a VIEW operation?
 * @return  string
 * @access  public
 */
function PMA_showMessage($message, $sql_query = null, $type = 'notice', $is_view = false)
{
    /*
     * PMA_ajaxResponse uses this function to collect the string of HTML generated
     * for showing the message.  Use output buffering to collect it and return it
     * in a string.  In some special cases on sql.php, buffering has to be disabled
     * and hence we check with $GLOBALS['buffer_message']
     */
    if( $GLOBALS['is_ajax_request'] == true && ! isset($GLOBALS['buffer_message']) ) {
        ob_start();
    }
    global $cfg;

    if (null === $sql_query) {
        if (! empty($GLOBALS['display_query'])) {
            $sql_query = $GLOBALS['display_query'];
        } elseif ($cfg['SQP']['fmtType'] == 'none' && ! empty($GLOBALS['unparsed_sql'])) {
            $sql_query = $GLOBALS['unparsed_sql'];
        } elseif (! empty($GLOBALS['sql_query'])) {
            $sql_query = $GLOBALS['sql_query'];
        } else {
            $sql_query = '';
        }
    }

    if (isset($GLOBALS['using_bookmark_message'])) {
        $GLOBALS['using_bookmark_message']->display();
        unset($GLOBALS['using_bookmark_message']);
    }

    // Corrects the tooltip text via JS if required
    // @todo this is REALLY the wrong place to do this - very unexpected here
    if (! $is_view && strlen($GLOBALS['table']) && $cfg['ShowTooltip']) {
        $tooltip = PMA_Table::sGetToolTip($GLOBALS['db'], $GLOBALS['table']);
        $uni_tbl = PMA_jsFormat($GLOBALS['db'] . '.' . $GLOBALS['table'], false);
        echo "\n";
        echo '<script type="text/javascript">' . "\n";
        echo '//<![CDATA[' . "\n";
        echo "if (window.parent.updateTableTitle) window.parent.updateTableTitle('" . $uni_tbl . "', '" . PMA_jsFormat($tooltip, false) . "');" . "\n";
        echo '//]]>' . "\n";
        echo '</script>' . "\n";
    } // end if ... elseif

    // Checks if the table needs to be repaired after a TRUNCATE query.
    // @todo what about $GLOBALS['display_query']???
    // @todo this is REALLY the wrong place to do this - very unexpected here
    if (strlen($GLOBALS['table'])
     && $GLOBALS['sql_query'] == 'TRUNCATE TABLE ' . PMA_backquote($GLOBALS['table'])) {
        if (PMA_Table::sGetStatusInfo($GLOBALS['db'], $GLOBALS['table'], 'Index_length') > 1024) {
            PMA_DBI_try_query('REPAIR TABLE ' . PMA_backquote($GLOBALS['table']));
        }
    }
    unset($tbl_status);

    // In an Ajax request, $GLOBALS['cell_align_left'] may not be defined. Hence,
    // check for it's presence before using it
    echo '<div id="result_query" align="' . ( isset($GLOBALS['cell_align_left']) ? $GLOBALS['cell_align_left'] : '' ) . '">' . "\n";

    if ($message instanceof PMA_Message) {
        if (isset($GLOBALS['special_message'])) {
            $message->addMessage($GLOBALS['special_message']);
            unset($GLOBALS['special_message']);
        }
        $message->display();
        $type = $message->getLevel();
    } else {
        echo '<div class="' . $type . '">';
        echo PMA_sanitize($message);
        if (isset($GLOBALS['special_message'])) {
            echo PMA_sanitize($GLOBALS['special_message']);
            unset($GLOBALS['special_message']);
        }
        echo '</div>';
    }

    if ($cfg['ShowSQL'] == true && ! empty($sql_query)) {
        // Html format the query to be displayed
        // If we want to show some sql code it is easiest to create it here
        /* SQL-Parser-Analyzer */

        if (! empty($GLOBALS['show_as_php'])) {
            $new_line = '\\n"<br />' . "\n"
                . '&nbsp;&nbsp;&nbsp;&nbsp;. "';
            $query_base = htmlspecialchars(addslashes($sql_query));
            $query_base = preg_replace('/((\015\012)|(\015)|(\012))/', $new_line, $query_base);
        } else {
            $query_base = $sql_query;
        }

        $query_too_big = false;

        if (strlen($query_base) > $cfg['MaxCharactersInDisplayedSQL']) {
            // when the query is large (for example an INSERT of binary
            // data), the parser chokes; so avoid parsing the query
            $query_too_big = true;
            $shortened_query_base = nl2br(htmlspecialchars(substr($sql_query, 0, $cfg['MaxCharactersInDisplayedSQL']) . '[...]'));
        } elseif (! empty($GLOBALS['parsed_sql'])
         && $query_base == $GLOBALS['parsed_sql']['raw']) {
            // (here, use "! empty" because when deleting a bookmark,
            // $GLOBALS['parsed_sql'] is set but empty
            $parsed_sql = $GLOBALS['parsed_sql'];
        } else {
            // Parse SQL if needed
            $parsed_sql = PMA_SQP_parse($query_base);
            if (PMA_SQP_isError()) {
                unset($parsed_sql);
            }
        }

        // Analyze it
        if (isset($parsed_sql)) {
            $analyzed_display_query = PMA_SQP_analyze($parsed_sql);

            // Same as below (append LIMIT), append the remembered ORDER BY
            if ($GLOBALS['cfg']['RememberSorting']
             && isset($analyzed_display_query[0]['queryflags']['select_from'])
             && isset($GLOBALS['sql_order_to_append'])) {
                $query_base = $analyzed_display_query[0]['section_before_limit']
                    . "\n" . $GLOBALS['sql_order_to_append']
                    . $analyzed_display_query[0]['section_after_limit'];

                // Need to reparse query
                $parsed_sql = PMA_SQP_parse($query_base);
                // update the $analyzed_display_query
                $analyzed_display_query[0]['section_before_limit'] .= $GLOBALS['sql_order_to_append'];
                $analyzed_display_query[0]['order_by_clause'] = $GLOBALS['sorted_col'];
            }

            // Here we append the LIMIT added for navigation, to
            // enable its display. Adding it higher in the code
            // to $sql_query would create a problem when
            // using the Refresh or Edit links.

            // Only append it on SELECTs.

            /**
             * @todo what would be the best to do when someone hits Refresh:
             * use the current LIMITs ?
             */

            if (isset($analyzed_display_query[0]['queryflags']['select_from'])
             && isset($GLOBALS['sql_limit_to_append'])) {
                $query_base = $analyzed_display_query[0]['section_before_limit']
                    . "\n" . $GLOBALS['sql_limit_to_append']
                    . $analyzed_display_query[0]['section_after_limit'];
                // Need to reparse query
                $parsed_sql = PMA_SQP_parse($query_base);
            }
        }

        if (! empty($GLOBALS['show_as_php'])) {
            $query_base = '$sql  = "' . $query_base;
        } elseif (! empty($GLOBALS['validatequery'])) {
            try {
                $query_base = PMA_validateSQL($query_base);
            } catch (Exception $e) {
                PMA_Message::error(__('Failed to connect to SQL validator!'))->display();
            }
        } elseif (isset($parsed_sql)) {
            $query_base = PMA_formatSql($parsed_sql, $query_base);
        }

        // Prepares links that may be displayed to edit/explain the query
        // (don't go to default pages, we must go to the page
        // where the query box is available)

        // Basic url query part
        $url_params = array();
        if (! isset($GLOBALS['db'])) {
            $GLOBALS['db'] = '';
        }
        if (strlen($GLOBALS['db'])) {
            $url_params['db'] = $GLOBALS['db'];
            if (strlen($GLOBALS['table'])) {
                $url_params['table'] = $GLOBALS['table'];
                $edit_link = 'tbl_sql.php';
            } else {
                $edit_link = 'db_sql.php';
            }
        } else {
            $edit_link = 'server_sql.php';
        }

        // Want to have the query explained
        // but only explain a SELECT (that has not been explained)
        /* SQL-Parser-Analyzer */
        $explain_link = '';
        $is_select = false;
        if (! empty($cfg['SQLQuery']['Explain']) && ! $query_too_big) {
            $explain_params = $url_params;
            // Detect if we are validating as well
            // To preserve the validate uRL data
            if (! empty($GLOBALS['validatequery'])) {
                $explain_params['validatequery'] = 1;
            }
            if (preg_match('@^SELECT[[:space:]]+@i', $sql_query)) {
                $explain_params['sql_query'] = 'EXPLAIN ' . $sql_query;
                $_message = __('Explain SQL');
                $is_select = true;
            } elseif (preg_match('@^EXPLAIN[[:space:]]+SELECT[[:space:]]+@i', $sql_query)) {
                $explain_params['sql_query'] = substr($sql_query, 8);
                $_message = __('Skip Explain SQL');
            }
            if (isset($explain_params['sql_query'])) {
                $explain_link = 'import.php' . PMA_generate_common_url($explain_params);
                $explain_link = ' [' . PMA_linkOrButton($explain_link, $_message) . ']';
            }
        } //show explain

        $url_params['sql_query']  = $sql_query;
        $url_params['show_query'] = 1;

        // even if the query is big and was truncated, offer the chance
        // to edit it (unless it's enormous, see PMA_linkOrButton() )
        if (! empty($cfg['SQLQuery']['Edit'])) {
            if ($cfg['EditInWindow'] == true) {
                $onclick = 'window.parent.focus_querywindow(\'' . PMA_jsFormat($sql_query, false) . '\'); return false;';
            } else {
                $onclick = '';
            }

            $edit_link .= PMA_generate_common_url($url_params) . '#querybox';
            $edit_link = ' [' . PMA_linkOrButton($edit_link, __('Edit'), array('onclick' => $onclick)) . ']';
        } else {
            $edit_link = '';
        }

        $url_qpart = PMA_generate_common_url($url_params);

        // Also we would like to get the SQL formed in some nice
        // php-code
        if (! empty($cfg['SQLQuery']['ShowAsPHP']) && ! $query_too_big) {
            $php_params = $url_params;

            if (! empty($GLOBALS['show_as_php'])) {
                $_message = __('Without PHP Code');
            } else {
                $php_params['show_as_php'] = 1;
                $_message = __('Create PHP Code');
            }

            $php_link = 'import.php' . PMA_generate_common_url($php_params);
            $php_link = ' [' . PMA_linkOrButton($php_link, $_message) . ']';

            if (isset($GLOBALS['show_as_php'])) {
                $runquery_link = 'import.php' . PMA_generate_common_url($url_params);
                $php_link .= ' [' . PMA_linkOrButton($runquery_link, __('Submit Query')) . ']';
            }
        } else {
            $php_link = '';
        } //show as php

        // Refresh query
        if (! empty($cfg['SQLQuery']['Refresh'])
         && preg_match('@^(SELECT|SHOW)[[:space:]]+@i', $sql_query)) {
            $refresh_link = 'import.php' . PMA_generate_common_url($url_params);
            $refresh_link = ' [' . PMA_linkOrButton($refresh_link, __('Refresh')) . ']';
        } else {
            $refresh_link = '';
        } //show as php

        if (! empty($cfg['SQLValidator']['use'])
         && ! empty($cfg['SQLQuery']['Validate'])) {
            $validate_params = $url_params;
            if (!empty($GLOBALS['validatequery'])) {
                $validate_message = __('Skip Validate SQL') ;
            } else {
                $validate_params['validatequery'] = 1;
                $validate_message = __('Validate SQL') ;
            }

            $validate_link = 'import.php' . PMA_generate_common_url($validate_params);
            $validate_link = ' [' . PMA_linkOrButton($validate_link, $validate_message) . ']';
        } else {
            $validate_link = '';
        } //validator

        if (!empty($GLOBALS['validatequery'])) {
            echo '<div class="sqlvalidate">';
        } else {
            echo '<code class="sql">';
        }
        if ($query_too_big) {
            echo $shortened_query_base;
        } else {
            echo $query_base;
        }

        //Clean up the end of the PHP
        if (! empty($GLOBALS['show_as_php'])) {
            echo '";';
        }
        if (!empty($GLOBALS['validatequery'])) {
            echo '</div>';
        } else {
            echo '</code>';
        }

        echo '<div class="tools">';
        // avoid displaying a Profiling checkbox that could
        // be checked, which would reexecute an INSERT, for example
        if (! empty($refresh_link)) {
            PMA_profilingCheckbox($sql_query);
        }
        // if needed, generate an invisible form that contains controls for the
        // Inline link; this way, the behavior of the Inline link does not
        // depend on the profiling support or on the refresh link
        if (empty($refresh_link) || ! PMA_profilingSupported()) {
            echo '<form action="sql.php" method="post">';
            echo PMA_generate_common_hidden_inputs($GLOBALS['db'], $GLOBALS['table']);
            echo '<input type="hidden" name="sql_query" value="' . htmlspecialchars($sql_query) . '" />';
            echo '</form>';
        }

        // in the tools div, only display the Inline link when not in ajax
        // mode because 1) it currently does not work and 2) we would
        // have two similar mechanisms on the page for the same goal
        if ($is_select || $GLOBALS['is_ajax_request'] === false) {
        // see in js/functions.js the jQuery code attached to id inline_edit
        // document.write conflicts with jQuery, hence used $().append()
            echo "<script type=\"text/javascript\">\n" .
                "//<![CDATA[\n" .
                "$('.tools form').last().after('[<a href=\"#\" title=\"" .
                PMA_escapeJsString(__('Inline edit of this query')) .
                "\" class=\"inline_edit_sql\">" .
                PMA_escapeJsString(__('Inline')) .
                "</a>]');\n" .
                "//]]>\n" .
                "</script>";
        }
        echo $edit_link . $explain_link . $php_link . $refresh_link . $validate_link;
        echo '</div>';
    }
    echo '</div>';
    if ($GLOBALS['is_ajax_request'] === false) {
        echo '<br class="clearfloat" />';
    }

    // If we are in an Ajax request, we have most probably been called in
    // PMA_ajaxResponse().  Hence, collect the buffer contents and return it
    // to PMA_ajaxResponse(), which will encode it for JSON.
    if( $GLOBALS['is_ajax_request'] == true && ! isset($GLOBALS['buffer_message']) ) {
        $buffer_contents =  ob_get_contents();
        ob_end_clean();
        return $buffer_contents;
    }
    return null;
} // end of the 'PMA_showMessage()' function

/**
 * Verifies if current MySQL server supports profiling
 *
 * @access  public
 * @return  boolean whether profiling is supported
 */
function PMA_profilingSupported()
{
    if (! PMA_cacheExists('profiling_supported', true)) {
        // 5.0.37 has profiling but for example, 5.1.20 does not
        // (avoid a trip to the server for MySQL before 5.0.37)
        // and do not set a constant as we might be switching servers
        if (defined('PMA_MYSQL_INT_VERSION')
         && PMA_MYSQL_INT_VERSION >= 50037
         && PMA_DBI_fetch_value("SHOW VARIABLES LIKE 'profiling'")) {
            PMA_cacheSet('profiling_supported', true, true);
        } else {
            PMA_cacheSet('profiling_supported', false, true);
        }
    }

    return PMA_cacheGet('profiling_supported', true);
}

/**
 * Displays a form with the Profiling checkbox
 *
 * @param   string  $sql_query
 * @access  public
 */
function PMA_profilingCheckbox($sql_query)
{
    if (PMA_profilingSupported()) {
        echo '<form action="sql.php" method="post">' . "\n";
        echo PMA_generate_common_hidden_inputs($GLOBALS['db'], $GLOBALS['table']);
        echo '<input type="hidden" name="sql_query" value="' . htmlspecialchars($sql_query) . '" />' . "\n";
        echo '<input type="hidden" name="profiling_form" value="1" />' . "\n";
        PMA_display_html_checkbox('profiling', __('Profiling'), isset($_SESSION['profiling']), true);
        echo '<noscript><input type="submit" value="' . __('Go') . '" /></noscript>' . "\n";
        echo '</form>' . "\n";
    }
}

/**
 * Formats $value to byte view
 *
 * @param double $value  the value to format
 * @param int    $limes  the sensitiveness
 * @param int    $comma  the number of decimals to retain
 *
 * @return   array    the formatted value and its unit
 *
 * @access  public
 */
function PMA_formatByteDown($value, $limes = 6, $comma = 0)
{
    /* l10n: shortcuts for Byte, Kilo, Mega, Giga, Tera, Peta, Exa+ */
    $byteUnits = array(__('B'), __('KiB'), __('MiB'), __('GiB'), __('TiB'), __('PiB'), __('EiB'));

    $dh   = PMA_pow(10, $comma);
    $li   = PMA_pow(10, $limes);
    $unit = $byteUnits[0];

    for ($d = 6, $ex = 15; $d >= 1; $d--, $ex-=3) {
        if (isset($byteUnits[$d]) && $value >= $li * PMA_pow(10, $ex)) {
            // use 1024.0 to avoid integer overflow on 64-bit machines
            $value = round($value / (PMA_pow(1024, $d) / $dh)) /$dh;
            $unit = $byteUnits[$d];
            break 1;
        } // end if
    } // end for

    if ($unit != $byteUnits[0]) {
        // if the unit is not bytes (as represented in current language)
        // reformat with max length of 5
        // 4th parameter=true means do not reformat if value < 1
        $return_value = PMA_formatNumber($value, 5, $comma, true);
    } else {
        // do not reformat, just handle the locale
        $return_value = PMA_formatNumber($value, 0);
    }

    return array(trim($return_value), $unit);
} // end of the 'PMA_formatByteDown' function

/**
 * Changes thousands and decimal separators to locale specific values.
 *
 * @param $value
 * @return string
 */
function PMA_localizeNumber($value)
{
    return str_replace(
        array(',', '.'),
        array(
            /* l10n: Thousands separator */
            __(','),
            /* l10n: Decimal separator */
            __('.'),
            ),
        $value);
}

/**
 * Formats $value to the given length and appends SI prefixes
 * with a $length of 0 no truncation occurs, number is only formated
 * to the current locale
 *
 * examples:
 * <code>
 * echo PMA_formatNumber(123456789, 6);     // 123,457 k
 * echo PMA_formatNumber(-123456789, 4, 2); //    -123.46 M
 * echo PMA_formatNumber(-0.003, 6);        //      -3 m
 * echo PMA_formatNumber(0.003, 3, 3);      //       0.003
 * echo PMA_formatNumber(0.00003, 3, 2);    //       0.03 m
 * echo PMA_formatNumber(0, 6);             //       0
 *
 * </code>
 * @param   double   $value            the value to format
 * @param   integer  $digits_left      number of digits left of the comma
 * @param   integer  $digits_right     number of digits right of the comma
 * @param   boolean  $only_down        do not reformat numbers below 1
 * @param   boolean  $noTrailingZero   removes trailing zeros right of the comma (default: true)
 *
 * @return  string   the formatted value and its unit
 *
 * @access  public
 */
function PMA_formatNumber($value, $digits_left = 3, $digits_right = 0, $only_down = false, $noTrailingZero = true)
{
    if($value==0) return '0';

    $originalValue = $value;
    //number_format is not multibyte safe, str_replace is safe
    if ($digits_left === 0) {
        $value = number_format($value, $digits_right);
        if($originalValue!=0 && floatval($value) == 0) $value = ' <'.(1/PMA_pow(10,$digits_right));

        return PMA_localizeNumber($value);
    }

    // this units needs no translation, ISO
    $units = array(
        -8 => 'y',
        -7 => 'z',
        -6 => 'a',
        -5 => 'f',
        -4 => 'p',
        -3 => 'n',
        -2 => '&micro;',
        -1 => 'm',
        0 => ' ',
        1 => 'k',
        2 => 'M',
        3 => 'G',
        4 => 'T',
        5 => 'P',
        6 => 'E',
        7 => 'Z',
        8 => 'Y'
    );

    // check for negative value to retain sign
    if ($value < 0) {
        $sign = '-';
        $value = abs($value);
    } else {
        $sign = '';
    }

    $dh = PMA_pow(10, $digits_right);

    // This gives us the right SI prefix already, but $digits_left parameter not incorporated
    $d = floor(log10($value) / 3);
    // Lowering the SI prefix by 1 gives us an additional 3 zeros
    // So if we have 3,6,9,12.. free digits ($digits_left - $cur_digits) to use, then lower the SI prefix
    $cur_digits = floor(log10($value / PMA_pow(1000, $d, 'pow'))+1);
    if($digits_left > $cur_digits) {
        $d-= floor(($digits_left - $cur_digits)/3);
    }

    if($d<0 && $only_down) $d=0;

    $value = round($value / (PMA_pow(1000, $d, 'pow') / $dh)) /$dh;
    $unit = $units[$d];

    // If we dont want any zeros after the comma just add the thousand seperator
    if($noTrailingZero)
        $value = PMA_localizeNumber(preg_replace("/(?<=\d)(?=(\d{3})+(?!\d))/",",",$value));
    else
        $value = PMA_localizeNumber(number_format($value, $digits_right)); //number_format is not multibyte safe, str_replace is safe

    if($originalValue!=0 && floatval($value) == 0) return ' <'.(1/PMA_pow(10,$digits_right)).' '.$unit;

    return $sign . $value . ' ' . $unit;
} // end of the 'PMA_formatNumber' function

/**
 * Returns the number of bytes when a formatted size is given
 *
 * @param   string  $formatted_size  the size expression (for example 8MB)
 * @return  integer  The numerical part of the expression (for example 8)
 */
function PMA_extractValueFromFormattedSize($formatted_size)
{
    $return_value = -1;

    if (preg_match('/^[0-9]+GB$/', $formatted_size)) {
        $return_value = substr($formatted_size, 0, -2) * PMA_pow(1024, 3);
    } elseif (preg_match('/^[0-9]+MB$/', $formatted_size)) {
        $return_value = substr($formatted_size, 0, -2) * PMA_pow(1024, 2);
    } elseif (preg_match('/^[0-9]+K$/', $formatted_size)) {
        $return_value = substr($formatted_size, 0, -1) * PMA_pow(1024, 1);
    }
    return $return_value;
}// end of the 'PMA_extractValueFromFormattedSize' function

/**
 * Writes localised date
 *
 * @param string $timestamp  the current timestamp
 * @param string $format     format
 * @return  string   the formatted date
 *
 * @access  public
 */
function PMA_localisedDate($timestamp = -1, $format = '')
{
    $month = array(
/* l10n: Short month name */
        __('Jan'),
/* l10n: Short month name */
        __('Feb'),
/* l10n: Short month name */
        __('Mar'),
/* l10n: Short month name */
        __('Apr'),
/* l10n: Short month name */
        _pgettext('Short month name', 'May'),
/* l10n: Short month name */
        __('Jun'),
/* l10n: Short month name */
        __('Jul'),
/* l10n: Short month name */
        __('Aug'),
/* l10n: Short month name */
        __('Sep'),
/* l10n: Short month name */
        __('Oct'),
/* l10n: Short month name */
        __('Nov'),
/* l10n: Short month name */
        __('Dec'));
    $day_of_week = array(
/* l10n: Short week day name */
        __('Sun'),
/* l10n: Short week day name */
        __('Mon'),
/* l10n: Short week day name */
        __('Tue'),
/* l10n: Short week day name */
        __('Wed'),
/* l10n: Short week day name */
        __('Thu'),
/* l10n: Short week day name */
        __('Fri'),
/* l10n: Short week day name */
        __('Sat'));

    if ($format == '') {
        /* l10n: See http://www.php.net/manual/en/function.strftime.php to define the format string */
        $format = __('%B %d, %Y at %I:%M %p');
    }

    if ($timestamp == -1) {
        $timestamp = time();
    }

    $date = preg_replace('@%[aA]@', $day_of_week[(int)strftime('%w', $timestamp)], $format);
    $date = preg_replace('@%[bB]@', $month[(int)strftime('%m', $timestamp)-1], $date);

    return strftime($date, $timestamp);
} // end of the 'PMA_localisedDate()' function


/**
 * returns a tab for tabbed navigation.
 * If the variables $link and $args ar left empty, an inactive tab is created
 *
 * @param   array   $tab    array with all options
 * @param   array   $url_params
 * @return  string  html code for one tab, a link if valid otherwise a span
 * @access  public
 */
function PMA_generate_html_tab($tab, $url_params = array(), $base_dir='')
{
    // default values
    $defaults = array(
        'text'      => '',
        'class'     => '',
        'active'    => null,
        'link'      => '',
        'sep'       => '?',
        'attr'      => '',
        'args'      => '',
        'warning'   => '',
        'fragment'  => '',
        'id'        => '',
    );

    $tab = array_merge($defaults, $tab);

    // determine additionnal style-class
    if (empty($tab['class'])) {
        if (! empty($tab['active'])
         || PMA_isValid($GLOBALS['active_page'], 'identical', $tab['link'])) {
            $tab['class'] = 'active';
        } elseif (is_null($tab['active']) && empty($GLOBALS['active_page'])
          && basename($GLOBALS['PMA_PHP_SELF']) == $tab['link']
          && empty($tab['warning'])) {
            $tab['class'] = 'active';
        }
    }

    if (!empty($tab['warning'])) {
        $tab['class'] .= ' error';
        $tab['attr'] .= ' title="' . htmlspecialchars($tab['warning']) . '"';
    }

    // If there are any tab specific URL parameters, merge those with the general URL parameters
    if(! empty($tab['url_params']) && is_array($tab['url_params'])) {
        $url_params = array_merge($url_params, $tab['url_params']);
    }

    // build the link
    if (!empty($tab['link'])) {
        $tab['link'] = htmlentities($tab['link']);
        $tab['link'] = $tab['link'] . PMA_generate_common_url($url_params);
        if (! empty($tab['args'])) {
            foreach ($tab['args'] as $param => $value) {
                $tab['link'] .= PMA_get_arg_separator('html') . urlencode($param) . '='
                    . urlencode($value);
            }
        }
    }

    if (! empty($tab['fragment'])) {
        $tab['link'] .= $tab['fragment'];
    }

    // display icon, even if iconic is disabled but the link-text is missing
    if (($GLOBALS['cfg']['MainPageIconic'] || empty($tab['text']))
        && isset($tab['icon'])) {
        // avoid generating an alt tag, because it only illustrates
        // the text that follows and if browser does not display
        // images, the text is duplicated
        $image = '<img class="icon %1$s" src="' . $base_dir . 'themes/dot.gif"'
            .' width="16" height="16" alt="" />%2$s';
        $tab['text'] = sprintf($image, htmlentities($tab['icon']), $tab['text']);
    }
    // check to not display an empty link-text
    elseif (empty($tab['text'])) {
        $tab['text'] = '?';
        trigger_error('empty linktext in function ' . __FUNCTION__ . '()',
            E_USER_NOTICE);
    }

    //Set the id for the tab, if set in the params
    $id_string = ( empty($tab['id']) ? '' : ' id="'.$tab['id'].'" ' );
    $out = '<li' . ($tab['class'] == 'active' ? ' class="active"' : '') . '>';

    if (!empty($tab['link'])) {
        $out .= '<a class="tab' . htmlentities($tab['class']) . '"'
            .$id_string
            .' href="' . $tab['link'] . '" ' . $tab['attr'] . '>'
            . $tab['text'] . '</a>';
    } else {
        $out .= '<span class="tab' . htmlentities($tab['class']) . '"'.$id_string.'>'
            . $tab['text'] . '</span>';
    }

    $out .= '</li>';
    return $out;
} // end of the 'PMA_generate_html_tab()' function

/**
 * returns html-code for a tab navigation
 *
 * @param   array   $tabs   one element per tab
 * @param   string  $url_params
 * @return  string  html-code for tab-navigation
 */
function PMA_generate_html_tabs($tabs, $url_params, $base_dir='')
{
    $tag_id = 'topmenu';
    $tab_navigation =
         '<div id="' . htmlentities($tag_id) . 'container">' . "\n"
        .'<ul id="' . htmlentities($tag_id) . '">' . "\n";

    foreach ($tabs as $tab) {
        $tab_navigation .= PMA_generate_html_tab($tab, $url_params, $base_dir);
    }

    $tab_navigation .=
         '</ul>' . "\n"
        .'<div class="clearfloat"></div>'
        .'</div>' . "\n";

    return $tab_navigation;
}


/**
 * Displays a link, or a button if the link's URL is too large, to
 * accommodate some browsers' limitations
 *
 * @param  string  $url the URL
 * @param  string  $message the link message
 * @param  mixed   $tag_params  string: js confirmation
 *                              array: additional tag params (f.e. style="")
 * @param  boolean $new_form    we set this to false when we are already in
 *                              a  form, to avoid generating nested forms
 * @param  boolean $strip_img
 * @param  string  $target
 *
 * @return string  the results to be echoed or saved in an array
 */
function PMA_linkOrButton($url, $message, $tag_params = array(),
    $new_form = true, $strip_img = false, $target = '')
{
    $url_length = strlen($url);
    // with this we should be able to catch case of image upload
    // into a (MEDIUM) BLOB; not worth generating even a form for these
    if ($url_length > $GLOBALS['cfg']['LinkLengthLimit'] * 100) {
        return '';
    }

    if (! is_array($tag_params)) {
        $tmp = $tag_params;
        $tag_params = array();
        if (!empty($tmp)) {
            $tag_params['onclick'] = 'return confirmLink(this, \'' . PMA_escapeJsString($tmp) . '\')';
        }
        unset($tmp);
    }
    if (! empty($target)) {
        $tag_params['target'] = htmlentities($target);
    }

    $tag_params_strings = array();
    foreach ($tag_params as $par_name => $par_value) {
        // htmlspecialchars() only on non javascript
        $par_value = substr($par_name, 0, 2) == 'on'
            ? $par_value
            : htmlspecialchars($par_value);
        $tag_params_strings[] = $par_name . '="' . $par_value . '"';
    }

    if ($url_length <= $GLOBALS['cfg']['LinkLengthLimit']) {
        // no whitespace within an <a> else Safari will make it part of the link
        $ret = "\n" . '<a href="' . $url . '" '
            . implode(' ', $tag_params_strings) . '>'
            . $message . '</a>' . "\n";
    } else {
        // no spaces (linebreaks) at all
        // or after the hidden fields
        // IE will display them all

        // add class=link to submit button
        if (empty($tag_params['class'])) {
            $tag_params['class'] = 'link';
        }

        // decode encoded url separators
        $separator   = PMA_get_arg_separator();
        // on most places separator is still hard coded ...
        if ($separator !== '&') {
            // ... so always replace & with $separator
            $url         = str_replace(htmlentities('&'), $separator, $url);
            $url         = str_replace('&', $separator, $url);
        }
        $url         = str_replace(htmlentities($separator), $separator, $url);
        // end decode

        $url_parts   = parse_url($url);
        $query_parts = explode($separator, $url_parts['query']);
        if ($new_form) {
            $ret = '<form action="' . $url_parts['path'] . '" class="link"'
                 . ' method="post"' . $target . ' style="display: inline;">';
            $subname_open   = '';
            $subname_close  = '';
            $submit_name    = '';
        } else {
            $query_parts[] = 'redirect=' . $url_parts['path'];
            if (empty($GLOBALS['subform_counter'])) {
                $GLOBALS['subform_counter'] = 0;
            }
            $GLOBALS['subform_counter']++;
            $ret            = '';
            $subname_open   = 'subform[' . $GLOBALS['subform_counter'] . '][';
            $subname_close  = ']';
            $submit_name    = ' name="usesubform[' . $GLOBALS['subform_counter'] . ']"';
        }
        foreach ($query_parts as $query_pair) {
            list($eachvar, $eachval) = explode('=', $query_pair);
            $ret .= '<input type="hidden" name="' . $subname_open . $eachvar
                . $subname_close . '" value="'
                . htmlspecialchars(urldecode($eachval)) . '" />';
        } // end while

        if (stristr($message, '<img')) {
            if ($strip_img) {
                $message = trim(strip_tags($message));
                $ret .= '<input type="submit"' . $submit_name . ' '
                    . implode(' ', $tag_params_strings)
                    . ' value="' . htmlspecialchars($message) . '" />';
            } else {
                $displayed_message = htmlspecialchars(
                        preg_replace('/^.*\salt="([^"]*)".*$/si', '\1',
                            $message));
                $ret .= '<input type="image"' . $submit_name . ' '
                    . implode(' ', $tag_params_strings)
                    . ' src="' . preg_replace(
                        '/^.*\ssrc="([^"]*)".*$/si', '\1', $message) . '"'
                        . ' value="' . $displayed_message . '" title="' . $displayed_message . '" />';
                // Here we cannot obey PropertiesIconic completely as a
                // generated link would have a length over LinkLengthLimit
                // but we can at least show the message.
                // If PropertiesIconic is false or 'both'
                if ($GLOBALS['cfg']['PropertiesIconic'] !== true) {
                    $ret .= ' <span class="clickprevimage">' . $displayed_message . '</span>';
                }
            }
        } else {
            $message = trim(strip_tags($message));
            $ret .= '<input type="submit"' . $submit_name . ' '
                . implode(' ', $tag_params_strings)
                . ' value="' . htmlspecialchars($message) . '" />';
        }
        if ($new_form) {
            $ret .= '</form>';
        }
    } // end if... else...

    return $ret;
} // end of the 'PMA_linkOrButton()' function


/**
 * Returns a given timespan value in a readable format.
 *
 * @param  int  $seconds  the timespan
 *
 * @return string  the formatted value
 */
function PMA_timespanFormat($seconds)
{
    $days = floor($seconds / 86400);
    if ($days > 0) {
        $seconds -= $days * 86400;
    }
    $hours = floor($seconds / 3600);
    if ($days > 0 || $hours > 0) {
        $seconds -= $hours * 3600;
    }
    $minutes = floor($seconds / 60);
    if ($days > 0 || $hours > 0 || $minutes > 0) {
        $seconds -= $minutes * 60;
    }
    return sprintf(__('%s days, %s hours, %s minutes and %s seconds'), (string)$days, (string)$hours, (string)$minutes, (string)$seconds);
}

/**
 * Takes a string and outputs each character on a line for itself. Used
 * mainly for horizontalflipped display mode.
 * Takes care of special html-characters.
 * Fulfills todo-item
 * http://sf.net/tracker/?func=detail&aid=544361&group_id=23067&atid=377411
 *
 * @todo    add a multibyte safe function PMA_STR_split()
 * @param   string  $string     The string
 * @param   string  $Separator  The Separator (defaults to "<br />\n")
 *
 * @access  public
 * @return  string      The flipped string
 */
function PMA_flipstring($string, $Separator = "<br />\n")
{
    $format_string = '';
    $charbuff = false;

    for ($i = 0, $str_len = strlen($string); $i < $str_len; $i++) {
        $char = $string{$i};
        $append = false;

        if ($char == '&') {
            $format_string .= $charbuff;
            $charbuff = $char;
        } elseif ($char == ';' && !empty($charbuff)) {
            $format_string .= $charbuff . $char;
            $charbuff = false;
            $append = true;
        } elseif (! empty($charbuff)) {
            $charbuff .= $char;
        } else {
            $format_string .= $char;
            $append = true;
        }

        // do not add separator after the last character
        if ($append && ($i != $str_len - 1)) {
            $format_string .= $Separator;
        }
    }

    return $format_string;
}

/**
 * Function added to avoid path disclosures.
 * Called by each script that needs parameters, it displays
 * an error message and, by default, stops the execution.
 *
 * Not sure we could use a strMissingParameter message here,
 * would have to check if the error message file is always available
 *
 * @todo    use PMA_fatalError() if $die === true?
 * @param   array  $params  The names of the parameters needed by the calling script.
 * @param   bool   $die Stop the execution?
 *                  (Set this manually to false in the calling script
 *                   until you know all needed parameters to check).
 * @param   bool   $request Whether to include this list in checking for special params.
 * @global  string  path to current script
 * @global  boolean flag whether any special variable was required
 *
 * @access  public
 */
function PMA_checkParameters($params, $die = true, $request = true)
{
    global $checked_special;

    if (! isset($checked_special)) {
        $checked_special = false;
    }

    $reported_script_name = basename($GLOBALS['PMA_PHP_SELF']);
    $found_error = false;
    $error_message = '';

    foreach ($params as $param) {
        if ($request && $param != 'db' && $param != 'table') {
            $checked_special = true;
        }

        if (! isset($GLOBALS[$param])) {
            $error_message .= $reported_script_name
                . ': ' . __('Missing parameter:') . ' '
                . $param
                . PMA_showDocu('faqmissingparameters')
                . '<br />';
            $found_error = true;
        }
    }
    if ($found_error) {
        /**
         * display html meta tags
         */
        require_once './libraries/header_meta_style.inc.php';
        echo '</head><body><p>' . $error_message . '</p></body></html>';
        if ($die) {
            exit();
        }
    }
} // end function

/**
 * Function to generate unique condition for specified row.
 *
 * @param   resource    $handle         current query result
 * @param   integer     $fields_cnt     number of fields
 * @param   array       $fields_meta    meta information about fields
 * @param   array       $row            current row
 * @param   boolean     $force_unique   generate condition only on pk or unique
 *
 * @access  public
 * @return  array     the calculated condition and whether condition is unique
 */
function PMA_getUniqueCondition($handle, $fields_cnt, $fields_meta, $row, $force_unique=false)
{
    $primary_key          = '';
    $unique_key           = '';
    $nonprimary_condition = '';
    $preferred_condition = '';

    for ($i = 0; $i < $fields_cnt; ++$i) {
        $condition   = '';
        $field_flags = PMA_DBI_field_flags($handle, $i);
        $meta        = $fields_meta[$i];

        // do not use a column alias in a condition
        if (! isset($meta->orgname) || ! strlen($meta->orgname)) {
            $meta->orgname = $meta->name;

            if (isset($GLOBALS['analyzed_sql'][0]['select_expr'])
                    && is_array($GLOBALS['analyzed_sql'][0]['select_expr'])) {
                foreach ($GLOBALS['analyzed_sql'][0]['select_expr'] as $select_expr) {
                    // need (string) === (string)
                    // '' !== 0 but '' == 0
                    if ((string) $select_expr['alias'] === (string) $meta->name) {
                        $meta->orgname = $select_expr['column'];
                        break;
                    } // end if
                } // end foreach
            }
        }

        // Do not use a table alias in a condition.
        // Test case is:
        // select * from galerie x WHERE
        //(select count(*) from galerie y where y.datum=x.datum)>1
        //
        // But orgtable is present only with mysqli extension so the
        // fix is only for mysqli.
        // Also, do not use the original table name if we are dealing with
        // a view because this view might be updatable.
        // (The isView() verification should not be costly in most cases
        // because there is some caching in the function).
        if (isset($meta->orgtable) && $meta->table != $meta->orgtable && ! PMA_Table::isView($GLOBALS['db'], $meta->table)) {
            $meta->table = $meta->orgtable;
        }

        // to fix the bug where float fields (primary or not)
        // can't be matched because of the imprecision of
        // floating comparison, use CONCAT
        // (also, the syntax "CONCAT(field) IS NULL"
        // that we need on the next "if" will work)
        if ($meta->type == 'real') {
            $condition = ' CONCAT(' . PMA_backquote($meta->table) . '.'
                . PMA_backquote($meta->orgname) . ') ';
        } else {
            $condition = ' ' . PMA_backquote($meta->table) . '.'
                . PMA_backquote($meta->orgname) . ' ';
        } // end if... else...

        if (! isset($row[$i]) || is_null($row[$i])) {
            $condition .= 'IS NULL AND';
        } else {
            // timestamp is numeric on some MySQL 4.1
            // for real we use CONCAT above and it should compare to string
            if ($meta->numeric && $meta->type != 'timestamp' && $meta->type != 'real') {
                $condition .= '= ' . $row[$i] . ' AND';
            } elseif (($meta->type == 'blob' || $meta->type == 'string')
                // hexify only if this is a true not empty BLOB or a BINARY
                    && stristr($field_flags, 'BINARY')
                    && !empty($row[$i])) {
                // do not waste memory building a too big condition
                if (strlen($row[$i]) < 1000) {
                    // use a CAST if possible, to avoid problems
                    // if the field contains wildcard characters % or _
                    $condition .= '= CAST(0x' . bin2hex($row[$i])
                        . ' AS BINARY) AND';
                } else {
                    // this blob won't be part of the final condition
                    $condition = '';
                }
            } elseif ($meta->type == 'bit') {
                $condition .= "= b'" . PMA_printable_bit_value($row[$i], $meta->length) . "' AND";
            } else {
                $condition .= '= \''
                    . PMA_sqlAddSlashes($row[$i], false, true) . '\' AND';
            }
        }
        if ($meta->primary_key > 0) {
            $primary_key .= $condition;
        } elseif ($meta->unique_key > 0) {
            $unique_key  .= $condition;
        }
        $nonprimary_condition .= $condition;
    } // end for

    // Correction University of Virginia 19991216:
    // prefer primary or unique keys for condition,
    // but use conjunction of all values if no primary key
    $clause_is_unique = true;
    if ($primary_key) {
        $preferred_condition = $primary_key;
    } elseif ($unique_key) {
        $preferred_condition = $unique_key;
    } elseif (! $force_unique) {
        $preferred_condition = $nonprimary_condition;
        $clause_is_unique = false;
    }

    $where_clause = trim(preg_replace('|\s?AND$|', '', $preferred_condition));
    return(array($where_clause, $clause_is_unique));
} // end function

/**
 * Generate a button or image tag
 *
 * @param   string  $button_name    name of button element
 * @param   string  $button_class   class of button element
 * @param   string  $image_name     name of image element
 * @param   string  $text           text to display
 * @param   string  $image          image to display
 * @param   string  $value
 *
 * @access  public
 */
function PMA_buttonOrImage($button_name, $button_class, $image_name, $text,
    $image, $value = '')
{
    if ($value == '') {
        $value = $text;
    }
    if (false === $GLOBALS['cfg']['PropertiesIconic']) {
        echo ' <input type="submit" name="' . $button_name . '"'
                .' value="' . htmlspecialchars($value) . '"'
                .' title="' . htmlspecialchars($text) . '" />' . "\n";
        return;
    }

    /* Opera has trouble with <input type="image"> */
    /* IE has trouble with <button> */
    if (PMA_USR_BROWSER_AGENT != 'IE') {
        echo '<button class="' . $button_class . '" type="submit"'
            .' name="' . $button_name . '" value="' . htmlspecialchars($value) . '"'
            .' title="' . htmlspecialchars($text) . '">' . "\n"
            . PMA_getIcon($image, $text)
            .'</button>' . "\n";
    } else {
        echo '<input type="image" name="' . $image_name . '" value="'
            . htmlspecialchars($value) . '" title="' . htmlspecialchars($text) . '" src="' . $GLOBALS['pmaThemeImage']
            . $image . '" />'
            . ($GLOBALS['cfg']['PropertiesIconic'] === 'both' ? '&nbsp;' . htmlspecialchars($text) : '') . "\n";
    }
} // end function

/**
 * Generate a pagination selector for browsing resultsets
 *
 * @param  int     $rows         Number of rows in the pagination set
 * @param  int     $pageNow      current page number
 * @param  int     $nbTotalPage  number of total pages
 * @param  int     $showAll      If the number of pages is lower than this
 *                               variable, no pages will be omitted in pagination
 * @param  int     $sliceStart   How many rows at the beginning should always be shown?
 * @param  int     $sliceEnd     How many rows at the end should always be shown?
 * @param  int     $percent      Percentage of calculation page offsets to hop to a next page
 * @param  int     $range        Near the current page, how many pages should
 *                               be considered "nearby" and displayed as well?
 * @param  string  $prompt       The prompt to display (sometimes empty)
 *
 * @return string
 * @access  public
 */
function PMA_pageselector($rows, $pageNow = 1, $nbTotalPage = 1,
    $showAll = 200, $sliceStart = 5, $sliceEnd = 5, $percent = 20,
    $range = 10, $prompt = '')
{
    $increment = floor($nbTotalPage / $percent);
    $pageNowMinusRange = ($pageNow - $range);
    $pageNowPlusRange = ($pageNow + $range);

    $gotopage = $prompt . ' <select id="pageselector" ';
    if ($GLOBALS['cfg']['AjaxEnable']) {
        $gotopage .= ' class="ajax"';
    }
    $gotopage .= ' name="pos" >' . "\n";
    if ($nbTotalPage < $showAll) {
        $pages = range(1, $nbTotalPage);
    } else {
        $pages = array();

        // Always show first X pages
        for ($i = 1; $i <= $sliceStart; $i++) {
            $pages[] = $i;
        }

        // Always show last X pages
        for ($i = $nbTotalPage - $sliceEnd; $i <= $nbTotalPage; $i++) {
            $pages[] = $i;
        }

        // Based on the number of results we add the specified
        // $percent percentage to each page number,
        // so that we have a representing page number every now and then to
        // immediately jump to specific pages.
        // As soon as we get near our currently chosen page ($pageNow -
        // $range), every page number will be shown.
        $i = $sliceStart;
        $x = $nbTotalPage - $sliceEnd;
        $met_boundary = false;
        while ($i <= $x) {
            if ($i >= $pageNowMinusRange && $i <= $pageNowPlusRange) {
                // If our pageselector comes near the current page, we use 1
                // counter increments
                $i++;
                $met_boundary = true;
            } else {
                // We add the percentage increment to our current page to
                // hop to the next one in range
                $i += $increment;

                // Make sure that we do not cross our boundaries.
                if ($i > $pageNowMinusRange && ! $met_boundary) {
                    $i = $pageNowMinusRange;
                }
            }

            if ($i > 0 && $i <= $x) {
                $pages[] = $i;
            }
        }

        // Since because of ellipsing of the current page some numbers may be double,
        // we unify our array:
        sort($pages);
        $pages = array_unique($pages);
    }

    foreach ($pages as $i) {
        if ($i == $pageNow) {
            $selected = 'selected="selected" style="font-weight: bold"';
        } else {
            $selected = '';
        }
        $gotopage .= '                <option ' . $selected . ' value="' . (($i - 1) * $rows) . '">' . $i . '</option>' . "\n";
    }

    $gotopage .= ' </select><noscript><input type="submit" value="' . __('Go') . '" /></noscript>';

    return $gotopage;
} // end function


/**
 * Generate navigation for a list
 *
 * @todo    use $pos from $_url_params
 * @param   int    $count        number of elements in the list
 * @param   int    $pos          current position in the list
 * @param   array  $_url_params  url parameters
 * @param   string $script       script name for form target
 * @param   string $frame        target frame
 * @param   int    $max_count    maximum number of elements to display from the list
 *
 * @access  public
 */
function PMA_listNavigator($count, $pos, $_url_params, $script, $frame, $max_count) {

    if ($max_count < $count) {
        echo 'frame_navigation' == $frame ? '<div id="navidbpageselector">' . "\n" : '';
        echo __('Page number:');
        echo 'frame_navigation' == $frame ? '<br />' : ' ';

        // Move to the beginning or to the previous page
        if ($pos > 0) {
            // patch #474210 - part 1
            if ($GLOBALS['cfg']['NavigationBarIconic']) {
                $caption1 = '&lt;&lt;';
                $caption2 = ' &lt; ';
                $title1   = ' title="' . __('Begin') . '"';
                $title2   = ' title="' . __('Previous') . '"';
            } else {
                $caption1 = __('Begin') . ' &lt;&lt;';
                $caption2 = __('Previous') . ' &lt;';
                $title1   = '';
                $title2   = '';
            } // end if... else...
            $_url_params['pos'] = 0;
            echo '<a' . $title1 . ' href="' . $script
                . PMA_generate_common_url($_url_params) . '" target="' . $frame . '">'
                . $caption1 . '</a>';
            $_url_params['pos'] = $pos - $max_count;
            echo '<a' . $title2 . ' href="' . $script
                . PMA_generate_common_url($_url_params) . '" target="' . $frame . '">'
                . $caption2 . '</a>';
        }

        echo "\n", '<form action="./', basename($script), '" method="post" target="', $frame, '">', "\n";
        echo PMA_generate_common_hidden_inputs($_url_params);
        echo PMA_pageselector(
                $max_count,
                floor(($pos + 1) / $max_count) + 1,
                ceil($count / $max_count));
        echo '</form>';

        if ($pos + $max_count < $count) {
            if ($GLOBALS['cfg']['NavigationBarIconic']) {
                $caption3 = ' &gt; ';
                $caption4 = '&gt;&gt;';
                $title3   = ' title="' . __('Next') . '"';
                $title4   = ' title="' . __('End') . '"';
            } else {
                $caption3 = '&gt; ' . __('Next');
                $caption4 = '&gt;&gt; ' . __('End');
                $title3   = '';
                $title4   = '';
            } // end if... else...
            $_url_params['pos'] = $pos + $max_count;
            echo '<a' . $title3 . ' href="' . $script
                . PMA_generate_common_url($_url_params) . '" target="' . $frame . '">'
                . $caption3 . '</a>';
            $_url_params['pos'] = floor($count / $max_count) * $max_count;
            if ($_url_params['pos'] == $count) {
                $_url_params['pos'] = $count - $max_count;
            }
            echo '<a' . $title4 . ' href="' . $script
                . PMA_generate_common_url($_url_params) . '" target="' . $frame . '">'
                . $caption4 . '</a>';
        }
        echo "\n";
        if ('frame_navigation' == $frame) {
            echo '</div>' . "\n";
        }
    }
}

/**
 * replaces %u in given path with current user name
 *
 * example:
 * <code>
 * $user_dir = PMA_userDir('/var/pma_tmp/%u/'); // '/var/pma_tmp/root/'
 *
 * </code>
 * @param   string  $dir with wildcard for user
 * @return  string  per user directory
 */
function PMA_userDir($dir)
{
    // add trailing slash
    if (substr($dir, -1) != '/') {
        $dir .= '/';
    }

    return str_replace('%u', $GLOBALS['cfg']['Server']['user'], $dir);
}

/**
 * returns html code for db link to default db page
 *
 * @param   string  $database
 * @return  string  html link to default db page
 */
function PMA_getDbLink($database = null)
{
    if (! strlen($database)) {
        if (! strlen($GLOBALS['db'])) {
            return '';
        }
        $database = $GLOBALS['db'];
    } else {
        $database = PMA_unescape_mysql_wildcards($database);
    }

    return '<a href="' . $GLOBALS['cfg']['DefaultTabDatabase'] . '?' . PMA_generate_common_url($database) . '"'
        .' title="' . sprintf(__('Jump to database &quot;%s&quot;.'), htmlspecialchars($database)) . '">'
        .htmlspecialchars($database) . '</a>';
}

/**
 * Displays a lightbulb hint explaining a known external bug
 * that affects a functionality
 *
 * @param   string  $functionality localized message explaining the func.
 * @param   string  $component  'mysql' (eventually, 'php')
 * @param   string  $minimum_version of this component
 * @param   string  $bugref  bug reference for this component
 */
function PMA_externalBug($functionality, $component, $minimum_version, $bugref)
{
    if ($component == 'mysql' && PMA_MYSQL_INT_VERSION < $minimum_version) {
        echo PMA_showHint(sprintf(__('The %s functionality is affected by a known bug, see %s'), $functionality, PMA_linkURL('http://bugs.mysql.com/') . $bugref));
    }
}

/**
 * Generates and echoes an HTML checkbox
 *
 * @param   string  $html_field_name the checkbox HTML field
 * @param   string  $label
 * @param   boolean $checked is it initially checked?
 * @param   boolean $onclick should it submit the form on click?
 */
function PMA_display_html_checkbox($html_field_name, $label, $checked, $onclick) {

    echo '<input type="checkbox" name="' . $html_field_name . '" id="' . $html_field_name . '"' . ($checked ? ' checked="checked"' : '') . ($onclick ? ' onclick="this.form.submit();"' : '') . ' /><label for="' . $html_field_name . '">' . $label . '</label>';
}

/**
 * Generates and echoes a set of radio HTML fields
 *
 * @param   string  $html_field_name the radio HTML field
 * @param   array   $choices the choices values and labels
 * @param   string  $checked_choice the choice to check by default
 * @param   boolean $line_break whether to add an HTML line break after a choice
 * @param   boolean $escape_label whether to use htmlspecialchars() on label
 * @param   string  $class enclose each choice with a div of this class
 */
function PMA_display_html_radio($html_field_name, $choices, $checked_choice = '', $line_break = true, $escape_label = true, $class='') {
    foreach ($choices as $choice_value => $choice_label) {
        if (! empty($class)) {
            echo '<div class="' . $class . '">';
        }
        $html_field_id = $html_field_name . '_' . $choice_value;
        echo '<input type="radio" name="' . $html_field_name . '" id="' . $html_field_id . '" value="' . htmlspecialchars($choice_value) . '"';
        if ($choice_value == $checked_choice) {
            echo ' checked="checked"';
        }
        echo ' />' . "\n";
        echo '<label for="' . $html_field_id . '">' . ($escape_label ? htmlspecialchars($choice_label)  : $choice_label) . '</label>';
        if ($line_break) {
            echo '<br />';
        }
        if (! empty($class)) {
            echo '</div>';
        }
        echo "\n";
    }
}

/**
 * Generates and returns an HTML dropdown
 *
 * @param   string  $select_name
 * @param   array   $choices        choices values
 * @param   string  $active_choice  the choice to select by default
 * @param   string  $id             id of the select element; can be different in case
 *                                  the dropdown is present more than once on the page
 * @return string
 * @todo    support titles
 */
function PMA_generate_html_dropdown($select_name, $choices, $active_choice, $id)
{
    $result = '<select name="' . htmlspecialchars($select_name) . '" id="' . htmlspecialchars($id) . '">';
    foreach ($choices as $one_choice_value => $one_choice_label) {
        $result .= '<option value="' . htmlspecialchars($one_choice_value) . '"';
        if ($one_choice_value == $active_choice) {
            $result .= ' selected="selected"';
        }
        $result .= '>' . htmlspecialchars($one_choice_label) . '</option>';
    }
    $result .= '</select>';
    return $result;
}

/**
 * Generates a slider effect (jQjuery)
 * Takes care of generating the initial <div> and the link
 * controlling the slider; you have to generate the </div> yourself
 * after the sliding section.
 *
 * @param   string  $id the id of the <div> on which to apply the effect
 * @param   string  $message the message to show as a link
 */
function PMA_generate_slider_effect($id, $message)
{
    if ($GLOBALS['cfg']['InitialSlidersState'] == 'disabled') {
        echo '<div id="' . $id . '">';
        return;
    }
    /**
     * Bad hack on the next line. document.write() conflicts with jQuery, hence,
     * opening the <div> with PHP itself instead of JavaScript.
     *
     * @todo find a better solution that uses $.append(), the recommended method
     * maybe by using an additional param, the id of the div to append to
     */
    ?>
<div id="<?php echo $id; ?>" <?php echo $GLOBALS['cfg']['InitialSlidersState'] == 'closed' ? ' style="display: none; overflow:auto;"' : ''; ?> class="pma_auto_slider" title="<?php echo htmlspecialchars($message); ?>">
    <?php
}

/**
 * Creates an AJAX sliding toggle button (or and equivalent form when AJAX is disabled)
 *
 * @param    string   $action        The URL for the request to be executed
 * @param    string   $select_name   The name for the dropdown box
 * @param    array    $options       An array of options (see rte_footer.lib.php)
 * @param    string   $callback      A JS snippet to execute when the request is
 *                                   successfully processed
 *
 * @return   string   HTML code for the toggle button
 */
function PMA_toggleButton($action, $select_name, $options, $callback)
{
    // Do the logic first
    $link_on = "$action&amp;$select_name=" . urlencode($options[1]['value']);
    $link_off = "$action&amp;$select_name=" . urlencode($options[0]['value']);
    if ($options[1]['selected'] == true) {
        $state = 'on';
    } else if ($options[0]['selected'] == true) {
        $state = 'off';
    } else {
        $state = 'on';
    }
    $selected1 = '';
    $selected0 = '';
    if ($options[1]['selected'] == true) {
        $selected1 = " selected='selected'";
    } else if ($options[0]['selected'] == true) {
        $selected0 = " selected='selected'";
    }
    // Generate output
    $retval  = "<!-- TOGGLE START -->\n";
    if ($GLOBALS['cfg']['AjaxEnable']) {
        $retval .= "<noscript>\n";
    }
    $retval .= "<div class='wrapper'>\n";
    $retval .= "    <form action='$action' method='post'>\n";
    $retval .= "        <select name='$select_name'>\n";
    $retval .= "            <option value='{$options[1]['value']}'$selected1>";
    $retval .= "                {$options[1]['label']}\n";
    $retval .= "            </option>\n";
    $retval .= "            <option value='{$options[0]['value']}'$selected0>";
    $retval .= "                {$options[0]['label']}\n";
    $retval .= "            </option>\n";
    $retval .= "        </select>\n";
    $retval .= "        <input type='submit' value='" . __('Change') . "'/>\n";
    $retval .= "    </form>\n";
    $retval .= "</div>\n";
    if ($GLOBALS['cfg']['AjaxEnable']) {
        $retval .= "</noscript>\n";
        $retval .= "<div class='wrapper toggleAjax hide'>\n";
        $retval .= "    <div class='toggleButton'>\n";
        $retval .= "        <div title='" . __('Click to toggle') . "' class='container $state'>\n";
        $retval .= "            <img src='{$GLOBALS['pmaThemeImage']}toggle-{$GLOBALS['text_dir']}.png'\n";
        $retval .= "                 alt='' />\n";
        $retval .= "            <table cellspacing='0' cellpadding='0'><tr>\n";
        $retval .= "                <tbody>\n";
        $retval .= "                <td class='toggleOn'>\n";
        $retval .= "                    <span class='hide'>$link_on</span>\n";
        $retval .= "                    <div>";
        $retval .= str_replace(' ', '&nbsp;', $options[1]['label']) . "</div>\n";
        $retval .= "                </td>\n";
        $retval .= "                <td><div>&nbsp;</div></td>\n";
        $retval .= "                <td class='toggleOff'>\n";
        $retval .= "                    <span class='hide'>$link_off</span>\n";
        $retval .= "                    <div>";
        $retval .= str_replace(' ', '&nbsp;', $options[0]['label']) . "</div>\n";
        $retval .= "                    </div>\n";
        $retval .= "                </tbody>\n";
        $retval .= "            </tr></table>\n";
        $retval .= "            <span class='hide callback'>$callback</span>\n";
        $retval .= "            <span class='hide text_direction'>{$GLOBALS['text_dir']}</span>\n";
        $retval .= "        </div>\n";
        $retval .= "    </div>\n";
        $retval .= "</div>\n";
    }
    $retval .= "<!-- TOGGLE END -->";

    return $retval;
} // end PMA_toggleButton()

/**
 * Clears cache content which needs to be refreshed on user change.
 */
function PMA_clearUserCache() {
    PMA_cacheUnset('is_superuser', true);
}

/**
 * Verifies if something is cached in the session
 *
 * @param string   $var
 * @param int|true $server
 * @return boolean
 */
function PMA_cacheExists($var, $server = 0)
{
    if (true === $server) {
        $server = $GLOBALS['server'];
    }
    return isset($_SESSION['cache']['server_' . $server][$var]);
}

/**
 * Gets cached information from the session
 *
 * @param string   $var
 * @param int|true $server
 * @return mixed
 */
function PMA_cacheGet($var, $server = 0)
{
    if (true === $server) {
        $server = $GLOBALS['server'];
    }
    if (isset($_SESSION['cache']['server_' . $server][$var])) {
        return $_SESSION['cache']['server_' . $server][$var];
    } else {
        return null;
    }
}

/**
 * Caches information in the session
 *
 * @param string   $var
 * @param mixed    $val
 * @param int|true $server
 * @return mixed
 */
function PMA_cacheSet($var, $val = null, $server = 0)
{
    if (true === $server) {
        $server = $GLOBALS['server'];
    }
    $_SESSION['cache']['server_' . $server][$var] = $val;
}

/**
 * Removes cached information from the session
 *
 * @param string   $var
 * @param int|true $server
 */
function PMA_cacheUnset($var, $server = 0)
{
    if (true === $server) {
        $server = $GLOBALS['server'];
    }
    unset($_SESSION['cache']['server_' . $server][$var]);
}

/**
 * Converts a bit value to printable format;
 * in MySQL a BIT field can be from 1 to 64 bits so we need this
 * function because in PHP, decbin() supports only 32 bits
 *
 * @param   numeric $value coming from a BIT field
 * @param   integer $length
 * @return  string  the printable value
 */
function PMA_printable_bit_value($value, $length) {
    $printable = '';
    for ($i = 0, $len_ceiled = ceil($length / 8); $i < $len_ceiled; $i++) {
        $printable .= sprintf('%08d', decbin(ord(substr($value, $i, 1))));
    }
    $printable = substr($printable, -$length);
    return $printable;
}

/**
 * Verifies whether the value contains a non-printable character
 *
 * @param   string $value
 * @return  boolean
 */
function PMA_contains_nonprintable_ascii($value) {
    return preg_match('@[^[:print:]]@', $value);
}

/**
 * Converts a BIT type default value
 * for example, b'010' becomes 010
 *
 * @param   string $bit_default_value
 * @return  string the converted value
 */
function PMA_convert_bit_default_value($bit_default_value) {
    return strtr($bit_default_value, array("b" => "", "'" => ""));
}

/**
 * Extracts the various parts from a field type spec
 *
 * @param   string $fieldspec
 * @return  array associative array containing type, spec_in_brackets
 *          and possibly enum_set_values (another array)
 */
function PMA_extractFieldSpec($fieldspec) {
    $first_bracket_pos = strpos($fieldspec, '(');
    if ($first_bracket_pos) {
        $spec_in_brackets = chop(substr($fieldspec, $first_bracket_pos + 1, (strrpos($fieldspec, ')') - $first_bracket_pos - 1)));
        // convert to lowercase just to be sure
        $type = strtolower(chop(substr($fieldspec, 0, $first_bracket_pos)));
    } else {
        $type = $fieldspec;
        $spec_in_brackets = '';
    }

    if ('enum' == $type || 'set' == $type) {
        // Define our working vars
        $enum_set_values = array();
        $working = "";
        $in_string = false;
        $index = 0;

        // While there is another character to process
        while (isset($fieldspec[$index])) {
            // Grab the char to look at
            $char = $fieldspec[$index];

            // If it is a single quote, needs to be handled specially
            if ($char == "'") {
                // If we are not currently in a string, begin one
                if (! $in_string) {
                    $in_string = true;
                    $working = "";
                // Otherwise, it may be either an end of a string, or a 'double quote' which can be handled as-is
                } else {
                // Check out the next character (if possible)
                    $has_next = isset($fieldspec[$index + 1]);
                    $next = $has_next ? $fieldspec[$index + 1] : null;

                // If we have reached the end of our 'working' string (because there are no more chars, or the next char is not another quote)
                    if (! $has_next || $next != "'") {
                        $enum_set_values[] = $working;
                        $in_string = false;

                    // Otherwise, this is a 'double quote', and can be added to the working string
                    } elseif ($next == "'") {
                        $working .= "'";
                        // Skip the next char; we already know what it is
                        $index++;
                    }
                }
            // escaping of a quote?
            } elseif ('\\' == $char && isset($fieldspec[$index + 1]) && "'" == $fieldspec[$index + 1]) {
                $working .= "'";
                $index++;
            // Otherwise, add it to our working string like normal
            } else {
                $working .= $char;
            }
            // Increment character index
            $index++;
        } // end while
    } else {
        $enum_set_values = array();
    }

    return array(
        'type' => $type,
        'spec_in_brackets' => $spec_in_brackets,
        'enum_set_values'  => $enum_set_values
    );
}

/**
 * Verifies if this table's engine supports foreign keys
 *
 * @param   string $engine
 * @return  boolean
 */
function PMA_foreignkey_supported($engine) {
    $engine = strtoupper($engine);
    if ('INNODB' == $engine || 'PBXT' == $engine) {
        return true;
    } else {
        return false;
    }
}

/**
 * Replaces some characters by a displayable equivalent
 *
 * @param   string $content
 * @return  string the content with characters replaced
 */
function PMA_replace_binary_contents($content) {
    $result = str_replace("\x00", '\0', $content);
    $result = str_replace("\x08", '\b', $result);
    $result = str_replace("\x0a", '\n', $result);
    $result = str_replace("\x0d", '\r', $result);
    $result = str_replace("\x1a", '\Z', $result);
    return $result;
}

/**
 * If the string starts with a \r\n pair (0x0d0a) add an extra \n
 *
 * @param string $string
 * @return  string with the chars replaced
 */

function PMA_duplicateFirstNewline($string) {
    $first_occurence = strpos($string, "\r\n");
    if ($first_occurence === 0){
        $string = "\n".$string;
    }
    return $string;
}

/**
 * Get the action word corresponding to a script name
 * in order to display it as a title in navigation panel
 *
 * @param string $target  a valid value for $cfg['LeftDefaultTabTable'], $cfg['DefaultTabTable']
 *                        or $cfg['DefaultTabDatabase']
 * @return array
 */
function PMA_getTitleForTarget($target) {
    $mapping = array(
        // Values for $cfg['DefaultTabTable']
        'tbl_structure.php' =>  __('Structure'),
        'tbl_sql.php' => __('SQL'),
        'tbl_select.php' =>__('Search'),
        'tbl_change.php' =>__('Insert'),
        'sql.php' => __('Browse'),

        // Values for $cfg['DefaultTabDatabase']
        'db_structure.php' => __('Structure'),
        'db_sql.php' => __('SQL'),
        'db_search.php' => __('Search'),
        'db_operations.php' => __('Operations'),
    );
    return $mapping[$target];
}

/**
 * Formats user string, expading @VARIABLES@, accepting strftime format string.
 *
 * @param string    $string  Text where to do expansion.
 * @param function  $escape  Function to call for escaping variable values.
 * @param array     $updates Array with overrides for default parameters (obtained from GLOBALS).
 * @return string
 */
function PMA_expandUserString($string, $escape = null, $updates = array()) {
    /* Content */
    $vars['http_host'] = PMA_getenv('HTTP_HOST') ? PMA_getenv('HTTP_HOST') : '';
    $vars['server_name'] = $GLOBALS['cfg']['Server']['host'];
    $vars['server_verbose'] = $GLOBALS['cfg']['Server']['verbose'];
    $vars['server_verbose_or_name'] = !empty($GLOBALS['cfg']['Server']['verbose']) ? $GLOBALS['cfg']['Server']['verbose'] : $GLOBALS['cfg']['Server']['host'];
    $vars['database'] = $GLOBALS['db'];
    $vars['table'] = $GLOBALS['table'];
    $vars['phpmyadmin_version'] = 'phpMyAdmin ' . PMA_VERSION;

    /* Update forced variables */
    foreach ($updates as $key => $val) {
        $vars[$key] = $val;
    }

    /* Replacement mapping */
    /*
     * The __VAR__ ones are for backward compatibility, because user
     * might still have it in cookies.
     */
    $replace = array(
        '@HTTP_HOST@' => $vars['http_host'],
        '@SERVER@' => $vars['server_name'],
        '__SERVER__' => $vars['server_name'],
        '@VERBOSE@' => $vars['server_verbose'],
        '@VSERVER@' => $vars['server_verbose_or_name'],
        '@DATABASE@' => $vars['database'],
        '__DB__' => $vars['database'],
        '@TABLE@' => $vars['table'],
        '__TABLE__' => $vars['table'],
        '@PHPMYADMIN@' => $vars['phpmyadmin_version'],
        );

    /* Optional escaping */
    if (!is_null($escape)) {
        foreach ($replace as $key => $val) {
            $replace[$key] = $escape($val);
        }
    }

    /* Fetch fields list if required */
    if (strpos($string, '@FIELDS@') !== false) {
        $fields_list = PMA_DBI_fetch_result(
            'SHOW COLUMNS FROM ' . PMA_backquote($GLOBALS['db'])
            . '.' . PMA_backquote($GLOBALS['table']));

        $field_names = array();
        foreach ($fields_list as $field) {
            if (!is_null($escape)) {
                $field_names[] = $escape($field['Field']);
            } else {
                $field_names[] = $field['Field'];
            }
        }

        $replace['@FIELDS@'] = implode(',', $field_names);
    }

    /* Do the replacement */
    return str_replace(array_keys($replace), array_values($replace), strftime($string));
}

/**
 * function that generates a json output for an ajax request and ends script
 * execution
 *
 * @param  bool   $message     message string containing the html of the message
 * @param  bool   $success success whether the ajax request was successfull
 * @param  array  $extra_data  extra_data  optional - any other data as part of the json request
 *
 */
function PMA_ajaxResponse($message, $success = true, $extra_data = array())
{
    $response = array();
    if( $success == true ) {
        $response['success'] = true;
        if ($message instanceof PMA_Message) {
            $response['message'] = $message->getDisplay();
        }
        else {
            $response['message'] = $message;
        }
    }
    else {
        $response['success'] = false;
        if($message instanceof PMA_Message) {
            $response['error'] = $message->getDisplay();
        }
        else {
            $response['error'] = $message;
        }
    }

    // If extra_data has been provided, append it to the response array
    if( ! empty($extra_data) && count($extra_data) > 0 ) {
        $response = array_merge($response, $extra_data);
    }

    // Set the Content-Type header to JSON so that jQuery parses the
    // response correctly.
    //
    // At this point, other headers might have been sent;
    // even if $GLOBALS['is_header_sent'] is true,
    // we have to send these additional headers.
    header('Cache-Control: no-cache');
    header("Content-Type: application/json");

    echo json_encode($response);

    if(!defined('TESTSUITE'))
        exit;
}

/**
 * Display the form used to browse anywhere on the local server for the file to import
 *
 * @param $max_upload_size
 */
function PMA_browseUploadFile($max_upload_size) {
    echo '<label for="radio_import_file">' . __("Browse your computer:") . '</label>';
    echo '<div id="upload_form_status" style="display: none;"></div>';
    echo '<div id="upload_form_status_info" style="display: none;"></div>';
    echo '<input type="file" name="import_file" id="input_import_file" />';
    echo PMA_displayMaximumUploadSize($max_upload_size) . "\n";
    // some browsers should respect this :)
    echo PMA_generateHiddenMaxFileSize($max_upload_size) . "\n";
}

/**
 * Display the form used to select a file to import from the server upload directory
 *
 * @param $import_list
 * @param $uploaddir
 */
function PMA_selectUploadFile($import_list, $uploaddir) {
    echo '<label for="radio_local_import_file">' . sprintf(__("Select from the web server upload directory <b>%s</b>:"), htmlspecialchars(PMA_userDir($uploaddir))) . '</label>';
    $extensions = '';
    foreach ($import_list as $key => $val) {
        if (!empty($extensions)) {
            $extensions .= '|';
        }
        $extensions .= $val['extension'];
    }
    $matcher = '@\.(' . $extensions . ')(\.(' . PMA_supportedDecompressions() . '))?$@';

    $files = PMA_getFileSelectOptions(PMA_userDir($uploaddir), $matcher, (isset($timeout_passed) && $timeout_passed && isset($local_import_file)) ? $local_import_file : '');
    if ($files === false) {
        PMA_Message::error(__('The directory you set for upload work cannot be reached'))->display();
    } elseif (!empty($files)) {
        echo "\n";
        echo '    <select style="margin: 5px" size="1" name="local_import_file" id="select_local_import_file">' . "\n";
        echo '        <option value="">&nbsp;</option>' . "\n";
        echo $files;
        echo '    </select>' . "\n";
    } elseif (empty ($files)) {
        echo '<i>' . __('There are no files to upload') . '</i>';
    }
}

/**
 * Build titles and icons for action links
 *
 * @return   array   the action titles
 */
function PMA_buildActionTitles() {
    $titles = array();

    $titles['Browse']     = PMA_getIcon('b_browse.png', __('Browse'), true);
    $titles['NoBrowse']   = PMA_getIcon('bd_browse.png', __('Browse'), true);
    $titles['Search']     = PMA_getIcon('b_select.png', __('Search'), true);
    $titles['NoSearch']   = PMA_getIcon('bd_select.png', __('Search'), true);
    $titles['Insert']     = PMA_getIcon('b_insrow.png', __('Insert'), true);
    $titles['NoInsert']   = PMA_getIcon('bd_insrow.png', __('Insert'), true);
    $titles['Structure']  = PMA_getIcon('b_props.png', __('Structure'), true);
    $titles['Drop']       = PMA_getIcon('b_drop.png', __('Drop'), true);
    $titles['NoDrop']     = PMA_getIcon('bd_drop.png', __('Drop'), true);
    $titles['Empty']      = PMA_getIcon('b_empty.png', __('Empty'), true);
    $titles['NoEmpty']    = PMA_getIcon('bd_empty.png', __('Empty'), true);
    $titles['Edit']       = PMA_getIcon('b_edit.png', __('Edit'), true);
    $titles['NoEdit']     = PMA_getIcon('bd_edit.png', __('Edit'), true);
    $titles['Export']     = PMA_getIcon('b_export.png', __('Export'), true);
    $titles['NoExport']   = PMA_getIcon('bd_export.png', __('Export'), true);
    $titles['Execute']    = PMA_getIcon('b_nextpage.png', __('Execute'), true);
    $titles['NoExecute']  = PMA_getIcon('bd_nextpage.png', __('Execute'), true);
    return $titles;
}

/**
 * This function processes the datatypes supported by the DB, as specified in
 * $cfg['ColumnTypes'] and either returns an array (useful for quickly checking
 * if a datatype is supported) or an HTML snippet that creates a drop-down list.
 *
 * @param   bool    $html       Whether to generate an html snippet or an array
 * @param   string  $selected   The value to mark as selected in HTML mode
 *
 * @return  mixed   An HTML snippet or an array of datatypes.
 *
 */
function PMA_getSupportedDatatypes($html = false, $selected = '')
{
    global $cfg;

    if ($html) {
        // NOTE: the SELECT tag in not included in this snippet.
        $retval = '';
        foreach ($cfg['ColumnTypes'] as $key => $value) {
            if (is_array($value)) {
                $retval .= "<optgroup label='" . htmlspecialchars($key) . "'>";
                foreach ($value as $subvalue) {
                    if ($subvalue == $selected) {
                        $retval .= "<option selected='selected'>";
                        $retval .= $subvalue;
                        $retval .= "</option>";
                    } else if ($subvalue === '-') {
                        $retval .= "<option disabled='disabled'>";
                        $retval .= $subvalue;
                        $retval .= "</option>";
                    } else {
                        $retval .= "<option>$subvalue</option>";
                    }
                }
                $retval .= '</optgroup>';
            } else {
                if ($selected == $value) {
                    $retval .= "<option selected='selected'>$value</option>";
                } else {
                    $retval .= "<option>$value</option>";
                }
            }
        }
    } else {
        $retval = array();
        foreach ($cfg['ColumnTypes'] as $value) {
            if (is_array($value)) {
                foreach ($value as $subvalue) {
                    if ($subvalue !== '-') {
                        $retval[] = $subvalue;
                    }
                }
            } else {
                if ($value !== '-') {
                    $retval[] = $value;
                }
            }
        }
    }

    return $retval;
} // end PMA_getSupportedDatatypes()

/**
 * Returns a list of datatypes that are not (yet) handled by PMA.
 * Used by: tbl_change.php and libraries/db_routines.inc.php
 *
 * @return   array   list of datatypes
 */

function PMA_unsupportedDatatypes() {
    // These GIS data types are not yet supported.
    $no_support_types = array('geometry',
                              'point',
                              'linestring',
                              'polygon',
                              'multipoint',
                              'multilinestring',
                              'multipolygon',
                              'geometrycollection'
                        );

    return $no_support_types;
}

/**
 * Creates a dropdown box with MySQL functions for a particular column.
 *
 * @param    array    $field          Data about the column for which
 *                                    to generate the dropdown
 * @param    bool     $insert_mode    Whether the operation is 'insert'
 *
 * @global   array    $cfg            PMA configuration
 * @global   array    $analyzed_sql   Analyzed SQL query
 * @global   mixed    $data           (null/string) FIXME: what is this for?
 *
 * @return   string   An HTML snippet of a dropdown list with function
 *                    names appropriate for the requested column.
 */
function PMA_getFunctionsForField($field, $insert_mode)
{
    global $cfg, $analyzed_sql, $data;

    $selected = '';
    // Find the current type in the RestrictColumnTypes. Will result in 'FUNC_CHAR'
    // or something similar. Then directly look up the entry in the RestrictFunctions array,
    // which will then reveal the available dropdown options
    if (isset($cfg['RestrictColumnTypes'][strtoupper($field['True_Type'])])
     && isset($cfg['RestrictFunctions'][$cfg['RestrictColumnTypes'][strtoupper($field['True_Type'])]])) {
        $current_func_type  = $cfg['RestrictColumnTypes'][strtoupper($field['True_Type'])];
        $dropdown           = $cfg['RestrictFunctions'][$current_func_type];
        $default_function   = $cfg['DefaultFunctions'][$current_func_type];
    } else {
        $dropdown = array();
        $default_function   = '';
    }
    $dropdown_built = array();
    $op_spacing_needed = false;
    // what function defined as default?
    // for the first timestamp we don't set the default function
    // if there is a default value for the timestamp
    // (not including CURRENT_TIMESTAMP)
    // and the column does not have the
    // ON UPDATE DEFAULT TIMESTAMP attribute.
    if ($field['True_Type'] == 'timestamp'
      && empty($field['Default'])
      && empty($data)
      && ! isset($analyzed_sql[0]['create_table_fields'][$field['Field']]['on_update_current_timestamp'])) {
        $default_function = $cfg['DefaultFunctions']['first_timestamp'];
    }
    // For primary keys of type char(36) or varchar(36) UUID if the default function
    // Only applies to insert mode, as it would silently trash data on updates.
    if ($insert_mode
        && $field['Key'] == 'PRI'
        && ($field['Type'] == 'char(36)' || $field['Type'] == 'varchar(36)')
    ) {
         $default_function = $cfg['DefaultFunctions']['pk_char36'];
    }
    // this is set only when appropriate and is always true
    if (isset($field['display_binary_as_hex'])) {
        $default_function = 'UNHEX';
    }

    // Create the output
    $retval = '                <option></option>' . "\n";
    // loop on the dropdown array and print all available options for that field.
    foreach ($dropdown as $each_dropdown){
        $retval .= '                ';
        $retval .= '<option';
        if ($default_function === $each_dropdown) {
            $retval .= ' selected="selected"';
        }
        $retval .= '>' . $each_dropdown . '</option>' . "\n";
        $dropdown_built[$each_dropdown] = 'true';
        $op_spacing_needed = true;
    }
    // For compatibility's sake, do not let out all other functions. Instead
    // print a separator (blank) and then show ALL functions which weren't shown
    // yet.
    $cnt_functions = count($cfg['Functions']);
    for ($j = 0; $j < $cnt_functions; $j++) {
        if (! isset($dropdown_built[$cfg['Functions'][$j]]) || $dropdown_built[$cfg['Functions'][$j]] != 'true') {
            // Is current function defined as default?
            $selected = ($field['first_timestamp'] && $cfg['Functions'][$j] == $cfg['DefaultFunctions']['first_timestamp'])
                        || (!$field['first_timestamp'] && $cfg['Functions'][$j] == $default_function)
                      ? ' selected="selected"'
                      : '';
            if ($op_spacing_needed == true) {
                $retval .= '                ';
                $retval .= '<option value="">--------</option>' . "\n";
                $op_spacing_needed = false;
            }

            $retval .= '                ';
            $retval .= '<option' . $selected . '>' . $cfg['Functions'][$j] . '</option>' . "\n";
        }
    } // end for

    return $retval;
} // end PMA_getFunctionsForField()

/**
 * Checks if the current user has a specific privilege and returns true if the
 * user indeed has that privilege or false if (s)he doesn't. This function must
 * only be used for features that are available since MySQL 5, because it
 * relies on the INFORMATION_SCHEMA database to be present.
 *
 * Example:   PMA_currentUserHasPrivilege('CREATE ROUTINE', 'mydb');
 *            // Checks if the currently logged in user has the global
 *            // 'CREATE ROUTINE' privilege or, if not, checks if the
 *            // user has this privilege on database 'mydb'.
 *
 *
 * @param   string   $priv   The privilege to check
 * @param   mixed    $db     null, to only check global privileges
 *                           string, db name where to also check for privileges
 * @param   mixed    $tbl    null, to only check global privileges
 *                           string, db name where to also check for privileges
 * @return bool
 */
function PMA_currentUserHasPrivilege($priv, $db = null, $tbl = null)
{
    // Get the username for the current user in the format
    // required to use in the information schema database.
    $user = PMA_DBI_fetch_value("SELECT CURRENT_USER();");
    if ($user === false) {
        return false;
    }
    $user = explode('@', $user);
    $username  = "''";
    $username .= str_replace("'", "''", $user[0]);
    $username .= "''@''";
    $username .= str_replace("'", "''", $user[1]);
    $username .= "''";
    // Prepage the query
    $query = "SELECT `PRIVILEGE_TYPE` FROM `INFORMATION_SCHEMA`.`%s` "
           . "WHERE GRANTEE='%s' AND PRIVILEGE_TYPE='%s'";
    // Check global privileges first.
    if (PMA_DBI_fetch_value(sprintf($query,
                                    'USER_PRIVILEGES',
                                    $username,
                                    $priv))) {
        return true;
    }
    // If a database name was provided and user does not have the
    // required global privilege, try database-wise permissions.
    if ($db !== null) {
        $query .= " AND TABLE_SCHEMA='%s'";
        if (PMA_DBI_fetch_value(sprintf($query,
                                        'SCHEMA_PRIVILEGES',
                                        $username,
                                        $priv,
                                        PMA_sqlAddSlashes($db)))) {
            return true;
        }
    } else {
        // There was no database name provided and the user
        // does not have the correct global privilege.
        return false;
    }
    // If a table name was also provided and we still didn't
    // find any valid privileges, try table-wise privileges.
    if ($tbl !== null) {
        $query .= " AND TABLE_NAME='%s'";
        if ($retval = PMA_DBI_fetch_value(sprintf($query,
                                                  'TABLE_PRIVILEGES',
                                                  $username,
                                                  $priv,
                                                  PMA_sqlAddSlashes($db),
                                                  PMA_sqlAddSlashes($tbl)))) {
            return true;
        }
    }
    // If we reached this point, the user does not
    // have even valid table-wise privileges.
    return false;
}

?><|MERGE_RESOLUTION|>--- conflicted
+++ resolved
@@ -474,12 +474,7 @@
 
     // footnotemarker used in js/tooltip.js
     return '<sup class="footnotemarker">' . $nr . '</sup>' .
-<<<<<<< HEAD
-    '<img class="footnotemarker footnote_' . $nr . '" src="' .
-    $GLOBALS['pmaThemeImage'] . 'b_help.png" alt="" />';
-=======
-    '<img class="footnotemarker ic_b_help" id="footnote_' . $nr . '_' . $instance . '" src="themes/dot.gif" alt="" />';
->>>>>>> 97b13756
+    '<img class="footnotemarker ic_b_help footnote_' . $nr . '" src="themes/dot.gif" alt="" />';
 }
 
 /**
