<?php
/* vim: set expandtab sw=4 ts=4 sts=4: */
/**
 * Misc functions used all over the scripts.
 *
 * @package phpMyAdmin
 */

/**
 * Detects which function to use for PMA_pow.
 *
 * @return string Function name.
 */
function PMA_detect_pow()
{
    if (function_exists('bcpow')) {
        // BCMath Arbitrary Precision Mathematics Function
        return 'bcpow';
    } elseif (function_exists('gmp_pow')) {
        // GMP Function
        return 'gmp_pow';
    } else {
        // PHP function
        return 'pow';
    }
}

/**
 * Exponential expression / raise number into power
 *
 * @param string $base         base to raise
 * @param string $exp          exponent to use
 * @param mixed  $use_function pow function to use, or false for auto-detect
 *
 * @return mixed string or float
 */
function PMA_pow($base, $exp, $use_function = false)
{
    static $pow_function = null;

    if (null == $pow_function) {
        $pow_function = PMA_detect_pow();
    }

    if (! $use_function) {
        $use_function = $pow_function;
    }

    if ($exp < 0 && 'pow' != $use_function) {
        return false;
    }
    switch ($use_function) {
        case 'bcpow' :
            // bcscale() needed for testing PMA_pow() with base values < 1
            bcscale(10);
            $pow = bcpow($base, $exp);
            break;
        case 'gmp_pow' :
             $pow = gmp_strval(gmp_pow($base, $exp));
            break;
        case 'pow' :
            $base = (float) $base;
            $exp = (int) $exp;
            $pow = pow($base, $exp);
            break;
        default:
            $pow = $use_function($base, $exp);
    }

    return $pow;
}

/**
 * string PMA_getIcon(string $icon)
 *
 * @param string  $icon       name of icon file
 * @param string  $alternate  alternate text
 * @param boolean $force_text whether to force alternate text to be displayed
 * @param boolean $noSprite   If true, the image source will be not replaced with a CSS Sprite
 *
 * @return html img tag
 */
function PMA_getIcon($icon, $alternate = '', $force_text = false, $noSprite = false)
{
    // $cfg['PropertiesIconic'] is true or both
    $include_icon = ($GLOBALS['cfg']['PropertiesIconic'] !== false);
    // $cfg['PropertiesIconic'] is false or both
    // OR we have no $include_icon
    $include_text = ($force_text || true !== $GLOBALS['cfg']['PropertiesIconic']);
    $alternate    = htmlspecialchars($alternate);
    $button       = '';

    // Always use a span (we rely on this in js/sql.js)
    $button .= '<span class="nowrap">';

    if ($include_icon) {
        if($noSprite) {
            $button .= '<img src="' . $GLOBALS['pmaThemeImage'] . $icon . '"'
                    . ' class="icon" width="16" height="16" />';
        } else {
            $button .= '<img src="themes/dot.gif"'
                . ' title="' . $alternate . '" alt="' . $alternate . '"'
                . ' class="icon ic_' . str_replace(array('.gif','.png'),array('',''),$icon) . '" />';
        }
    }

    if ($include_icon && $include_text) {
        $button .= ' ';
    }

    if ($include_text) {
        $button .= $alternate;
    }

    $button .= '</span>';

    return $button;
}

/**
 * Displays the maximum size for an upload
 *
 * @param integer $max_upload_size the size
 *
 * @return string the message
 *
 * @access  public
 */
function PMA_displayMaximumUploadSize($max_upload_size)
{
    // I have to reduce the second parameter (sensitiveness) from 6 to 4
    // to avoid weird results like 512 kKib
    list($max_size, $max_unit) = PMA_formatByteDown($max_upload_size, 4);
    return '(' . sprintf(__('Max: %s%s'), $max_size, $max_unit) . ')';
}

/**
 * Generates a hidden field which should indicate to the browser
 * the maximum size for upload
 *
 * @param integer $max_size the size
 *
 * @return string the INPUT field
 *
 * @access  public
 */
function PMA_generateHiddenMaxFileSize($max_size)
{
    return '<input type="hidden" name="MAX_FILE_SIZE" value="' .$max_size . '" />';
}

/**
 * Add slashes before "'" and "\" characters so a value containing them can
 * be used in a sql comparison.
 *
 * @param string  $a_string the string to slash
 * @param bool    $is_like  whether the string will be used in a 'LIKE' clause
 *                          (it then requires two more escaped sequences) or not
 * @param bool    $crlf     whether to treat cr/lfs as escape-worthy entities
 *                          (converts \n to \\n, \r to \\r)
 * @param bool    $php_code whether this function is used as part of the
 *                          "Create PHP code" dialog
 *
 * @return  string   the slashed string
 *
 * @access  public
 */
function PMA_sqlAddSlashes($a_string = '', $is_like = false, $crlf = false, $php_code = false)
{
    if ($is_like) {
        $a_string = str_replace('\\', '\\\\\\\\', $a_string);
    } else {
        $a_string = str_replace('\\', '\\\\', $a_string);
    }

    if ($crlf) {
        $a_string = str_replace("\n", '\n', $a_string);
        $a_string = str_replace("\r", '\r', $a_string);
        $a_string = str_replace("\t", '\t', $a_string);
    }

    if ($php_code) {
        $a_string = str_replace('\'', '\\\'', $a_string);
    } else {
        $a_string = str_replace('\'', '\'\'', $a_string);
    }

    return $a_string;
} // end of the 'PMA_sqlAddSlashes()' function


/**
 * Add slashes before "_" and "%" characters for using them in MySQL
 * database, table and field names.
 * Note: This function does not escape backslashes!
 *
 * @param string $name the string to escape
 *
 * @return string the escaped string
 *
 * @access  public
 */
function PMA_escape_mysql_wildcards($name)
{
    $name = str_replace('_', '\\_', $name);
    $name = str_replace('%', '\\%', $name);

    return $name;
} // end of the 'PMA_escape_mysql_wildcards()' function

/**
 * removes slashes before "_" and "%" characters
 * Note: This function does not unescape backslashes!
 *
 * @param string   $name  the string to escape
 *
 * @return  string   the escaped string
 *
 * @access  public
 */
function PMA_unescape_mysql_wildcards($name)
{
    $name = str_replace('\\_', '_', $name);
    $name = str_replace('\\%', '%', $name);

    return $name;
} // end of the 'PMA_unescape_mysql_wildcards()' function

/**
 * removes quotes (',",`) from a quoted string
 *
 * checks if the sting is quoted and removes this quotes
 *
 * @param string $quoted_string string to remove quotes from
 * @param string $quote         type of quote to remove
 *
 * @return string unqoted string
 */
function PMA_unQuote($quoted_string, $quote = null)
{
    $quotes = array();

    if (null === $quote) {
        $quotes[] = '`';
        $quotes[] = '"';
        $quotes[] = "'";
    } else {
        $quotes[] = $quote;
    }

    foreach ($quotes as $quote) {
        if (substr($quoted_string, 0, 1) === $quote
         && substr($quoted_string, -1, 1) === $quote) {
             $unquoted_string = substr($quoted_string, 1, -1);
             // replace escaped quotes
             $unquoted_string = str_replace($quote . $quote, $quote, $unquoted_string);
             return $unquoted_string;
         }
    }

    return $quoted_string;
}

/**
 * format sql strings
 *
 * @todo    move into PMA_Sql
 * @param mixed  $parsed_sql   pre-parsed SQL structure
 * @param string $unparsed_sql raw SQL string
 *
 * @return string  the formatted sql
 *
 * @global  array    the configuration array
 * @global  boolean  whether the current statement is a multiple one or not
 *
 * @access  public
 *
 */
function PMA_formatSql($parsed_sql, $unparsed_sql = '')
{
    global $cfg;

    // Check that we actually have a valid set of parsed data
    // well, not quite
    // first check for the SQL parser having hit an error
    if (PMA_SQP_isError()) {
        return htmlspecialchars($parsed_sql['raw']);
    }
    // then check for an array
    if (! is_array($parsed_sql)) {
        // We don't so just return the input directly
        // This is intended to be used for when the SQL Parser is turned off
        $formatted_sql = '<pre>' . "\n"
                        . (($cfg['SQP']['fmtType'] == 'none' && $unparsed_sql != '') ? $unparsed_sql : $parsed_sql) . "\n"
                        . '</pre>';
        return $formatted_sql;
    }

    $formatted_sql        = '';

    switch ($cfg['SQP']['fmtType']) {
        case 'none':
            if ($unparsed_sql != '') {
                $formatted_sql = '<span class="inner_sql"><pre>' . "\n" . PMA_SQP_formatNone(array('raw' => $unparsed_sql)) . "\n" . '</pre></span>';
            } else {
                $formatted_sql = PMA_SQP_formatNone($parsed_sql);
            }
            break;
        case 'html':
            $formatted_sql = PMA_SQP_formatHtml($parsed_sql, 'color');
            break;
        case 'text':
            $formatted_sql = PMA_SQP_formatHtml($parsed_sql, 'text');
            break;
        default:
            break;
    } // end switch

    return $formatted_sql;
} // end of the "PMA_formatSql()" function


/**
 * Displays a link to the official MySQL documentation
 *
 * @param string $chapter   chapter of "HTML, one page per chapter" documentation
 * @param string $link      contains name of page/anchor that is being linked
 * @param bool   $big_icon  whether to use big icon (like in left frame)
 * @param string $anchor    anchor to page part
 * @param bool   $just_open whether only the opening <a> tag should be returned
 *
 * @return  string  the html link
 *
 * @access  public
 */
function PMA_showMySQLDocu($chapter, $link, $big_icon = false, $anchor = '', $just_open = false)
{
    global $cfg;

    if ($cfg['MySQLManualType'] == 'none' || empty($cfg['MySQLManualBase'])) {
        return '';
    }

    // Fixup for newly used names:
    $chapter = str_replace('_', '-', strtolower($chapter));
    $link = str_replace('_', '-', strtolower($link));

    switch ($cfg['MySQLManualType']) {
        case 'chapters':
            if (empty($chapter)) {
                $chapter = 'index';
            }
            if (empty($anchor)) {
                $anchor = $link;
            }
            $url = $cfg['MySQLManualBase'] . '/' . $chapter . '.html#' . $anchor;
            break;
        case 'big':
            if (empty($anchor)) {
                $anchor = $link;
            }
            $url = $cfg['MySQLManualBase'] . '#' . $anchor;
            break;
        case 'searchable':
            if (empty($link)) {
                $link = 'index';
            }
            $url = $cfg['MySQLManualBase'] . '/' . $link . '.html';
            if (!empty($anchor)) {
                $url .= '#' . $anchor;
            }
            break;
        case 'viewable':
        default:
            if (empty($link)) {
                $link = 'index';
            }
            $mysql = '5.0';
            $lang = 'en';
            if (defined('PMA_MYSQL_INT_VERSION')) {
                if (PMA_MYSQL_INT_VERSION >= 50500) {
                    $mysql = '5.5';
                    /* l10n: Language to use for MySQL 5.5 documentation, please use only languages which do exist in official documentation.  */
                    $lang = _pgettext('MySQL 5.5 documentation language', 'en');
                } else if (PMA_MYSQL_INT_VERSION >= 50100) {
                    $mysql = '5.1';
                    /* l10n: Language to use for MySQL 5.1 documentation, please use only languages which do exist in official documentation.  */
                    $lang = _pgettext('MySQL 5.1 documentation language', 'en');
                } else {
                    $mysql = '5.0';
                    /* l10n: Language to use for MySQL 5.0 documentation, please use only languages which do exist in official documentation. */
                    $lang = _pgettext('MySQL 5.0 documentation language', 'en');
                }
            }
            $url = $cfg['MySQLManualBase'] . '/' . $mysql . '/' . $lang . '/' . $link . '.html';
            if (!empty($anchor)) {
                $url .= '#' . $anchor;
            }
            break;
    }

    if ($just_open) {
        return '<a href="' . PMA_linkURL($url) . '" target="mysql_doc">';
    } elseif ($big_icon) {
        return '<a href="' . PMA_linkURL($url) . '" target="mysql_doc"><img class="icon ic_b_sqlhelp" src="themes/dot.gif" alt="' . __('Documentation') . '" title="' . __('Documentation') . '" /></a>';
    } elseif ($GLOBALS['cfg']['ReplaceHelpImg']) {
        return '<a href="' . PMA_linkURL($url) . '" target="mysql_doc"><img class="icon ic_b_help_s" src="themes/dot.gif" alt="' . __('Documentation') . '" title="' . __('Documentation') . '" /></a>';
    } else {
        return '[<a href="' . PMA_linkURL($url) . '" target="mysql_doc">' . __('Documentation') . '</a>]';
    }
} // end of the 'PMA_showMySQLDocu()' function


/**
 * Displays a link to the phpMyAdmin documentation
 *
 * @param string  $anchor  anchor in documentation
 *
 * @return  string  the html link
 *
 * @access  public
 */
function PMA_showDocu($anchor)
{
    if ($GLOBALS['cfg']['ReplaceHelpImg']) {
        return '<a href="Documentation.html#' . $anchor . '" target="documentation"><img class="icon ic_b_help_s" src="themes/dot.gif" alt="' . __('Documentation') . '" title="' . __('Documentation') . '" /></a>';
    } else {
        return '[<a href="Documentation.html#' . $anchor . '" target="documentation">' . __('Documentation') . '</a>]';
    }
} // end of the 'PMA_showDocu()' function

/**
 * Displays a link to the PHP documentation
 *
 * @param string  $target  anchor in documentation
 *
 * @return string  the html link
 *
 * @access  public
 */
function PMA_showPHPDocu($target)
{
    $url = PMA_getPHPDocLink($target);

    if ($GLOBALS['cfg']['ReplaceHelpImg']) {
        return '<a href="' . $url . '" target="documentation"><img class="icon ic_b_help_s" src="themes/dot.gif" alt="' . __('Documentation') . '" title="' . __('Documentation') . '" /></a>';
    } else {
        return '[<a href="' . $url . '" target="documentation">' . __('Documentation') . '</a>]';
    }
} // end of the 'PMA_showPHPDocu()' function

/**
 * returns HTML for a footnote marker and add the messsage to the footnotes
 *
 * @param string  $message the error message
 * @param bool    $bbcode
 * @param string  $type
 *
 * @return  string html code for a footnote marker
 *
 * @access  public
 */
function PMA_showHint($message, $bbcode = false, $type = 'notice')
{
    if ($message instanceof PMA_Message) {
        $key = $message->getHash();
        $type = $message->getLevel();
    } else {
        $key = md5($message);
    }

    if (! isset($GLOBALS['footnotes'][$key])) {
        if (empty($GLOBALS['footnotes']) || ! is_array($GLOBALS['footnotes'])) {
            $GLOBALS['footnotes'] = array();
        }
        $nr = count($GLOBALS['footnotes']) + 1;
        $GLOBALS['footnotes'][$key] = array(
            'note'      => $message,
            'type'      => $type,
            'nr'        => $nr,
        );
    } else {
        $nr = $GLOBALS['footnotes'][$key]['nr'];
    }

    if ($bbcode) {
        return '[sup]' . $nr . '[/sup]';
    }

    // footnotemarker used in js/tooltip.js
    return '<sup class="footnotemarker">' . $nr . '</sup>' .
    '<img class="footnotemarker footnote_' . $nr . ' ic_b_help" src="themes/dot.gif" alt="" />';
}

/**
 * Displays a MySQL error message in the right frame.
 *
 * @param string  $error_message   the error message
 * @param string  $the_query       the sql query that failed
 * @param bool    $is_modify_link  whether to show a "modify" link or not
 * @param string  $back_url        the "back" link url (full path is not required)
 * @param bool    $exit            EXIT the page?
 *
 * @global  string    the curent table
 * @global  string    the current db
 *
 * @access  public
 */
function PMA_mysqlDie($error_message = '', $the_query = '',
                        $is_modify_link = true, $back_url = '', $exit = true)
{
    global $table, $db;

    /**
     * start http output, display html headers
     */
    require_once './libraries/header.inc.php';

    $error_msg_output = '';

    if (!$error_message) {
        $error_message = PMA_DBI_getError();
    }
    if (!$the_query && !empty($GLOBALS['sql_query'])) {
        $the_query = $GLOBALS['sql_query'];
    }

    // --- Added to solve bug #641765
    if (!function_exists('PMA_SQP_isError') || PMA_SQP_isError()) {
        $formatted_sql = htmlspecialchars($the_query);
    } elseif (empty($the_query) || trim($the_query) == '') {
        $formatted_sql = '';
    } else {
        if (strlen($the_query) > $GLOBALS['cfg']['MaxCharactersInDisplayedSQL']) {
            $formatted_sql = htmlspecialchars(substr($the_query, 0, $GLOBALS['cfg']['MaxCharactersInDisplayedSQL'])) . '[...]';
        } else {
            $formatted_sql = PMA_formatSql(PMA_SQP_parse($the_query), $the_query);
        }
    }
    // ---
    $error_msg_output .= "\n" . '<!-- PMA-SQL-ERROR -->' . "\n";
    $error_msg_output .= '    <div class="error"><h1>' . __('Error') . '</h1>' . "\n";
    // if the config password is wrong, or the MySQL server does not
    // respond, do not show the query that would reveal the
    // username/password
    if (!empty($the_query) && !strstr($the_query, 'connect')) {
        // --- Added to solve bug #641765
        if (function_exists('PMA_SQP_isError') && PMA_SQP_isError()) {
            $error_msg_output .= PMA_SQP_getErrorString() . "\n";
            $error_msg_output .= '<br />' . "\n";
        }
        // ---
        // modified to show the help on sql errors
        $error_msg_output .= '    <p><strong>' . __('SQL query') . ':</strong>' . "\n";
        if (strstr(strtolower($formatted_sql), 'select')) { // please show me help to the error on select
            $error_msg_output .= PMA_showMySQLDocu('SQL-Syntax', 'SELECT');
        }
        if ($is_modify_link) {
            $_url_params = array(
                'sql_query' => $the_query,
                'show_query' => 1,
            );
            if (strlen($table)) {
                $_url_params['db'] = $db;
                $_url_params['table'] = $table;
                $doedit_goto = '<a href="tbl_sql.php?' . PMA_generate_common_url($_url_params) . '">';
            } elseif (strlen($db)) {
                $_url_params['db'] = $db;
                $doedit_goto = '<a href="db_sql.php?' . PMA_generate_common_url($_url_params) . '">';
            } else {
                $doedit_goto = '<a href="server_sql.php?' . PMA_generate_common_url($_url_params) . '">';
            }

            $error_msg_output .= $doedit_goto
               . PMA_getIcon('b_edit.png', __('Edit'))
               . '</a>';
        } // end if
        $error_msg_output .= '    </p>' . "\n"
            .'    <p>' . "\n"
            .'        ' . $formatted_sql . "\n"
            .'    </p>' . "\n";
    } // end if

    if (!empty($error_message)) {
        $error_message = preg_replace("@((\015\012)|(\015)|(\012)){3,}@", "\n\n", $error_message);
    }
    // modified to show the help on error-returns
    // (now error-messages-server)
    $error_msg_output .= '<p>' . "\n"
            . '    <strong>' . __('MySQL said: ') . '</strong>'
            . PMA_showMySQLDocu('Error-messages-server', 'Error-messages-server')
            . "\n"
            . '</p>' . "\n";

    // The error message will be displayed within a CODE segment.
    // To preserve original formatting, but allow wordwrapping, we do a couple of replacements

    // Replace all non-single blanks with their HTML-counterpart
    $error_message = str_replace('  ', '&nbsp;&nbsp;', $error_message);
    // Replace TAB-characters with their HTML-counterpart
    $error_message = str_replace("\t", '&nbsp;&nbsp;&nbsp;&nbsp;', $error_message);
    // Replace linebreaks
    $error_message = nl2br($error_message);

    $error_msg_output .= '<code>' . "\n"
        . $error_message . "\n"
        . '</code><br />' . "\n";
    $error_msg_output .= '</div>';

    $_SESSION['Import_message']['message'] = $error_msg_output;

    if ($exit) {
       /**
        * If in an Ajax request
        * - avoid displaying a Back link
        * - use PMA_ajaxResponse() to transmit the message and exit
        */
       if ($GLOBALS['is_ajax_request'] == true) {
           PMA_ajaxResponse($error_msg_output, false);
       }
        if (! empty($back_url)) {
            if (strstr($back_url, '?')) {
                $back_url .= '&amp;no_history=true';
            } else {
                $back_url .= '?no_history=true';
            }

            $_SESSION['Import_message']['go_back_url'] = $back_url;

            $error_msg_output .= '<fieldset class="tblFooters">';
            $error_msg_output .= '[ <a href="' . $back_url . '">' . __('Back') . '</a> ]';
            $error_msg_output .= '</fieldset>' . "\n\n";
       }

       echo $error_msg_output;
       /**
        * display footer and exit
        */
       require './libraries/footer.inc.php';
    } else {
        echo $error_msg_output;
    }
} // end of the 'PMA_mysqlDie()' function

/**
 * returns array with tables of given db with extended information and grouped
 *
 * @param string   $db     name of db
 * @param string   $tables name of tables
 * @param integer  $limit_offset   list offset
 * @param int|bool $limit_count    max tables to return
 *
 * @return  array    (recursive) grouped table list
 */
function PMA_getTableList($db, $tables = null, $limit_offset = 0, $limit_count = false)
{
    $sep = $GLOBALS['cfg']['LeftFrameTableSeparator'];

    if (null === $tables) {
        $tables = PMA_DBI_get_tables_full($db, false, false, null, $limit_offset, $limit_count);
        if ($GLOBALS['cfg']['NaturalOrder']) {
            uksort($tables, 'strnatcasecmp');
        }
    }

    if (count($tables) < 1) {
        return $tables;
    }

    $default = array(
        'Name'      => '',
        'Rows'      => 0,
        'Comment'   => '',
        'disp_name' => '',
    );

    $table_groups = array();

    // for blobstreaming - list of blobstreaming tables

    // load PMA configuration
    $PMA_Config = $GLOBALS['PMA_Config'];

    foreach ($tables as $table_name => $table) {
        // if BS tables exist
        if (PMA_BS_IsHiddenTable($table_name)) {
            continue;
        }

        // check for correct row count
        if (null === $table['Rows']) {
            // Do not check exact row count here,
            // if row count is invalid possibly the table is defect
            // and this would break left frame;
            // but we can check row count if this is a view or the
            // information_schema database
            // since PMA_Table::countRecords() returns a limited row count
            // in this case.

            // set this because PMA_Table::countRecords() can use it
            $tbl_is_view = PMA_Table::isView($db, $table['Name']);

            if ($tbl_is_view || 'information_schema' == $db) {
                $table['Rows'] = PMA_Table::countRecords($db, $table['Name']);
            }
        }

        // in $group we save the reference to the place in $table_groups
        // where to store the table info
        if ($GLOBALS['cfg']['LeftFrameDBTree']
            && $sep && strstr($table_name, $sep))
        {
            $parts = explode($sep, $table_name);

            $group =& $table_groups;
            $i = 0;
            $group_name_full = '';
            $parts_cnt = count($parts) - 1;
            while ($i < $parts_cnt
                    && $i < $GLOBALS['cfg']['LeftFrameTableLevel']) {
                $group_name = $parts[$i] . $sep;
                $group_name_full .= $group_name;

                if (! isset($group[$group_name])) {
                    $group[$group_name] = array();
                    $group[$group_name]['is' . $sep . 'group'] = true;
                    $group[$group_name]['tab' . $sep . 'count'] = 1;
                    $group[$group_name]['tab' . $sep . 'group'] = $group_name_full;
                } elseif (! isset($group[$group_name]['is' . $sep . 'group'])) {
                    $table = $group[$group_name];
                    $group[$group_name] = array();
                    $group[$group_name][$group_name] = $table;
                    unset($table);
                    $group[$group_name]['is' . $sep . 'group'] = true;
                    $group[$group_name]['tab' . $sep . 'count'] = 1;
                    $group[$group_name]['tab' . $sep . 'group'] = $group_name_full;
                } else {
                    $group[$group_name]['tab' . $sep . 'count']++;
                }
                $group =& $group[$group_name];
                $i++;
            }
        } else {
            if (! isset($table_groups[$table_name])) {
                $table_groups[$table_name] = array();
            }
            $group =& $table_groups;
        }


        if ($GLOBALS['cfg']['ShowTooltipAliasTB']
                && $GLOBALS['cfg']['ShowTooltipAliasTB'] !== 'nested') {
            // switch tooltip and name
            $table['Comment'] = $table['Name'];
            $table['disp_name'] = $table['Comment'];
        } else {
            $table['disp_name'] = $table['Name'];
        }

        $group[$table_name] = array_merge($default, $table);
    }

    return $table_groups;
}

/* ----------------------- Set of misc functions ----------------------- */


/**
 * Adds backquotes on both sides of a database, table or field name.
 * and escapes backquotes inside the name with another backquote
 *
 * example:
 * <code>
 * echo PMA_backquote('owner`s db'); // `owner``s db`
 *
 * </code>
 *
 * @param mixed    $a_name    the database, table or field name to "backquote"
 *                              or array of it
 * @param boolean  $do_it     a flag to bypass this function (used by dump
 *                              functions)
 *
 * @return  mixed    the "backquoted" database, table or field name
 *
 * @access  public
 */
function PMA_backquote($a_name, $do_it = true)
{
    if (is_array($a_name)) {
        foreach ($a_name as &$data) {
            $data = PMA_backquote($data, $do_it);
        }
        return $a_name;
    }

    if (! $do_it) {
        global $PMA_SQPdata_forbidden_word;

        if (! in_array(strtoupper($a_name), $PMA_SQPdata_forbidden_word)) {
            return $a_name;
        }
    }

    // '0' is also empty for php :-(
    if (strlen($a_name) && $a_name !== '*') {
        return '`' . str_replace('`', '``', $a_name) . '`';
    } else {
        return $a_name;
    }
} // end of the 'PMA_backquote()' function

/**
 * Defines the <CR><LF> value depending on the user OS.
 *
 * @return  string   the <CR><LF> value to use
 *
 * @access  public
 */
function PMA_whichCrlf()
{
    // The 'PMA_USR_OS' constant is defined in "./libraries/Config.class.php"
    // Win case
    if (PMA_USR_OS == 'Win') {
        $the_crlf = "\r\n";
    }
    // Others
    else {
        $the_crlf = "\n";
    }

    return $the_crlf;
} // end of the 'PMA_whichCrlf()' function

/**
 * Reloads navigation if needed.
 *
 * @param bool $jsonly prints out pure JavaScript
 *
 * @access  public
 */
function PMA_reloadNavigation($jsonly=false)
{
    // Reloads the navigation frame via JavaScript if required
    if (isset($GLOBALS['reload']) && $GLOBALS['reload']) {
        // one of the reasons for a reload is when a table is dropped
        // in this case, get rid of the table limit offset, otherwise
        // we have a problem when dropping a table on the last page
        // and the offset becomes greater than the total number of tables
        unset($_SESSION['tmp_user_values']['table_limit_offset']);
        echo "\n";
        $reload_url = './navigation.php?' . PMA_generate_common_url($GLOBALS['db'], '', '&');
        if (!$jsonly)
          echo '<script type="text/javascript">' . PHP_EOL;
    ?>
//<![CDATA[
if (typeof(window.parent) != 'undefined'
    && typeof(window.parent.frame_navigation) != 'undefined'
    && window.parent.goTo) {
    window.parent.goTo('<?php echo $reload_url; ?>');
}
//]]>
<?php
if (!$jsonly)
  echo '</script>' . PHP_EOL;

        unset($GLOBALS['reload']);
    }
}

/**
 * displays the message and the query
 * usually the message is the result of the query executed
 *
 * @param string  $message    the message to display
 * @param string  $sql_query  the query to display
 * @param string  $type       the type (level) of the message
 * @param boolean $is_view    is this a message after a VIEW operation?
 *
 * @return  string
 *
 * @access  public
 */
function PMA_showMessage($message, $sql_query = null, $type = 'notice', $is_view = false)
{
    /*
     * PMA_ajaxResponse uses this function to collect the string of HTML generated
     * for showing the message.  Use output buffering to collect it and return it
     * in a string.  In some special cases on sql.php, buffering has to be disabled
     * and hence we check with $GLOBALS['buffer_message']
     */
    if ( $GLOBALS['is_ajax_request'] == true && ! isset($GLOBALS['buffer_message']) ) {
        ob_start();
    }
    global $cfg;

    if (null === $sql_query) {
        if (! empty($GLOBALS['display_query'])) {
            $sql_query = $GLOBALS['display_query'];
        } elseif ($cfg['SQP']['fmtType'] == 'none' && ! empty($GLOBALS['unparsed_sql'])) {
            $sql_query = $GLOBALS['unparsed_sql'];
        } elseif (! empty($GLOBALS['sql_query'])) {
            $sql_query = $GLOBALS['sql_query'];
        } else {
            $sql_query = '';
        }
    }

    if (isset($GLOBALS['using_bookmark_message'])) {
        $GLOBALS['using_bookmark_message']->display();
        unset($GLOBALS['using_bookmark_message']);
    }

    // Corrects the tooltip text via JS if required
    // @todo this is REALLY the wrong place to do this - very unexpected here
    if (! $is_view && strlen($GLOBALS['table']) && $cfg['ShowTooltip']) {
        $tooltip = PMA_Table::sGetToolTip($GLOBALS['db'], $GLOBALS['table']);
        $uni_tbl = PMA_jsFormat($GLOBALS['db'] . '.' . $GLOBALS['table'], false);
        echo "\n";
        echo '<script type="text/javascript">' . "\n";
        echo '//<![CDATA[' . "\n";
        echo "if (window.parent.updateTableTitle) window.parent.updateTableTitle('" . $uni_tbl . "', '" . PMA_jsFormat($tooltip, false) . "');" . "\n";
        echo '//]]>' . "\n";
        echo '</script>' . "\n";
    } // end if ... elseif

    // Checks if the table needs to be repaired after a TRUNCATE query.
    // @todo what about $GLOBALS['display_query']???
    // @todo this is REALLY the wrong place to do this - very unexpected here
    if (strlen($GLOBALS['table'])
     && $GLOBALS['sql_query'] == 'TRUNCATE TABLE ' . PMA_backquote($GLOBALS['table'])) {
        if (PMA_Table::sGetStatusInfo($GLOBALS['db'], $GLOBALS['table'], 'Index_length') > 1024) {
            PMA_DBI_try_query('REPAIR TABLE ' . PMA_backquote($GLOBALS['table']));
        }
    }
    unset($tbl_status);

    // In an Ajax request, $GLOBALS['cell_align_left'] may not be defined. Hence,
    // check for it's presence before using it
    echo '<div id="result_query" align="' . ( isset($GLOBALS['cell_align_left']) ? $GLOBALS['cell_align_left'] : '' ) . '">' . "\n";

    if ($message instanceof PMA_Message) {
        if (isset($GLOBALS['special_message'])) {
            $message->addMessage($GLOBALS['special_message']);
            unset($GLOBALS['special_message']);
        }
        $message->display();
        $type = $message->getLevel();
    } else {
        echo '<div class="' . $type . '">';
        echo PMA_sanitize($message);
        if (isset($GLOBALS['special_message'])) {
            echo PMA_sanitize($GLOBALS['special_message']);
            unset($GLOBALS['special_message']);
        }
        echo '</div>';
    }

    if ($cfg['ShowSQL'] == true && ! empty($sql_query)) {
        // Html format the query to be displayed
        // If we want to show some sql code it is easiest to create it here
        /* SQL-Parser-Analyzer */

        if (! empty($GLOBALS['show_as_php'])) {
            $new_line = '\\n"<br />' . "\n"
                . '&nbsp;&nbsp;&nbsp;&nbsp;. "';
            $query_base = htmlspecialchars(addslashes($sql_query));
            $query_base = preg_replace('/((\015\012)|(\015)|(\012))/', $new_line, $query_base);
        } else {
            $query_base = $sql_query;
        }

        $query_too_big = false;

        if (strlen($query_base) > $cfg['MaxCharactersInDisplayedSQL']) {
            // when the query is large (for example an INSERT of binary
            // data), the parser chokes; so avoid parsing the query
            $query_too_big = true;
            $shortened_query_base = nl2br(htmlspecialchars(substr($sql_query, 0, $cfg['MaxCharactersInDisplayedSQL']) . '[...]'));
        } elseif (! empty($GLOBALS['parsed_sql'])
         && $query_base == $GLOBALS['parsed_sql']['raw']) {
            // (here, use "! empty" because when deleting a bookmark,
            // $GLOBALS['parsed_sql'] is set but empty
            $parsed_sql = $GLOBALS['parsed_sql'];
        } else {
            // Parse SQL if needed
            $parsed_sql = PMA_SQP_parse($query_base);
            if (PMA_SQP_isError()) {
                unset($parsed_sql);
            }
        }

        // Analyze it
        if (isset($parsed_sql)) {
            $analyzed_display_query = PMA_SQP_analyze($parsed_sql);

            // Same as below (append LIMIT), append the remembered ORDER BY
            if ($GLOBALS['cfg']['RememberSorting']
             && isset($analyzed_display_query[0]['queryflags']['select_from'])
             && isset($GLOBALS['sql_order_to_append'])) {
                $query_base = $analyzed_display_query[0]['section_before_limit']
                    . "\n" . $GLOBALS['sql_order_to_append']
                    . $analyzed_display_query[0]['section_after_limit'];

                // Need to reparse query
                $parsed_sql = PMA_SQP_parse($query_base);
                // update the $analyzed_display_query
                $analyzed_display_query[0]['section_before_limit'] .= $GLOBALS['sql_order_to_append'];
                $analyzed_display_query[0]['order_by_clause'] = $GLOBALS['sorted_col'];
            }

            // Here we append the LIMIT added for navigation, to
            // enable its display. Adding it higher in the code
            // to $sql_query would create a problem when
            // using the Refresh or Edit links.

            // Only append it on SELECTs.

            /**
             * @todo what would be the best to do when someone hits Refresh:
             * use the current LIMITs ?
             */

            if (isset($analyzed_display_query[0]['queryflags']['select_from'])
             && isset($GLOBALS['sql_limit_to_append'])) {
                $query_base = $analyzed_display_query[0]['section_before_limit']
                    . "\n" . $GLOBALS['sql_limit_to_append']
                    . $analyzed_display_query[0]['section_after_limit'];
                // Need to reparse query
                $parsed_sql = PMA_SQP_parse($query_base);
            }
        }

        if (! empty($GLOBALS['show_as_php'])) {
            $query_base = '$sql  = "' . $query_base;
        } elseif (! empty($GLOBALS['validatequery'])) {
            try {
                $query_base = PMA_validateSQL($query_base);
            } catch (Exception $e) {
                PMA_Message::error(__('Failed to connect to SQL validator!'))->display();
            }
        } elseif (isset($parsed_sql)) {
            $query_base = PMA_formatSql($parsed_sql, $query_base);
        }

        // Prepares links that may be displayed to edit/explain the query
        // (don't go to default pages, we must go to the page
        // where the query box is available)

        // Basic url query part
        $url_params = array();
        if (! isset($GLOBALS['db'])) {
            $GLOBALS['db'] = '';
        }
        if (strlen($GLOBALS['db'])) {
            $url_params['db'] = $GLOBALS['db'];
            if (strlen($GLOBALS['table'])) {
                $url_params['table'] = $GLOBALS['table'];
                $edit_link = 'tbl_sql.php';
            } else {
                $edit_link = 'db_sql.php';
            }
        } else {
            $edit_link = 'server_sql.php';
        }

        // Want to have the query explained
        // but only explain a SELECT (that has not been explained)
        /* SQL-Parser-Analyzer */
        $explain_link = '';
        $is_select = false;
        if (! empty($cfg['SQLQuery']['Explain']) && ! $query_too_big) {
            $explain_params = $url_params;
            // Detect if we are validating as well
            // To preserve the validate uRL data
            if (! empty($GLOBALS['validatequery'])) {
                $explain_params['validatequery'] = 1;
            }
            if (preg_match('@^SELECT[[:space:]]+@i', $sql_query)) {
                $explain_params['sql_query'] = 'EXPLAIN ' . $sql_query;
                $_message = __('Explain SQL');
                $is_select = true;
            } elseif (preg_match('@^EXPLAIN[[:space:]]+SELECT[[:space:]]+@i', $sql_query)) {
                $explain_params['sql_query'] = substr($sql_query, 8);
                $_message = __('Skip Explain SQL');
            }
            if (isset($explain_params['sql_query'])) {
                $explain_link = 'import.php' . PMA_generate_common_url($explain_params);
                $explain_link = ' [' . PMA_linkOrButton($explain_link, $_message) . ']';
            }
        } //show explain

        $url_params['sql_query']  = $sql_query;
        $url_params['show_query'] = 1;

        // even if the query is big and was truncated, offer the chance
        // to edit it (unless it's enormous, see PMA_linkOrButton() )
        if (! empty($cfg['SQLQuery']['Edit'])) {
            if ($cfg['EditInWindow'] == true) {
                $onclick = 'window.parent.focus_querywindow(\'' . PMA_jsFormat($sql_query, false) . '\'); return false;';
            } else {
                $onclick = '';
            }

            $edit_link .= PMA_generate_common_url($url_params) . '#querybox';
            $edit_link = ' [' . PMA_linkOrButton($edit_link, __('Edit'), array('onclick' => $onclick)) . ']';
        } else {
            $edit_link = '';
        }

        $url_qpart = PMA_generate_common_url($url_params);

        // Also we would like to get the SQL formed in some nice
        // php-code
        if (! empty($cfg['SQLQuery']['ShowAsPHP']) && ! $query_too_big) {
            $php_params = $url_params;

            if (! empty($GLOBALS['show_as_php'])) {
                $_message = __('Without PHP Code');
            } else {
                $php_params['show_as_php'] = 1;
                $_message = __('Create PHP Code');
            }

            $php_link = 'import.php' . PMA_generate_common_url($php_params);
            $php_link = ' [' . PMA_linkOrButton($php_link, $_message) . ']';

            if (isset($GLOBALS['show_as_php'])) {
                $runquery_link = 'import.php' . PMA_generate_common_url($url_params);
                $php_link .= ' [' . PMA_linkOrButton($runquery_link, __('Submit Query')) . ']';
            }
        } else {
            $php_link = '';
        } //show as php

        // Refresh query
        if (! empty($cfg['SQLQuery']['Refresh'])
         && preg_match('@^(SELECT|SHOW)[[:space:]]+@i', $sql_query)) {
            $refresh_link = 'import.php' . PMA_generate_common_url($url_params);
            $refresh_link = ' [' . PMA_linkOrButton($refresh_link, __('Refresh')) . ']';
        } else {
            $refresh_link = '';
        } //show as php

        if (! empty($cfg['SQLValidator']['use'])
         && ! empty($cfg['SQLQuery']['Validate'])) {
            $validate_params = $url_params;
            if (!empty($GLOBALS['validatequery'])) {
                $validate_message = __('Skip Validate SQL') ;
            } else {
                $validate_params['validatequery'] = 1;
                $validate_message = __('Validate SQL') ;
            }

            $validate_link = 'import.php' . PMA_generate_common_url($validate_params);
            $validate_link = ' [' . PMA_linkOrButton($validate_link, $validate_message) . ']';
        } else {
            $validate_link = '';
        } //validator

        if (!empty($GLOBALS['validatequery'])) {
            echo '<div class="sqlvalidate">';
        } else {
            echo '<code class="sql">';
        }
        if ($query_too_big) {
            echo $shortened_query_base;
        } else {
            echo $query_base;
        }

        //Clean up the end of the PHP
        if (! empty($GLOBALS['show_as_php'])) {
            echo '";';
        }
        if (!empty($GLOBALS['validatequery'])) {
            echo '</div>';
        } else {
            echo '</code>';
        }

        echo '<div class="tools">';
        // avoid displaying a Profiling checkbox that could
        // be checked, which would reexecute an INSERT, for example
        if (! empty($refresh_link)) {
            PMA_profilingCheckbox($sql_query);
        }
        // if needed, generate an invisible form that contains controls for the
        // Inline link; this way, the behavior of the Inline link does not
        // depend on the profiling support or on the refresh link
        if (empty($refresh_link) || ! PMA_profilingSupported()) {
            echo '<form action="sql.php" method="post">';
            echo PMA_generate_common_hidden_inputs($GLOBALS['db'], $GLOBALS['table']);
            echo '<input type="hidden" name="sql_query" value="' . htmlspecialchars($sql_query) . '" />';
            echo '</form>';
        }

        // in the tools div, only display the Inline link when not in ajax
        // mode because 1) it currently does not work and 2) we would
        // have two similar mechanisms on the page for the same goal
        if ($is_select || $GLOBALS['is_ajax_request'] === false && ! $query_too_big) {
        // see in js/functions.js the jQuery code attached to id inline_edit
        // document.write conflicts with jQuery, hence used $().append()
            echo "<script type=\"text/javascript\">\n" .
                "//<![CDATA[\n" .
                "$('.tools form').last().after('[<a href=\"#\" title=\"" .
                PMA_escapeJsString(__('Inline edit of this query')) .
                "\" class=\"inline_edit_sql\">" .
                PMA_escapeJsString(__('Inline')) .
                "</a>]');\n" .
                "//]]>\n" .
                "</script>";
        }
        echo $edit_link . $explain_link . $php_link . $refresh_link . $validate_link;
        echo '</div>';
    }
    echo '</div>';
    if ($GLOBALS['is_ajax_request'] === false) {
        echo '<br class="clearfloat" />';
    }

    // If we are in an Ajax request, we have most probably been called in
    // PMA_ajaxResponse().  Hence, collect the buffer contents and return it
    // to PMA_ajaxResponse(), which will encode it for JSON.
    if ( $GLOBALS['is_ajax_request'] == true && ! isset($GLOBALS['buffer_message']) ) {
        $buffer_contents =  ob_get_contents();
        ob_end_clean();
        return $buffer_contents;
    }
    return null;
} // end of the 'PMA_showMessage()' function

/**
 * Verifies if current MySQL server supports profiling
 *
 * @access  public
 *
 * @return  boolean whether profiling is supported
 */
function PMA_profilingSupported()
{
    if (! PMA_cacheExists('profiling_supported', true)) {
        // 5.0.37 has profiling but for example, 5.1.20 does not
        // (avoid a trip to the server for MySQL before 5.0.37)
        // and do not set a constant as we might be switching servers
        if (defined('PMA_MYSQL_INT_VERSION')
         && PMA_MYSQL_INT_VERSION >= 50037
         && PMA_DBI_fetch_value("SHOW VARIABLES LIKE 'profiling'")) {
            PMA_cacheSet('profiling_supported', true, true);
        } else {
            PMA_cacheSet('profiling_supported', false, true);
        }
    }

    return PMA_cacheGet('profiling_supported', true);
}

/**
 * Displays a form with the Profiling checkbox
 *
 * @param string  $sql_query
 * @access  public
 */
function PMA_profilingCheckbox($sql_query)
{
    if (PMA_profilingSupported()) {
        echo '<form action="sql.php" method="post">' . "\n";
        echo PMA_generate_common_hidden_inputs($GLOBALS['db'], $GLOBALS['table']);
        echo '<input type="hidden" name="sql_query" value="' . htmlspecialchars($sql_query) . '" />' . "\n";
        echo '<input type="hidden" name="profiling_form" value="1" />' . "\n";
        PMA_display_html_checkbox('profiling', __('Profiling'), isset($_SESSION['profiling']), true);
        echo '<noscript><input type="submit" value="' . __('Go') . '" /></noscript>' . "\n";
        echo '</form>' . "\n";
    }
}

/**
 * Formats $value to byte view
 *
 * @param double $value  the value to format
 * @param int    $limes  the sensitiveness
 * @param int    $comma  the number of decimals to retain
 *
 * @return   array    the formatted value and its unit
 *
 * @access  public
 */
function PMA_formatByteDown($value, $limes = 6, $comma = 0)
{
    /* l10n: shortcuts for Byte, Kilo, Mega, Giga, Tera, Peta, Exa+ */
    $byteUnits = array(__('B'), __('KiB'), __('MiB'), __('GiB'), __('TiB'), __('PiB'), __('EiB'));

    $dh   = PMA_pow(10, $comma);
    $li   = PMA_pow(10, $limes);
    $unit = $byteUnits[0];

    for ($d = 6, $ex = 15; $d >= 1; $d--, $ex-=3) {
        if (isset($byteUnits[$d]) && $value >= $li * PMA_pow(10, $ex)) {
            // use 1024.0 to avoid integer overflow on 64-bit machines
            $value = round($value / (PMA_pow(1024, $d) / $dh)) /$dh;
            $unit = $byteUnits[$d];
            break 1;
        } // end if
    } // end for

    if ($unit != $byteUnits[0]) {
        // if the unit is not bytes (as represented in current language)
        // reformat with max length of 5
        // 4th parameter=true means do not reformat if value < 1
        $return_value = PMA_formatNumber($value, 5, $comma, true);
    } else {
        // do not reformat, just handle the locale
        $return_value = PMA_formatNumber($value, 0);
    }

    return array(trim($return_value), $unit);
} // end of the 'PMA_formatByteDown' function

/**
 * Changes thousands and decimal separators to locale specific values.
 *
 * @param $value
 *
 * @return string
 */
function PMA_localizeNumber($value)
{
    return str_replace(
        array(',', '.'),
        array(
            /* l10n: Thousands separator */
            __(','),
            /* l10n: Decimal separator */
            __('.'),
            ),
        $value);
}

/**
 * Formats $value to the given length and appends SI prefixes
 * with a $length of 0 no truncation occurs, number is only formated
 * to the current locale
 *
 * examples:
 * <code>
 * echo PMA_formatNumber(123456789, 6);     // 123,457 k
 * echo PMA_formatNumber(-123456789, 4, 2); //    -123.46 M
 * echo PMA_formatNumber(-0.003, 6);        //      -3 m
 * echo PMA_formatNumber(0.003, 3, 3);      //       0.003
 * echo PMA_formatNumber(0.00003, 3, 2);    //       0.03 m
 * echo PMA_formatNumber(0, 6);             //       0
 *
 * </code>
 * @param double   $value            the value to format
 * @param integer  $digits_left      number of digits left of the comma
 * @param integer  $digits_right     number of digits right of the comma
 * @param boolean  $only_down        do not reformat numbers below 1
 * @param boolean  $noTrailingZero   removes trailing zeros right of the comma (default: true)
 *
 * @return  string   the formatted value and its unit
 *
 * @access  public
 */
function PMA_formatNumber($value, $digits_left = 3, $digits_right = 0, $only_down = false, $noTrailingZero = true)
{
    if ($value==0) return '0';

    $originalValue = $value;
    //number_format is not multibyte safe, str_replace is safe
    if ($digits_left === 0) {
        $value = number_format($value, $digits_right);
        if ($originalValue!=0 && floatval($value) == 0) $value = ' <'.(1/PMA_pow(10,$digits_right));

        return PMA_localizeNumber($value);
    }

    // this units needs no translation, ISO
    $units = array(
        -8 => 'y',
        -7 => 'z',
        -6 => 'a',
        -5 => 'f',
        -4 => 'p',
        -3 => 'n',
        -2 => '&micro;',
        -1 => 'm',
        0 => ' ',
        1 => 'k',
        2 => 'M',
        3 => 'G',
        4 => 'T',
        5 => 'P',
        6 => 'E',
        7 => 'Z',
        8 => 'Y'
    );

    // check for negative value to retain sign
    if ($value < 0) {
        $sign = '-';
        $value = abs($value);
    } else {
        $sign = '';
    }

    $dh = PMA_pow(10, $digits_right);

    // This gives us the right SI prefix already, but $digits_left parameter not incorporated
    $d = floor(log10($value) / 3);
    // Lowering the SI prefix by 1 gives us an additional 3 zeros
    // So if we have 3,6,9,12.. free digits ($digits_left - $cur_digits) to use, then lower the SI prefix
    $cur_digits = floor(log10($value / PMA_pow(1000, $d, 'pow'))+1);
    if ($digits_left > $cur_digits) {
        $d-= floor(($digits_left - $cur_digits)/3);
    }

    if ($d<0 && $only_down) $d=0;

    $value = round($value / (PMA_pow(1000, $d, 'pow') / $dh)) /$dh;
    $unit = $units[$d];

    // If we dont want any zeros after the comma just add the thousand seperator
    if ($noTrailingZero)
        $value = PMA_localizeNumber(preg_replace("/(?<=\d)(?=(\d{3})+(?!\d))/",",",$value));
    else
        $value = PMA_localizeNumber(number_format($value, $digits_right)); //number_format is not multibyte safe, str_replace is safe

    if ($originalValue!=0 && floatval($value) == 0) return ' <'.(1/PMA_pow(10,$digits_right)).' '.$unit;

    return $sign . $value . ' ' . $unit;
} // end of the 'PMA_formatNumber' function

/**
 * Returns the number of bytes when a formatted size is given
 *
 * @param string  $formatted_size  the size expression (for example 8MB)
 *
 * @return  integer  The numerical part of the expression (for example 8)
 */
function PMA_extractValueFromFormattedSize($formatted_size)
{
    $return_value = -1;

    if (preg_match('/^[0-9]+GB$/', $formatted_size)) {
        $return_value = substr($formatted_size, 0, -2) * PMA_pow(1024, 3);
    } elseif (preg_match('/^[0-9]+MB$/', $formatted_size)) {
        $return_value = substr($formatted_size, 0, -2) * PMA_pow(1024, 2);
    } elseif (preg_match('/^[0-9]+K$/', $formatted_size)) {
        $return_value = substr($formatted_size, 0, -1) * PMA_pow(1024, 1);
    }
    return $return_value;
}// end of the 'PMA_extractValueFromFormattedSize' function

/**
 * Writes localised date
 *
 * @param string $timestamp  the current timestamp
 * @param string $format     format
 *
 * @return  string   the formatted date
 *
 * @access  public
 */
function PMA_localisedDate($timestamp = -1, $format = '')
{
    $month = array(
/* l10n: Short month name */
        __('Jan'),
/* l10n: Short month name */
        __('Feb'),
/* l10n: Short month name */
        __('Mar'),
/* l10n: Short month name */
        __('Apr'),
/* l10n: Short month name */
        _pgettext('Short month name', 'May'),
/* l10n: Short month name */
        __('Jun'),
/* l10n: Short month name */
        __('Jul'),
/* l10n: Short month name */
        __('Aug'),
/* l10n: Short month name */
        __('Sep'),
/* l10n: Short month name */
        __('Oct'),
/* l10n: Short month name */
        __('Nov'),
/* l10n: Short month name */
        __('Dec'));
    $day_of_week = array(
/* l10n: Short week day name */
        __('Sun'),
/* l10n: Short week day name */
        __('Mon'),
/* l10n: Short week day name */
        __('Tue'),
/* l10n: Short week day name */
        __('Wed'),
/* l10n: Short week day name */
        __('Thu'),
/* l10n: Short week day name */
        __('Fri'),
/* l10n: Short week day name */
        __('Sat'));

    if ($format == '') {
        /* l10n: See http://www.php.net/manual/en/function.strftime.php to define the format string */
        $format = __('%B %d, %Y at %I:%M %p');
    }

    if ($timestamp == -1) {
        $timestamp = time();
    }

    $date = preg_replace('@%[aA]@', $day_of_week[(int)strftime('%w', $timestamp)], $format);
    $date = preg_replace('@%[bB]@', $month[(int)strftime('%m', $timestamp)-1], $date);

    return strftime($date, $timestamp);
} // end of the 'PMA_localisedDate()' function


/**
 * returns a tab for tabbed navigation.
 * If the variables $link and $args ar left empty, an inactive tab is created
 *
 * @param array   $tab    array with all options
 * @param array   $url_params
 *
 * @return  string  html code for one tab, a link if valid otherwise a span
 *
 * @access  public
 */
function PMA_generate_html_tab($tab, $url_params = array(), $base_dir='')
{
    // default values
    $defaults = array(
        'text'      => '',
        'class'     => '',
        'active'    => null,
        'link'      => '',
        'sep'       => '?',
        'attr'      => '',
        'args'      => '',
        'warning'   => '',
        'fragment'  => '',
        'id'        => '',
    );

    $tab = array_merge($defaults, $tab);

    // determine additionnal style-class
    if (empty($tab['class'])) {
        if (! empty($tab['active'])
         || PMA_isValid($GLOBALS['active_page'], 'identical', $tab['link'])) {
            $tab['class'] = 'active';
        } elseif (is_null($tab['active']) && empty($GLOBALS['active_page'])
          && basename($GLOBALS['PMA_PHP_SELF']) == $tab['link']
          && empty($tab['warning'])) {
            $tab['class'] = 'active';
        }
    }

    if (!empty($tab['warning'])) {
        $tab['class'] .= ' error';
        $tab['attr'] .= ' title="' . htmlspecialchars($tab['warning']) . '"';
    }

    // If there are any tab specific URL parameters, merge those with the general URL parameters
    if (! empty($tab['url_params']) && is_array($tab['url_params'])) {
        $url_params = array_merge($url_params, $tab['url_params']);
    }

    // build the link
    if (!empty($tab['link'])) {
        $tab['link'] = htmlentities($tab['link']);
        $tab['link'] = $tab['link'] . PMA_generate_common_url($url_params);
        if (! empty($tab['args'])) {
            foreach ($tab['args'] as $param => $value) {
                $tab['link'] .= PMA_get_arg_separator('html') . urlencode($param) . '='
                    . urlencode($value);
            }
        }
    }

    if (! empty($tab['fragment'])) {
        $tab['link'] .= $tab['fragment'];
    }

    // display icon, even if iconic is disabled but the link-text is missing
    if (($GLOBALS['cfg']['MainPageIconic'] || empty($tab['text']))
        && isset($tab['icon'])) {
        // avoid generating an alt tag, because it only illustrates
        // the text that follows and if browser does not display
        // images, the text is duplicated
        $image = '<img class="icon %1$s" src="' . $base_dir . 'themes/dot.gif"'
            .' width="16" height="16" alt="" />%2$s';
        $tab['text'] = sprintf($image, htmlentities($tab['icon']), $tab['text']);
    }
    // check to not display an empty link-text
    elseif (empty($tab['text'])) {
        $tab['text'] = '?';
        trigger_error('empty linktext in function ' . __FUNCTION__ . '()',
            E_USER_NOTICE);
    }

    //Set the id for the tab, if set in the params
    $id_string = ( empty($tab['id']) ? '' : ' id="'.$tab['id'].'" ' );
    $out = '<li' . ($tab['class'] == 'active' ? ' class="active"' : '') . '>';

    if (!empty($tab['link'])) {
        $out .= '<a class="tab' . htmlentities($tab['class']) . '"'
            .$id_string
            .' href="' . $tab['link'] . '" ' . $tab['attr'] . '>'
            . $tab['text'] . '</a>';
    } else {
        $out .= '<span class="tab' . htmlentities($tab['class']) . '"'.$id_string.'>'
            . $tab['text'] . '</span>';
    }

    $out .= '</li>';
    return $out;
} // end of the 'PMA_generate_html_tab()' function

/**
 * returns html-code for a tab navigation
 *
 * @param array   $tabs   one element per tab
 * @param string  $url_params
 *
 * @return  string  html-code for tab-navigation
 */
function PMA_generate_html_tabs($tabs, $url_params, $base_dir='')
{
    $tag_id = 'topmenu';
    $tab_navigation =
         '<div id="' . htmlentities($tag_id) . 'container">' . "\n"
        .'<ul id="' . htmlentities($tag_id) . '">' . "\n";

    foreach ($tabs as $tab) {
        $tab_navigation .= PMA_generate_html_tab($tab, $url_params, $base_dir);
    }

    $tab_navigation .=
         '</ul>' . "\n"
        .'<div class="clearfloat"></div>'
        .'</div>' . "\n";

    return $tab_navigation;
}


/**
 * Displays a link, or a button if the link's URL is too large, to
 * accommodate some browsers' limitations
 *
 * @param string  $url the URL
 * @param string  $message the link message
 * @param mixed   $tag_params  string: js confirmation
 *                              array: additional tag params (f.e. style="")
 * @param boolean $new_form    we set this to false when we are already in
 *                              a  form, to avoid generating nested forms
 * @param boolean $strip_img
 * @param string  $target
 *
 * @return string  the results to be echoed or saved in an array
 */
function PMA_linkOrButton($url, $message, $tag_params = array(),
    $new_form = true, $strip_img = false, $target = '')
{
    $url_length = strlen($url);
    // with this we should be able to catch case of image upload
    // into a (MEDIUM) BLOB; not worth generating even a form for these
    if ($url_length > $GLOBALS['cfg']['LinkLengthLimit'] * 100) {
        return '';
    }


    if (! is_array($tag_params)) {
        $tmp = $tag_params;
        $tag_params = array();
        if (!empty($tmp)) {
            $tag_params['onclick'] = 'return confirmLink(this, \'' . PMA_escapeJsString($tmp) . '\')';
        }
        unset($tmp);
    }
    if (! empty($target)) {
        $tag_params['target'] = htmlentities($target);
    }

    $tag_params_strings = array();
    foreach ($tag_params as $par_name => $par_value) {
        // htmlspecialchars() only on non javascript
        $par_value = substr($par_name, 0, 2) == 'on'
            ? $par_value
            : htmlspecialchars($par_value);
        $tag_params_strings[] = $par_name . '="' . $par_value . '"';
    }

    $displayed_message = '';
    // Add text if not already added
    if (stristr($message, '<img') && (!$strip_img || $GLOBALS['cfg']['PropertiesIconic'] === true) && strip_tags($message)==$message) {
        $displayed_message = '<span>' . htmlspecialchars(preg_replace('/^.*\salt="([^"]*)".*$/si', '\1', $message)) . '</span>';
    }

    if ($url_length <= $GLOBALS['cfg']['LinkLengthLimit']) {
        // no whitespace within an <a> else Safari will make it part of the link
        $ret = "\n" . '<a href="' . $url . '" '
            . implode(' ', $tag_params_strings) . '>'
            . $message . $displayed_message . '</a>' . "\n";
    } else {
        // no spaces (linebreaks) at all
        // or after the hidden fields
        // IE will display them all

        // add class=link to submit button
        if (empty($tag_params['class'])) {
            $tag_params['class'] = 'link';
        }

        // decode encoded url separators
        $separator   = PMA_get_arg_separator();
        // on most places separator is still hard coded ...
        if ($separator !== '&') {
            // ... so always replace & with $separator
            $url         = str_replace(htmlentities('&'), $separator, $url);
            $url         = str_replace('&', $separator, $url);
        }
        $url         = str_replace(htmlentities($separator), $separator, $url);
        // end decode

        $url_parts   = parse_url($url);
        $query_parts = explode($separator, $url_parts['query']);
        if ($new_form) {
            $ret = '<form action="' . $url_parts['path'] . '" class="link"'
                 . ' method="post"' . $target . ' style="display: inline;">';
            $subname_open   = '';
            $subname_close  = '';
            $submit_link    = '#';
        } else {
            $query_parts[] = 'redirect=' . $url_parts['path'];
            if (empty($GLOBALS['subform_counter'])) {
                $GLOBALS['subform_counter'] = 0;
            }
            $GLOBALS['subform_counter']++;
            $ret            = '';
            $subname_open   = 'subform[' . $GLOBALS['subform_counter'] . '][';
            $subname_close  = ']';
            $submit_link    = '#usesubform[' . $GLOBALS['subform_counter'] . ']=1';
        }
        foreach ($query_parts as $query_pair) {
            list($eachvar, $eachval) = explode('=', $query_pair);
            $ret .= '<input type="hidden" name="' . $subname_open . $eachvar
                . $subname_close . '" value="'
                . htmlspecialchars(urldecode($eachval)) . '" />';
        } // end while

        $ret .= "\n" . '<a href="' . $submit_link . '" class="formLinkSubmit" '
        . implode(' ', $tag_params_strings) . '>'
        . $message . ' ' . $displayed_message . '</a>' . "\n";

        if ($new_form) {
            $ret .= '</form>';
        }
    } // end if... else...

    return $ret;
} // end of the 'PMA_linkOrButton()' function


/**
 * Returns a given timespan value in a readable format.
 *
 * @param int  $seconds  the timespan
 *
 * @return string  the formatted value
 */
function PMA_timespanFormat($seconds)
{
    $days = floor($seconds / 86400);
    if ($days > 0) {
        $seconds -= $days * 86400;
    }
    $hours = floor($seconds / 3600);
    if ($days > 0 || $hours > 0) {
        $seconds -= $hours * 3600;
    }
    $minutes = floor($seconds / 60);
    if ($days > 0 || $hours > 0 || $minutes > 0) {
        $seconds -= $minutes * 60;
    }
    return sprintf(__('%s days, %s hours, %s minutes and %s seconds'), (string)$days, (string)$hours, (string)$minutes, (string)$seconds);
}

/**
 * Takes a string and outputs each character on a line for itself. Used
 * mainly for horizontalflipped display mode.
 * Takes care of special html-characters.
 * Fulfills todo-item
 * http://sf.net/tracker/?func=detail&aid=544361&group_id=23067&atid=377411
 *
 * @todo    add a multibyte safe function PMA_STR_split()
 * @param string  $string     The string
 * @param string  $Separator  The Separator (defaults to "<br />\n")
 *
 * @access  public
 *
 * @return  string      The flipped string
 */
function PMA_flipstring($string, $Separator = "<br />\n")
{
    $format_string = '';
    $charbuff = false;

    for ($i = 0, $str_len = strlen($string); $i < $str_len; $i++) {
        $char = $string{$i};
        $append = false;

        if ($char == '&') {
            $format_string .= $charbuff;
            $charbuff = $char;
        } elseif ($char == ';' && !empty($charbuff)) {
            $format_string .= $charbuff . $char;
            $charbuff = false;
            $append = true;
        } elseif (! empty($charbuff)) {
            $charbuff .= $char;
        } else {
            $format_string .= $char;
            $append = true;
        }

        // do not add separator after the last character
        if ($append && ($i != $str_len - 1)) {
            $format_string .= $Separator;
        }
    }

    return $format_string;
}

/**
 * Function added to avoid path disclosures.
 * Called by each script that needs parameters, it displays
 * an error message and, by default, stops the execution.
 *
 * Not sure we could use a strMissingParameter message here,
 * would have to check if the error message file is always available
 *
 * @todo    use PMA_fatalError() if $die === true?
 * @param array  $params  The names of the parameters needed by the calling script.
 * @param bool   $die Stop the execution?
 *                  (Set this manually to false in the calling script
 *                   until you know all needed parameters to check).
 * @param bool   $request Whether to include this list in checking for special params.
 * @global  string  path to current script
 * @global  boolean flag whether any special variable was required
 *
 * @access  public
 */
function PMA_checkParameters($params, $die = true, $request = true)
{
    global $checked_special;

    if (! isset($checked_special)) {
        $checked_special = false;
    }

    $reported_script_name = basename($GLOBALS['PMA_PHP_SELF']);
    $found_error = false;
    $error_message = '';

    foreach ($params as $param) {
        if ($request && $param != 'db' && $param != 'table') {
            $checked_special = true;
        }

        if (! isset($GLOBALS[$param])) {
            $error_message .= $reported_script_name
                . ': ' . __('Missing parameter:') . ' '
                . $param
                . PMA_showDocu('faqmissingparameters')
                . '<br />';
            $found_error = true;
        }
    }
    if ($found_error) {
        /**
         * display html meta tags
         */
        require_once './libraries/header_meta_style.inc.php';
        echo '</head><body><p>' . $error_message . '</p></body></html>';
        if ($die) {
            exit();
        }
    }
} // end function

/**
 * Function to generate unique condition for specified row.
 *
 * @param resource    $handle         current query result
 * @param integer     $fields_cnt     number of fields
 * @param array       $fields_meta    meta information about fields
 * @param array       $row            current row
 * @param boolean     $force_unique   generate condition only on pk or unique
 *
 * @access  public
 *
 * @return  array     the calculated condition and whether condition is unique
 */
function PMA_getUniqueCondition($handle, $fields_cnt, $fields_meta, $row, $force_unique=false)
{
    $primary_key          = '';
    $unique_key           = '';
    $nonprimary_condition = '';
    $preferred_condition = '';

    for ($i = 0; $i < $fields_cnt; ++$i) {
        $condition   = '';
        $field_flags = PMA_DBI_field_flags($handle, $i);
        $meta        = $fields_meta[$i];

        // do not use a column alias in a condition
        if (! isset($meta->orgname) || ! strlen($meta->orgname)) {
            $meta->orgname = $meta->name;

            if (isset($GLOBALS['analyzed_sql'][0]['select_expr'])
                    && is_array($GLOBALS['analyzed_sql'][0]['select_expr'])) {
                foreach ($GLOBALS['analyzed_sql'][0]['select_expr'] as $select_expr) {
                    // need (string) === (string)
                    // '' !== 0 but '' == 0
                    if ((string) $select_expr['alias'] === (string) $meta->name) {
                        $meta->orgname = $select_expr['column'];
                        break;
                    } // end if
                } // end foreach
            }
        }

        // Do not use a table alias in a condition.
        // Test case is:
        // select * from galerie x WHERE
        //(select count(*) from galerie y where y.datum=x.datum)>1
        //
        // But orgtable is present only with mysqli extension so the
        // fix is only for mysqli.
        // Also, do not use the original table name if we are dealing with
        // a view because this view might be updatable.
        // (The isView() verification should not be costly in most cases
        // because there is some caching in the function).
        if (isset($meta->orgtable) && $meta->table != $meta->orgtable && ! PMA_Table::isView($GLOBALS['db'], $meta->table)) {
            $meta->table = $meta->orgtable;
        }

        // to fix the bug where float fields (primary or not)
        // can't be matched because of the imprecision of
        // floating comparison, use CONCAT
        // (also, the syntax "CONCAT(field) IS NULL"
        // that we need on the next "if" will work)
        if ($meta->type == 'real') {
            $condition = ' CONCAT(' . PMA_backquote($meta->table) . '.'
                . PMA_backquote($meta->orgname) . ') ';
        } else {
            $condition = ' ' . PMA_backquote($meta->table) . '.'
                . PMA_backquote($meta->orgname) . ' ';
        } // end if... else...

        if (! isset($row[$i]) || is_null($row[$i])) {
            $condition .= 'IS NULL AND';
        } else {
            // timestamp is numeric on some MySQL 4.1
            // for real we use CONCAT above and it should compare to string
            if ($meta->numeric && $meta->type != 'timestamp' && $meta->type != 'real') {
                $condition .= '= ' . $row[$i] . ' AND';
            } elseif (($meta->type == 'blob' || $meta->type == 'string')
                // hexify only if this is a true not empty BLOB or a BINARY
                    && stristr($field_flags, 'BINARY')
                    && !empty($row[$i])) {
                // do not waste memory building a too big condition
                if (strlen($row[$i]) < 1000) {
                    // use a CAST if possible, to avoid problems
                    // if the field contains wildcard characters % or _
                    $condition .= '= CAST(0x' . bin2hex($row[$i])
                        . ' AS BINARY) AND';
                } else {
                    // this blob won't be part of the final condition
                    $condition = '';
                }
            } elseif (in_array($meta->type, PMA_getGISDatatypes()) && ! empty($row[$i])) {
                // do not build a too big condition
                if (strlen($row[$i]) < 5000) {
                    $condition .= '=0x' . bin2hex($row[$i]) . ' AND';
                } else {
                    $condition = '';
                }
            } elseif ($meta->type == 'bit') {
                $condition .= "= b'" . PMA_printable_bit_value($row[$i], $meta->length) . "' AND";
            } else {
                $condition .= '= \''
                    . PMA_sqlAddSlashes($row[$i], false, true) . '\' AND';
            }
        }
        if ($meta->primary_key > 0) {
            $primary_key .= $condition;
        } elseif ($meta->unique_key > 0) {
            $unique_key  .= $condition;
        }
        $nonprimary_condition .= $condition;
    } // end for

    // Correction University of Virginia 19991216:
    // prefer primary or unique keys for condition,
    // but use conjunction of all values if no primary key
    $clause_is_unique = true;
    if ($primary_key) {
        $preferred_condition = $primary_key;
    } elseif ($unique_key) {
        $preferred_condition = $unique_key;
    } elseif (! $force_unique) {
        $preferred_condition = $nonprimary_condition;
        $clause_is_unique = false;
    }

    $where_clause = trim(preg_replace('|\s?AND$|', '', $preferred_condition));
    return(array($where_clause, $clause_is_unique));
} // end function

/**
 * Generate a button or image tag
 *
 * @param string  $button_name    name of button element
 * @param string  $button_class   class of button element
 * @param string  $image_name     name of image element
 * @param string  $text           text to display
 * @param string  $image          image to display
 * @param string  $value
 *
 * @access  public
 */
function PMA_buttonOrImage($button_name, $button_class, $image_name, $text,
    $image, $value = '')
{
    if ($value == '') {
        $value = $text;
    }
    if (false === $GLOBALS['cfg']['PropertiesIconic']) {
        echo ' <input type="submit" name="' . $button_name . '"'
                .' value="' . htmlspecialchars($value) . '"'
                .' title="' . htmlspecialchars($text) . '" />' . "\n";
        return;
    }

    /* Opera has trouble with <input type="image"> */
    /* IE has trouble with <button> */
    if (PMA_USR_BROWSER_AGENT != 'IE') {
        echo '<button class="' . $button_class . '" type="submit"'
            .' name="' . $button_name . '" value="' . htmlspecialchars($value) . '"'
            .' title="' . htmlspecialchars($text) . '">' . "\n"
            . PMA_getIcon($image, $text)
            .'</button>' . "\n";
    } else {
        echo '<input type="image" name="' . $image_name . '" value="'
            . htmlspecialchars($value) . '" title="' . htmlspecialchars($text) . '" src="' . $GLOBALS['pmaThemeImage']
            . $image . '" />'
            . ($GLOBALS['cfg']['PropertiesIconic'] === 'both' ? '&nbsp;' . htmlspecialchars($text) : '') . "\n";
    }
} // end function

/**
 * Generate a pagination selector for browsing resultsets
 *
 * @param int     $rows         Number of rows in the pagination set
 * @param int     $pageNow      current page number
 * @param int     $nbTotalPage  number of total pages
 * @param int     $showAll      If the number of pages is lower than this
 *                               variable, no pages will be omitted in pagination
 * @param int     $sliceStart   How many rows at the beginning should always be shown?
 * @param int     $sliceEnd     How many rows at the end should always be shown?
 * @param int     $percent      Percentage of calculation page offsets to hop to a next page
 * @param int     $range        Near the current page, how many pages should
 *                               be considered "nearby" and displayed as well?
 * @param string  $prompt       The prompt to display (sometimes empty)
 *
 * @return string
 *
 * @access  public
 */
function PMA_pageselector($rows, $pageNow = 1, $nbTotalPage = 1,
    $showAll = 200, $sliceStart = 5, $sliceEnd = 5, $percent = 20,
    $range = 10, $prompt = '')
{
    $increment = floor($nbTotalPage / $percent);
    $pageNowMinusRange = ($pageNow - $range);
    $pageNowPlusRange = ($pageNow + $range);

    $gotopage = $prompt . ' <select id="pageselector" ';
    if ($GLOBALS['cfg']['AjaxEnable']) {
        $gotopage .= ' class="ajax"';
    }
    $gotopage .= ' name="pos" >' . "\n";
    if ($nbTotalPage < $showAll) {
        $pages = range(1, $nbTotalPage);
    } else {
        $pages = array();

        // Always show first X pages
        for ($i = 1; $i <= $sliceStart; $i++) {
            $pages[] = $i;
        }

        // Always show last X pages
        for ($i = $nbTotalPage - $sliceEnd; $i <= $nbTotalPage; $i++) {
            $pages[] = $i;
        }

        // Based on the number of results we add the specified
        // $percent percentage to each page number,
        // so that we have a representing page number every now and then to
        // immediately jump to specific pages.
        // As soon as we get near our currently chosen page ($pageNow -
        // $range), every page number will be shown.
        $i = $sliceStart;
        $x = $nbTotalPage - $sliceEnd;
        $met_boundary = false;
        while ($i <= $x) {
            if ($i >= $pageNowMinusRange && $i <= $pageNowPlusRange) {
                // If our pageselector comes near the current page, we use 1
                // counter increments
                $i++;
                $met_boundary = true;
            } else {
                // We add the percentage increment to our current page to
                // hop to the next one in range
                $i += $increment;

                // Make sure that we do not cross our boundaries.
                if ($i > $pageNowMinusRange && ! $met_boundary) {
                    $i = $pageNowMinusRange;
                }
            }

            if ($i > 0 && $i <= $x) {
                $pages[] = $i;
            }
        }

        // Since because of ellipsing of the current page some numbers may be double,
        // we unify our array:
        sort($pages);
        $pages = array_unique($pages);
    }

    foreach ($pages as $i) {
        if ($i == $pageNow) {
            $selected = 'selected="selected" style="font-weight: bold"';
        } else {
            $selected = '';
        }
        $gotopage .= '                <option ' . $selected . ' value="' . (($i - 1) * $rows) . '">' . $i . '</option>' . "\n";
    }

    $gotopage .= ' </select><noscript><input type="submit" value="' . __('Go') . '" /></noscript>';

    return $gotopage;
} // end function


/**
 * Generate navigation for a list
 *
 * @todo    use $pos from $_url_params
 * @param int    $count        number of elements in the list
 * @param int    $pos          current position in the list
 * @param array  $_url_params  url parameters
 * @param string $script       script name for form target
 * @param string $frame        target frame
 * @param int    $max_count    maximum number of elements to display from the list
 *
 * @access  public
 */
function PMA_listNavigator($count, $pos, $_url_params, $script, $frame, $max_count)
{

    if ($max_count < $count) {
        echo 'frame_navigation' == $frame ? '<div id="navidbpageselector">' . "\n" : '';
        echo __('Page number:');
        echo 'frame_navigation' == $frame ? '<br />' : ' ';

        // Move to the beginning or to the previous page
        if ($pos > 0) {
            // patch #474210 - part 1
            if ($GLOBALS['cfg']['NavigationBarIconic']) {
                $caption1 = '&lt;&lt;';
                $caption2 = ' &lt; ';
                $title1   = ' title="' . __('Begin') . '"';
                $title2   = ' title="' . __('Previous') . '"';
            } else {
                $caption1 = __('Begin') . ' &lt;&lt;';
                $caption2 = __('Previous') . ' &lt;';
                $title1   = '';
                $title2   = '';
            } // end if... else...
            $_url_params['pos'] = 0;
            echo '<a' . $title1 . ' href="' . $script
                . PMA_generate_common_url($_url_params) . '" target="' . $frame . '">'
                . $caption1 . '</a>';
            $_url_params['pos'] = $pos - $max_count;
            echo '<a' . $title2 . ' href="' . $script
                . PMA_generate_common_url($_url_params) . '" target="' . $frame . '">'
                . $caption2 . '</a>';
        }

        echo "\n", '<form action="./', basename($script), '" method="post" target="', $frame, '">', "\n";
        echo PMA_generate_common_hidden_inputs($_url_params);
        echo PMA_pageselector(
                $max_count,
                floor(($pos + 1) / $max_count) + 1,
                ceil($count / $max_count));
        echo '</form>';

        if ($pos + $max_count < $count) {
            if ($GLOBALS['cfg']['NavigationBarIconic']) {
                $caption3 = ' &gt; ';
                $caption4 = '&gt;&gt;';
                $title3   = ' title="' . __('Next') . '"';
                $title4   = ' title="' . __('End') . '"';
            } else {
                $caption3 = '&gt; ' . __('Next');
                $caption4 = '&gt;&gt; ' . __('End');
                $title3   = '';
                $title4   = '';
            } // end if... else...
            $_url_params['pos'] = $pos + $max_count;
            echo '<a' . $title3 . ' href="' . $script
                . PMA_generate_common_url($_url_params) . '" target="' . $frame . '">'
                . $caption3 . '</a>';
            $_url_params['pos'] = floor($count / $max_count) * $max_count;
            if ($_url_params['pos'] == $count) {
                $_url_params['pos'] = $count - $max_count;
            }
            echo '<a' . $title4 . ' href="' . $script
                . PMA_generate_common_url($_url_params) . '" target="' . $frame . '">'
                . $caption4 . '</a>';
        }
        echo "\n";
        if ('frame_navigation' == $frame) {
            echo '</div>' . "\n";
        }
    }
}

/**
 * replaces %u in given path with current user name
 *
 * example:
 * <code>
 * $user_dir = PMA_userDir('/var/pma_tmp/%u/'); // '/var/pma_tmp/root/'
 *
 * </code>
 *
 * @param string  $dir with wildcard for user
 *
 * @return  string  per user directory
 */
function PMA_userDir($dir)
{
    // add trailing slash
    if (substr($dir, -1) != '/') {
        $dir .= '/';
    }

    return str_replace('%u', $GLOBALS['cfg']['Server']['user'], $dir);
}

/**
 * returns html code for db link to default db page
 *
 * @param string  $database
 *
 * @return  string  html link to default db page
 */
function PMA_getDbLink($database = null)
{
    if (! strlen($database)) {
        if (! strlen($GLOBALS['db'])) {
            return '';
        }
        $database = $GLOBALS['db'];
    } else {
        $database = PMA_unescape_mysql_wildcards($database);
    }

    return '<a href="' . $GLOBALS['cfg']['DefaultTabDatabase'] . '?' . PMA_generate_common_url($database) . '"'
        .' title="' . sprintf(__('Jump to database &quot;%s&quot;.'), htmlspecialchars($database)) . '">'
        .htmlspecialchars($database) . '</a>';
}

/**
 * Displays a lightbulb hint explaining a known external bug
 * that affects a functionality
 *
 * @param string  $functionality localized message explaining the func.
 * @param string  $component  'mysql' (eventually, 'php')
 * @param string  $minimum_version of this component
 * @param string  $bugref  bug reference for this component
 */
function PMA_externalBug($functionality, $component, $minimum_version, $bugref)
{
    if ($component == 'mysql' && PMA_MYSQL_INT_VERSION < $minimum_version) {
        echo PMA_showHint(sprintf(__('The %s functionality is affected by a known bug, see %s'), $functionality, PMA_linkURL('http://bugs.mysql.com/') . $bugref));
    }
}

/**
 * Generates and echoes an HTML checkbox
 *
 * @param string  $html_field_name the checkbox HTML field
 * @param string  $label           label for checkbox
 * @param boolean $checked         is it initially checked?
 * @param boolean $onclick         should it submit the form on click?
 */
function PMA_display_html_checkbox($html_field_name, $label, $checked, $onclick)
{

    echo '<input type="checkbox" name="' . $html_field_name . '" id="' . $html_field_name . '"' . ($checked ? ' checked="checked"' : '') . ($onclick ? ' onclick="this.form.submit();"' : '') . ' /><label for="' . $html_field_name . '">' . $label . '</label>';
}

/**
 * Generates and echoes a set of radio HTML fields
 *
 * @param string  $html_field_name the radio HTML field
 * @param array   $choices         the choices values and labels
 * @param string  $checked_choice  the choice to check by default
 * @param boolean $line_break      whether to add an HTML line break after a choice
 * @param boolean $escape_label    whether to use htmlspecialchars() on label
 * @param string  $class           enclose each choice with a div of this class
 */
function PMA_display_html_radio($html_field_name, $choices, $checked_choice = '', $line_break = true, $escape_label = true, $class='')
{
    foreach ($choices as $choice_value => $choice_label) {
        if (! empty($class)) {
            echo '<div class="' . $class . '">';
        }
        $html_field_id = $html_field_name . '_' . $choice_value;
        echo '<input type="radio" name="' . $html_field_name . '" id="' . $html_field_id . '" value="' . htmlspecialchars($choice_value) . '"';
        if ($choice_value == $checked_choice) {
            echo ' checked="checked"';
        }
        echo ' />' . "\n";
        echo '<label for="' . $html_field_id . '">' . ($escape_label ? htmlspecialchars($choice_label)  : $choice_label) . '</label>';
        if ($line_break) {
            echo '<br />';
        }
        if (! empty($class)) {
            echo '</div>';
        }
        echo "\n";
    }
}

/**
 * Generates and returns an HTML dropdown
 *
 * @param string  $select_name
 * @param array   $choices        choices values
 * @param string  $active_choice  the choice to select by default
 * @param string  $id             id of the select element; can be different in case
 *                                  the dropdown is present more than once on the page
 * @return string
 *
 * @todo    support titles
 */
function PMA_generate_html_dropdown($select_name, $choices, $active_choice, $id)
{
    $result = '<select name="' . htmlspecialchars($select_name) . '" id="' . htmlspecialchars($id) . '">';
    foreach ($choices as $one_choice_value => $one_choice_label) {
        $result .= '<option value="' . htmlspecialchars($one_choice_value) . '"';
        if ($one_choice_value == $active_choice) {
            $result .= ' selected="selected"';
        }
        $result .= '>' . htmlspecialchars($one_choice_label) . '</option>';
    }
    $result .= '</select>';
    return $result;
}

/**
 * Generates a slider effect (jQjuery)
 * Takes care of generating the initial <div> and the link
 * controlling the slider; you have to generate the </div> yourself
 * after the sliding section.
 *
 * @param string  $id the id of the <div> on which to apply the effect
 * @param string  $message the message to show as a link
 */
function PMA_generate_slider_effect($id, $message)
{
    if ($GLOBALS['cfg']['InitialSlidersState'] == 'disabled') {
        echo '<div id="' . $id . '">';
        return;
    }
    /**
     * Bad hack on the next line. document.write() conflicts with jQuery, hence,
     * opening the <div> with PHP itself instead of JavaScript.
     *
     * @todo find a better solution that uses $.append(), the recommended method
     * maybe by using an additional param, the id of the div to append to
     */
    ?>
<div id="<?php echo $id; ?>" <?php echo $GLOBALS['cfg']['InitialSlidersState'] == 'closed' ? ' style="display: none; overflow:auto;"' : ''; ?> class="pma_auto_slider" title="<?php echo htmlspecialchars($message); ?>">
    <?php
}

/**
 * Creates an AJAX sliding toggle button (or and equivalent form when AJAX is disabled)
 *
 * @param string   $action        The URL for the request to be executed
 * @param string   $select_name   The name for the dropdown box
 * @param array    $options       An array of options (see rte_footer.lib.php)
 * @param string   $callback      A JS snippet to execute when the request is
 *                                   successfully processed
 *
 * @return   string   HTML code for the toggle button
 */
function PMA_toggleButton($action, $select_name, $options, $callback)
{
    // Do the logic first
    $link_on = "$action&amp;$select_name=" . urlencode($options[1]['value']);
    $link_off = "$action&amp;$select_name=" . urlencode($options[0]['value']);
    if ($options[1]['selected'] == true) {
        $state = 'on';
    } else if ($options[0]['selected'] == true) {
        $state = 'off';
    } else {
        $state = 'on';
    }
    $selected1 = '';
    $selected0 = '';
    if ($options[1]['selected'] == true) {
        $selected1 = " selected='selected'";
    } else if ($options[0]['selected'] == true) {
        $selected0 = " selected='selected'";
    }
    // Generate output
    $retval  = "<!-- TOGGLE START -->\n";
    if ($GLOBALS['cfg']['AjaxEnable']) {
        $retval .= "<noscript>\n";
    }
    $retval .= "<div class='wrapper'>\n";
    $retval .= "    <form action='$action' method='post'>\n";
    $retval .= "        <select name='$select_name'>\n";
    $retval .= "            <option value='{$options[1]['value']}'$selected1>";
    $retval .= "                {$options[1]['label']}\n";
    $retval .= "            </option>\n";
    $retval .= "            <option value='{$options[0]['value']}'$selected0>";
    $retval .= "                {$options[0]['label']}\n";
    $retval .= "            </option>\n";
    $retval .= "        </select>\n";
    $retval .= "        <input type='submit' value='" . __('Change') . "'/>\n";
    $retval .= "    </form>\n";
    $retval .= "</div>\n";
    if ($GLOBALS['cfg']['AjaxEnable']) {
        $retval .= "</noscript>\n";
        $retval .= "<div class='wrapper toggleAjax hide'>\n";
        $retval .= "    <div class='toggleButton'>\n";
        $retval .= "        <div title='" . __('Click to toggle') . "' class='container $state'>\n";
        $retval .= "            <img src='{$GLOBALS['pmaThemeImage']}toggle-{$GLOBALS['text_dir']}.png'\n";
        $retval .= "                 alt='' />\n";
        $retval .= "            <table cellspacing='0' cellpadding='0'><tr>\n";
        $retval .= "                <tbody>\n";
        $retval .= "                <td class='toggleOn'>\n";
        $retval .= "                    <span class='hide'>$link_on</span>\n";
        $retval .= "                    <div>";
        $retval .= str_replace(' ', '&nbsp;', $options[1]['label']) . "</div>\n";
        $retval .= "                </td>\n";
        $retval .= "                <td><div>&nbsp;</div></td>\n";
        $retval .= "                <td class='toggleOff'>\n";
        $retval .= "                    <span class='hide'>$link_off</span>\n";
        $retval .= "                    <div>";
        $retval .= str_replace(' ', '&nbsp;', $options[0]['label']) . "</div>\n";
        $retval .= "                    </div>\n";
        $retval .= "                </tbody>\n";
        $retval .= "            </tr></table>\n";
        $retval .= "            <span class='hide callback'>$callback</span>\n";
        $retval .= "            <span class='hide text_direction'>{$GLOBALS['text_dir']}</span>\n";
        $retval .= "        </div>\n";
        $retval .= "    </div>\n";
        $retval .= "</div>\n";
    }
    $retval .= "<!-- TOGGLE END -->";

    return $retval;
} // end PMA_toggleButton()

/**
 * Clears cache content which needs to be refreshed on user change.
 */
function PMA_clearUserCache()
{
    PMA_cacheUnset('is_superuser', true);
}

/**
 * Verifies if something is cached in the session
 *
 * @param string   $var
 * @param int|true $server
 *
 * @return boolean
 */
function PMA_cacheExists($var, $server = 0)
{
    if (true === $server) {
        $server = $GLOBALS['server'];
    }
    return isset($_SESSION['cache']['server_' . $server][$var]);
}

/**
 * Gets cached information from the session
 *
 * @param string   $var
 * @param int|true $server
 *
 * @return mixed
 */
function PMA_cacheGet($var, $server = 0)
{
    if (true === $server) {
        $server = $GLOBALS['server'];
    }
    if (isset($_SESSION['cache']['server_' . $server][$var])) {
        return $_SESSION['cache']['server_' . $server][$var];
    } else {
        return null;
    }
}

/**
 * Caches information in the session
 *
 * @param string   $var
 * @param mixed    $val
 * @param int|true $server
 *
 * @return mixed
 */
function PMA_cacheSet($var, $val = null, $server = 0)
{
    if (true === $server) {
        $server = $GLOBALS['server'];
    }
    $_SESSION['cache']['server_' . $server][$var] = $val;
}

/**
 * Removes cached information from the session
 *
 * @param string   $var
 * @param int|true $server
 */
function PMA_cacheUnset($var, $server = 0)
{
    if (true === $server) {
        $server = $GLOBALS['server'];
    }
    unset($_SESSION['cache']['server_' . $server][$var]);
}

/**
 * Converts a bit value to printable format;
 * in MySQL a BIT field can be from 1 to 64 bits so we need this
 * function because in PHP, decbin() supports only 32 bits
 *
 * @param numeric $value coming from a BIT field
 * @param integer $length
 *
 * @return  string  the printable value
 */
function PMA_printable_bit_value($value, $length)
{
    $printable = '';
    for ($i = 0, $len_ceiled = ceil($length / 8); $i < $len_ceiled; $i++) {
        $printable .= sprintf('%08d', decbin(ord(substr($value, $i, 1))));
    }
    $printable = substr($printable, -$length);
    return $printable;
}

/**
 * Verifies whether the value contains a non-printable character
 *
 * @param string $value
 *
 * @return  boolean
 */
function PMA_contains_nonprintable_ascii($value)
{
    return preg_match('@[^[:print:]]@', $value);
}

/**
 * Converts a BIT type default value
 * for example, b'010' becomes 010
 *
 * @param string $bit_default_value
 *
 * @return  string the converted value
 */
function PMA_convert_bit_default_value($bit_default_value)
{
    return strtr($bit_default_value, array("b" => "", "'" => ""));
}

/**
 * Extracts the various parts from a field type spec
 *
 * @param string $fieldspec
 *
 * @return  array associative array containing type, spec_in_brackets
 *          and possibly enum_set_values (another array)
 */
function PMA_extractFieldSpec($fieldspec)
{
    $first_bracket_pos = strpos($fieldspec, '(');
    if ($first_bracket_pos) {
        $spec_in_brackets = chop(substr($fieldspec, $first_bracket_pos + 1, (strrpos($fieldspec, ')') - $first_bracket_pos - 1)));
        // convert to lowercase just to be sure
        $type = strtolower(chop(substr($fieldspec, 0, $first_bracket_pos)));
    } else {
        $type = strtolower($fieldspec);
        $spec_in_brackets = '';
    }

    if ('enum' == $type || 'set' == $type) {
        // Define our working vars
        $enum_set_values = array();
        $working = "";
        $in_string = false;
        $index = 0;

        // While there is another character to process
        while (isset($fieldspec[$index])) {
            // Grab the char to look at
            $char = $fieldspec[$index];

            // If it is a single quote, needs to be handled specially
            if ($char == "'") {
                // If we are not currently in a string, begin one
                if (! $in_string) {
                    $in_string = true;
                    $working = "";
                // Otherwise, it may be either an end of a string, or a 'double quote' which can be handled as-is
                } else {
                // Check out the next character (if possible)
                    $has_next = isset($fieldspec[$index + 1]);
                    $next = $has_next ? $fieldspec[$index + 1] : null;

                // If we have reached the end of our 'working' string (because there are no more chars, or the next char is not another quote)
                    if (! $has_next || $next != "'") {
                        $enum_set_values[] = $working;
                        $in_string = false;

                    // Otherwise, this is a 'double quote', and can be added to the working string
                    } elseif ($next == "'") {
                        $working .= "'";
                        // Skip the next char; we already know what it is
                        $index++;
                    }
                }
            // escaping of a quote?
            } elseif ('\\' == $char && isset($fieldspec[$index + 1]) && "'" == $fieldspec[$index + 1]) {
                $working .= "'";
                $index++;
            // Otherwise, add it to our working string like normal
            } else {
                $working .= $char;
            }
            // Increment character index
            $index++;
        } // end while
        $printtype = $type . '(' .  str_replace("','", "', '", $spec_in_brackets) . ')';
        $binary = false;
        $unsigned = false;
        $zerofill = false;
    } else {
        $enum_set_values = array();

        /* Create printable type name */
        $printtype = strtolower($fieldspec);

        // strip the "BINARY" attribute, except if we find "BINARY(" because
        // this would be a BINARY or VARBINARY field type
        if (!preg_match('@binary[\(]@', $printtype)) {
            $binary = strpos($printtype, 'blob') !== false || strpos($printtype, 'binary') !== false;
            $printtype = preg_replace('@binary@', '', $printtype);
        } else {
            $binary = false;
        }
        $printtype = preg_replace('@zerofill@', '', $printtype, -1, $zerofill_cnt);
        $zerofill = ($zerofill_cnt > 0);
        $printtype = preg_replace('@unsigned@', '', $printtype, -1, $unsigned_cnt);
        $unsigned = ($unsigned_cnt > 0);
        $printtype = trim($printtype);

    }

    $attribute     = ' ';
    if ($binary) {
        $attribute = 'BINARY';
    }
    if ($unsigned) {
        $attribute = 'UNSIGNED';
    }
    if ($zerofill) {
        $attribute = 'UNSIGNED ZEROFILL';
    }

    return array(
        'type' => $type,
        'spec_in_brackets' => $spec_in_brackets,
        'enum_set_values'  => $enum_set_values,
        'print_type' => $printtype,
        'binary' => $binary,
        'unsigned' => $unsigned,
        'zerofill' => $zerofill,
        'attribute' => $attribute,
    );
}

/**
 * Verifies if this table's engine supports foreign keys
 *
 * @param string $engine
 *
 * @return  boolean
 */
function PMA_foreignkey_supported($engine)
{
    $engine = strtoupper($engine);
    if ('INNODB' == $engine || 'PBXT' == $engine) {
        return true;
    } else {
        return false;
    }
}

/**
 * Replaces some characters by a displayable equivalent
 *
 * @param string $content
 *
 * @return  string the content with characters replaced
 */
function PMA_replace_binary_contents($content)
{
    $result = str_replace("\x00", '\0', $content);
    $result = str_replace("\x08", '\b', $result);
    $result = str_replace("\x0a", '\n', $result);
    $result = str_replace("\x0d", '\r', $result);
    $result = str_replace("\x1a", '\Z', $result);
    return $result;
}

/**
 * Converts GIS data to Well Known Text format
 *
 * @param  $data     GIS data
 * @param  $includeSRID  Add SRID to the WKT
 * @return GIS data in Well Know Text format
 */
function PMA_asWKT($data, $includeSRID = false) {
    // Convert to WKT format
    $hex = bin2hex($data);
    $wktsql     = "SELECT ASTEXT(x'" . $hex . "')";
    if ($includeSRID) {
        $wktsql .= ", SRID(x'" . $hex . "')";
    }
    $wktresult  = PMA_DBI_try_query($wktsql, null, PMA_DBI_QUERY_STORE);
    $wktarr     = PMA_DBI_fetch_row($wktresult, 0);
    $wktval     = $wktarr[0];
    if ($includeSRID) {
        $srid = $wktarr[1];
        $wktval = "'" . $wktval . "'," . $srid;
    }
    @PMA_DBI_free_result($wktresult);
    return $wktval;
}

/**
 * If the string starts with a \r\n pair (0x0d0a) add an extra \n
 *
 * @param string $string
 *
 * @return  string with the chars replaced
 */

function PMA_duplicateFirstNewline($string)
{
    $first_occurence = strpos($string, "\r\n");
    if ($first_occurence === 0) {
        $string = "\n".$string;
    }
    return $string;
}

/**
 * Get the action word corresponding to a script name
 * in order to display it as a title in navigation panel
 *
 * @param string $target  a valid value for $cfg['LeftDefaultTabTable'], $cfg['DefaultTabTable']
 *                        or $cfg['DefaultTabDatabase']
 *
 * @return array
 */
function PMA_getTitleForTarget($target)
{
    $mapping = array(
        // Values for $cfg['DefaultTabTable']
        'tbl_structure.php' =>  __('Structure'),
        'tbl_sql.php' => __('SQL'),
        'tbl_select.php' =>__('Search'),
        'tbl_change.php' =>__('Insert'),
        'sql.php' => __('Browse'),

        // Values for $cfg['DefaultTabDatabase']
        'db_structure.php' => __('Structure'),
        'db_sql.php' => __('SQL'),
        'db_search.php' => __('Search'),
        'db_operations.php' => __('Operations'),
    );
    return $mapping[$target];
}

/**
 * Formats user string, expading @VARIABLES@, accepting strftime format string.
 *
 * @param string    $string  Text where to do expansion.
 * @param function  $escape  Function to call for escaping variable values.
 * @param array     $updates Array with overrides for default parameters (obtained from GLOBALS).
 *
 * @return string
 */
function PMA_expandUserString($string, $escape = null, $updates = array())
{
    /* Content */
    $vars['http_host'] = PMA_getenv('HTTP_HOST') ? PMA_getenv('HTTP_HOST') : '';
    $vars['server_name'] = $GLOBALS['cfg']['Server']['host'];
    $vars['server_verbose'] = $GLOBALS['cfg']['Server']['verbose'];
    $vars['server_verbose_or_name'] = !empty($GLOBALS['cfg']['Server']['verbose']) ? $GLOBALS['cfg']['Server']['verbose'] : $GLOBALS['cfg']['Server']['host'];
    $vars['database'] = $GLOBALS['db'];
    $vars['table'] = $GLOBALS['table'];
    $vars['phpmyadmin_version'] = 'phpMyAdmin ' . PMA_VERSION;

    /* Update forced variables */
    foreach ($updates as $key => $val) {
        $vars[$key] = $val;
    }

    /* Replacement mapping */
    /*
     * The __VAR__ ones are for backward compatibility, because user
     * might still have it in cookies.
     */
    $replace = array(
        '@HTTP_HOST@' => $vars['http_host'],
        '@SERVER@' => $vars['server_name'],
        '__SERVER__' => $vars['server_name'],
        '@VERBOSE@' => $vars['server_verbose'],
        '@VSERVER@' => $vars['server_verbose_or_name'],
        '@DATABASE@' => $vars['database'],
        '__DB__' => $vars['database'],
        '@TABLE@' => $vars['table'],
        '__TABLE__' => $vars['table'],
        '@PHPMYADMIN@' => $vars['phpmyadmin_version'],
        );

    /* Optional escaping */
    if (!is_null($escape)) {
        foreach ($replace as $key => $val) {
            $replace[$key] = $escape($val);
        }
    }

    /* Fetch fields list if required */
    if (strpos($string, '@FIELDS@') !== false) {
        $fields_list = PMA_DBI_get_columns($GLOBALS['db'], $GLOBALS['table']);

        $field_names = array();
        foreach ($fields_list as $field) {
            if (!is_null($escape)) {
                $field_names[] = $escape($field['Field']);
            } else {
                $field_names[] = $field['Field'];
            }
        }

        $replace['@FIELDS@'] = implode(',', $field_names);
    }

    /* Do the replacement */
    return str_replace(array_keys($replace), array_values($replace), strftime($string));
}

/**
 * function that generates a json output for an ajax request and ends script
 * execution
 *
 * @param bool   $message     message string containing the html of the message
 * @param bool   $success success whether the ajax request was successfull
 * @param array  $extra_data  extra_data  optional - any other data as part of the json request
 *
 */
function PMA_ajaxResponse($message, $success = true, $extra_data = array())
{
    $response = array();
    if ( $success == true ) {
        $response['success'] = true;
        if ($message instanceof PMA_Message) {
            $response['message'] = $message->getDisplay();
        }
        else {
            $response['message'] = $message;
        }
    }
    else {
        $response['success'] = false;
        if ($message instanceof PMA_Message) {
            $response['error'] = $message->getDisplay();
        }
        else {
            $response['error'] = $message;
        }
    }

    // If extra_data has been provided, append it to the response array
    if ( ! empty($extra_data) && count($extra_data) > 0 ) {
        $response = array_merge($response, $extra_data);
    }

    // Set the Content-Type header to JSON so that jQuery parses the
    // response correctly.
    //
    // At this point, other headers might have been sent;
    // even if $GLOBALS['is_header_sent'] is true,
    // we have to send these additional headers.
    header('Cache-Control: no-cache');
    header("Content-Type: application/json");

    echo json_encode($response);

    if (!defined('TESTSUITE'))
        exit;
}

/**
 * Display the form used to browse anywhere on the local server for the file to import
 *
 * @param $max_upload_size
 */
function PMA_browseUploadFile($max_upload_size)
{
    echo '<label for="radio_import_file">' . __("Browse your computer:") . '</label>';
    echo '<div id="upload_form_status" style="display: none;"></div>';
    echo '<div id="upload_form_status_info" style="display: none;"></div>';
    echo '<input type="file" name="import_file" id="input_import_file" />';
    echo PMA_displayMaximumUploadSize($max_upload_size) . "\n";
    // some browsers should respect this :)
    echo PMA_generateHiddenMaxFileSize($max_upload_size) . "\n";
}

/**
 * Display the form used to select a file to import from the server upload directory
 *
 * @param $import_list
 * @param $uploaddir
 */
function PMA_selectUploadFile($import_list, $uploaddir)
{
    echo '<label for="radio_local_import_file">' . sprintf(__("Select from the web server upload directory <b>%s</b>:"), htmlspecialchars(PMA_userDir($uploaddir))) . '</label>';
    $extensions = '';
    foreach ($import_list as $key => $val) {
        if (!empty($extensions)) {
            $extensions .= '|';
        }
        $extensions .= $val['extension'];
    }
    $matcher = '@\.(' . $extensions . ')(\.(' . PMA_supportedDecompressions() . '))?$@';

    $files = PMA_getFileSelectOptions(PMA_userDir($uploaddir), $matcher, (isset($timeout_passed) && $timeout_passed && isset($local_import_file)) ? $local_import_file : '');
    if ($files === false) {
        PMA_Message::error(__('The directory you set for upload work cannot be reached'))->display();
    } elseif (!empty($files)) {
        echo "\n";
        echo '    <select style="margin: 5px" size="1" name="local_import_file" id="select_local_import_file">' . "\n";
        echo '        <option value="">&nbsp;</option>' . "\n";
        echo $files;
        echo '    </select>' . "\n";
    } elseif (empty ($files)) {
        echo '<i>' . __('There are no files to upload') . '</i>';
    }
}

/**
 * Build titles and icons for action links
 *
 * @return   array   the action titles
 */
function PMA_buildActionTitles()
{
    $titles = array();

    $titles['Browse']     = PMA_getIcon('b_browse.png', __('Browse'));
    $titles['NoBrowse']   = PMA_getIcon('bd_browse.png', __('Browse'));
    $titles['Search']     = PMA_getIcon('b_select.png', __('Search'));
    $titles['NoSearch']   = PMA_getIcon('bd_select.png', __('Search'));
    $titles['Insert']     = PMA_getIcon('b_insrow.png', __('Insert'));
    $titles['NoInsert']   = PMA_getIcon('bd_insrow.png', __('Insert'));
    $titles['Structure']  = PMA_getIcon('b_props.png', __('Structure'));
    $titles['Drop']       = PMA_getIcon('b_drop.png', __('Drop'));
    $titles['NoDrop']     = PMA_getIcon('bd_drop.png', __('Drop'));
    $titles['Empty']      = PMA_getIcon('b_empty.png', __('Empty'));
    $titles['NoEmpty']    = PMA_getIcon('bd_empty.png', __('Empty'));
    $titles['Edit']       = PMA_getIcon('b_edit.png', __('Edit'));
    $titles['NoEdit']     = PMA_getIcon('bd_edit.png', __('Edit'));
    $titles['Export']     = PMA_getIcon('b_export.png', __('Export'));
    $titles['NoExport']   = PMA_getIcon('bd_export.png', __('Export'));
    $titles['Execute']    = PMA_getIcon('b_nextpage.png', __('Execute'));
    $titles['NoExecute']  = PMA_getIcon('bd_nextpage.png', __('Execute'));
    return $titles;
}

/**
 * This function processes the datatypes supported by the DB, as specified in
 * $cfg['ColumnTypes'] and either returns an array (useful for quickly checking
 * if a datatype is supported) or an HTML snippet that creates a drop-down list.
 *
 * @param bool    $html       Whether to generate an html snippet or an array
 * @param string  $selected   The value to mark as selected in HTML mode
 *
 * @return  mixed   An HTML snippet or an array of datatypes.
 *
 */
function PMA_getSupportedDatatypes($html = false, $selected = '')
{
    global $cfg;

    if ($html) {
        // NOTE: the SELECT tag in not included in this snippet.
        $retval = '';
        foreach ($cfg['ColumnTypes'] as $key => $value) {
            if (is_array($value)) {
                $retval .= "<optgroup label='" . htmlspecialchars($key) . "'>";
                foreach ($value as $subvalue) {
                    if ($subvalue == $selected) {
                        $retval .= "<option selected='selected'>";
                        $retval .= $subvalue;
                        $retval .= "</option>";
                    } else if ($subvalue === '-') {
                        $retval .= "<option disabled='disabled'>";
                        $retval .= $subvalue;
                        $retval .= "</option>";
                    } else {
                        $retval .= "<option>$subvalue</option>";
                    }
                }
                $retval .= '</optgroup>';
            } else {
                if ($selected == $value) {
                    $retval .= "<option selected='selected'>$value</option>";
                } else {
                    $retval .= "<option>$value</option>";
                }
            }
        }
    } else {
        $retval = array();
        foreach ($cfg['ColumnTypes'] as $value) {
            if (is_array($value)) {
                foreach ($value as $subvalue) {
                    if ($subvalue !== '-') {
                        $retval[] = $subvalue;
                    }
                }
            } else {
                if ($value !== '-') {
                    $retval[] = $value;
                }
            }
        }
    }

    return $retval;
} // end PMA_getSupportedDatatypes()

/**
 * Returns a list of datatypes that are not (yet) handled by PMA.
 * Used by: tbl_change.php and libraries/db_routines.inc.php
 *
 * @return   array   list of datatypes
 */

<<<<<<< HEAD
function PMA_unsupportedDatatypes() {
    $no_support_types = array();
=======
function PMA_unsupportedDatatypes()
{
    // These GIS data types are not yet supported.
    $no_support_types = array('geometry',
                              'point',
                              'linestring',
                              'polygon',
                              'multipoint',
                              'multilinestring',
                              'multipolygon',
                              'geometrycollection'
                        );

>>>>>>> c00b1e54
    return $no_support_types;
}

function PMA_getGISDatatypes($upper_case = false) {
    $gis_data_types = array('geometry',
                            'point',
                            'linestring',
                            'polygon',
                            'multipoint',
                            'multilinestring',
                            'multipolygon',
                            'geometrycollection'
                      );
    if ($upper_case) {
        for ($i = 0; $i < count($gis_data_types); $i++) {
            $gis_data_types[$i] = strtoupper($gis_data_types[$i]);
        }
    }

    return $gis_data_types;
}

/**
 * Generates GIS data based on the string passed.
 *
 * @param string $gis_string GIS string
 */
function PMA_createGISData($gis_string) {
    $gis_string =  trim($gis_string);
    $geom_types = '(POINT|MULTIPOINT|LINESTRING|MULTILINESTRING|POLYGON|MULTIPOLYGON|GEOMETRYCOLLECTION)';
    if (preg_match("/^'" . $geom_types . "\(.*\)',[0-9]*$/i", $gis_string)) {
        return 'GeomFromText(' . $gis_string . ')';
    } elseif (preg_match("/^" . $geom_types . "\(.*\)$/i", $gis_string)) {
        return "GeomFromText('" . $gis_string . "')";
    } else {
        return $gis_string;
    }
}

/**
 * Returns the names and details of the functions
 * that can be applied on geometry data typess.
 *
 * @param string $geom_type if provided the output is limited to the functions
 *                          that are applicable to the provided geometry type.
 * @param bool   $binary    if set to false functions that take two geometries
 *                          as arguments will not be included.
 * @param bool   $display   if set to true seperators will be added to the
 *                          output array.
 *
 * @return array names and details of the functions that can be applied on
 *               geometry data typess.
 */
function PMA_getGISFunctions($geom_type = null, $binary = true, $display = false) {

    $funcs = array();
    if ($display) {
        $funcs[] = array('display' => ' ');
    }

    // Unary functions common to all geomety types
    $funcs['Dimension']    = array('params' => 1, 'type' => 'int');
    $funcs['Envelope']     = array('params' => 1, 'type' => 'Polygon');
    $funcs['GeometryType'] = array('params' => 1, 'type' => 'text');
    $funcs['SRID']         = array('params' => 1, 'type' => 'int');
    $funcs['IsEmpty']      = array('params' => 1, 'type' => 'int');
    $funcs['IsSimple']     = array('params' => 1, 'type' => 'int');

    $geom_type = trim(strtolower($geom_type));
    if ($display && $geom_type != 'geometry' && $geom_type != 'multipoint') {
        $funcs[] = array('display' => '--------');
    }

    // Unary functions that are specific to each geomety type
    if ($geom_type == 'point') {
        $funcs['X'] = array('params' => 1, 'type' => 'float');
        $funcs['Y'] = array('params' => 1, 'type' => 'float');

    } elseif ($geom_type == 'multipoint') {
        // no fucntions here
    } elseif ($geom_type == 'linestring') {
        $funcs['EndPoint']   = array('params' => 1, 'type' => 'point');
        $funcs['GLength']    = array('params' => 1, 'type' => 'float');
        $funcs['NumPoints']  = array('params' => 1, 'type' => 'int');
        $funcs['StartPoint'] = array('params' => 1, 'type' => 'point');
        $funcs['IsRing']     = array('params' => 1, 'type' => 'int');

    } elseif ($geom_type == 'multilinestring') {
        $funcs['GLength']  = array('params' => 1, 'type' => 'float');
        $funcs['IsClosed'] = array('params' => 1, 'type' => 'int');

    } elseif ($geom_type == 'polygon') {
        $funcs['Area']             = array('params' => 1, 'type' => 'float');
        $funcs['ExteriorRing']     = array('params' => 1, 'type' => 'linestring');
        $funcs['NumInteriorRings'] = array('params' => 1, 'type' => 'int');

    } elseif ($geom_type == 'multipolygon') {
        $funcs['Area']     = array('params' => 1, 'type' => 'float');
        $funcs['Centroid'] = array('params' => 1, 'type' => 'point');
        // Not yet implemented in MySQL
        //$funcs['PointOnSurface'] = array('params' => 1, 'type' => 'point');

    } elseif ($geom_type == 'geometrycollection') {
        $funcs['NumGeometries'] = array('params' => 1, 'type' => 'int');
    }

    // If we are asked for binary functions as well
    if ($binary) {
        // section seperator
        if ($display) {
            $funcs[] = array('display' => '--------');
        }
        if (PMA_MYSQL_INT_VERSION < 50601) {
            $funcs['Crosses']    = array('params' => 2, 'type' => 'int');
            $funcs['Contains']   = array('params' => 2, 'type' => 'int');
            $funcs['Disjoint']   = array('params' => 2, 'type' => 'int');
            $funcs['Equals']     = array('params' => 2, 'type' => 'int');
            $funcs['Intersects'] = array('params' => 2, 'type' => 'int');
            $funcs['Overlaps']   = array('params' => 2, 'type' => 'int');
            $funcs['Touches']    = array('params' => 2, 'type' => 'int');
            $funcs['Within']     = array('params' => 2, 'type' => 'int');
        } else {
            // If MySQl version is greaeter than or equal 5.6.1, use the ST_ prefix.
            $funcs['ST_Crosses']    = array('params' => 2, 'type' => 'int');
            $funcs['ST_Contains']   = array('params' => 2, 'type' => 'int');
            $funcs['ST_Disjoint']   = array('params' => 2, 'type' => 'int');
            $funcs['ST_Equals']     = array('params' => 2, 'type' => 'int');
            $funcs['ST_Intersects'] = array('params' => 2, 'type' => 'int');
            $funcs['ST_Overlaps']   = array('params' => 2, 'type' => 'int');
            $funcs['ST_Touches']    = array('params' => 2, 'type' => 'int');
            $funcs['ST_Within']     = array('params' => 2, 'type' => 'int');

        }

        if ($display) {
            $funcs[] = array('display' => '--------');
        }
        // Minimum bounding rectangle functions
        $funcs['MBRContains']   = array('params' => 2, 'type' => 'int');
        $funcs['MBRDisjoint']   = array('params' => 2, 'type' => 'int');
        $funcs['MBREquals']     = array('params' => 2, 'type' => 'int');
        $funcs['MBRIntersects'] = array('params' => 2, 'type' => 'int');
        $funcs['MBROverlaps']   = array('params' => 2, 'type' => 'int');
        $funcs['MBRTouches']    = array('params' => 2, 'type' => 'int');
        $funcs['MBRWithin']     = array('params' => 2, 'type' => 'int');
    }
    return $funcs;
}

/**
 * Creates a dropdown box with MySQL functions for a particular column.
 *
 * @param array    $field          Data about the column for which
 *                                    to generate the dropdown
 * @param bool     $insert_mode    Whether the operation is 'insert'
 *
 * @global   array    $cfg            PMA configuration
 * @global   array    $analyzed_sql   Analyzed SQL query
 * @global   mixed    $data           (null/string) FIXME: what is this for?
 *
 * @return   string   An HTML snippet of a dropdown list with function
 *                    names appropriate for the requested column.
 */
function PMA_getFunctionsForField($field, $insert_mode)
{
    global $cfg, $analyzed_sql, $data;

    $selected = '';
    // Find the current type in the RestrictColumnTypes. Will result in 'FUNC_CHAR'
    // or something similar. Then directly look up the entry in the RestrictFunctions array,
    // which will then reveal the available dropdown options
    if (isset($cfg['RestrictColumnTypes'][strtoupper($field['True_Type'])])
     && isset($cfg['RestrictFunctions'][$cfg['RestrictColumnTypes'][strtoupper($field['True_Type'])]])) {
        $current_func_type  = $cfg['RestrictColumnTypes'][strtoupper($field['True_Type'])];
        $dropdown           = $cfg['RestrictFunctions'][$current_func_type];
        $default_function   = $cfg['DefaultFunctions'][$current_func_type];
    } else {
        $dropdown = array();
        $default_function   = '';
    }
    $dropdown_built = array();
    $op_spacing_needed = false;
    // what function defined as default?
    // for the first timestamp we don't set the default function
    // if there is a default value for the timestamp
    // (not including CURRENT_TIMESTAMP)
    // and the column does not have the
    // ON UPDATE DEFAULT TIMESTAMP attribute.
    if ($field['True_Type'] == 'timestamp'
      && empty($field['Default'])
      && empty($data)
      && ! isset($analyzed_sql[0]['create_table_fields'][$field['Field']]['on_update_current_timestamp'])) {
        $default_function = $cfg['DefaultFunctions']['first_timestamp'];
    }
    // For primary keys of type char(36) or varchar(36) UUID if the default function
    // Only applies to insert mode, as it would silently trash data on updates.
    if ($insert_mode
        && $field['Key'] == 'PRI'
        && ($field['Type'] == 'char(36)' || $field['Type'] == 'varchar(36)')
    ) {
         $default_function = $cfg['DefaultFunctions']['pk_char36'];
    }
    // this is set only when appropriate and is always true
    if (isset($field['display_binary_as_hex'])) {
        $default_function = 'UNHEX';
    }

    // Create the output
    $retval = '                <option></option>' . "\n";
    // loop on the dropdown array and print all available options for that field.
    foreach ($dropdown as $each_dropdown) {
        $retval .= '                ';
        $retval .= '<option';
        if ($default_function === $each_dropdown) {
            $retval .= ' selected="selected"';
        }
        $retval .= '>' . $each_dropdown . '</option>' . "\n";
        $dropdown_built[$each_dropdown] = 'true';
        $op_spacing_needed = true;
    }
    // For compatibility's sake, do not let out all other functions. Instead
    // print a separator (blank) and then show ALL functions which weren't shown
    // yet.
    $cnt_functions = count($cfg['Functions']);
    for ($j = 0; $j < $cnt_functions; $j++) {
        if (! isset($dropdown_built[$cfg['Functions'][$j]]) || $dropdown_built[$cfg['Functions'][$j]] != 'true') {
            // Is current function defined as default?
            $selected = ($field['first_timestamp'] && $cfg['Functions'][$j] == $cfg['DefaultFunctions']['first_timestamp'])
                        || (!$field['first_timestamp'] && $cfg['Functions'][$j] == $default_function)
                      ? ' selected="selected"'
                      : '';
            if ($op_spacing_needed == true) {
                $retval .= '                ';
                $retval .= '<option value="">--------</option>' . "\n";
                $op_spacing_needed = false;
            }

            $retval .= '                ';
            $retval .= '<option' . $selected . '>' . $cfg['Functions'][$j] . '</option>' . "\n";
        }
    } // end for

    return $retval;
} // end PMA_getFunctionsForField()

/**
 * Checks if the current user has a specific privilege and returns true if the
 * user indeed has that privilege or false if (s)he doesn't. This function must
 * only be used for features that are available since MySQL 5, because it
 * relies on the INFORMATION_SCHEMA database to be present.
 *
 * Example:   PMA_currentUserHasPrivilege('CREATE ROUTINE', 'mydb');
 *            // Checks if the currently logged in user has the global
 *            // 'CREATE ROUTINE' privilege or, if not, checks if the
 *            // user has this privilege on database 'mydb'.
 *
 *
 * @param string   $priv   The privilege to check
 * @param mixed    $db     null, to only check global privileges
 *                           string, db name where to also check for privileges
 * @param mixed    $tbl    null, to only check global privileges
 *                           string, db name where to also check for privileges
 *
 * @return bool
 */
function PMA_currentUserHasPrivilege($priv, $db = null, $tbl = null)
{
    // Get the username for the current user in the format
    // required to use in the information schema database.
    $user = PMA_DBI_fetch_value("SELECT CURRENT_USER();");
    if ($user === false) {
        return false;
    }
    $user = explode('@', $user);
    $username  = "''";
    $username .= str_replace("'", "''", $user[0]);
    $username .= "''@''";
    $username .= str_replace("'", "''", $user[1]);
    $username .= "''";
    // Prepage the query
    $query = "SELECT `PRIVILEGE_TYPE` FROM `INFORMATION_SCHEMA`.`%s` "
           . "WHERE GRANTEE='%s' AND PRIVILEGE_TYPE='%s'";
    // Check global privileges first.
    if (PMA_DBI_fetch_value(sprintf($query,
                                    'USER_PRIVILEGES',
                                    $username,
                                    $priv))) {
        return true;
    }
    // If a database name was provided and user does not have the
    // required global privilege, try database-wise permissions.
    if ($db !== null) {
        $query .= " AND TABLE_SCHEMA='%s'";
        if (PMA_DBI_fetch_value(sprintf($query,
                                        'SCHEMA_PRIVILEGES',
                                        $username,
                                        $priv,
                                        PMA_sqlAddSlashes($db)))) {
            return true;
        }
    } else {
        // There was no database name provided and the user
        // does not have the correct global privilege.
        return false;
    }
    // If a table name was also provided and we still didn't
    // find any valid privileges, try table-wise privileges.
    if ($tbl !== null) {
        $query .= " AND TABLE_NAME='%s'";
        if ($retval = PMA_DBI_fetch_value(sprintf($query,
                                                  'TABLE_PRIVILEGES',
                                                  $username,
                                                  $priv,
                                                  PMA_sqlAddSlashes($db),
                                                  PMA_sqlAddSlashes($tbl)))) {
            return true;
        }
    }
    // If we reached this point, the user does not
    // have even valid table-wise privileges.
    return false;
}

?><|MERGE_RESOLUTION|>--- conflicted
+++ resolved
@@ -3101,24 +3101,8 @@
  * @return   array   list of datatypes
  */
 
-<<<<<<< HEAD
 function PMA_unsupportedDatatypes() {
     $no_support_types = array();
-=======
-function PMA_unsupportedDatatypes()
-{
-    // These GIS data types are not yet supported.
-    $no_support_types = array('geometry',
-                              'point',
-                              'linestring',
-                              'polygon',
-                              'multipoint',
-                              'multilinestring',
-                              'multipolygon',
-                              'geometrycollection'
-                        );
-
->>>>>>> c00b1e54
     return $no_support_types;
 }
 
