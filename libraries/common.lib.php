--- conflicted
+++ resolved
@@ -828,10 +828,7 @@
 
         if ($GLOBALS['cfg']['ShowTooltipAliasTB']
             && $GLOBALS['cfg']['ShowTooltipAliasTB'] !== 'nested'
-<<<<<<< HEAD
-=======
             && $table['Comment'] // do not switch if the comment is empty
->>>>>>> f9b2f08f
         ) {
             // switch tooltip and name
             $table['disp_name'] = $table['Comment'];
