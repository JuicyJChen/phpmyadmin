--- conflicted
+++ resolved
@@ -80,20 +80,14 @@
         . '</td>'
         . '</tr>';
 
-<<<<<<< HEAD
-    // See http://dev.mysql.com/doc/relnotes/mysql/5.7/en/news-5-7-5.html
-    if (PMA\libraries\Util::getServerType() == 'MySQL'
-        && PMA_MYSQL_INT_VERSION >= 50705
-=======
     $html .= '<tr class="vmiddle">'
         . '<td>' . __('Password Hashing:') . '</td>';
 
-    $serverType = PMA_Util::getServerType();
+    $serverType = PMA\libraries\Util::getServerType(); 
     if (($serverType == 'MySQL'
         && PMA_MYSQL_INT_VERSION >= 50507)
         || ($serverType == 'MariaDB'
         && PMA_MYSQL_INT_VERSION >= 50200)
->>>>>>> 8cd589a8
     ) {
 
         $active_auth_plugins = PMA_getActiveAuthPlugins();
@@ -127,50 +121,10 @@
             }
             $iter++;
         }
-<<<<<<< HEAD
-        $html .= ' />'
-            . '<label for="radio_pw_hash_sha256">'
-            . __('SHA256 password')
-            . '</label>'
-            . '</td>'
-            . '</tr>';
-    } elseif (PMA\libraries\Util::getServerType() == 'MySQL'
-        && PMA_MYSQL_INT_VERSION >= 50606
-    ) {
-        $html .= '<tr class="vmiddle" id="tr_element_before_generate_password">'
-            . '<td>' . __('Password Hashing:') . '</td>'
-            . '<td>'
-            . '<input type="radio" name="pw_hash" id="radio_pw_hash_new" '
-            . 'value="' . $default_auth_plugin . '" checked="checked" />'
-            . '<label for="radio_pw_hash_new">' . $default_auth_plugin . '</label>'
-            . '</td>'
-            . '</tr>';
-    } else {
-        $html .= '<tr class="vmiddle">'
-            . '<td>' . __('Password Hashing:') . '</td>'
-            . '<td>'
-            . '<input type="radio" name="pw_hash" id="radio_pw_hash_new" '
-            . 'value="mysql_native_password" checked="checked" />'
-            . '<label for="radio_pw_hash_new">mysql_native_password</label>'
-            . '</td>'
-            . '</tr>'
-            . '<tr id="tr_element_before_generate_password" >'
-            . '<td>&nbsp;</td>'
-            . '<td>'
-            . '<input type="radio" name="pw_hash" id="radio_pw_hash_old" '
-            . 'value="old" />'
-            . '<label for="radio_pw_hash_old">' . __('MySQL 4.0 compatible')
-            . '</label>'
-            . '</td>'
-            . '</tr>';
-    }
-=======
->>>>>>> 8cd589a8
 
         $html .= '</tr>';
         $html .=  '</table>';
 
-<<<<<<< HEAD
     $html .= '<div '
         . ($default_auth_plugin != 'sha256_password' ? 'style="display:none"' : '')
         . ' id="ssl_reqd_warning_cp">'
@@ -184,17 +138,17 @@
         )
             ->getDisplay()
         . '</div>';
-=======
+
         $html .= '<div '
             . ($default_auth_plugin != 'sha256_password' ? 'style="display:none"' : '')
             . ' id="ssl_reqd_warning_cp">'
-            . PMA_Message::notice(
+            . Message::notice(
                 __(
                     'This method requires using an \'<i>SSL connection</i>\' '
                     . 'or an \'<i>unencrypted connection that encrypts the password '
                     . 'using RSA</i>\'; while connecting to the server.'
                 )
-                . PMA_Util::showMySQLDocu('sha256-authentication-plugin')
+                . PMA\libraries\Util::showMySQLDocu('sha256-authentication-plugin')
             )
                 ->getDisplay()
             . '</div>';
@@ -207,7 +161,6 @@
             . '<tr id="tr_element_before_generate_password"></tr>'
             . '</table>';
     }
->>>>>>> 8cd589a8
 
     $html .= '</fieldset>'
         . '<fieldset id="fieldset_change_password_footer" class="tblFooters">'
