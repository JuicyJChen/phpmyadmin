<?php
/* vim: set expandtab sw=4 ts=4 sts=4: */
/**
 * set of functions with the insert/edit features in pma
 *
 * @package PhpMyAdmin
 */

if (! defined('PHPMYADMIN')) {
    exit;
}

/**
 * Retrieve form parameters for insert/edit form
 *
 * @param string     $db                 name of the database
 * @param string     $table              name of the table
 * @param array|null $where_clauses      where clauses
 * @param array      $where_clause_array array of where clauses
 * @param string     $err_url            error url
 *
 * @return array $_form_params array of insert/edit form parameters
 */
function PMA_getFormParametersForInsertForm($db, $table, $where_clauses,
    $where_clause_array, $err_url
) {
    $_form_params = array(
        'db'        => $db,
        'table'     => $table,
        'goto'      => $GLOBALS['goto'],
        'err_url'   => $err_url,
        'sql_query' => $_REQUEST['sql_query'],
    );
    if (isset($where_clauses)) {
        foreach ($where_clause_array as $key_id => $where_clause) {
            $_form_params['where_clause[' . $key_id . ']'] = trim($where_clause);
        }
    }
    if (isset($_REQUEST['clause_is_unique'])) {
        $_form_params['clause_is_unique'] = $_REQUEST['clause_is_unique'];
    }
    return $_form_params;
}

/**
 * Creates array of where clauses
 *
 * @param array|string|null $where_clause where clause
 *
 * @return array whereClauseArray array of where clauses
 */
function PMA_getWhereClauseArray($where_clause)
{
    if (!isset($where_clause)) {
        return array();
    }

    if (is_array($where_clause)) {
        return $where_clause;
    }

    return array(0 => $where_clause);
}

/**
 * Analysing where clauses array
 *
 * @param array  $where_clause_array array of where clauses
 * @param string $table              name of the table
 * @param string $db                 name of the database
 *
 * @return array $where_clauses, $result, $rows
 */
function PMA_analyzeWhereClauses(
    $where_clause_array, $table, $db
) {
    $rows               = array();
    $result             = array();
    $where_clauses      = array();
    $found_unique_key   = false;
    foreach ($where_clause_array as $key_id => $where_clause) {

        $local_query     = 'SELECT * FROM '
            . PMA_Util::backquote($db) . '.'
            . PMA_Util::backquote($table)
            . ' WHERE ' . $where_clause . ';';
        $result[$key_id] = $GLOBALS['dbi']->query(
            $local_query, null, PMA_DatabaseInterface::QUERY_STORE
        );
        $rows[$key_id]   = $GLOBALS['dbi']->fetchAssoc($result[$key_id]);

        $where_clauses[$key_id] = str_replace('\\', '\\\\', $where_clause);
        $has_unique_condition   = PMA_showEmptyResultMessageOrSetUniqueCondition(
            $rows, $key_id, $where_clause_array, $local_query, $result
        );
        if ($has_unique_condition) {
            $found_unique_key = true;
        }
    }
    return array($where_clauses, $result, $rows, $found_unique_key);
}

/**
 * Show message for empty result or set the unique_condition
 *
 * @param array  $rows               MySQL returned rows
 * @param string $key_id             ID in current key
 * @param array  $where_clause_array array of where clauses
 * @param string $local_query        query performed
 * @param array  $result             MySQL result handle
 *
 * @return boolean $has_unique_condition
 */
function PMA_showEmptyResultMessageOrSetUniqueCondition($rows, $key_id,
    $where_clause_array, $local_query, $result
) {
    $has_unique_condition = false;

    // No row returned
    if (! $rows[$key_id]) {
        unset($rows[$key_id], $where_clause_array[$key_id]);
        PMA_Response::getInstance()->addHtml(
            PMA_Util::getMessage(
                __('MySQL returned an empty result set (i.e. zero rows).'),
                $local_query
            )
        );
        /**
         * @todo not sure what should be done at this point, but we must not
         * exit if we want the message to be displayed
         */
    } else {// end if (no row returned)
        $meta = $GLOBALS['dbi']->getFieldsMeta($result[$key_id]);

        list($unique_condition, $tmp_clause_is_unique)
            = PMA_Util::getUniqueCondition(
                $result[$key_id], count($meta), $meta, $rows[$key_id], true
            );

        if (! empty($unique_condition)) {
            $has_unique_condition = true;
        }
        unset($unique_condition, $tmp_clause_is_unique);
    }
    return $has_unique_condition;
}

/**
 * No primary key given, just load first row
 *
 * @param string $table name of the table
 * @param string $db    name of the database
 *
 * @return array                containing $result and $rows arrays
 */
function PMA_loadFirstRow($table, $db)
{
    $result = $GLOBALS['dbi']->query(
        'SELECT * FROM ' . PMA_Util::backquote($db)
        . '.' . PMA_Util::backquote($table) . ' LIMIT 1;',
        null,
        PMA_DatabaseInterface::QUERY_STORE
    );
    $rows = array_fill(0, $GLOBALS['cfg']['InsertRows'], false);
    return array($result, $rows);
}

/**
 * Add some url parameters
 *
 * @param array  $url_params         containing $db and $table as url parameters
 * @param array  $where_clause_array where clauses array
 * @param string $where_clause       where clause
 *
 * @return array Add some url parameters to $url_params array and return it
 */
function PMA_urlParamsInEditMode($url_params, $where_clause_array, $where_clause)
{
    if (isset($where_clause)) {
        foreach ($where_clause_array as $where_clause) {
            $url_params['where_clause'] = trim($where_clause);
        }
    }
    if (! empty($_REQUEST['sql_query'])) {
        $url_params['sql_query'] = $_REQUEST['sql_query'];
    }
    return $url_params;
}

/**
 * Show function fields in data edit view in pma
 *
 * @param array   $url_params     containing url parameters
 * @param boolean $showFuncFields whether to show function field
 *
 * @return string an html snippet
 */
function PMA_showFunctionFieldsInEditMode($url_params, $showFuncFields)
{
    $params = array();
    if (! $showFuncFields) {
        $params['ShowFunctionFields'] = 1;
    } else {
        $params['ShowFunctionFields'] = 0;
    }
    $params['ShowFieldTypesInDataEditView']
        = $GLOBALS['cfg']['ShowFieldTypesInDataEditView'];
    $params['goto'] = 'sql.php';
    $this_url_params = array_merge($url_params, $params);
    if (! $showFuncFields) {
        return ' : <a href="tbl_change.php'
            . PMA_URL_getCommon($this_url_params) . '">'
            . __('Function')
            . '</a>' . "\n";
    }
    return '<th><a href="tbl_change.php'
        . PMA_URL_getCommon($this_url_params)
        . '" title="' . __('Hide') . '">'
        . __('Function')
        . '</a></th>' . "\n";
}

/**
 * Show field types in data edit view in pma
 *
 * @param array   $url_params     containing url parameters
 * @param boolean $showColumnType whether to show column type
 *
 * @return string an html snippet
 */
function PMA_showColumnTypesInDataEditView($url_params, $showColumnType)
{
    $params = array();
    if (! $showColumnType) {
        $params['ShowFieldTypesInDataEditView'] = 1;
    } else {
        $params['ShowFieldTypesInDataEditView'] = 0;
    }
    $params['ShowFunctionFields'] = $GLOBALS['cfg']['ShowFunctionFields'];
    $params['goto'] = 'sql.php';
    $this_other_url_params = array_merge($url_params, $params);
    if (! $showColumnType) {
        return ' : <a href="tbl_change.php'
            . PMA_URL_getCommon($this_other_url_params) . '">'
            . __('Type') . '</a>' . "\n";
    }
    return '<th><a href="tbl_change.php'
        . PMA_URL_getCommon($this_other_url_params)
        . '" title="' . __('Hide') . '">' . __('Type') . '</a></th>' . "\n";

}

 /**
  * Analyze the table column array
  *
  * @param array   $column         description of column in given table
  * @param array   $comments_map   comments for every column that has a comment
  * @param boolean $timestamp_seen whether a timestamp has been seen
  *
  * @return array                   description of column in given table
  */
function PMA_analyzeTableColumnsArray($column, $comments_map, $timestamp_seen)
{
    $column['Field_html']    = htmlspecialchars($column['Field']);
    $column['Field_md5']     = md5($column['Field']);
    // True_Type contains only the type (stops at first bracket)
    $column['True_Type']     = preg_replace('@\(.*@s', '', $column['Type']);
    $column['len'] = preg_match('@float|double@', $column['Type']) ? 100 : -1;
    $column['Field_title']   = PMA_getColumnTitle($column, $comments_map);
    $column['is_binary']     = PMA_isColumn(
        $column,
        array('binary', 'varbinary')
    );
    $column['is_blob']       = PMA_isColumn(
        $column,
        array('blob', 'tinyblob', 'mediumblob', 'longblob')
    );
    $column['is_char']       = PMA_isColumn(
        $column,
        array('char', 'varchar')
    );

    list($column['pma_type'], $column['wrap'], $column['first_timestamp'])
        = PMA_getEnumSetAndTimestampColumns($column, $timestamp_seen);

    return $column;
}

 /**
  * Retrieve the column title
  *
  * @param array $column       description of column in given table
  * @param array $comments_map comments for every column that has a comment
  *
  * @return string              column title
  */
function PMA_getColumnTitle($column, $comments_map)
{
    if (isset($comments_map[$column['Field']])) {
        return '<span style="border-bottom: 1px dashed black;" title="'
            . htmlspecialchars($comments_map[$column['Field']]) . '">'
            . $column['Field_html'] . '</span>';
    } else {
            return $column['Field_html'];
    }
}

 /**
<<<<<<< HEAD
  * check whether the column is a binary
  *
  * @param array $column description of column in given table
  *
  * @return boolean If check to ensure types such as "enum('one','two','binary',..)"
  *                 or "enum('one','two','varbinary',..)" are not categorized as
  *                 binary.
  */
function PMA_isColumnBinary($column)
{
    // The type column.
    // Fix for bug #3152931 'ENUM and SET cannot have "Binary" option'
    if (/*overload*/mb_stripos($column['Type'], 'binary') === 0
        || /*overload*/mb_stripos($column['Type'], 'varbinary') === 0
    ) {
        return stristr($column['Type'], 'binary');
    } else {
        return false;
    }

}

 /**
  * check whether the column is a blob
=======
  * check whether the column is of a certain type
  * the goal is to ensure that types such as "enum('one','two','binary',..)"
  * or "enum('one','two','varbinary',..)" are not categorized as binary
>>>>>>> 5f8d0814
  *
  * @param array $column description of column in given table
  * @param array $types  the types to verify
  *
  * @return boolean whether the column's type if one of the $types
  */
function PMA_isColumn($column, $types)
{
<<<<<<< HEAD
    if (/*overload*/mb_stripos($column['Type'], 'blob') === 0
        || /*overload*/mb_stripos($column['Type'], 'tinyblob') === 0
        || /*overload*/mb_stripos($column['Type'], 'mediumblob') === 0
        || /*overload*/mb_stripos($column['Type'], 'longblob') === 0
    ) {
        return stristr($column['Type'], 'blob');
    } else {
        return false;
=======
    /** @var PMA_String $pmaString */
    $pmaString = $GLOBALS['PMA_String'];

    foreach ($types as $one_type) {
        if ($pmaString->stripos($column['Type'], $one_type) === 0) {
            return true;
        }
>>>>>>> 5f8d0814
    }
    return false;
}

/**
<<<<<<< HEAD
 * check is table column char
 *
 * @param array $column description of column in given table
 *
 * @return boolean If check to ensure types such as "enum('one','two','char',..)" or
 *                 "enum('one','two','varchar',..)" are not categorized as char.
 */
function PMA_isColumnChar($column)
{
    if (/*overload*/mb_stripos($column['Type'], 'char') === 0
        || /*overload*/mb_stripos($column['Type'], 'varchar') === 0
    ) {
        return stristr($column['Type'], 'char');
    } else {
        return false;
    }
}
/**
=======
>>>>>>> 5f8d0814
 * Retrieve set, enum, timestamp table columns
 *
 * @param array   $column         description of column in given table
 * @param boolean $timestamp_seen whether a timestamp has been seen
 *
 * @return array $column['pma_type'], $column['wrap'], $column['first_timestamp']
 */
function PMA_getEnumSetAndTimestampColumns($column, $timestamp_seen)
{
    $column['first_timestamp'] = false;
    switch ($column['True_Type']) {
    case 'set':
        $column['pma_type'] = 'set';
        $column['wrap']  = '';
        break;
    case 'enum':
        $column['pma_type'] = 'enum';
        $column['wrap']  = '';
        break;
    case 'timestamp':
        if (! $timestamp_seen) {   // can only occur once per table
            $column['first_timestamp'] = true;
        }
        $column['pma_type'] = $column['Type'];
        $column['wrap']  = ' nowrap';
        break;

    default:
        $column['pma_type'] = $column['Type'];
        $column['wrap']  = ' nowrap';
        break;
    }
    return array($column['pma_type'], $column['wrap'], $column['first_timestamp']);
}

/**
 * The function column
 * We don't want binary data to be destroyed
 * Note: from the MySQL manual: "BINARY doesn't affect how the column is
 *       stored or retrieved" so it does not mean that the contents is binary
 *
 * @param array   $column                description of column in given table
 * @param boolean $is_upload             upload or no
 * @param string  $column_name_appendix  the name attribute
 * @param string  $unnullify_trigger     validation string
 * @param array   $no_support_types      list of datatypes that are not (yet)
 *                                       handled by PMA
 * @param integer $tabindex_for_function +3000
 * @param integer $tabindex              tab index
 * @param integer $idindex               id index
 * @param boolean $insert_mode           insert mode or edit mode
 *
 * @return string                           an html snippet
 */
function PMA_getFunctionColumn($column, $is_upload, $column_name_appendix,
    $unnullify_trigger, $no_support_types, $tabindex_for_function,
    $tabindex, $idindex, $insert_mode
) {
    $html_output = '';
    if (($GLOBALS['cfg']['ProtectBinary'] === 'blob'
        && $column['is_blob'] && !$is_upload)
        || ($GLOBALS['cfg']['ProtectBinary'] === 'all'
        && $column['is_binary'])
        || ($GLOBALS['cfg']['ProtectBinary'] === 'noblob'
        && $column['is_binary'])
    ) {
        $html_output .= '<td class="center">' . __('Binary') . '</td>' . "\n";
    } elseif (/*overload*/mb_strstr($column['True_Type'], 'enum')
        || /*overload*/mb_strstr($column['True_Type'], 'set')
        || in_array($column['pma_type'], $no_support_types)
    ) {
        $html_output .= '<td class="center">--</td>' . "\n";
    } else {
        $html_output .= '<td>' . "\n";

        $html_output .= '<select name="funcs' . $column_name_appendix . '"'
            . ' ' . $unnullify_trigger
            . ' tabindex="' . ($tabindex + $tabindex_for_function) . '"'
            . ' id="field_' . $idindex . '_1">';
        $html_output .= PMA_Util::getFunctionsForField($column, $insert_mode) . "\n";

        $html_output .= '</select>' .  "\n";
        $html_output .= '</td>' .  "\n";
    }
    return $html_output;
}

/**
 * The null column
 *
 * @param array   $column               description of column in given table
 * @param string  $column_name_appendix the name attribute
 * @param boolean $real_null_value      is column value null or not null
 * @param integer $tabindex             tab index
 * @param integer $tabindex_for_null    +6000
 * @param integer $idindex              id index
 * @param string  $vkey                 [multi_edit]['row_id']
 * @param array   $foreigners           keys into foreign fields
 * @param array   $foreignData          data about the foreign keys
 *
 * @return string                       an html snippet
 */
function PMA_getNullColumn($column, $column_name_appendix, $real_null_value,
    $tabindex, $tabindex_for_null, $idindex, $vkey, $foreigners, $foreignData
) {
    if ($column['Null'] != 'YES') {
        return "<td></td>\n";
    }
    $html_output = '';
    $html_output .= '<td>' . "\n";
    $html_output .= '<input type="hidden" name="fields_null_prev'
        . $column_name_appendix . '"';
    if ($real_null_value && !$column['first_timestamp']) {
        $html_output .= ' value="on"';
    }
    $html_output .= ' />' . "\n";

    $html_output .= '<input type="checkbox" class="checkbox_null" tabindex="'
        . ($tabindex + $tabindex_for_null) . '"'
        . ' name="fields_null' . $column_name_appendix . '"';
    if ($real_null_value) {
        $html_output .= ' checked="checked"';
    }
    $html_output .= ' id="field_' . ($idindex) . '_2" />';

    // nullify_code is needed by the js nullify() function
    $nullify_code = PMA_getNullifyCodeForNullColumn(
        $column, $foreigners, $foreignData
    );
    // to be able to generate calls to nullify() in jQuery
    $html_output .= '<input type="hidden" class="nullify_code" name="nullify_code'
        . $column_name_appendix . '" value="' . $nullify_code . '" />';
    $html_output .= '<input type="hidden" class="hashed_field" name="hashed_field'
        . $column_name_appendix . '" value="' .  $column['Field_md5'] . '" />';
    $html_output .= '<input type="hidden" class="multi_edit" name="multi_edit'
        . $column_name_appendix . '" value="' . PMA_escapeJsString($vkey) . '" />';
    $html_output .= '</td>' . "\n";

    return $html_output;
}

/**
 * Retrieve the nullify code for the null column
 *
 * @param array $column      description of column in given table
 * @param array $foreigners  keys into foreign fields
 * @param array $foreignData data about the foreign keys
 *
 * @return integer              $nullify_code
 */
function PMA_getNullifyCodeForNullColumn($column, $foreigners, $foreignData)
{
    $foreigner = PMA_searchColumnInForeigners($foreigners, $column['Field']);
    if (/*overload*/mb_strstr($column['True_Type'], 'enum')) {
        if (/*overload*/mb_strlen($column['Type']) > 20) {
            $nullify_code = '1';
        } else {
            $nullify_code = '2';
        }
    } elseif (/*overload*/mb_strstr($column['True_Type'], 'set')) {
        $nullify_code = '3';
    } elseif ($foreigners
        && $foreigner
        && $foreignData['foreign_link'] == false
    ) {
        // foreign key in a drop-down
        $nullify_code = '4';
    } elseif ($foreigners
        && $foreigner
        && $foreignData['foreign_link'] == true
    ) {
        // foreign key with a browsing icon
        $nullify_code = '6';
    } else {
        $nullify_code = '5';
    }
    return $nullify_code;
}

/**
 * Get the HTML elements for value column in insert form
 * (here, "column" is used in the sense of HTML column in HTML table)
 *
 * @param array   $column                description of column in given table
 * @param string  $backup_field          hidden input field
 * @param string  $column_name_appendix  the name attribute
 * @param string  $unnullify_trigger     validation string
 * @param integer $tabindex              tab index
 * @param integer $tabindex_for_value    offset for the values tabindex
 * @param integer $idindex               id index
 * @param string  $data                  description of the column field
 * @param string  $special_chars         special characters
 * @param array   $foreignData           data about the foreign keys
 * @param boolean $odd_row               whether row is odd
 * @param array   $paramTableDbArray     array containing $table and $db
 * @param integer $rownumber             the row number
 * @param array   $titles                An HTML IMG tag for a particular icon from
 *                                       a theme, which may be an actual file or
 *                                       an icon from a sprite
 * @param string  $text_dir              text direction
 * @param string  $special_chars_encoded replaced char if the string starts
 *                                       with a \r\n pair (0x0d0a) add an extra \n
 * @param string  $vkey                  [multi_edit]['row_id']
 * @param boolean $is_upload             is upload or not
 * @param integer $biggest_max_file_size 0 integer
 * @param string  $default_char_editing  default char editing mode which is stored
 *                                       in the config.inc.php script
 * @param array   $no_support_types      list of datatypes that are not (yet)
 *                                       handled by PMA
 * @param array   $gis_data_types        list of GIS data types
 * @param array   $extracted_columnspec  associative array containing type,
 *                                       spec_in_brackets and possibly
 *                                       enum_set_values (another array)
 *
 * @return string an html snippet
 */
function PMA_getValueColumn($column, $backup_field, $column_name_appendix,
    $unnullify_trigger, $tabindex, $tabindex_for_value, $idindex, $data,
    $special_chars, $foreignData, $odd_row, $paramTableDbArray, $rownumber,
    $titles, $text_dir, $special_chars_encoded, $vkey,
    $is_upload, $biggest_max_file_size,
    $default_char_editing, $no_support_types, $gis_data_types, $extracted_columnspec
) {
    // HTML5 data-* attribute data-type
    $data_type = $GLOBALS['PMA_Types']->getTypeClass($column['True_Type']);
    $html_output = '';

    if ($foreignData['foreign_link'] == true) {
        $html_output .= PMA_getForeignLink(
            $column, $backup_field, $column_name_appendix,
            $unnullify_trigger, $tabindex, $tabindex_for_value, $idindex, $data,
            $paramTableDbArray, $rownumber, $titles
        );

    } elseif (is_array($foreignData['disp_row'])) {
        $html_output .= PMA_dispRowForeignData(
            $backup_field, $column_name_appendix,
            $unnullify_trigger, $tabindex, $tabindex_for_value,
            $idindex, $data, $foreignData
        );

    } elseif ($GLOBALS['cfg']['LongtextDoubleTextarea']
        && /*overload*/mb_strstr($column['pma_type'], 'longtext')
    ) {
        $html_output = '&nbsp;</td>';
        $html_output .= '</tr>';
        $html_output .= '<tr class="' . ($odd_row ? 'odd' : 'even') . '">'
            . '<td colspan="5" class="right">';
        $html_output .= PMA_getTextarea(
            $column, $backup_field, $column_name_appendix, $unnullify_trigger,
            $tabindex, $tabindex_for_value, $idindex, $text_dir,
            $special_chars_encoded, $data_type
        );

    } elseif (/*overload*/mb_strstr($column['pma_type'], 'text')) {

        $html_output .= PMA_getTextarea(
            $column, $backup_field, $column_name_appendix, $unnullify_trigger,
            $tabindex, $tabindex_for_value, $idindex, $text_dir,
            $special_chars_encoded, $data_type
        );
        $html_output .= "\n";
        if (/*overload*/mb_strlen($special_chars) > 32000) {
            $html_output .= "</td>\n";
            $html_output .= '<td>' . __(
                'Because of its length,<br /> this column might not be editable.'
            );
        }

    } elseif ($column['pma_type'] == 'enum') {
        $html_output .= PMA_getPmaTypeEnum(
            $column, $backup_field, $column_name_appendix, $extracted_columnspec,
            $unnullify_trigger, $tabindex, $tabindex_for_value, $idindex, $data
        );

    } elseif ($column['pma_type'] == 'set') {
        $html_output .= PMA_getPmaTypeSet(
            $column, $extracted_columnspec, $backup_field,
            $column_name_appendix, $unnullify_trigger, $tabindex,
            $tabindex_for_value, $idindex, $data
        );

    } elseif ($column['is_binary'] || $column['is_blob']) {
        $html_output .= PMA_getBinaryAndBlobColumn(
            $column, $data, $special_chars, $biggest_max_file_size,
            $backup_field, $column_name_appendix, $unnullify_trigger, $tabindex,
            $tabindex_for_value, $idindex, $text_dir, $special_chars_encoded,
            $vkey, $is_upload
        );

    } elseif (! in_array($column['pma_type'], $no_support_types)) {
        $html_output .= PMA_getValueColumnForOtherDatatypes(
            $column, $default_char_editing, $backup_field,
            $column_name_appendix, $unnullify_trigger, $tabindex, $special_chars,
            $tabindex_for_value, $idindex, $text_dir, $special_chars_encoded,
            $data, $extracted_columnspec
        );
    }

    if (in_array($column['pma_type'], $gis_data_types)) {
        $html_output .= PMA_getHTMLforGisDataTypes();
    }

    return $html_output;
}

/**
 * Get HTML for foreign link in insert form
 *
 * @param array   $column               description of column in given table
 * @param string  $backup_field         hidden input field
 * @param string  $column_name_appendix the name attribute
 * @param string  $unnullify_trigger    validation string
 * @param integer $tabindex             tab index
 * @param integer $tabindex_for_value   offset for the values tabindex
 * @param integer $idindex              id index
 * @param string  $data                 data to edit
 * @param array   $paramTableDbArray    array containing $table and $db
 * @param integer $rownumber            the row number
 * @param array   $titles               An HTML IMG tag for a particular icon from
 *                                      a theme, which may be an actual file or
 *                                      an icon from a sprite
 *
 * @return string                       an html snippet
 */
function PMA_getForeignLink($column, $backup_field, $column_name_appendix,
    $unnullify_trigger, $tabindex, $tabindex_for_value, $idindex, $data,
    $paramTableDbArray, $rownumber, $titles
) {
    list($table, $db) = $paramTableDbArray;
    $html_output = '';
    $html_output .= $backup_field . "\n";

    $html_output .= '<input type="hidden" name="fields_type'
        . $column_name_appendix . '" value="foreign" />';

    $html_output .= '<input type="text" name="fields' . $column_name_appendix . '" '
        . 'class="textfield" '
        . $unnullify_trigger . ' '
        . 'tabindex="' . ($tabindex + $tabindex_for_value) . '" '
        . 'id="field_' . ($idindex) . '_3" '
        . 'value="' . htmlspecialchars($data) . '" />';

    $html_output .= '<a class="ajax browse_foreign" href="browse_foreigners.php'
        . PMA_URL_getCommon(
            array(
                'db' => $db,
                'table' => $table,
                'field' => $column['Field'],
                'rownumber' => $rownumber,
                'data'      => $data
            )
        ) . '">'
        . str_replace("'", "\'", $titles['Browse']) . '</a>';
    return $html_output;
}

/**
 * Get HTML to display foreign data
 *
 * @param string  $backup_field         hidden input field
 * @param string  $column_name_appendix the name attribute
 * @param string  $unnullify_trigger    validation string
 * @param integer $tabindex             tab index
 * @param integer $tabindex_for_value   offset for the values tabindex
 * @param integer $idindex              id index
 * @param string  $data                 data to edit
 * @param array   $foreignData          data about the foreign keys
 *
 * @return string                       an html snippet
 */
function PMA_dispRowForeignData($backup_field, $column_name_appendix,
    $unnullify_trigger, $tabindex, $tabindex_for_value, $idindex, $data,
    $foreignData
) {
    $html_output = '';
    $html_output .= $backup_field . "\n";
    $html_output .= '<input type="hidden"'
        . ' name="fields_type' . $column_name_appendix . '"'
        . ' value="foreign" />';

    $html_output .= '<select name="fields' . $column_name_appendix . '"'
        . ' ' . $unnullify_trigger
        . ' class="textfield"'
        . ' tabindex="' . ($tabindex + $tabindex_for_value) . '"'
        . ' id="field_' . $idindex . '_3">';
    $html_output .= PMA_foreignDropdown(
        $foreignData['disp_row'], $foreignData['foreign_field'],
        $foreignData['foreign_display'], $data,
        $GLOBALS['cfg']['ForeignKeyMaxLimit']
    );
    $html_output .= '</select>';

    return $html_output;
}

/**
 * Get HTML textarea for insert form
 *
 * @param array   $column                column information
 * @param string  $backup_field          hidden input field
 * @param string  $column_name_appendix  the name attribute
 * @param string  $unnullify_trigger     validation string
 * @param integer $tabindex              tab index
 * @param integer $tabindex_for_value    offset for the values tabindex
 * @param integer $idindex               id index
 * @param string  $text_dir              text direction
 * @param string  $special_chars_encoded replaced char if the string starts
 *                                       with a \r\n pair (0x0d0a) add an extra \n
 * @param string  $data_type             the html5 data-* attribute type
 *
 * @return string                       an html snippet
 */
function PMA_getTextarea($column, $backup_field, $column_name_appendix,
    $unnullify_trigger, $tabindex, $tabindex_for_value, $idindex,
    $text_dir, $special_chars_encoded, $data_type
) {
    $the_class = '';
    $textAreaRows = $GLOBALS['cfg']['TextareaRows'];
    $textareaCols = $GLOBALS['cfg']['TextareaCols'];

    if ($column['is_char']) {
        /**
         * @todo clarify the meaning of the "textfield" class and explain
         *       why character columns have the "char" class instead
         */
        $the_class = 'char';
        $textAreaRows = $GLOBALS['cfg']['CharTextareaRows'];
        $textareaCols = $GLOBALS['cfg']['CharTextareaCols'];
        $extracted_columnspec = PMA_Util::extractColumnSpec($column['Type']);
        $maxlength = $extracted_columnspec['spec_in_brackets'];
    } elseif ($GLOBALS['cfg']['LongtextDoubleTextarea']
        && /*overload*/mb_strstr($column['pma_type'], 'longtext')
    ) {
        $textAreaRows = $GLOBALS['cfg']['TextareaRows'] * 2;
        $textareaCols = $GLOBALS['cfg']['TextareaCols'] * 2;
    }
    $html_output = $backup_field . "\n"
        . '<textarea name="fields' . $column_name_appendix . '"'
        . ' class="' . $the_class . '"'
        . (isset($maxlength) ? ' data-maxlength="' . $maxlength . '"' : '')
        . ' rows="' . $textAreaRows . '"'
        . ' cols="' . $textareaCols . '"'
        . ' dir="' . $text_dir . '"'
        . ' id="field_' . ($idindex) . '_3"'
        . ' ' . $unnullify_trigger
        . ' tabindex="' . ($tabindex + $tabindex_for_value) . '"'
        . ' data-type="' . $data_type . '">'
        . $special_chars_encoded
        . '</textarea>';

    return $html_output;
}

/**
 * Get HTML for enum type
 *
 * @param array   $column               description of column in given table
 * @param string  $backup_field         hidden input field
 * @param string  $column_name_appendix the name attribute
 * @param array   $extracted_columnspec associative array containing type,
 *                                      spec_in_brackets and possibly
 *                                      enum_set_values (another array)
 * @param string  $unnullify_trigger    validation string
 * @param integer $tabindex             tab index
 * @param integer $tabindex_for_value   offset for the values tabindex
 * @param integer $idindex              id index
 * @param mixed   $data                 data to edit
 *
 * @return string an html snippet
 */
function PMA_getPmaTypeEnum($column, $backup_field, $column_name_appendix,
    $extracted_columnspec, $unnullify_trigger, $tabindex, $tabindex_for_value,
    $idindex, $data
) {
    $html_output = '';
    if (! isset($column['values'])) {
        $column['values'] = PMA_getColumnEnumValues(
            $column, $extracted_columnspec
        );
    }
    $column_enum_values = $column['values'];
    $html_output .= '<input type="hidden" name="fields_type'
        . $column_name_appendix . '" value="enum" />';
    $html_output .= '<input type="hidden" name="fields'
        . $column_name_appendix . '" value="" />';
    $html_output .= "\n" . '            ' . $backup_field . "\n";
    if (/*overload*/mb_strlen($column['Type']) > 20) {
        $html_output .= PMA_getDropDownDependingOnLength(
            $column, $column_name_appendix, $unnullify_trigger,
            $tabindex, $tabindex_for_value, $idindex, $data, $column_enum_values
        );
    } else {
        $html_output .= PMA_getRadioButtonDependingOnLength(
            $column_name_appendix, $unnullify_trigger,
            $tabindex, $column, $tabindex_for_value,
            $idindex, $data, $column_enum_values
        );
    }
    return $html_output;
}

/**
 * Get column values
 *
 * @param array $column               description of column in given table
 * @param array $extracted_columnspec associative array containing type,
 *                                    spec_in_brackets and possibly enum_set_values
 *                                    (another array)
 *
 * @return array column values as an associative array
 */
function PMA_getColumnEnumValues($column, $extracted_columnspec)
{
    $column['values'] = array();
    foreach ($extracted_columnspec['enum_set_values'] as $val) {
        $column['values'][] = array(
            'plain' => $val,
            'html'  => htmlspecialchars($val),
        );
    }
    return $column['values'];
}

/**
 * Get HTML drop down for more than 20 string length
 *
 * @param array   $column               description of column in given table
 * @param string  $column_name_appendix the name attribute
 * @param string  $unnullify_trigger    validation string
 * @param integer $tabindex             tab index
 * @param integer $tabindex_for_value   offset for the values tabindex
 * @param integer $idindex              id index
 * @param string  $data                 data to edit
 * @param array   $column_enum_values   $column['values']
 *
 * @return string                       an html snippet
 */
function PMA_getDropDownDependingOnLength(
    $column, $column_name_appendix, $unnullify_trigger,
    $tabindex, $tabindex_for_value, $idindex, $data, $column_enum_values
) {
    $html_output = '<select name="fields' . $column_name_appendix . '"'
        . ' ' . $unnullify_trigger
        . ' class="textfield"'
        . ' tabindex="' . ($tabindex + $tabindex_for_value) . '"'
        . ' id="field_' . ($idindex) . '_3">';
    $html_output .= '<option value="">&nbsp;</option>' . "\n";

    foreach ($column_enum_values as $enum_value) {
        $html_output .= '<option value="' . $enum_value['html'] . '"';
        if ($data == $enum_value['plain']
            || ($data == ''
            && (! isset($_REQUEST['where_clause']) || $column['Null'] != 'YES')
            && isset($column['Default'])
            && $enum_value['plain'] == $column['Default'])
        ) {
            $html_output .= ' selected="selected"';
        }
        $html_output .= '>' . $enum_value['html'] . '</option>' . "\n";
    }
    $html_output .= '</select>';
    return $html_output;
}

/**
 * Get HTML radio button for less than 20 string length
 *
 * @param string  $column_name_appendix the name attribute
 * @param string  $unnullify_trigger    validation string
 * @param integer $tabindex             tab index
 * @param array   $column               description of column in given table
 * @param integer $tabindex_for_value   offset for the values tabindex
 * @param integer $idindex              id index
 * @param string  $data                 data to edit
 * @param array   $column_enum_values   $column['values']
 *
 * @return string                       an html snippet
 */
function PMA_getRadioButtonDependingOnLength(
    $column_name_appendix, $unnullify_trigger,
    $tabindex, $column, $tabindex_for_value, $idindex, $data, $column_enum_values
) {
    $j = 0;
    $html_output = '';
    foreach ($column_enum_values as $enum_value) {
        $html_output .= '            '
            . '<input type="radio" name="fields' . $column_name_appendix . '"'
            . ' class="textfield"'
            . ' value="' . $enum_value['html'] . '"'
            . ' id="field_' . ($idindex) . '_3_'  . $j . '"'
            . ' ' . $unnullify_trigger;
        if ($data == $enum_value['plain']
            || ($data == ''
            && (! isset($_REQUEST['where_clause']) || $column['Null'] != 'YES')
            && isset($column['Default'])
            && $enum_value['plain'] == $column['Default'])
        ) {
            $html_output .= ' checked="checked"';
        }
        $html_output .= ' tabindex="' . ($tabindex + $tabindex_for_value) . '" />';
        $html_output .= '<label for="field_' . $idindex . '_3_' . $j . '">'
            . $enum_value['html'] . '</label>' . "\n";
        $j++;
    }
    return $html_output;
}

/**
 * Get the HTML for 'set' pma type
 *
 * @param array   $column               description of column in given table
 * @param array   $extracted_columnspec associative array containing type,
 *                                      spec_in_brackets and possibly
 *                                      enum_set_values (another array)
 * @param string  $backup_field         hidden input field
 * @param string  $column_name_appendix the name attribute
 * @param string  $unnullify_trigger    validation string
 * @param integer $tabindex             tab index
 * @param integer $tabindex_for_value   offset for the values tabindex
 * @param integer $idindex              id index
 * @param string  $data                 description of the column field
 *
 * @return string                       an html snippet
 */
function PMA_getPmaTypeSet(
    $column, $extracted_columnspec, $backup_field,
    $column_name_appendix, $unnullify_trigger, $tabindex,
    $tabindex_for_value, $idindex, $data
) {
    list($column_set_values, $select_size) = PMA_getColumnSetValueAndSelectSize(
        $column, $extracted_columnspec
    );
    $vset = array_flip(explode(',', $data));
    $html_output = $backup_field . "\n";
    $html_output .= '<input type="hidden" name="fields_type'
        . $column_name_appendix . '" value="set" />';
    $html_output .= '<select name="fields' . $column_name_appendix . '[]' . '"'
        . ' class="textfield"'
        . ' size="' . $select_size . '"'
        . ' multiple="multiple"'
        . ' ' . $unnullify_trigger
        . ' tabindex="' . ($tabindex + $tabindex_for_value) . '"'
        . ' id="field_' . ($idindex) . '_3">';
    foreach ($column_set_values as $column_set_value) {
        $html_output .= '<option value="' . $column_set_value['html'] . '"';
        if (isset($vset[$column_set_value['plain']])) {
            $html_output .= ' selected="selected"';
        }
        $html_output .= '>' . $column_set_value['html'] . '</option>' . "\n";
    }
    $html_output .= '</select>';
    return $html_output;
}

/**
 * Retrieve column 'set' value and select size
 *
 * @param array $column               description of column in given table
 * @param array $extracted_columnspec associative array containing type,
 *                                    spec_in_brackets and possibly enum_set_values
 *                                    (another array)
 *
 * @return array $column['values'], $column['select_size']
 */
function PMA_getColumnSetValueAndSelectSize($column, $extracted_columnspec)
{
    if (! isset($column['values'])) {
        $column['values'] = array();
        foreach ($extracted_columnspec['enum_set_values'] as $val) {
            $column['values'][] = array(
                'plain' => $val,
                'html'  => htmlspecialchars($val),
            );
        }
        $column['select_size'] = min(4, count($column['values']));
    }
    return array($column['values'], $column['select_size']);
}

/**
 * Get HTML for binary and blob column
 *
 * @param array   $column                description of column in given table
 * @param string  $data                  data to edit
 * @param string  $special_chars         special characters
 * @param integer $biggest_max_file_size biggest max file size for uploading
 * @param string  $backup_field          hidden input field
 * @param string  $column_name_appendix  the name attribute
 * @param string  $unnullify_trigger     validation string
 * @param integer $tabindex              tab index
 * @param integer $tabindex_for_value    offset for the values tabindex
 * @param integer $idindex               id index
 * @param string  $text_dir              text direction
 * @param string  $special_chars_encoded replaced char if the string starts
 *                                       with a \r\n pair (0x0d0a) add an extra \n
 * @param string  $vkey                  [multi_edit]['row_id']
 * @param boolean $is_upload             is upload or not
 *
 * @return string                           an html snippet
 */
function PMA_getBinaryAndBlobColumn(
    $column, $data, $special_chars, $biggest_max_file_size,
    $backup_field, $column_name_appendix, $unnullify_trigger, $tabindex,
    $tabindex_for_value, $idindex, $text_dir, $special_chars_encoded,
    $vkey, $is_upload
) {
    $html_output = '';
    // Add field type : Protected or Hexadecimal
    $fields_type_html = '<input type="hidden" name="fields_type'
        . $column_name_appendix . '" value="%s" />';
    // Default value : hex
    $fields_type_val = 'hex';
    if (($GLOBALS['cfg']['ProtectBinary'] === 'blob' && $column['is_blob'])
        || ($GLOBALS['cfg']['ProtectBinary'] === 'all')
        || ($GLOBALS['cfg']['ProtectBinary'] === 'noblob' && !$column['is_blob'])
    ) {
        $html_output .= __('Binary - do not edit');
        if (isset($data)) {
            $data_size = PMA_Util::formatByteDown(
                /*overload*/mb_strlen(stripslashes($data)), 3, 1
            );
            $html_output .= ' (' . $data_size[0] . ' ' . $data_size[1] . ')';
            unset($data_size);
        }
        $fields_type_val = 'protected';
        $html_output .= '<input type="hidden" name="fields'
            . $column_name_appendix . '" value="" />';
    } elseif ($column['is_blob']
        || ($column['len'] > $GLOBALS['cfg']['LimitChars'])
    ) {
        $html_output .= "\n" . PMA_getTextarea(
            $column, $backup_field, $column_name_appendix, $unnullify_trigger,
            $tabindex, $tabindex_for_value, $idindex, $text_dir,
            $special_chars_encoded, 'HEX'
        );
    } else {
        // field size should be at least 4 and max $GLOBALS['cfg']['LimitChars']
        $fieldsize = min(max($column['len'], 4), $GLOBALS['cfg']['LimitChars']);
        $html_output .= "\n" . $backup_field . "\n" . PMA_getHTMLinput(
            $column, $column_name_appendix, $special_chars, $fieldsize,
            $unnullify_trigger, $tabindex, $tabindex_for_value, $idindex, 'HEX'
        );
    }
    $html_output .= sprintf($fields_type_html, $fields_type_val);

    if ($is_upload && $column['is_blob']) {
        $html_output .= '<br />'
            . '<input type="file"'
            . ' name="fields_upload' . $vkey . '[' . $column['Field_md5'] . ']"'
            . ' class="textfield" id="field_' . $idindex . '_3" size="10"'
            . ' ' . $unnullify_trigger . '/>&nbsp;';
        list($html_out, $biggest_max_file_size) = PMA_getMaxUploadSize(
            $column, $biggest_max_file_size
        );
        $html_output .= $html_out;
    }

    if (!empty($GLOBALS['cfg']['UploadDir'])) {
        $html_output .= PMA_getSelectOptionForUpload($vkey, $column);
    }

    return $html_output;
}

/**
 * Get HTML input type
 *
 * @param array   $column               description of column in given table
 * @param string  $column_name_appendix the name attribute
 * @param string  $special_chars        special characters
 * @param integer $fieldsize            html field size
 * @param string  $unnullify_trigger    validation string
 * @param integer $tabindex             tab index
 * @param integer $tabindex_for_value   offset for the values tabindex
 * @param integer $idindex              id index
 * @param string  $data_type            the html5 data-* attribute type
 *
 * @return string                       an html snippet
 */
function PMA_getHTMLinput(
    $column, $column_name_appendix, $special_chars, $fieldsize, $unnullify_trigger,
    $tabindex, $tabindex_for_value, $idindex, $data_type
) {
    $input_type = 'text';
    // do not use the 'date' or 'time' types here; they have no effect on some
    // browsers and create side effects (see bug #4218)

    $the_class = 'textfield';
    // verify True_Type which does not contain the parentheses and length
    if ($column['True_Type'] === 'date') {
        $the_class .= ' datefield';
    } else if ($column['True_Type'] === 'time') {
        $the_class .= ' timefield';
    } else if ($column['True_Type'] === 'datetime'
        || $column['True_Type'] === 'timestamp'
    ) {
        $the_class .= ' datetimefield';
    }
    $input_min_max = false;
    if (in_array($column['True_Type'], $GLOBALS['PMA_Types']->getIntegerTypes())) {
        $extracted_columnspec = PMA_Util::extractColumnSpec($column['Type']);
        $is_unsigned = $extracted_columnspec['unsigned'];
        $min_max_values = $GLOBALS['PMA_Types']->getIntegerRange(
            $column['True_Type'], ! $is_unsigned
        );
        $input_min_max = 'min="' . $min_max_values[0] . '" '
            . 'max="' . $min_max_values[1] . '"';
        $data_type = 'INT';
    }
    return '<input type="' . $input_type . '"'
        . ' name="fields' . $column_name_appendix . '"'
        . ' value="' . $special_chars . '" size="' . $fieldsize . '"'
        . ((isset($column['is_char']) && $column['is_char'])
        ? ' data-maxlength="' . $fieldsize . '"'
        : '')
        . ($input_min_max !== false ? ' ' . $input_min_max : '')
        . ' data-type="' . $data_type . '"'
        . ($input_type === 'time' ? ' step="1"' : '')
        . ' class="' . $the_class . '" ' . $unnullify_trigger
        . ' tabindex="' . ($tabindex + $tabindex_for_value) . '"'
        . ' id="field_' . ($idindex) . '_3" />';
}

/**
 * Get HTML select option for upload
 *
 * @param string $vkey   [multi_edit]['row_id']
 * @param array  $column description of column in given table
 *
 * @return string|void an html snippet
 */
function PMA_getSelectOptionForUpload($vkey, $column)
{
    $files = PMA_getFileSelectOptions(
        PMA_Util::userDir($GLOBALS['cfg']['UploadDir'])
    );

    if ($files === false) {
        return '<font color="red">' . __('Error') . '</font><br />' . "\n"
            .  __('The directory you set for upload work cannot be reached.') . "\n";
    } elseif (!empty($files)) {
        return "<br />\n"
            . '<i>' . __('Or') . '</i>' . ' '
            . __('web server upload directory:') . '<br />' . "\n"
            . '<select size="1" name="fields_uploadlocal'
            . $vkey . '[' . $column['Field_md5'] . ']">' . "\n"
            . '<option value="" selected="selected"></option>' . "\n"
            . $files
            . '</select>' . "\n";
    }

    return null;
}

/**
 * Retrieve the maximum upload file size
 *
 * @param array   $column                description of column in given table
 * @param integer $biggest_max_file_size biggest max file size for uploading
 *
 * @return array an html snippet and $biggest_max_file_size
 */
function PMA_getMaxUploadSize($column, $biggest_max_file_size)
{
    // find maximum upload size, based on field type
    /**
     * @todo with functions this is not so easy, as you can basically
     * process any data with function like MD5
     */
    global $max_upload_size;
    $max_field_sizes = array(
        'tinyblob'   =>        '256',
        'blob'       =>      '65536',
        'mediumblob' =>   '16777216',
        'longblob'   => '4294967296' // yeah, really
    );

    $this_field_max_size = $max_upload_size; // from PHP max
    if ($this_field_max_size > $max_field_sizes[$column['pma_type']]) {
        $this_field_max_size = $max_field_sizes[$column['pma_type']];
    }
    $html_output
        = PMA_Util::getFormattedMaximumUploadSize(
            $this_field_max_size
        ) . "\n";
    // do not generate here the MAX_FILE_SIZE, because we should
    // put only one in the form to accommodate the biggest field
    if ($this_field_max_size > $biggest_max_file_size) {
        $biggest_max_file_size = $this_field_max_size;
    }
    return array($html_output, $biggest_max_file_size);
}

/**
 * Get HTML for the Value column of other datatypes
 * (here, "column" is used in the sense of HTML column in HTML table)
 *
 * @param array   $column                description of column in given table
 * @param string  $default_char_editing  default char editing mode which is stored
 *                                       in the config.inc.php script
 * @param string  $backup_field          hidden input field
 * @param string  $column_name_appendix  the name attribute
 * @param string  $unnullify_trigger     validation string
 * @param integer $tabindex              tab index
 * @param string  $special_chars         special characters
 * @param integer $tabindex_for_value    offset for the values tabindex
 * @param integer $idindex               id index
 * @param string  $text_dir              text direction
 * @param string  $special_chars_encoded replaced char if the string starts
 *                                       with a \r\n pair (0x0d0a) add an extra \n
 * @param string  $data                  data to edit
 * @param array   $extracted_columnspec  associative array containing type,
 *                                       spec_in_brackets and possibly
 *                                       enum_set_values (another array)
 *
 * @return string an html snippet
 */
function PMA_getValueColumnForOtherDatatypes($column, $default_char_editing,
    $backup_field,
    $column_name_appendix, $unnullify_trigger, $tabindex, $special_chars,
    $tabindex_for_value, $idindex, $text_dir, $special_chars_encoded, $data,
    $extracted_columnspec
) {
    // HTML5 data-* attribute data-type
    $data_type = $GLOBALS['PMA_Types']->getTypeClass($column['True_Type']);
    $fieldsize = PMA_getColumnSize($column, $extracted_columnspec);
    $html_output = $backup_field . "\n";
    if ($column['is_char']
        && ($GLOBALS['cfg']['CharEditing'] == 'textarea'
        || /*overload*/mb_strpos($data, "\n") !== false)
    ) {
        $html_output .= "\n";
        $GLOBALS['cfg']['CharEditing'] = $default_char_editing;
        $html_output .= PMA_getTextarea(
            $column, $backup_field, $column_name_appendix, $unnullify_trigger,
            $tabindex, $tabindex_for_value, $idindex, $text_dir,
            $special_chars_encoded, $data_type
        );
    } else {
        $html_output .= PMA_getHTMLinput(
            $column, $column_name_appendix, $special_chars, $fieldsize,
            $unnullify_trigger, $tabindex, $tabindex_for_value, $idindex, $data_type
        );

        if ($column['Extra'] == 'auto_increment') {
            $html_output .= '<input type="hidden" name="auto_increment'
                . $column_name_appendix . '" value="1" />';
        }
        if (substr($column['pma_type'], 0, 9) == 'timestamp') {
            $html_output .= '<input type="hidden" name="fields_type'
                . $column_name_appendix . '" value="timestamp" />';
        }
        if (substr($column['pma_type'], 0, 8) == 'datetime') {
            $html_output .= '<input type="hidden" name="fields_type'
                . $column_name_appendix . '" value="datetime" />';
        }
        if ($column['True_Type'] == 'bit') {
            $html_output .= '<input type="hidden" name="fields_type'
                . $column_name_appendix . '" value="bit" />';
        }
        if ($column['pma_type'] == 'date'
            || $column['pma_type'] == 'datetime'
            || substr($column['pma_type'], 0, 9) == 'timestamp'
        ) {
            // the _3 suffix points to the date field
            // the _2 suffix points to the corresponding NULL checkbox
            // in dateFormat, 'yy' means the year with 4 digits
        }
    }
    return $html_output;
}

/**
 * Get the field size
 *
 * @param array $column               description of column in given table
 * @param array $extracted_columnspec associative array containing type,
 *                                    spec_in_brackets and possibly enum_set_values
 *                                    (another array)
 *
 * @return integer      field size
 */
function PMA_getColumnSize($column, $extracted_columnspec)
{
    if ($column['is_char']) {
        $fieldsize = $extracted_columnspec['spec_in_brackets'];
        if ($fieldsize > $GLOBALS['cfg']['MaxSizeForInputField']) {
            /**
             * This case happens for CHAR or VARCHAR columns which have
             * a size larger than the maximum size for input field.
             */
            $GLOBALS['cfg']['CharEditing'] = 'textarea';
        }
    } else {
        /**
         * This case happens for example for INT or DATE columns;
         * in these situations, the value returned in $column['len']
         * seems appropriate.
         */
        $fieldsize = $column['len'];
    }
    return min(
        max($fieldsize, $GLOBALS['cfg']['MinSizeForInputField']),
        $GLOBALS['cfg']['MaxSizeForInputField']
    );
}

/**
 * Get HTML for gis data types
 *
 * @return string an html snippet
 */
function PMA_getHTMLforGisDataTypes()
{
    $edit_str = PMA_Util::getIcon('b_edit.png', __('Edit/Insert'));
    return '<span class="open_gis_editor">'
        . PMA_Util::linkOrButton(
            '#', $edit_str, array(), false, false, '_blank'
        )
        . '</span>';
}

/**
 * get html for continue insertion form
 *
 * @param string $table              name of the table
 * @param string $db                 name of the database
 * @param array  $where_clause_array array of where clauses
 * @param string $err_url            error url
 *
 * @return string                   an html snippet
 */
function PMA_getContinueInsertionForm($table, $db, $where_clause_array, $err_url)
{
    $html_output = '<form id="continueForm" method="post"'
        . ' action="tbl_replace.php" name="continueForm">'
        . PMA_URL_getHiddenInputs($db, $table)
        . '<input type="hidden" name="goto"'
        . ' value="' . htmlspecialchars($GLOBALS['goto']) . '" />'
        . '<input type="hidden" name="err_url"'
        . ' value="' . htmlspecialchars($err_url) . '" />'
        . '<input type="hidden" name="sql_query"'
        . ' value="' . htmlspecialchars($_REQUEST['sql_query']) . '" />';

    if (isset($_REQUEST['where_clause'])) {
        foreach ($where_clause_array as $key_id => $where_clause) {

            $html_output .= '<input type="hidden"'
                . ' name="where_clause[' . $key_id . ']"'
                . ' value="' . htmlspecialchars(trim($where_clause)) . '" />' . "\n";
        }
    }
    $tmp = '<select name="insert_rows" id="insert_rows">' . "\n";
    $option_values = array(1, 2, 5, 10, 15, 20, 30, 40);

    foreach ($option_values as $value) {
        $tmp .= '<option value="' . $value . '"';
        if ($value == $GLOBALS['cfg']['InsertRows']) {
            $tmp .= ' selected="selected"';
        }
        $tmp .= '>' . $value . '</option>' . "\n";
    }

    $tmp .= '</select>' . "\n";
    $html_output .= "\n" . sprintf(__('Continue insertion with %s rows'), $tmp);
    unset($tmp);
    $html_output .= '</form>' . "\n";
    return $html_output;
}

/**
 * Get action panel
 *
 * @param array   $where_clause       where clause
 * @param string  $after_insert       insert mode, e.g. new_insert, same_insert
 * @param integer $tabindex           tab index
 * @param integer $tabindex_for_value offset for the values tabindex
 * @param boolean $found_unique_key   boolean variable for unique key
 *
 * @return string an html snippet
 */
function PMA_getActionsPanel($where_clause, $after_insert, $tabindex,
    $tabindex_for_value, $found_unique_key
) {
    $html_output = '<fieldset id="actions_panel">'
        . '<table cellpadding="5" cellspacing="0">'
        . '<tr>'
        . '<td class="nowrap vmiddle">'
        . PMA_getSubmitTypeDropDown($where_clause, $tabindex, $tabindex_for_value)
        . "\n";

    $html_output .= '</td>'
        . '<td class="vmiddle">'
        . '&nbsp;&nbsp;&nbsp;<strong>'
        . __('and then') . '</strong>&nbsp;&nbsp;&nbsp;'
        . '</td>'
        . '<td class="nowrap vmiddle">'
        . PMA_getAfterInsertDropDown(
            $where_clause, $after_insert, $found_unique_key
        )
        . '</td>'
        . '</tr>';
    $html_output .='<tr>'
        . PMA_getSumbitAndResetButtonForActionsPanel($tabindex, $tabindex_for_value)
        . '</tr>'
        . '</table>'
        . '</fieldset>';
    return $html_output;
}

/**
 * Get a HTML drop down for submit types
 *
 * @param array   $where_clause       where clause
 * @param integer $tabindex           tab index
 * @param integer $tabindex_for_value offset for the values tabindex
 *
 * @return string                       an html snippet
 */
function PMA_getSubmitTypeDropDown($where_clause, $tabindex, $tabindex_for_value)
{
    $html_output = '<select name="submit_type" class="control_at_footer" tabindex="'
        . ($tabindex + $tabindex_for_value + 1) . '">';
    if (isset($where_clause)) {
        $html_output .= '<option value="save">' . __('Save') . '</option>';
    }
    $html_output .= '<option value="insert">'
        . __('Insert as new row')
        . '</option>'
        . '<option value="insertignore">'
        . __('Insert as new row and ignore errors')
        . '</option>'
        . '<option value="showinsert">'
        . __('Show insert query')
        . '</option>'
        . '</select>';
    return $html_output;
}

/**
 * Get HTML drop down for after insert
 *
 * @param array   $where_clause     where clause
 * @param string  $after_insert     insert mode, e.g. new_insert, same_insert
 * @param boolean $found_unique_key boolean variable for unique key
 *
 * @return string                   an html snippet
 */
function PMA_getAfterInsertDropDown($where_clause, $after_insert, $found_unique_key)
{
    $html_output = '<select name="after_insert" class="control_at_footer">'
        . '<option value="back" '
        . ($after_insert == 'back' ? 'selected="selected"' : '') . '>'
        . __('Go back to previous page') . '</option>'
        . '<option value="new_insert" '
        . ($after_insert == 'new_insert' ? 'selected="selected"' : '') . '>'
        . __('Insert another new row') . '</option>';

    if (isset($where_clause)) {
        $html_output .= '<option value="same_insert" '
            . ($after_insert == 'same_insert' ? 'selected="selected"' : '') . '>'
            . __('Go back to this page') . '</option>';

        // If we have just numeric primary key, we can also edit next
        // in 2.8.2, we were looking for `field_name` = numeric_value
        //if (preg_match('@^[\s]*`[^`]*` = [0-9]+@', $where_clause)) {
        // in 2.9.0, we are looking for `table_name`.`field_name` = numeric_value
        $is_numeric = false;
        if (! is_array($where_clause)) {
            $where_clause = array($where_clause);
        }
        for ($i = 0, $nb = count($where_clause); $i < $nb; $i++) {
            $is_numeric = preg_match(
                '@^[\s]*`[^`]*`[\.]`[^`]*` = [0-9]+@',
                $where_clause[$i]
            );
            if ($is_numeric == true) {
                break;
            }
        }
        if ($found_unique_key && $is_numeric) {
            $html_output .= '<option value="edit_next" '
                . ($after_insert == 'edit_next' ? 'selected="selected"' : '') . '>'
                . __('Edit next row') . '</option>';

        }
    }
    $html_output .= '</select>';
    return $html_output;

}

/**
 * get Submit button and Reset button for action panel
 *
 * @param integer $tabindex           tab index
 * @param integer $tabindex_for_value offset for the values tabindex
 *
 * @return string an html snippet
 */
function PMA_getSumbitAndResetButtonForActionsPanel($tabindex, $tabindex_for_value)
{
    return '<td>'
    . PMA_Util::showHint(
        __(
            'Use TAB key to move from value to value,'
            . ' or CTRL+arrows to move anywhere'
        )
    )
    . '</td>'
    . '<td colspan="3" class="right vmiddle">'
    . '<input type="submit" class="control_at_footer" value="' . __('Go') . '"'
    . ' tabindex="' . ($tabindex + $tabindex_for_value + 6) . '" id="buttonYes" />'
    . '<input type="button" class="preview_sql" value="' . __('Preview SQL') . '"'
    . ' tabindex="' . ($tabindex + $tabindex_for_value + 7) . '" />'
    . '<input type="reset" class="control_at_footer" value="' . __('Reset') . '"'
    . ' tabindex="' . ($tabindex + $tabindex_for_value + 8) . '" />'
    . '</td>';
}

/**
 * Get table head and table foot for insert row table
 *
 * @param array $url_params url parameters
 *
 * @return string           an html snippet
 */
function PMA_getHeadAndFootOfInsertRowTable($url_params)
{
    $html_output = '<table class="insertRowTable topmargin">'
        . '<thead>'
        . '<tr>'
        . '<th>' . __('Column') . '</th>';

    if ($GLOBALS['cfg']['ShowFieldTypesInDataEditView']) {
        $html_output .= PMA_showColumnTypesInDataEditView($url_params, true);
    }
    if ($GLOBALS['cfg']['ShowFunctionFields']) {
        $html_output .= PMA_showFunctionFieldsInEditMode($url_params, true);
    }

    $html_output .= '<th>' . __('Null') . '</th>'
        . '<th>' . __('Value') . '</th>'
        . '</tr>'
        . '</thead>'
        . ' <tfoot>'
        . '<tr>'
        . '<th colspan="5" class="tblFooters right">'
        . '<input type="submit" value="' . __('Go') . '" />'
        . '</th>'
        . '</tr>'
        . '</tfoot>';
    return $html_output;
}

/**
 * Prepares the field value and retrieve special chars, backup field and data array
 *
 * @param array   $current_row          a row of the table
 * @param array   $column               description of column in given table
 * @param array   $extracted_columnspec associative array containing type,
 *                                      spec_in_brackets and possibly
 *                                      enum_set_values (another array)
 * @param boolean $real_null_value      whether column value null or not null
 * @param array   $gis_data_types       list of GIS data types
 * @param string  $column_name_appendix string to append to column name in input
 * @param bool    $as_is                use the data as is, used in repopulating
 *
 * @return array $real_null_value, $data, $special_chars, $backup_field,
 *               $special_chars_encoded
 */
function PMA_getSpecialCharsAndBackupFieldForExistingRow(
    $current_row, $column, $extracted_columnspec,
    $real_null_value, $gis_data_types, $column_name_appendix, $as_is
) {
    $special_chars_encoded = '';
    $data = null;
    // (we are editing)
    if (!isset($current_row[$column['Field']])) {
        $real_null_value = true;
        $current_row[$column['Field']] = '';
        $special_chars = '';
        $data = $current_row[$column['Field']];
    } elseif ($column['True_Type'] == 'bit') {
        $special_chars = $as_is
            ? $current_row[$column['Field']]
            : PMA_Util::printableBitValue(
                $current_row[$column['Field']],
                $extracted_columnspec['spec_in_brackets']
            );
    } elseif ((substr($column['True_Type'], 0, 9) == 'timestamp'
        || $column['True_Type'] == 'datetime'
        || $column['True_Type'] == 'time')
<<<<<<< HEAD
        && (/*overload*/mb_strpos($current_row[$column['Field']], ".") === true)
=======
        && ($pmaString->strpos($current_row[$column['Field']], ".") !== false)
>>>>>>> 5f8d0814
    ) {
        $current_row[$column['Field']] = $as_is
            ? $current_row[$column['Field']]
            : PMA_Util::addMicroseconds(
                $current_row[$column['Field']]
            );
        $special_chars = htmlspecialchars($current_row[$column['Field']]);
    } elseif (in_array($column['True_Type'], $gis_data_types)) {
        // Convert gis data to Well Know Text format
        $current_row[$column['Field']] = $as_is
            ? $current_row[$column['Field']]
            : PMA_Util::asWKT(
                $current_row[$column['Field']], true
            );
        $special_chars = htmlspecialchars($current_row[$column['Field']]);
    } else {
        // special binary "characters"
        if ($column['is_binary']
            || ($column['is_blob'] && $GLOBALS['cfg']['ProtectBinary'] !== 'all')
        ) {
            $current_row[$column['Field']] = $as_is
                ? $current_row[$column['Field']]
                : bin2hex(
                    $current_row[$column['Field']]
                );
        } // end if
        $special_chars = htmlspecialchars($current_row[$column['Field']]);

        //We need to duplicate the first \n or otherwise we will lose
        //the first newline entered in a VARCHAR or TEXT column
        $special_chars_encoded
            = PMA_Util::duplicateFirstNewline($special_chars);

        $data = $current_row[$column['Field']];
    } // end if... else...

    //when copying row, it is useful to empty auto-increment column
    // to prevent duplicate key error
    if (isset($_REQUEST['default_action'])
        && $_REQUEST['default_action'] === 'insert'
    ) {
        if ($column['Key'] === 'PRI'
            && /*overload*/mb_strpos($column['Extra'], 'auto_increment') !== false
        ) {
            $data = $special_chars_encoded = $special_chars = null;
        }
    }
    // If a timestamp field value is not included in an update
    // statement MySQL auto-update it to the current timestamp;
    // however, things have changed since MySQL 4.1, so
    // it's better to set a fields_prev in this situation
    $backup_field = '<input type="hidden" name="fields_prev'
        . $column_name_appendix . '" value="'
        . htmlspecialchars($current_row[$column['Field']]) . '" />';

    return array(
        $real_null_value,
        $special_chars_encoded,
        $special_chars,
        $data,
        $backup_field
    );
}

/**
 * display default values
 *
 * @param array   $column          description of column in given table
 * @param boolean $real_null_value whether column value null or not null
 *
 * @return array $real_null_value, $data, $special_chars,
 *               $backup_field, $special_chars_encoded
 */
function PMA_getSpecialCharsAndBackupFieldForInsertingMode(
    $column, $real_null_value
) {
    if (! isset($column['Default'])) {
        $column['Default']    = '';
        $real_null_value          = true;
        $data                     = '';
    } else {
        $data                     = $column['Default'];
    }

    $trueType = $column['True_Type'];

    if ($trueType == 'bit') {
        $special_chars = PMA_Util::convertBitDefaultValue($column['Default']);
    } elseif (substr($trueType, 0, 9) == 'timestamp'
        || $trueType == 'datetime'
        || $trueType == 'time'
    ) {
        $special_chars = PMA_Util::addMicroseconds($column['Default']);
    } else {
        $special_chars = htmlspecialchars($column['Default']);
    }
    $backup_field = '';
    $special_chars_encoded = PMA_Util::duplicateFirstNewline($special_chars);
    return array(
        $real_null_value, $data, $special_chars,
        $backup_field, $special_chars_encoded
    );
}

/**
 * Prepares the update/insert of a row
 *
 * @return array     $loop_array, $using_key, $is_insert, $is_insertignore
 */
function PMA_getParamsForUpdateOrInsert()
{
    if (isset($_REQUEST['where_clause'])) {
        // we were editing something => use the WHERE clause
        $loop_array = is_array($_REQUEST['where_clause'])
            ? $_REQUEST['where_clause']
            : array($_REQUEST['where_clause']);
        $using_key  = true;
        $is_insert  = $_REQUEST['submit_type'] == 'insert'
                      || $_REQUEST['submit_type'] == 'showinsert'
                      || $_REQUEST['submit_type'] == 'insertignore';
    } else {
        // new row => use indexes
        $loop_array = array();
        foreach ($_REQUEST['fields']['multi_edit'] as $key => $dummy) {
            $loop_array[] = $key;
        }
        $using_key  = false;
        $is_insert  = true;
    }
    $is_insertignore  = $_REQUEST['submit_type'] == 'insertignore';
    return array($loop_array, $using_key, $is_insert, $is_insertignore);
}

/**
 * Check wether insert row mode and if so include tbl_changen script and set
 * global variables.
 *
 * @return void
 */
function PMA_isInsertRow()
{
    if (isset($_REQUEST['insert_rows'])
        && is_numeric($_REQUEST['insert_rows'])
        && $_REQUEST['insert_rows'] != $GLOBALS['cfg']['InsertRows']
    ) {
        $GLOBALS['cfg']['InsertRows'] = $_REQUEST['insert_rows'];
        $response = PMA_Response::getInstance();
        $header = $response->getHeader();
        $scripts = $header->getScripts();
        $scripts->addFile('tbl_change.js');
        if (!defined('TESTSUITE')) {
            include 'tbl_change.php';
            exit;
        }
    }
}

/**
 * set $_SESSION for edit_next
 *
 * @param string $one_where_clause one where clause from where clauses array
 *
 * @return void
 */
function PMA_setSessionForEditNext($one_where_clause)
{
    $local_query = 'SELECT * FROM ' . PMA_Util::backquote($GLOBALS['db'])
        . '.' . PMA_Util::backquote($GLOBALS['table']) . ' WHERE '
        . str_replace('` =', '` >', $one_where_clause) . ' LIMIT 1;';

    $res            = $GLOBALS['dbi']->query($local_query);
    $row            = $GLOBALS['dbi']->fetchRow($res);
    $meta           = $GLOBALS['dbi']->getFieldsMeta($res);
    // must find a unique condition based on unique key,
    // not a combination of all fields
    list($unique_condition, $clause_is_unique)
        = PMA_Util::getUniqueCondition(
            $res, count($meta), $meta, $row, true
        );
    if (! empty($unique_condition)) {
        $_SESSION['edit_next'] = $unique_condition;
    }
    unset($unique_condition, $clause_is_unique);
}

/**
 * set $goto_include variable for different cases and retrieve like,
 * if $GLOBALS['goto'] empty, if $goto_include previously not defined
 * and new_insert, same_insert, edit_next
 *
 * @param string $goto_include store some script for include, otherwise it is
 *                             boolean false
 *
 * @return string               $goto_include
 */
function PMA_getGotoInclude($goto_include)
{
    $valid_options = array('new_insert', 'same_insert', 'edit_next');
    if (isset($_REQUEST['after_insert'])
        && in_array($_REQUEST['after_insert'], $valid_options)
    ) {
        $goto_include = 'tbl_change.php';
    } elseif (! empty($GLOBALS['goto'])) {
        if (! preg_match('@^[a-z_]+\.php$@', $GLOBALS['goto'])) {
            // this should NOT happen
            //$GLOBALS['goto'] = false;
            $goto_include = false;
        } else {
            $goto_include = $GLOBALS['goto'];
        }
        if ($GLOBALS['goto'] == 'db_sql.php'
            && /*overload*/mb_strlen($GLOBALS['table'])
        ) {
            $GLOBALS['table'] = '';
        }
    }
    if (! $goto_include) {
        if (! /*overload*/mb_strlen($GLOBALS['table'])) {
            $goto_include = 'db_sql.php';
        } else {
            $goto_include = 'tbl_sql.php';
        }
    }
    return $goto_include;
}

/**
 * Defines the url to return in case of failure of the query
 *
 * @param array $url_params url parameters
 *
 * @return string           error url for query failure
 */
function PMA_getErrorUrl($url_params)
{
    if (isset($_REQUEST['err_url'])) {
        return $_REQUEST['err_url'];
    } else {
        return 'tbl_change.php' . PMA_URL_getCommon($url_params);
    }
}

/**
 * Builds the sql query
 *
 * @param boolean $is_insertignore $_REQUEST['submit_type'] == 'insertignore'
 * @param array   $query_fields    column names array
 * @param array   $value_sets      array of query values
 *
 * @return array of query
 */
function PMA_buildSqlQuery($is_insertignore, $query_fields, $value_sets)
{
    if ($is_insertignore) {
        $insert_command = 'INSERT IGNORE ';
    } else {
        $insert_command = 'INSERT ';
    }
    $query = array(
        $insert_command . 'INTO '
        . PMA_Util::backquote($GLOBALS['db']) . '.'
        . PMA_Util::backquote($GLOBALS['table'])
        . ' (' . implode(', ', $query_fields) . ') VALUES ('
        . implode('), (', $value_sets) . ')'
    );
    unset($insert_command, $query_fields);
    return $query;
}

/**
 * Executes the sql query and get the result, then move back to the calling page
 *
 * @param array $url_params url parameters array
 * @param array $query      built query from PMA_buildSqlQuery()
 *
 * @return array            $url_params, $total_affected_rows, $last_messages
 *                          $warning_messages, $error_messages, $return_to_sql_query
 */
function PMA_executeSqlQuery($url_params, $query)
{
    $return_to_sql_query = '';
    if (! empty($GLOBALS['sql_query'])) {
        $url_params['sql_query'] = $GLOBALS['sql_query'];
        $return_to_sql_query = $GLOBALS['sql_query'];
    }
    $GLOBALS['sql_query'] = implode('; ', $query) . ';';
    // to ensure that the query is displayed in case of
    // "insert as new row" and then "insert another new row"
    $GLOBALS['display_query'] = $GLOBALS['sql_query'];

    $total_affected_rows = 0;
    $last_messages = array();
    $warning_messages = array();
    $error_messages = array();

    foreach ($query as $single_query) {
        if ($_REQUEST['submit_type'] == 'showinsert') {
            $last_messages[] = PMA_Message::notice(__('Showing SQL query'));
            continue;
        }
        if ($GLOBALS['cfg']['IgnoreMultiSubmitErrors']) {
            $result = $GLOBALS['dbi']->tryQuery($single_query);
        } else {
            $result = $GLOBALS['dbi']->query($single_query);
        }
        if (! $result) {
            $error_messages[] = PMA_Message::sanitize($GLOBALS['dbi']->getError());
        } else {
            // The next line contains a real assignment, it's not a typo
            if ($tmp = @$GLOBALS['dbi']->affectedRows()) {
                $total_affected_rows += $tmp;
            }
            unset($tmp);

            $insert_id = $GLOBALS['dbi']->insertId();
            if ($insert_id != 0) {
                // insert_id is id of FIRST record inserted in one insert, so if we
                // inserted multiple rows, we had to increment this

                if ($total_affected_rows > 0) {
                    $insert_id = $insert_id + $total_affected_rows - 1;
                }
                $last_message = PMA_Message::notice(__('Inserted row id: %1$d'));
                $last_message->addParam($insert_id);
                $last_messages[] = $last_message;
            }
            $GLOBALS['dbi']->freeResult($result);
        }
        $warning_messages = PMA_getWarningMessages();
    }
    return array(
        $url_params,
        $total_affected_rows,
        $last_messages,
        $warning_messages,
        $error_messages,
        $return_to_sql_query
    );
}

/**
 * get the warning messages array
 *
 * @return array  $warning_essages
 */
function PMA_getWarningMessages()
{
    $warning_essages = array();
    foreach ($GLOBALS['dbi']->getWarnings() as $warning) {
        $warning_essages[] = PMA_Message::sanitize(
            $warning['Level'] . ': #' . $warning['Code'] . ' ' . $warning['Message']
        );
    }
    return $warning_essages;
}

/**
 * Column to display from the foreign table?
 *
 * @param string $where_comparison string that contain relation field value
 * @param array  $map              all Relations to foreign tables for a given
 *                                 table or optionally a given column in a table
 * @param string $relation_field   relation field
 *
 * @return string $dispval display value from the foreign table
 */
function PMA_getDisplayValueForForeignTableColumn($where_comparison,
    $map, $relation_field
) {
    $foreigner = PMA_searchColumnInForeigners($map, $relation_field);
    $display_field = PMA_getDisplayField(
        $foreigner['foreign_db'],
        $foreigner['foreign_table']
    );
    // Field to display from the foreign table?
    if (isset($display_field) && /*overload*/mb_strlen($display_field)) {
        $dispsql = 'SELECT ' . PMA_Util::backquote($display_field)
            . ' FROM ' . PMA_Util::backquote($foreigner['foreign_db'])
            . '.' . PMA_Util::backquote($foreigner['foreign_table'])
            . ' WHERE ' . PMA_Util::backquote($foreigner['foreign_field'])
            . $where_comparison;
        $dispresult  = $GLOBALS['dbi']->tryQuery(
            $dispsql, null, PMA_DatabaseInterface::QUERY_STORE
        );
        if ($dispresult && $GLOBALS['dbi']->numRows($dispresult) > 0) {
            list($dispval) = $GLOBALS['dbi']->fetchRow($dispresult, 0);
        } else {
            $dispval = '';
        }
        @$GLOBALS['dbi']->freeResult($dispresult);
        return $dispval;
    }
    return '';
}

/**
 * Display option in the cell according to user choices
 *
 * @param array  $map                  all Relations to foreign tables for a given
 *                                     table or optionally a given column in a table
 * @param string $relation_field       relation field
 * @param string $where_comparison     string that contain relation field value
 * @param string $dispval              display value from the foreign table
 * @param string $relation_field_value relation field value
 *
 * @return string $output HTML <a> tag
 */
function PMA_getLinkForRelationalDisplayField($map, $relation_field,
    $where_comparison, $dispval, $relation_field_value
) {
    $foreigner = PMA_searchColumnInForeigners($map, $relation_field);
    if ('K' == $_SESSION['tmpval']['relational_display']) {
        // user chose "relational key" in the display options, so
        // the title contains the display field
        $title = (! empty($dispval))
            ? ' title="' . htmlspecialchars($dispval) . '"'
            : '';
    } else {
        $title = ' title="' . htmlspecialchars($relation_field_value) . '"';
    }
    $_url_params = array(
        'db'    => $foreigner['foreign_db'],
        'table' => $foreigner['foreign_table'],
        'pos'   => '0',
        'sql_query' => 'SELECT * FROM '
            . PMA_Util::backquote($foreigner['foreign_db'])
            . '.' . PMA_Util::backquote($foreigner['foreign_table'])
            . ' WHERE ' . PMA_Util::backquote($foreigner['foreign_field'])
            . $where_comparison
    );
    $output = '<a href="sql.php'
        . PMA_URL_getCommon($_url_params) . '"' . $title . '>';

    if ('D' == $_SESSION['tmpval']['relational_display']) {
        // user chose "relational display field" in the
        // display options, so show display field in the cell
        $output .= (!empty($dispval)) ? htmlspecialchars($dispval) : '';
    } else {
        // otherwise display data in the cell
        $output .= htmlspecialchars($relation_field_value);
    }
    $output .= '</a>';
    return $output;
}

/**
 * Transform edited values
 *
 * @param string $db             db name
 * @param string $table          table name
 * @param array  $transformation mimetypes for all columns of a table
 *                               [field_name][field_key]
 * @param array  &$edited_values transform columns list and new values
 * @param string $file           file containing the transformation plugin
 * @param string $column_name    column name
 * @param array  $extra_data     extra data array
 * @param string $type           the type of transformation
 *
 * @return array $extra_data
 */
function PMA_transformEditedValues($db, $table,
    $transformation, &$edited_values, $file, $column_name, $extra_data, $type
) {
    $include_file = 'libraries/plugins/transformations/' . $file;
    if (is_file($include_file)) {
        include_once $include_file;
        $_url_params = array(
            'db'            => $db,
            'table'         => $table,
            'where_clause'  => $_REQUEST['where_clause'],
            'transform_key' => $column_name
        );
        $transform_options  = PMA_Transformation_getOptions(
            isset($transformation[$type . '_options'])
            ? $transformation[$type . '_options']
            : ''
        );
        $transform_options['wrapper_link']
            = PMA_URL_getCommon($_url_params);
        $class_name = PMA_getTransformationClassName($file);
        $transformation_plugin = new $class_name();

        foreach ($edited_values as $cell_index => $curr_cell_edited_values) {
            if (isset($curr_cell_edited_values[$column_name])) {
                $edited_values[$cell_index][$column_name]
                    = $extra_data['transformations'][$cell_index]
                        = $transformation_plugin->applyTransformation(
                            $curr_cell_edited_values[$column_name],
                            $transform_options,
                            ''
                        );
            }
        }   // end of loop for each transformation cell
    }
    return $extra_data;
}

/**
 * Get current value in multi edit mode
 *
 * @param array  $multi_edit_funcs        multiple edit functions array
 * @param array  $multi_edit_salt         multiple edit array with encryption salt
 * @param array  $gis_from_text_functions array that contains gis from text functions
 * @param string $current_value           current value in the column
 * @param array  $gis_from_wkb_functions  initially $val is $multi_edit_columns[$key]
 * @param array  $func_optional_param     array('RAND','UNIX_TIMESTAMP')
 * @param array  $func_no_param           array of set of string
 * @param string $key                     an md5 of the column name
 *
 * @return array $cur_value
 */
function PMA_getCurrentValueAsAnArrayForMultipleEdit( $multi_edit_funcs,
    $multi_edit_salt,
    $gis_from_text_functions, $current_value, $gis_from_wkb_functions,
    $func_optional_param, $func_no_param, $key
) {
    if (empty($multi_edit_funcs[$key])) {
        return $current_value;
    } elseif ('UUID' === $multi_edit_funcs[$key]) {
        /* This way user will know what UUID new row has */
        $uuid = $GLOBALS['dbi']->fetchValue('SELECT UUID()');
        return "'" . $uuid . "'";
    } elseif ((in_array($multi_edit_funcs[$key], $gis_from_text_functions)
        && substr($current_value, 0, 3) == "'''")
        || in_array($multi_edit_funcs[$key], $gis_from_wkb_functions)
    ) {
        // Remove enclosing apostrophes
        $current_value = /*overload*/mb_substr($current_value, 1, -1);
        // Remove escaping apostrophes
        $current_value = str_replace("''", "'", $current_value);
        return $multi_edit_funcs[$key] . '(' . $current_value . ')';
    } elseif (! in_array($multi_edit_funcs[$key], $func_no_param)
        || ($current_value != "''"
        && in_array($multi_edit_funcs[$key], $func_optional_param))
    ) {
        if (isset($multi_edit_salt[$key])
            && ($multi_edit_funcs[$key] == "AES_ENCRYPT" || $multi_edit_funcs[$key] == "AES_DECRYPT")
        ) {
            return $multi_edit_funcs[$key] . '(' . $current_value . ",'"
                   . PMA_Util::sqlAddSlashes($multi_edit_salt[$key]) . "')";
        } else {
            return $multi_edit_funcs[$key] . '(' . $current_value . ')';
        }
    } else {
        return $multi_edit_funcs[$key] . '()';
    }
}

/**
 * Get query values array and query fields array for insert and update in multi edit
 *
 * @param array   $multi_edit_columns_name      multiple edit columns name array
 * @param array   $multi_edit_columns_null      multiple edit columns null array
 * @param string  $current_value                current value in the column in loop
 * @param array   $multi_edit_columns_prev      multiple edit previous columns array
 * @param array   $multi_edit_funcs             multiple edit functions array
 * @param boolean $is_insert                    boolean value whether insert or not
 * @param array   $query_values                 SET part of the sql query
 * @param array   $query_fields                 array of query fields
 * @param string  $current_value_as_an_array    current value in the column
 *                                              as an array
 * @param array   $value_sets                   array of valu sets
 * @param string  $key                          an md5 of the column name
 * @param array   $multi_edit_columns_null_prev array of multiple edit columns
 *                                              null previous
 *
 * @return array ($query_values, $query_fields)
 */
function PMA_getQueryValuesForInsertAndUpdateInMultipleEdit($multi_edit_columns_name,
    $multi_edit_columns_null, $current_value, $multi_edit_columns_prev,
    $multi_edit_funcs,$is_insert, $query_values, $query_fields,
    $current_value_as_an_array, $value_sets, $key, $multi_edit_columns_null_prev
) {
    //  i n s e r t
    if ($is_insert) {
        // no need to add column into the valuelist
        if (/*overload*/mb_strlen($current_value_as_an_array)) {
            $query_values[] = $current_value_as_an_array;
            // first inserted row so prepare the list of fields
            if (empty($value_sets)) {
                $query_fields[] = PMA_Util::backquote(
                    $multi_edit_columns_name[$key]
                );
            }
        }

    } elseif (! empty($multi_edit_columns_null_prev[$key])
        && ! isset($multi_edit_columns_null[$key])
    ) {
        //  u p d a t e

        // field had the null checkbox before the update
        // field no longer has the null checkbox
        $query_values[]
            = PMA_Util::backquote($multi_edit_columns_name[$key])
            . ' = ' . $current_value_as_an_array;
    } elseif (empty($multi_edit_funcs[$key])
        && isset($multi_edit_columns_prev[$key])
        && (("'" . PMA_Util::sqlAddSlashes($multi_edit_columns_prev[$key]) . "'" === $current_value)
        || ('0x' . $multi_edit_columns_prev[$key] === $current_value))
    ) {
        // No change for this column and no MySQL function is used -> next column
    } elseif (! empty($current_value)) {
        // avoid setting a field to NULL when it's already NULL
        // (field had the null checkbox before the update
        //  field still has the null checkbox)
        if (empty($multi_edit_columns_null_prev[$key])
            || empty($multi_edit_columns_null[$key])
        ) {
             $query_values[]
                 = PMA_Util::backquote($multi_edit_columns_name[$key])
                . ' = ' . $current_value_as_an_array;
        }
    }
    return array($query_values, $query_fields);
}

/**
 * Get the current column value in the form for different data types
 *
 * @param string|false $possibly_uploaded_val        uploaded file content
 * @param string       $key                          an md5 of the column name
 * @param array        $multi_edit_columns_type      array of multi edit column types
 * @param string       $current_value                current column value in the form
 * @param array        $multi_edit_auto_increment    multi edit auto increment
 * @param integer      $rownumber                    index of where clause array
 * @param array        $multi_edit_columns_name      multi edit column names array
 * @param array        $multi_edit_columns_null      multi edit columns null array
 * @param array        $multi_edit_columns_null_prev multi edit columns previous null
 * @param boolean      $is_insert                    whether insert or not
 * @param boolean      $using_key                    whether editing or new row
 * @param string       $where_clause                 where clause
 * @param string       $table                        table name
 *
 * @return string $current_value  current column value in the form
 */
function PMA_getCurrentValueForDifferentTypes($possibly_uploaded_val, $key,
    $multi_edit_columns_type, $current_value, $multi_edit_auto_increment,
    $rownumber, $multi_edit_columns_name, $multi_edit_columns_null,
    $multi_edit_columns_null_prev, $is_insert, $using_key, $where_clause, $table
) {
    // Fetch the current values of a row to use in case we have a protected field
    if ($is_insert
        && $using_key && isset($multi_edit_columns_type)
        && is_array($multi_edit_columns_type) && !empty($where_clause)
    ) {
        $protected_row = $GLOBALS['dbi']->fetchSingleRow(
            'SELECT * FROM ' . PMA_Util::backquote($table)
            . ' WHERE ' . $where_clause . ';'
        );
    }

    if (false !== $possibly_uploaded_val) {
        $current_value = $possibly_uploaded_val;
    } else {
        // c o l u m n    v a l u e    i n    t h e    f o r m
        if (isset($multi_edit_columns_type[$key])) {
            $type = $multi_edit_columns_type[$key];
        } else {
            $type = '';
        }

        if ($type != 'protected' && $type != 'set'
            && 0 === /*overload*/mb_strlen($current_value)
        ) {
            // best way to avoid problems in strict mode
            // (works also in non-strict mode)
            if (isset($multi_edit_auto_increment)
                && isset($multi_edit_auto_increment[$key])
            ) {
                $current_value = 'NULL';
            } else {
                $current_value = "''";
            }
        } elseif ($type == 'set') {
            if (! empty($_REQUEST['fields']['multi_edit'][$rownumber][$key])) {
                $current_value = implode(
                    ',', $_REQUEST['fields']['multi_edit'][$rownumber][$key]
                );
                $current_value = "'" . PMA_Util::sqlAddSlashes($current_value) . "'";
            } else {
                 $current_value = "''";
            }
        } elseif ($type == 'protected') {
            // here we are in protected mode (asked in the config)
            // so tbl_change has put this special value in the
            // columns array, so we do not change the column value
            // but we can still handle column upload

            // when in UPDATE mode, do not alter field's contents. When in INSERT
            // mode, insert empty field because no values were submitted.
            // If protected blobs where set, insert original fields content.
            if (! empty($protected_row[$multi_edit_columns_name[$key]])) {
                $current_value = '0x'
                    . bin2hex($protected_row[$multi_edit_columns_name[$key]]);
            } else {
                $current_value = '';
            }
        } elseif ($type === 'hex') {
            $current_value = '0x' . $current_value;
        } elseif ($type == 'bit') {
            $current_value = preg_replace('/[^01]/', '0', $current_value);
            $current_value = "b'" . PMA_Util::sqlAddSlashes($current_value) . "'";
        } elseif (! ($type == 'datetime' || $type == 'timestamp')
            || $current_value != 'CURRENT_TIMESTAMP'
        ) {
            $current_value = "'" . PMA_Util::sqlAddSlashes($current_value) . "'";
        }

        // Was the Null checkbox checked for this field?
        // (if there is a value, we ignore the Null checkbox: this could
        // be possible if Javascript is disabled in the browser)
        if (! empty($multi_edit_columns_null[$key])
            && ($current_value == "''" || $current_value == '')
        ) {
            $current_value = 'NULL';
        }

        // The Null checkbox was unchecked for this field
        if (empty($current_value)
            && ! empty($multi_edit_columns_null_prev[$key])
            && ! isset($multi_edit_columns_null[$key])
        ) {
            $current_value = "''";
        }
    }  // end else (column value in the form)
    return $current_value;
}


/**
 * Check whether inline edited value can be truncated or not,
 * and add additional parameters for extra_data array  if needed
 *
 * @param string $db          Database name
 * @param string $table       Table name
 * @param string $column_name Column name
 * @param array  &$extra_data Extra data for ajax response
 *
 * @return void
 */
function PMA_verifyWhetherValueCanBeTruncatedAndAppendExtraData(
    $db, $table, $column_name, &$extra_data
) {

    $extra_data['isNeedToRecheck'] = true;

    $sql_for_real_value = 'SELECT ' . PMA_Util::backquote($table) . '.'
        . PMA_Util::backquote($column_name)
        . ' FROM ' . PMA_Util::backquote($db) . '.'
        . PMA_Util::backquote($table)
        . ' WHERE ' . $_REQUEST['where_clause'][0];

    $result = $GLOBALS['dbi']->tryQuery($sql_for_real_value);
    $fields_meta = $GLOBALS['dbi']->getFieldsMeta($result);
    $meta = $fields_meta[0];
    $new_value = $GLOBALS['dbi']->fetchValue($result);
    if ($new_value !== false) {
        if ((substr($meta->type, 0, 9) == 'timestamp')
            || ($meta->type == 'datetime')
            || ($meta->type == 'time')
        ) {
            $new_value = PMA_Util::addMicroseconds($new_value);
        }
        $extra_data['truncatableFieldValue'] = $new_value;
    } else {
        $extra_data['isNeedToRecheck'] = false;
    }

}

/**
 * Function to get the columns of a table
 *
 * @param string $db    current db
 * @param string $table current table
 *
 * @return array
 */
function PMA_getTableColumns($db, $table)
{
    $GLOBALS['dbi']->selectDb($db);
    return array_values($GLOBALS['dbi']->getColumns($db, $table));

}

/**
 * Function to determine Insert/Edit rows
 *
 * @param string $where_clause where clause
 * @param string $db           current database
 * @param string $table        current table
 *
 * @return mixed
 */
function PMA_determineInsertOrEdit($where_clause, $db, $table)
{
    if (isset($_REQUEST['where_clause'])) {
        $where_clause = $_REQUEST['where_clause'];
    }
    if (isset($_SESSION['edit_next'])) {
        $where_clause = $_SESSION['edit_next'];
        unset($_SESSION['edit_next']);
        $after_insert = 'edit_next';
    }
    if (isset($_REQUEST['ShowFunctionFields'])) {
        $GLOBALS['cfg']['ShowFunctionFields'] = $_REQUEST['ShowFunctionFields'];
    }
    if (isset($_REQUEST['ShowFieldTypesInDataEditView'])) {
        $GLOBALS['cfg']['ShowFieldTypesInDataEditView']
            = $_REQUEST['ShowFieldTypesInDataEditView'];
    }
    if (isset($_REQUEST['after_insert'])) {
        $after_insert = $_REQUEST['after_insert'];
    }

    if (isset($where_clause)) {
        // we are editing
        $insert_mode = false;
        $where_clause_array = PMA_getWhereClauseArray($where_clause);
        list($where_clauses, $result, $rows, $found_unique_key)
            = PMA_analyzeWhereClauses(
                $where_clause_array, $table, $db
            );
    } else {
        // we are inserting
        $insert_mode = true;
        $where_clause = null;
        list($result, $rows) = PMA_loadFirstRow($table, $db);
        $where_clauses = null;
        $where_clause_array = array();
        $found_unique_key = false;
    }

    // Copying a row - fetched data will be inserted as a new row,
    // therefore the where clause is needless.
    if (isset($_REQUEST['default_action'])
        && $_REQUEST['default_action'] === 'insert'
    ) {
        $where_clause = $where_clauses = null;
    }

    return array(
        $insert_mode, $where_clause, $where_clause_array, $where_clauses,
        $result, $rows, $found_unique_key,
        isset($after_insert) ? $after_insert : null
    );
}

/**
 * Function to get comments for the table columns
 *
 * @param string $db    current database
 * @param string $table current table
 *
 * @return array $comments_map comments for columns
 */
function PMA_getCommentsMap($db, $table)
{
    /**
     * get table information
     * @todo should be done by a Table object
     */
    include 'libraries/tbl_info.inc.php';

    /**
     * Get comments for table fields/columns
     */
    $comments_map = array();

    if ($GLOBALS['cfg']['ShowPropertyComments']) {
        $comments_map = PMA_getComments($db, $table);
    }

    return $comments_map;
}

/**
 * Function to get URL parameters
 *
 * @param string $db    current database
 * @param string $table current table
 *
 * @return array $url_params url parameters
 */
function PMA_getUrlParameters($db, $table)
{
    /**
     * @todo check if we could replace by "db_|tbl_" - please clarify!?
     */
    $url_params = array(
        'db' => $db,
        'sql_query' => $_REQUEST['sql_query']
    );

    if (preg_match('@^tbl_@', $GLOBALS['goto'])) {
        $url_params['table'] = $table;
    }

    return $url_params;
}

/**
 * Function to get html for the gis editor div
 *
 * @return string
 */
function PMA_getHtmlForGisEditor()
{
    return '<div id="gis_editor"></div>'
        . '<div id="popup_background"></div>'
        . '<br />';
}

/**
 * Function to get html for the ignore option in insert mode
 *
 * @param int  $row_id  row id
 * @param bool $checked ignore option is checked or not
 *
 * @return string
 */
function PMA_getHtmlForIgnoreOption($row_id, $checked = true)
{
    return '<input type="checkbox"'
            . ($checked ? ' checked="checked"' : '')
            . ' name="insert_ignore_' . $row_id . '"'
            . ' id="insert_ignore_' . $row_id . '" />'
            . '<label for="insert_ignore_' . $row_id . '">'
            . __('Ignore')
            . '</label><br />' . "\n";
}

/**
 * Function to get html for the function option
 *
 * @param bool   $odd_row              whether odd row or not
 * @param array  $column               column
 * @param string $column_name_appendix column name appendix
 *
 * @return String
 */
function PMA_getHtmlForFunctionOption($odd_row, $column, $column_name_appendix)
{
    $longDoubleTextArea = $GLOBALS['cfg']['LongtextDoubleTextarea'];
    return '<tr class="noclick ' . ($odd_row ? 'odd' : 'even' ) . '">'
        . '<td '
        . ($longDoubleTextArea
            && /*overload*/mb_strstr($column['True_Type'], 'longtext')
            ? 'rowspan="2"'
            : ''
        )
        . 'class="center">'
        . $column['Field_title']
        . '<input type="hidden" name="fields_name' . $column_name_appendix
        . '" value="' . $column['Field_html'] . '"/>'
        . '</td>';

}

/**
 * Function to get html for the column type
 *
 * @param array $column column
 *
 * @return string
 */
function PMA_getHtmlForInsertEditColumnType($column)
{
    return '<td class="center' . $column['wrap'] . '">'
        . '<span class="column_type">' . $column['pma_type'] . '</span>'
        . '</td>';

}

/**
 * Function to get html for the insert edit form header
 *
 * @param bool $has_blob_field whether has blob field
 * @param bool $is_upload      whether is upload
 *
 * @return string
 */
function PMA_getHtmlForInsertEditFormHeader($has_blob_field, $is_upload)
{
    $html_output ='<form id="insertForm" class="lock-page ';
    if ($has_blob_field && $is_upload) {
        $html_output .='disableAjax';
    }
    $html_output .='" method="post" action="tbl_replace.php" name="insertForm" ';
    if ($is_upload) {
        $html_output .= ' enctype="multipart/form-data"';
    }
    $html_output .= '>';

    return $html_output;
}

/**
 * Function to get html for each insert/edit column
 *
 * @param array  $table_columns         table columns
 * @param int    $i                     row counter
 * @param array  $column                column
 * @param array  $comments_map          comments map
 * @param bool   $timestamp_seen        whether timestamp seen
 * @param array  $current_result        current result
 * @param string $chg_evt_handler       javascript change event handler
 * @param string $jsvkey                javascript validation key
 * @param string $vkey                  validation key
 * @param bool   $insert_mode           whether insert mode
 * @param array  $current_row           current row
 * @param bool   $odd_row               whether odd row
 * @param int    &$o_rows               row offset
 * @param int    &$tabindex             tab index
 * @param int    $columns_cnt           columns count
 * @param bool   $is_upload             whether upload
 * @param int    $tabindex_for_function tab index offset for function
 * @param array  $foreigners            foreigners
 * @param int    $tabindex_for_null     tab index offset for null
 * @param int    $tabindex_for_value    tab index offset for value
 * @param string $table                 table
 * @param string $db                    database
 * @param int    $row_id                row id
 * @param array  $titles                titles
 * @param int    $biggest_max_file_size biggest max file size
 * @param string $default_char_editing  default char editing mode which is stored
 *                                      in the config.inc.php script
 * @param string $text_dir              text direction
 * @param array  $repopulate            the data to be repopulated
 * @param array  $column_mime           the mime information of column
 * @param string $where_clause          the where clause
 *
 * @return string
 */
function PMA_getHtmlForInsertEditFormColumn($table_columns, $i, $column,
    $comments_map, $timestamp_seen, $current_result, $chg_evt_handler,
    $jsvkey, $vkey, $insert_mode, $current_row, $odd_row, &$o_rows,
    &$tabindex, $columns_cnt, $is_upload, $tabindex_for_function,
    $foreigners, $tabindex_for_null, $tabindex_for_value, $table, $db,
    $row_id, $titles, $biggest_max_file_size, $default_char_editing,
    $text_dir, $repopulate, $column_mime, $where_clause
) {
    if (! isset($table_columns[$i]['processed'])) {
        $column = $table_columns[$i];
        $column = PMA_analyzeTableColumnsArray(
            $column, $comments_map, $timestamp_seen
        );
    }
    $as_is = false;
    if (!empty($repopulate) && !empty($current_row)) {
        $current_row[$column['Field']] = $repopulate[$column['Field_md5']];
        $as_is = true;
    }

    $extracted_columnspec
        = PMA_Util::extractColumnSpec($column['Type']);

    if (-1 === $column['len']) {
        $column['len'] = $GLOBALS['dbi']->fieldLen($current_result, $i);
        // length is unknown for geometry fields,
        // make enough space to edit very simple WKTs
        if (-1 === $column['len']) {
            $column['len'] = 30;
        }
    }
    //Call validation when the form submitted...
    $unnullify_trigger = $chg_evt_handler
        . "=\"return verificationsAfterFieldChange('"
        . PMA_escapeJsString($column['Field_md5']) . "', '"
        . PMA_escapeJsString($jsvkey) . "','" . $column['pma_type'] . "')\"";

    // Use an MD5 as an array index to avoid having special characters
    // in the name attribute (see bug #1746964 )
    $column_name_appendix = $vkey . '[' . $column['Field_md5'] . ']';

    if ($column['Type'] === 'datetime'
        && ! isset($column['Default'])
        && ! is_null($column['Default'])
        && $insert_mode
    ) {
        $column['Default'] = date('Y-m-d H:i:s', time());
    }

    $html_output = PMA_getHtmlForFunctionOption(
        $odd_row, $column, $column_name_appendix
    );

    if ($GLOBALS['cfg']['ShowFieldTypesInDataEditView']) {
        $html_output .= PMA_getHtmlForInsertEditColumnType($column);
    } //End if

    // Get a list of GIS data types.
    $gis_data_types = PMA_Util::getGISDatatypes();

    // Prepares the field value
    $real_null_value = false;
    $special_chars_encoded = '';
    if (!empty($current_row)) {
        // (we are editing)
        list(
            $real_null_value, $special_chars_encoded, $special_chars,
            $data, $backup_field
        )
            = PMA_getSpecialCharsAndBackupFieldForExistingRow(
                $current_row, $column, $extracted_columnspec,
                $real_null_value, $gis_data_types, $column_name_appendix, $as_is
            );
    } else {
        // (we are inserting)
        // display default values
        $tmp = $column;
        if (isset($repopulate[$column['Field_md5']])) {
            $tmp['Default'] = $repopulate[$column['Field_md5']];
        }
        list($real_null_value, $data, $special_chars, $backup_field,
            $special_chars_encoded
        )
            = PMA_getSpecialCharsAndBackupFieldForInsertingMode(
                $tmp, $real_null_value
            );
        unset($tmp);
    }

    $idindex = ($o_rows * $columns_cnt) + $i + 1;
    $tabindex = $idindex;

    // Get a list of data types that are not yet supported.
    $no_support_types = PMA_Util::unsupportedDatatypes();

    // The function column
    // -------------------
    if ($GLOBALS['cfg']['ShowFunctionFields']) {
        $html_output .= PMA_getFunctionColumn(
            $column, $is_upload, $column_name_appendix,
            $unnullify_trigger, $no_support_types, $tabindex_for_function,
            $tabindex, $idindex, $insert_mode
        );
    }

    // The null column
    // ---------------
    $foreignData = PMA_getForeignData(
        $foreigners, $column['Field'], false, '', ''
    );
    $html_output .= PMA_getNullColumn(
        $column, $column_name_appendix, $real_null_value,
        $tabindex, $tabindex_for_null, $idindex, $vkey, $foreigners,
        $foreignData
    );

    // The value column (depends on type)
    // ----------------
    // See bug #1667887 for the reason why we don't use the maxlength
    // HTML attribute

    //add data attributes "no of decimals" and "data type"
    $no_decimals=0;
    $type = current(explode("(", $column['pma_type']));
    if (preg_match('/\(([^()]+)\)/', $column['pma_type'], $match)) {
        $match[0] = trim($match[0], '()');
        $no_decimals=$match[0];
    }
    $html_output .= '<td' . ' data-type="' . $type . '"' . ' data-decimals="'
        . $no_decimals . '">' . "\n";
    // Will be used by js/tbl_change.js to set the default value
    // for the "Continue insertion" feature
    $html_output .= '<span class="default_value hide">'
        . $special_chars . '</span>';

    // Check input transformation of column
    $transformed_html = '';
    if (!empty($column_mime['input_transformation'])) {
        $file = $column_mime['input_transformation'];
        $include_file = 'libraries/plugins/transformations/' . $file;
        if (is_file($include_file)) {
            include_once $include_file;
            $class_name = PMA_getTransformationClassName($file);
            $transformation_plugin = new $class_name();
            $transformation_options = PMA_Transformation_getOptions(
                $column_mime['input_transformation_options']
            );
            $_url_params = array(
                'db'            => $db,
                'table'         => $table,
                'transform_key' => $column['Field'],
                'where_clause'  => $where_clause
            );
            $transformation_options['wrapper_link']
                = PMA_URL_getCommon($_url_params);
            $current_value = '';
            if (isset($current_row[$column['Field']])) {
                $current_value = $current_row[$column['Field']];
            }
            if (method_exists($transformation_plugin, 'getInputHtml')) {
                $transformed_html = $transformation_plugin->getInputHtml(
                    $column, $row_id, $column_name_appendix,
                    $transformation_options, $current_value
                );
            }
            if (method_exists($transformation_plugin, 'getScripts')) {
                $GLOBALS['plugin_scripts'] = array_merge(
                    $GLOBALS['plugin_scripts'], $transformation_plugin->getScripts()
                );
            }
        }
    }
    if (!empty($transformed_html)) {
        $html_output .= $transformed_html;
    } else {
        $html_output .= PMA_getValueColumn(
            $column, $backup_field, $column_name_appendix, $unnullify_trigger,
            $tabindex, $tabindex_for_value, $idindex, $data, $special_chars,
            $foreignData, $odd_row, array($table, $db), $row_id, $titles,
            $text_dir, $special_chars_encoded, $vkey, $is_upload,
            $biggest_max_file_size, $default_char_editing,
            $no_support_types, $gis_data_types, $extracted_columnspec
        );
    }
    $html_output .= '</td>'
        . '</tr>';

    return $html_output;
}

/**
 * Function to get html for each insert/edit row
 *
 * @param array  $url_params            url parameters
 * @param array  $table_columns         table columns
 * @param array  $column                column
 * @param array  $comments_map          comments map
 * @param bool   $timestamp_seen        whether timestamp seen
 * @param array  $current_result        current result
 * @param string $chg_evt_handler       javascript change event handler
 * @param string $jsvkey                javascript validation key
 * @param string $vkey                  validation key
 * @param bool   $insert_mode           whether insert mode
 * @param array  $current_row           current row
 * @param int    &$o_rows               row offset
 * @param int    &$tabindex             tab index
 * @param int    $columns_cnt           columns count
 * @param bool   $is_upload             whether upload
 * @param int    $tabindex_for_function tab index offset for function
 * @param array  $foreigners            foreigners
 * @param int    $tabindex_for_null     tab index offset for null
 * @param int    $tabindex_for_value    tab index offset for value
 * @param string $table                 table
 * @param string $db                    database
 * @param int    $row_id                row id
 * @param array  $titles                titles
 * @param int    $biggest_max_file_size biggest max file size
 * @param string $text_dir              text direction
 * @param array  $repopulate            the data to be repopulated
 * @param array  $where_clause_array    the array of where clauses
 *
 * @return string
 */
function PMA_getHtmlForInsertEditRow($url_params, $table_columns,
    $column, $comments_map, $timestamp_seen, $current_result, $chg_evt_handler,
    $jsvkey, $vkey, $insert_mode, $current_row, &$o_rows, &$tabindex, $columns_cnt,
    $is_upload, $tabindex_for_function, $foreigners, $tabindex_for_null,
    $tabindex_for_value, $table, $db, $row_id, $titles,
    $biggest_max_file_size, $text_dir, $repopulate, $where_clause_array
) {
    $html_output = PMA_getHeadAndFootOfInsertRowTable($url_params)
        . '<tbody>';

    //store the default value for CharEditing
    $default_char_editing  = $GLOBALS['cfg']['CharEditing'];
    $mime_map = PMA_getMIME($db, $table);
    $odd_row = true;
    $where_clause = '';
    if (isset($where_clause_array[$row_id])) {
        $where_clause = $where_clause_array[$row_id];
    }
    for ($i = 0; $i < $columns_cnt; $i++) {
        $column_mime = array();
        if (isset($mime_map[$table_columns[$i]['Field']])) {
            $column_mime = $mime_map[$table_columns[$i]['Field']];
        }
        $html_output .= PMA_getHtmlForInsertEditFormColumn(
            $table_columns, $i, $column, $comments_map, $timestamp_seen,
            $current_result, $chg_evt_handler, $jsvkey, $vkey, $insert_mode,
            $current_row, $odd_row, $o_rows, $tabindex, $columns_cnt, $is_upload,
            $tabindex_for_function, $foreigners, $tabindex_for_null,
            $tabindex_for_value, $table, $db, $row_id, $titles,
            $biggest_max_file_size, $default_char_editing, $text_dir, $repopulate,
            $column_mime, $where_clause
        );
        $odd_row = !$odd_row;
    } // end for
    $o_rows++;
    $html_output .= '  </tbody>'
        . '</table><br />'
        . '<div class="clearfloat"></div>';

    return $html_output;
}
?><|MERGE_RESOLUTION|>--- conflicted
+++ resolved
@@ -306,36 +306,9 @@
 }
 
  /**
-<<<<<<< HEAD
-  * check whether the column is a binary
-  *
-  * @param array $column description of column in given table
-  *
-  * @return boolean If check to ensure types such as "enum('one','two','binary',..)"
-  *                 or "enum('one','two','varbinary',..)" are not categorized as
-  *                 binary.
-  */
-function PMA_isColumnBinary($column)
-{
-    // The type column.
-    // Fix for bug #3152931 'ENUM and SET cannot have "Binary" option'
-    if (/*overload*/mb_stripos($column['Type'], 'binary') === 0
-        || /*overload*/mb_stripos($column['Type'], 'varbinary') === 0
-    ) {
-        return stristr($column['Type'], 'binary');
-    } else {
-        return false;
-    }
-
-}
-
- /**
-  * check whether the column is a blob
-=======
   * check whether the column is of a certain type
   * the goal is to ensure that types such as "enum('one','two','binary',..)"
   * or "enum('one','two','varbinary',..)" are not categorized as binary
->>>>>>> 5f8d0814
   *
   * @param array $column description of column in given table
   * @param array $types  the types to verify
@@ -344,50 +317,15 @@
   */
 function PMA_isColumn($column, $types)
 {
-<<<<<<< HEAD
-    if (/*overload*/mb_stripos($column['Type'], 'blob') === 0
-        || /*overload*/mb_stripos($column['Type'], 'tinyblob') === 0
-        || /*overload*/mb_stripos($column['Type'], 'mediumblob') === 0
-        || /*overload*/mb_stripos($column['Type'], 'longblob') === 0
-    ) {
-        return stristr($column['Type'], 'blob');
-    } else {
-        return false;
-=======
-    /** @var PMA_String $pmaString */
-    $pmaString = $GLOBALS['PMA_String'];
-
     foreach ($types as $one_type) {
-        if ($pmaString->stripos($column['Type'], $one_type) === 0) {
+        if (/*overload*/mb_stripos($column['Type'], $one_type) === 0) {
             return true;
         }
->>>>>>> 5f8d0814
     }
     return false;
 }
 
 /**
-<<<<<<< HEAD
- * check is table column char
- *
- * @param array $column description of column in given table
- *
- * @return boolean If check to ensure types such as "enum('one','two','char',..)" or
- *                 "enum('one','two','varchar',..)" are not categorized as char.
- */
-function PMA_isColumnChar($column)
-{
-    if (/*overload*/mb_stripos($column['Type'], 'char') === 0
-        || /*overload*/mb_stripos($column['Type'], 'varchar') === 0
-    ) {
-        return stristr($column['Type'], 'char');
-    } else {
-        return false;
-    }
-}
-/**
-=======
->>>>>>> 5f8d0814
  * Retrieve set, enum, timestamp table columns
  *
  * @param array   $column         description of column in given table
@@ -1682,11 +1620,7 @@
     } elseif ((substr($column['True_Type'], 0, 9) == 'timestamp'
         || $column['True_Type'] == 'datetime'
         || $column['True_Type'] == 'time')
-<<<<<<< HEAD
-        && (/*overload*/mb_strpos($current_row[$column['Field']], ".") === true)
-=======
-        && ($pmaString->strpos($current_row[$column['Field']], ".") !== false)
->>>>>>> 5f8d0814
+        && (/*overload*/mb_strpos($current_row[$column['Field']], ".") !== false)
     ) {
         $current_row[$column['Field']] = $as_is
             ? $current_row[$column['Field']]
