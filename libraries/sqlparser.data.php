--- conflicted
+++ resolved
@@ -685,28 +685,7 @@
  *
  * @global integer MySQL reserved words count
  */
-<<<<<<< HEAD
-$PMA_SQPdata_reserved_word_cnt = 289;
-=======
-$PMA_SQPdata_reserved_word_cnt = 287;
-/**
- * The previous array must be sorted so that the binary search work.
- * Sometimes a word is not added in the correct order, so
- * this debugging code shows the problem. The same should be
- * done for all arrays.
- */
-/*
-$original = $PMA_SQPdata_reserved_word;
-sort($PMA_SQPdata_reserved_word);
-$difference = array_diff_assoc($original, $PMA_SQPdata_reserved_word);
-echo '<pre>';
-print_r($difference);
-echo '</pre>';
-echo '<pre>';
-print_r($PMA_SQPdata_reserved_word);
-echo '</pre>';
-*/
->>>>>>> b6f717a6
+$PMA_SQPdata_reserved_word_cnt = 288;
 
 /**
  * words forbidden to be used as column or table name wihtout quotes
