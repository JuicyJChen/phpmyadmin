--- conflicted
+++ resolved
@@ -462,13 +462,8 @@
  * We specifically use empty here as we are looking for anything else than
  * empty value or 0.
  */
-<<<<<<< HEAD
 if (@extension_loaded('mbstring') && !empty(@ini_get('mbstring.func_overload'))) {
-    PMA_fatalError(
-=======
-if (@extension_loaded('mbstring') && @ini_get('mbstring.func_overload') != '0') {
     Core::fatalError(
->>>>>>> e330402b
         __(
             'You have enabled mbstring.func_overload in your PHP '
             . 'configuration. This option is incompatible with phpMyAdmin '
