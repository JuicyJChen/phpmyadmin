<?xml version="1.0" encoding="UTF-8"?>
<phpunit
<<<<<<< HEAD
  xmlns:xsi="http://www.w3.org/2001/XMLSchema-instance"
  xsi:noNamespaceSchemaLocation="https://schema.phpunit.de/10.1/phpunit.xsd"
  bootstrap="test/bootstrap-dist.php"
  cacheDirectory="build/.phpunit.cache"
  executionOrder="random"
  defaultTestSuite="unit"
  failOnIncomplete="true"
  failOnRisky="true"
  failOnWarning="true"
  displayDetailsOnTestsThatTriggerWarnings="true"
  displayDetailsOnTestsThatTriggerNotices="true"
  displayDetailsOnTestsThatTriggerErrors="true"
  displayDetailsOnTestsThatTriggerDeprecations="false"
  displayDetailsOnIncompleteTests="true"
  requireCoverageMetadata="true"
  beStrictAboutOutputDuringTests="true"
  colors="true"
=======
    xmlns:xsi="http://www.w3.org/2001/XMLSchema-instance"
    xsi:noNamespaceSchemaLocation="https://schema.phpunit.de/8.5/phpunit.xsd"
    bootstrap="test/bootstrap-dist.php"
    colors="true"
    forceCoversAnnotation="true"
    verbose="true"
    executionOrder="random"
    defaultTestSuite="unit"
>>>>>>> ea971c1f
>
  <source>
    <include>
      <directory suffix=".php">.</directory>
    </include>
    <exclude>
      <directory>examples</directory>
      <directory>libraries/cache</directory>
      <directory>node_modules</directory>
      <directory>test</directory>
      <directory>tmp</directory>
      <directory>vendor</directory>
    </exclude>
  </source>
  <coverage>
    <report>
      <clover outputFile="build/logs/clover.xml"/>
      <xml outputDirectory="build/logs/coverage-xml"/>
    </report>
  </coverage>
  <php>
    <env name="LC_ALL" value="C.UTF8" force="true"/>
  </php>
  <testsuites>
    <testsuite name="unit">
      <directory suffix="Test.php">test/classes</directory>
    </testsuite>
    <testsuite name="selenium">
      <directory suffix="Test.php">test/selenium</directory>
    </testsuite>
  </testsuites>
  <logging>
    <junit outputFile="build/logs/junit.xml"/>
  </logging>
</phpunit><|MERGE_RESOLUTION|>--- conflicted
+++ resolved
@@ -1,13 +1,11 @@
 <?xml version="1.0" encoding="UTF-8"?>
 <phpunit
-<<<<<<< HEAD
   xmlns:xsi="http://www.w3.org/2001/XMLSchema-instance"
   xsi:noNamespaceSchemaLocation="https://schema.phpunit.de/10.1/phpunit.xsd"
   bootstrap="test/bootstrap-dist.php"
   cacheDirectory="build/.phpunit.cache"
   executionOrder="random"
   defaultTestSuite="unit"
-  failOnIncomplete="true"
   failOnRisky="true"
   failOnWarning="true"
   displayDetailsOnTestsThatTriggerWarnings="true"
@@ -18,16 +16,6 @@
   requireCoverageMetadata="true"
   beStrictAboutOutputDuringTests="true"
   colors="true"
-=======
-    xmlns:xsi="http://www.w3.org/2001/XMLSchema-instance"
-    xsi:noNamespaceSchemaLocation="https://schema.phpunit.de/8.5/phpunit.xsd"
-    bootstrap="test/bootstrap-dist.php"
-    colors="true"
-    forceCoversAnnotation="true"
-    verbose="true"
-    executionOrder="random"
-    defaultTestSuite="unit"
->>>>>>> ea971c1f
 >
   <source>
     <include>
