--- conflicted
+++ resolved
@@ -1714,11 +1714,7 @@
             'relation',
             $_SESSION,
             'The cache is expected to be filled because the custom override'
-<<<<<<< HEAD
-            . 'was undertood (pma__userconfig vs pma__userconfig_custom)',
-=======
-            . 'was understood (pma__userconfig vs pma__userconfig_custom)'
->>>>>>> 85fa45ca
+            . 'was understood (pma__userconfig vs pma__userconfig_custom)',
         );
 
         $dummyDbi->assertAllQueriesConsumed();
@@ -1779,8 +1775,6 @@
 
     public function testInitRelationParamsDisabledTracking(): void
     {
-        parent::setGlobalDbi();
-
         $GLOBALS['db'] = '';
         $GLOBALS['server'] = 1;
         $GLOBALS['cfg']['Server'] = [];
@@ -1806,31 +1800,36 @@
         $GLOBALS['cfg']['Server']['designer_settings'] = '';
         $GLOBALS['cfg']['Server']['export_templates'] = '';
 
-        $this->dummyDbi->removeDefaultResults();
-        $this->dummyDbi->addResult(
+        $dummyDbi = $this->createDbiDummy();
+        $dbi = $this->createDatabaseInterface($dummyDbi);
+        $GLOBALS['dbi'] = $dbi;
+
+        $dummyDbi->removeDefaultResults();
+        $dummyDbi->addResult(
             'SHOW TABLES FROM `PMA-storage`;',
             [
                 ['pma__tracking'],
             ],
-            ['Tables_in_PMA-storage']
+            ['Tables_in_PMA-storage'],
         );
 
         $_SESSION['relation'] = [];
-
-        $relation = new Relation($this->dbi);
+        (new ReflectionClass(Relation::class))->getProperty('cache')->setValue([]);
+
+        $relation = new Relation($dbi);
         $relation->initRelationParamsCache();
 
         $this->assertArrayHasKey(
             'relation',
             $_SESSION,
             'The cache is expected to be filled because the custom override'
-            . 'was understood'
-        );
-
-        $this->assertAllQueriesConsumed();
-        $this->assertAllSelectsConsumed();
-
-        $this->dummyDbi->addResult(
+            . 'was understood',
+        );
+
+        $dummyDbi->assertAllQueriesConsumed();
+        $dummyDbi->assertAllSelectsConsumed();
+
+        $dummyDbi->addResult(
             'SHOW TABLES FROM `PMA-storage`',
             [
                 [
@@ -1838,14 +1837,15 @@
                     'pma__usergroups',
                 ],
             ],
-            ['Tables_in_PMA-storage']
-        );
-
-        $this->dummyDbi->addSelectDb('PMA-storage');
+            ['Tables_in_PMA-storage'],
+        );
+
+        $dummyDbi->addSelectDb('PMA-storage');
         /** @psalm-suppress EmptyArrayAccess */
         unset($_SESSION['relation'][$GLOBALS['server']]);
+        (new ReflectionClass(Relation::class))->getProperty('cache')->setValue([]);
         $relationData = $relation->getRelationParameters();
-        $this->assertAllSelectsConsumed();
+        $dummyDbi->assertAllSelectsConsumed();
 
         $relationParameters = RelationParameters::fromArray([
             'db' => 'PMA-storage',
@@ -1879,13 +1879,11 @@
             'export_templates' => '',
         ], $GLOBALS['cfg']['Server']);
 
-        $this->assertAllQueriesConsumed();
+        $dummyDbi->assertAllQueriesConsumed();
     }
 
     public function testInitRelationParamsDisabledTrackingOthersExist(): void
     {
-        parent::setGlobalDbi();
-
         $GLOBALS['db'] = '';
         $GLOBALS['server'] = 1;
         $GLOBALS['cfg']['Server'] = [];
@@ -1911,75 +1909,61 @@
         $GLOBALS['cfg']['Server']['designer_settings'] = '';
         $GLOBALS['cfg']['Server']['export_templates'] = '';
 
-        $this->dummyDbi->removeDefaultResults();
-        $this->dummyDbi->addSelectDb('PMA-storage');
-        $this->dummyDbi->addResult(
+        $dummyDbi = $this->createDbiDummy();
+        $dbi = $this->createDatabaseInterface($dummyDbi);
+        $GLOBALS['dbi'] = $dbi;
+
+        $dummyDbi->removeDefaultResults();
+        $dummyDbi->addSelectDb('PMA-storage');
+        $dummyDbi->addResult(
             'SHOW TABLES FROM `PMA-storage`;',
             [
                 ['pma__favorite_custom'],
             ],
-            ['Tables_in_PMA-storage']
-        );
-
-        $this->dummyDbi->addResult(
+            ['Tables_in_PMA-storage'],
+        );
+
+        $dummyDbi->addResult(
             'SHOW TABLES FROM `PMA-storage`',
             [
                 ['pma__favorite_custom'],
             ],
-            ['Tables_in_PMA-storage']
-        );
-
-        $this->dummyDbi->addResult(
+            ['Tables_in_PMA-storage'],
+        );
+
+        $dummyDbi->addResult(
             'SELECT NULL FROM `pma__favorite_custom` LIMIT 0',
             [
                 ['NULL'],
             ],
-            ['NULL']
-        );
-
-        $this->dummyDbi->addResult(
+            ['NULL'],
+        );
+
+        $dummyDbi->addResult(
             'SELECT `tables` FROM `PMA-storage`.`pma__favorite_custom` WHERE `username` = \'\'',
-            []
+            [],
         );
 
         $_SESSION['relation'] = [];
         $_SESSION['tmpval'] = [];
 
-        $relation = new Relation($this->dbi);
+        $relation = new Relation($dbi);
         $relation->initRelationParamsCache();
 
         $this->assertArrayHasKey(
             'relation',
             $_SESSION,
             'The cache is expected to be filled because the custom override'
-            . 'was understood'
-        );
-
-        $this->assertAllQueriesConsumed();
-        $this->assertAllSelectsConsumed();
-
-        $this->dummyDbi->addSelectDb('PMA-storage');
-
-        $this->dummyDbi->addResult(
-            'SHOW TABLES FROM `PMA-storage`',
-            [
-                ['pma__favorite_custom'],
-            ],
-            ['Tables_in_PMA-storage']
-        );
-
-        $this->dummyDbi->addResult(
-            'SELECT NULL FROM `pma__favorite_custom` LIMIT 0',
-            [
-                ['NULL'],
-            ],
-            ['NULL']
-        );
+            . 'was understood',
+        );
+
+        $dummyDbi->assertAllQueriesConsumed();
+        $dummyDbi->assertAllSelectsConsumed();
 
         /** @psalm-suppress EmptyArrayAccess */
         unset($_SESSION['relation'][$GLOBALS['server']]);
         $relationData = $relation->getRelationParameters();
-        $this->assertAllSelectsConsumed();
+        $dummyDbi->assertAllSelectsConsumed();
 
         $relationParameters = RelationParameters::fromArray([
             'db' => 'PMA-storage',
@@ -2015,13 +1999,11 @@
             'export_templates' => '',
         ], $GLOBALS['cfg']['Server']);
 
-        $this->assertAllQueriesConsumed();
+        $dummyDbi->assertAllQueriesConsumed();
     }
 
     public function testArePmadbTablesDefinedAndArePmadbTablesAllDisabled(): void
     {
-        parent::setGlobalDbi();
-
         $GLOBALS['cfg']['Server']['bookmarktable'] = '';
         $GLOBALS['cfg']['Server']['relation'] = '';
         $GLOBALS['cfg']['Server']['table_info'] = '';
@@ -2042,8 +2024,16 @@
         $GLOBALS['cfg']['Server']['designer_settings'] = '';
         $GLOBALS['cfg']['Server']['export_templates'] = '';
 
-        $this->assertFalse($this->relation->arePmadbTablesDefined());
-        $this->assertFalse($this->relation->arePmadbTablesAllDisabled());
+        $dbi = $this->createDatabaseInterface();
+        $GLOBALS['dbi'] = $dbi;
+
+        $_SESSION['relation'] = [];
+        (new ReflectionClass(Relation::class))->getProperty('cache')->setValue([]);
+
+        $relation = new Relation($dbi);
+
+        $this->assertFalse($relation->arePmadbTablesDefined());
+        $this->assertFalse($relation->arePmadbTablesAllDisabled());
 
         $GLOBALS['cfg']['Server']['bookmarktable'] = '';
         $GLOBALS['cfg']['Server']['relation'] = '';
@@ -2065,8 +2055,8 @@
         $GLOBALS['cfg']['Server']['designer_settings'] = '';
         $GLOBALS['cfg']['Server']['export_templates'] = '';
 
-        $this->assertFalse($this->relation->arePmadbTablesDefined());
-        $this->assertFalse($this->relation->arePmadbTablesAllDisabled());
+        $this->assertFalse($relation->arePmadbTablesDefined());
+        $this->assertFalse($relation->arePmadbTablesAllDisabled());
 
         $GLOBALS['cfg']['Server']['bookmarktable'] = 'pma__bookmark';
         $GLOBALS['cfg']['Server']['relation'] = 'pma__relation';
@@ -2088,8 +2078,8 @@
         $GLOBALS['cfg']['Server']['designer_settings'] = 'pma__designer_settings';
         $GLOBALS['cfg']['Server']['export_templates'] = 'pma__export_templates';
 
-        $this->assertTrue($this->relation->arePmadbTablesDefined());
-        $this->assertFalse($this->relation->arePmadbTablesAllDisabled());
+        $this->assertTrue($relation->arePmadbTablesDefined());
+        $this->assertFalse($relation->arePmadbTablesAllDisabled());
 
         $GLOBALS['cfg']['Server']['bookmarktable'] = 'pma__bookmark';
         $GLOBALS['cfg']['Server']['relation'] = 'pma__relation';
@@ -2111,8 +2101,8 @@
         $GLOBALS['cfg']['Server']['designer_settings'] = 'pma__designer_settings';
         $GLOBALS['cfg']['Server']['export_templates'] = 'pma__export_templates';
 
-        $this->assertTrue($this->relation->arePmadbTablesDefined());
-        $this->assertFalse($this->relation->arePmadbTablesAllDisabled());
+        $this->assertTrue($relation->arePmadbTablesDefined());
+        $this->assertFalse($relation->arePmadbTablesAllDisabled());
 
         $GLOBALS['cfg']['Server']['bookmarktable'] = 'pma__bookmark';
         $GLOBALS['cfg']['Server']['relation'] = 'pma__relation';
@@ -2134,8 +2124,8 @@
         $GLOBALS['cfg']['Server']['designer_settings'] = 'pma__designer_settings';
         $GLOBALS['cfg']['Server']['export_templates'] = 'pma__export_templates';
 
-        $this->assertFalse($this->relation->arePmadbTablesDefined());
-        $this->assertFalse($this->relation->arePmadbTablesAllDisabled());
+        $this->assertFalse($relation->arePmadbTablesDefined());
+        $this->assertFalse($relation->arePmadbTablesAllDisabled());
 
         $GLOBALS['cfg']['Server']['bookmarktable'] = false; //'pma__bookmark';
         $GLOBALS['cfg']['Server']['relation'] = false; //'pma__relation';
@@ -2157,8 +2147,8 @@
         $GLOBALS['cfg']['Server']['designer_settings'] = false; //'pma__designer_settings';
         $GLOBALS['cfg']['Server']['export_templates'] = false; //'pma__export_templates';
 
-        $this->assertFalse($this->relation->arePmadbTablesDefined());
-        $this->assertTrue($this->relation->arePmadbTablesAllDisabled());
+        $this->assertFalse($relation->arePmadbTablesDefined());
+        $this->assertTrue($relation->arePmadbTablesAllDisabled());
     }
 
     /**
