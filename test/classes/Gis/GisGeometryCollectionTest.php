<?php

declare(strict_types=1);

namespace PhpMyAdmin\Tests\Gis;

use PhpMyAdmin\Gis\Ds\Extent;
use PhpMyAdmin\Gis\Ds\ScaleData;
use PhpMyAdmin\Gis\GisGeometryCollection;
use PhpMyAdmin\Image\ImageWrapper;
use PHPUnit\Framework\Attributes\CoversClass;
use PHPUnit\Framework\Attributes\DataProvider;
use PHPUnit\Framework\Attributes\PreserveGlobalState;
use PHPUnit\Framework\Attributes\RequiresPhpExtension;
use PHPUnit\Framework\Attributes\RunTestsInSeparateProcesses;
use TCPDF;

#[CoversClass(GisGeometryCollection::class)]
#[PreserveGlobalState(false)]
#[RunTestsInSeparateProcesses]
class GisGeometryCollectionTest extends GisGeomTestCase
{
    /**
     * Data provider for testGetExtent() test case
     *
     * @return array<array{string, Extent}>
     */
    public static function providerForTestGetExtent(): array
    {
        return [
            [
                'GEOMETRYCOLLECTION(POLYGON((35 10,10 20,15 40,45 45,35 10),(20 30,35 32,30 20,20 30)))',
                new Extent(minX: 10, minY: 10, maxX: 45, maxY: 45),
            ],
        ];
    }

    /**
     * test getExtent method
     *
     * @param string $spatial spatial data of a row
     * @param Extent $extent  expected results
     */
    #[DataProvider('providerForTestGetExtent')]
    public function testGetExtent(string $spatial, Extent $extent): void
    {
        $object = GisGeometryCollection::singleton();
        $this->assertEquals($extent, $object->getExtent($spatial));
    }

    /**
     * Test for generateWkt
     *
     * @param array<mixed> $gisData
     * @param int          $index   index in $gis_data
     * @param string|null  $empty   empty parameter
     * @param string       $output  expected output
     */
    #[DataProvider('providerForTestGenerateWkt')]
    public function testGenerateWkt(array $gisData, int $index, string|null $empty, string $output): void
    {
        $object = GisGeometryCollection::singleton();
        $this->assertEquals($output, $object->generateWkt($gisData, $index, $empty));
    }

    /**
     * Data provider for testGenerateWkt() test case
     *
     * @return array<array{array<mixed>, int, string|null, string}>
     */
    public static function providerForTestGenerateWkt(): array
    {
        $temp1 = [
            0 => [
                'gis_type' => 'LINESTRING',
                'LINESTRING' => ['no_of_points' => 2, 0 => ['x' => 5.02,'y' => 8.45], 1 => ['x' => 6.14,'y' => 0.15]],
            ],
        ];

<<<<<<< HEAD
        return [[$temp1, 0, null, 'GEOMETRYCOLLECTION(LINESTRING(5.02 8.45,6.14 0.15))']];
=======
        return [
            [
                [
                    'gis_type' => 'GEOMETRYCOLLECTION',
                    'srid' => '0',
                    'GEOMETRYCOLLECTION' => ['geom_count' => '1'],
                    0 => ['gis_type' => 'POINT'],
                ],
                0,
                null,
                'GEOMETRYCOLLECTION(POINT( ))',
            ],
            [
                [
                    'gis_type' => 'GEOMETRYCOLLECTION',
                    'srid' => '0',
                    'GEOMETRYCOLLECTION' => ['geom_count' => '1'],
                    0 => ['gis_type' => 'LINESTRING'],
                ],
                0,
                null,
                'GEOMETRYCOLLECTION(LINESTRING( , ))',
            ],
            [
                [
                    'gis_type' => 'GEOMETRYCOLLECTION',
                    'srid' => '0',
                    'GEOMETRYCOLLECTION' => ['geom_count' => '1'],
                    0 => ['gis_type' => 'POLYGON'],
                ],
                0,
                null,
                'GEOMETRYCOLLECTION(POLYGON(( , , , )))',
            ],
            [
                [
                    'gis_type' => 'GEOMETRYCOLLECTION',
                    'srid' => '0',
                    'GEOMETRYCOLLECTION' => ['geom_count' => '1'],
                    0 => ['gis_type' => 'MULTIPOINT'],
                ],
                0,
                null,
                'GEOMETRYCOLLECTION(MULTIPOINT( ))',
            ],
            [
                [
                    'gis_type' => 'GEOMETRYCOLLECTION',
                    'srid' => '0',
                    'GEOMETRYCOLLECTION' => ['geom_count' => '1'],
                    0 => ['gis_type' => 'MULTILINESTRING'],
                ],
                0,
                null,
                'GEOMETRYCOLLECTION(MULTILINESTRING(( , )))',
            ],
            [
                [
                    'gis_type' => 'GEOMETRYCOLLECTION',
                    'srid' => '0',
                    'GEOMETRYCOLLECTION' => ['geom_count' => '1'],
                    0 => ['gis_type' => 'MULTIPOLYGON'],
                ],
                0,
                null,
                'GEOMETRYCOLLECTION(MULTIPOLYGON((( , , , ))))',
            ],
            [
                $temp1,
                0,
                null,
                'GEOMETRYCOLLECTION(LINESTRING(5.02 8.45,6.14 0.15))',
            ],
        ];
>>>>>>> 2540af76
    }

    /**
     * test generateParams method
     *
     * @param string       $wkt    point in WKT form
     * @param array<mixed> $params expected output array
     */
    #[DataProvider('providerForTestGenerateParams')]
    public function testGenerateParams(string $wkt, array $params): void
    {
        $object = GisGeometryCollection::singleton();
        $this->assertEquals($params, $object->generateParams($wkt));
    }

    /**
     * Data provider for testGenerateParams() test case
     *
     * @return array<array{string, array<mixed>}>
     */
    public static function providerForTestGenerateParams(): array
    {
        return [
            [
                'GEOMETRYCOLLECTION('
                . 'LINESTRING(5.02 8.45,6.14 0.15)'
                . ',MULTILINESTRING((36 14,47 23,62 75),(36 10,17 23,178 53))'
                . ',MULTIPOINT(5.02 8.45,6.14 0.15)'
                . ',MULTIPOLYGON(((35 10,10 20,15 40,45 45,35 10)'
                . ',(20 30,35 32,30 20,20 30)),((123 0,23 30,17 63,123 0)))'
                . ',POINT(5.02 8.45)'
                . ',POLYGON((35 10,10 20,15 40,45 45,35 10),(20 30,35 32,30 20,20 30))'
                . ')',
                [
                    'srid' => 0,
                    'GEOMETRYCOLLECTION' => ['geom_count' => 6],
                    0 => [
                        'gis_type' => 'LINESTRING',
                        'LINESTRING' => [
                            'no_of_points' => 2,
                            0 => ['x' => 5.02, 'y' => 8.45],
                            1 => ['x' => 6.14, 'y' => 0.15],
                        ],
                    ],
                    1 => [
                        'gis_type' => 'MULTILINESTRING',
                        'MULTILINESTRING' => [
                            'no_of_lines' => 2,
                            0 => [
                                'no_of_points' => 3,
                                0 => ['x' => 36.0, 'y' => 14.0],
                                1 => ['x' => 47.0, 'y' => 23.0],
                                2 => ['x' => 62.0, 'y' => 75.0],
                            ],
                            1 => [
                                'no_of_points' => 3,
                                0 => ['x' => 36.0, 'y' => 10.0],
                                1 => ['x' => 17.0, 'y' => 23.0],
                                2 => ['x' => 178.0, 'y' => 53.0],
                            ],
                        ],
                    ],
                    2 => [
                        'gis_type' => 'MULTIPOINT',
                        'MULTIPOINT' => [
                            'no_of_points' => 2,
                            0 => ['x' => 5.02, 'y' => 8.45],
                            1 => ['x' => 6.14, 'y' => 0.15],
                        ],
                    ],
                    3 => [
                        'gis_type' => 'MULTIPOLYGON',
                        'MULTIPOLYGON' => [
                            'no_of_polygons' => 2,
                            0 => [
                                'no_of_lines' => 2,
                                0 => [
                                    'no_of_points' => 5,
                                    0 => ['x' => 35.0, 'y' => 10.0],
                                    1 => ['x' => 10.0, 'y' => 20.0],
                                    2 => ['x' => 15.0, 'y' => 40.0],
                                    3 => ['x' => 45.0, 'y' => 45.0],
                                    4 => ['x' => 35.0, 'y' => 10.0],
                                ],
                                1 => [
                                    'no_of_points' => 4,
                                    0 => ['x' => 20.0, 'y' => 30.0],
                                    1 => ['x' => 35.0, 'y' => 32.0],
                                    2 => ['x' => 30.0, 'y' => 20.0],
                                    3 => ['x' => 20.0, 'y' => 30.0],
                                ],
                            ],
                            1 => [
                                'no_of_lines' => 1,
                                0 => [
                                    'no_of_points' => 4,
                                    0 => ['x' => 123.0, 'y' => 0.0],
                                    1 => ['x' => 23.0, 'y' => 30.0],
                                    2 => ['x' => 17.0, 'y' => 63.0],
                                    3 => ['x' => 123.0, 'y' => 0.0],
                                ],
                            ],
                        ],
                    ],
                    4 => ['gis_type' => 'POINT', 'POINT' => ['x' => 5.02, 'y' => 8.45]],
                    5 => [
                        'gis_type' => 'POLYGON',
                        'POLYGON' => [
                            'no_of_lines' => 2,
                            0 => [
                                'no_of_points' => 5,
                                0 => ['x' => 35.0, 'y' => 10.0],
                                1 => ['x' => 10.0, 'y' => 20.0],
                                2 => ['x' => 15.0, 'y' => 40.0],
                                3 => ['x' => 45.0, 'y' => 45.0],
                                4 => ['x' => 35.0, 'y' => 10.0],
                            ],
                            1 => [
                                'no_of_points' => 4,
                                0 => ['x' => 20.0, 'y' => 30.0],
                                1 => ['x' => 35.0, 'y' => 32.0],
                                2 => ['x' => 30.0, 'y' => 20.0],
                                3 => ['x' => 20.0, 'y' => 30.0],
                            ],
                        ],
                    ],
                ],
            ],
        ];
    }

    #[RequiresPhpExtension('gd')]
    public function testPrepareRowAsPng(): void
    {
        $object = GisGeometryCollection::singleton();
        $image = ImageWrapper::create(200, 124, ['red' => 229, 'green' => 229, 'blue' => 229]);
        $this->assertNotNull($image);
        $object->prepareRowAsPng(
            'GEOMETRYCOLLECTION(POLYGON((35 10,10 20,15 40,45 45,35 10),(20 30,35 32,30 20,20 30)),'
            . 'LINESTRING(5 30,4 4))',
            'image',
            [176, 46, 224],
            new ScaleData(offsetX: -19, offsetY: -3, scale: 2.29, height: 124),
            $image,
        );
        $this->assertEquals(200, $image->width());
        $this->assertEquals(124, $image->height());

        $fileExpected = $this->testDir . '/geometrycollection-expected.png';
        $fileActual = $this->testDir . '/geometrycollection-actual.png';
        $this->assertTrue($image->png($fileActual));
        $this->assertFileEquals($fileExpected, $fileActual);
    }

    /**
     * Test for prepareRowAsPdf
     *
     * @param string    $spatial   string to parse
     * @param string    $label     field label
     * @param int[]     $color     line color
     * @param ScaleData $scaleData scaling parameters
     * @param TCPDF     $pdf       expected output
     */
    #[DataProvider('providerForPrepareRowAsPdf')]
    public function testPrepareRowAsPdf(
        string $spatial,
        string $label,
        array $color,
        ScaleData $scaleData,
        TCPDF $pdf,
    ): void {
        $object = GisGeometryCollection::singleton();
        $object->prepareRowAsPdf($spatial, $label, $color, $scaleData, $pdf);

        $fileExpected = $this->testDir . '/geometrycollection-expected.pdf';
        $fileActual = $this->testDir . '/geometrycollection-actual.pdf';
        $pdf->Output($fileActual, 'F');
        $this->assertFileEquals($fileExpected, $fileActual);
    }

    /**
     * Data provider for testPrepareRowAsPdf() test case
     *
     * @return array<array{string, string, int[], ScaleData, TCPDF}>
     */
    public static function providerForPrepareRowAsPdf(): array
    {
        return [
            [
                'GEOMETRYCOLLECTION(POLYGON((35 10,10 20,15 40,45 45,35 10),(20 30,35 32,30 20,20 30)),'
                . 'LINESTRING(5 30,4 4))',
                'pdf',
                [176, 46, 224],
                new ScaleData(offsetX: 1, offsetY: -9, scale: 4.39, height: 297),

                parent::createEmptyPdf('GEOMETRYCOLLECTION'),
            ],
        ];
    }

    /**
     * Test for prepareRowAsSvg
     *
     * @param string    $spatial   string to parse
     * @param string    $label     field label
     * @param int[]     $color     line color
     * @param ScaleData $scaleData scaling parameters
     * @param string    $output    expected output
     */
    #[DataProvider('providerForPrepareRowAsSvg')]
    public function testPrepareRowAsSvg(
        string $spatial,
        string $label,
        array $color,
        ScaleData $scaleData,
        string $output,
    ): void {
        $object = GisGeometryCollection::singleton();
        $svg = $object->prepareRowAsSvg($spatial, $label, $color, $scaleData);
        $this->assertEquals($output, $svg);
    }

    /**
     * Data provider for testPrepareRowAsSvg() test case
     *
     * @return array<array{string, string, int[], ScaleData, string}>
     */
    public static function providerForPrepareRowAsSvg(): array
    {
        return [
            [
                'GEOMETRYCOLLECTION(POLYGON((35 10,10 20,15 40,45 45,35 10),(20 30,35 32,30 20,20 30)))',
                'svg',
                [176, 46, 224],
                new ScaleData(offsetX: 12, offsetY: 69, scale: 2, height: 150),
                '<path d=" M 46, 268 L -4, 248 L 6, 208 L 66, 198 Z  M 16,'
                . ' 228 L 46, 224 L 36, 248 Z " name="svg" id="svg1234567890'
                . '" class="polygon vector" stroke="black" stroke-width="0.5"'
                . ' fill="#b02ee0" fill-rule="evenodd" fill-opacity="0.8"/>',
            ],
        ];
    }

    /**
     * Test for prepareRowAsOl
     *
     * @param string $spatial string to parse
     * @param int    $srid    SRID
     * @param string $label   field label
     * @param int[]  $color   line color
     * @param string $output  expected output
     */
    #[DataProvider('providerForPrepareRowAsOl')]
    public function testPrepareRowAsOl(
        string $spatial,
        int $srid,
        string $label,
        array $color,
        string $output,
    ): void {
        $object = GisGeometryCollection::singleton();
        $this->assertEquals(
            $output,
            $object->prepareRowAsOl(
                $spatial,
                $srid,
                $label,
                $color,
            ),
        );
    }

    /**
     * Data provider for testPrepareRowAsOl() test case
     *
     * @return array<array{string, int, string, int[], string}>
     */
    public static function providerForPrepareRowAsOl(): array
    {
        return [
            [
                'GEOMETRYCOLLECTION(POLYGON((35 10,10 20,15 40,45 45,35 10),(20 30,35 32,30 20,20 30)))',
                4326,
                'Ol',
                [176, 46, 224],
                'var feature = new ol.Feature(new ol.geom.Polygon([[[35,10],'
                . '[10,20],[15,40],[45,45],[35,10]],[[20,30],[35,32],[30,20]'
                . ',[20,30]]]).transform(\'EPSG:4326\', \'EPSG:3857\'));feat'
                . 'ure.setStyle(new ol.style.Style({fill: new ol.style.Fill('
                . '{"color":[176,46,224,0.8]}),stroke: new ol.style.Stroke({'
                . '"color":[0,0,0],"width":0.5}),text: new ol.style.Text({"t'
                . 'ext":"Ol"})}));vectorSource.addFeature(feature);',
            ],
        ];
    }
}<|MERGE_RESOLUTION|>--- conflicted
+++ resolved
@@ -77,9 +77,6 @@
             ],
         ];
 
-<<<<<<< HEAD
-        return [[$temp1, 0, null, 'GEOMETRYCOLLECTION(LINESTRING(5.02 8.45,6.14 0.15))']];
-=======
         return [
             [
                 [
@@ -147,14 +144,8 @@
                 null,
                 'GEOMETRYCOLLECTION(MULTIPOLYGON((( , , , ))))',
             ],
-            [
-                $temp1,
-                0,
-                null,
-                'GEOMETRYCOLLECTION(LINESTRING(5.02 8.45,6.14 0.15))',
-            ],
-        ];
->>>>>>> 2540af76
+            [$temp1, 0, null, 'GEOMETRYCOLLECTION(LINESTRING(5.02 8.45,6.14 0.15))'],
+        ];
     }
 
     /**
