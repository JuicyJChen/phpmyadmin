<?php

declare(strict_types=1);

namespace PhpMyAdmin\Tests;

use PhpMyAdmin\DatabaseInterface;
use PhpMyAdmin\FieldMetadata;
use PhpMyAdmin\MoTranslator\Loader;
use PhpMyAdmin\SqlParser\Context;
use PhpMyAdmin\SqlParser\Token;
use PhpMyAdmin\Util;
use PhpMyAdmin\Utils\SessionCache;
use PhpMyAdmin\Version;

use function __;
use function _setlocale;
use function count;
use function date_default_timezone_get;
use function date_default_timezone_set;
use function file_exists;
use function floatval;
use function htmlspecialchars;
use function ini_get;
use function ini_set;
use function str_repeat;
use function str_replace;
use function strlen;
use function trim;

use const LC_ALL;
use const MYSQLI_NUM_FLAG;
use const MYSQLI_PRI_KEY_FLAG;
use const MYSQLI_TYPE_BIT;
use const MYSQLI_TYPE_GEOMETRY;
use const MYSQLI_TYPE_LONG;
use const MYSQLI_TYPE_SHORT;
use const MYSQLI_TYPE_STRING;
use const MYSQLI_UNIQUE_KEY_FLAG;

const FIELD_TYPE_INTEGER = 1;
const FIELD_TYPE_VARCHAR = 253;
const FIELD_TYPE_UNKNOWN = -1;

/**
 * @covers \PhpMyAdmin\Util
 */
class UtilTest extends AbstractTestCase
{
    /**
     * Test for listPHPExtensions
     *
     * @requires extension mysqli
     * @requires extension curl
     * @requires extension mbstring
     */
    public function testListPHPExtensions(): void
    {
        $this->assertSame(
            [
                'mysqli',
                'curl',
                'mbstring',
            ],
            Util::listPHPExtensions()
        );
    }

    public function testGetUniqueCondition(): void
    {
        $GLOBALS['db'] = 'db';
        $GLOBALS['cfg']['Server']['DisableIS'] = false;

        $actual = Util::getUniqueCondition(0, [], []);
        $this->assertEquals(['', false, []], $actual);

        $actual = Util::getUniqueCondition(0, [], [], true);
        $this->assertEquals(['', true, []], $actual);
    }

    public function testGetUniqueConditionWithMultipleFields(): void
    {
        $GLOBALS['dbi'] = $this->createDatabaseInterface();

        $meta = [
            new FieldMetadata(MYSQLI_TYPE_STRING, 0, (object) [
                'name' => 'field1',
                'table' => 'table',
                'orgtable' => 'table',
            ]),
            new FieldMetadata(MYSQLI_TYPE_STRING, 0, (object) [
                'name' => 'field2',
                'table' => 'table',
                'orgtable' => 'table',
            ]),
            new FieldMetadata(MYSQLI_TYPE_SHORT, MYSQLI_NUM_FLAG, (object) [
                'name' => 'field3',
                'table' => 'table',
                'orgtable' => 'table',
            ]),
            new FieldMetadata(MYSQLI_TYPE_LONG, MYSQLI_NUM_FLAG, (object) [
                'name' => 'field4',
                'table' => 'table',
                'orgtable' => 'table',
            ]),
            new FieldMetadata(MYSQLI_TYPE_STRING, 0, (object) [
                'name' => 'field5',
                'table' => 'table',
                'orgtable' => 'table',
                'charsetnr' => 63, // binary
            ]),
            new FieldMetadata(MYSQLI_TYPE_STRING, 0, (object) [
                'name' => 'field6',
                'table' => 'table',
                'orgtable' => 'table',
                'charsetnr' => 63, // binary
            ]),
            new FieldMetadata(MYSQLI_TYPE_STRING, 0, (object) [
                'name' => 'field7',
                'table' => 'table',
                'orgtable' => 'table',
                'numeric' => false,
                'type' => 'blob',
                'charsetnr' => 32, // armscii8_general_ci
            ]),
            new FieldMetadata(MYSQLI_TYPE_STRING, 0, (object) [
                'name' => 'field8',
                'table' => 'table',
                'orgtable' => 'table',
                'numeric' => false,
                'type' => 'blob',
                'charsetnr' => 48, // latin1_general_ci
            ]),
            new FieldMetadata(MYSQLI_TYPE_STRING, 0, (object) [
                'name' => 'field9',
                'table' => 'table',
                'orgtable' => 'table',
                'numeric' => false,
                'type' => 'blob',
                'charsetnr' => 63, // binary
            ]),
            new FieldMetadata(MYSQLI_TYPE_GEOMETRY, 0, (object) [
                'name' => 'field10',
                'table' => 'table',
                'orgtable' => 'table',
            ]),
            new FieldMetadata(MYSQLI_TYPE_STRING, 0, (object) [
                'name' => 'field11',
                'table' => 'table2',
                'orgtable' => 'table2',
            ]),
            new FieldMetadata(MYSQLI_TYPE_BIT, 0, (object) [
                'name' => 'field12',
                'table' => 'table',
                'orgtable' => 'table',
                'length' => 4,
            ]),
        ];

        $actual = Util::getUniqueCondition(count($meta), $meta, [
            null,
            'value\'s',
            123456,
            123.456,
            'value',
            str_repeat('*', 1001),
            'value',
            'value',
            'value',
            'value',
            'value',
            0x1,
        ], false, 'table');
        $this->assertEquals(
            [
                '`table`.`field1` IS NULL AND `table`.`field2` = \'value\\\'s\' AND `table`.`field3` = 123456'
                . ' AND `table`.`field4` = 123.456 AND `table`.`field5` = CAST(0x76616c7565 AS BINARY)'
                . ' AND `table`.`field7` = \'value\' AND `table`.`field8` = \'value\''
                . ' AND `table`.`field9` = CAST(0x76616c7565 AS BINARY)'
                . ' AND `table`.`field10` = CAST(0x76616c7565 AS BINARY)'
                . ' AND `table`.`field12` = b\'0001\'',
                false,
                [
                    '`table`.`field1`' => 'IS NULL',
                    '`table`.`field2`' => '= \'value\\\'s\'',
                    '`table`.`field3`' => '= 123456',
                    '`table`.`field4`' => '= 123.456',
                    '`table`.`field5`' => '= CAST(0x76616c7565 AS BINARY)',
                    '`table`.`field7`' => '= \'value\'',
                    '`table`.`field8`' => '= \'value\'',
                    '`table`.`field9`' => '= CAST(0x76616c7565 AS BINARY)',
                    '`table`.`field10`' => '',
                    '`table`.`field12`' => '= b\'0001\'',
                ],
            ],
            $actual
        );
    }

    public function testGetUniqueConditionWithSingleBigBinaryField(): void
    {
        $meta = [
            new FieldMetadata(MYSQLI_TYPE_STRING, 0, (object) [
                'name' => 'field',
                'table' => 'table',
                'orgtable' => 'table',
                'charsetnr' => 63, // binary
            ]),
        ];

        $actual = Util::getUniqueCondition(1, $meta, [str_repeat('*', 1001)]);
        $this->assertEquals(
            ['CHAR_LENGTH(`table`.`field`)  = 1001', false, ['`table`.`field`' => ' = 1001']],
            $actual
        );
    }

    public function testGetUniqueConditionWithPrimaryKey(): void
    {
        $GLOBALS['dbi'] = $this->createDatabaseInterface();

        $meta = [
            new FieldMetadata(MYSQLI_TYPE_LONG, MYSQLI_PRI_KEY_FLAG | MYSQLI_NUM_FLAG, (object) [
                'name' => 'id',
                'table' => 'table',
                'orgtable' => 'table',
            ]),
            new FieldMetadata(MYSQLI_TYPE_STRING, 0, (object) [
                'name' => 'field',
                'table' => 'table',
                'orgtable' => 'table',
            ]),
        ];

        $actual = Util::getUniqueCondition(count($meta), $meta, [1, 'value']);
        $this->assertEquals(['`table`.`id` = 1', true, ['`table`.`id`' => '= 1']], $actual);
    }

    public function testGetUniqueConditionWithUniqueKey(): void
    {
        $GLOBALS['dbi'] = $this->createDatabaseInterface();

        $meta = [
            new FieldMetadata(MYSQLI_TYPE_STRING, MYSQLI_UNIQUE_KEY_FLAG, (object) [
                'name' => 'id',
                'table' => 'table',
                'orgtable' => 'table',
            ]),
            new FieldMetadata(MYSQLI_TYPE_STRING, 0, (object) [
                'name' => 'field',
                'table' => 'table',
                'orgtable' => 'table',
            ]),
        ];

        $actual = Util::getUniqueCondition(count($meta), $meta, ['unique', 'value']);
        $this->assertEquals(['`table`.`id` = \'unique\'', true, ['`table`.`id`' => '= \'unique\'']], $actual);
    }

    /**
     * Test for Util::getUniqueCondition
     * note: GROUP_FLAG = MYSQLI_NUM_FLAG = 32769
     *
     * @param FieldMetadata[] $meta     Meta Information for Field
     * @param array           $row      Current Ddata Row
     * @param array           $expected Expected Result
     * @psalm-param array<int, mixed> $row
     * @psalm-param array{string, bool, array<string, string>} $expected
     *
     * @dataProvider providerGetUniqueConditionForGroupFlag
     */
    public function testGetUniqueConditionForGroupFlag(array $meta, array $row, array $expected): void
    {
        $GLOBALS['dbi'] = $this->createDatabaseInterface();

        $fieldsCount = count($meta);
        $actual = Util::getUniqueCondition($fieldsCount, $meta, $row);

        $this->assertEquals($expected, $actual);
    }

    /**
     * Provider for testGetUniqueConditionForGroupFlag
     *
     * @return array<string, array{FieldMetadata[], array<int, mixed>, array{string, bool, array<string, string>}}>
     */
    public function providerGetUniqueConditionForGroupFlag(): array
    {
        return [
            'field type is integer, value is number - not escape string' => [
                [
                    new FieldMetadata(FIELD_TYPE_INTEGER, MYSQLI_NUM_FLAG, (object) [
                        'name' => 'col',
                        'table' => 'table',
                        'orgtable' => 'table',
                    ]),
                ],
                [123],
                [
                    '`table`.`col` = 123',
                    false,
                    ['`table`.`col`' => '= 123'],
                ],
            ],
            'field type is unknown, value is string - escape string' => [
                [
                    new FieldMetadata(FIELD_TYPE_UNKNOWN, MYSQLI_NUM_FLAG, (object) [
                        'name' => 'col',
                        'table' => 'table',
                        'orgtable' => 'table',
                    ]),
                ],
                ['test'],
                [
                    "`table`.`col` = 'test'",
                    false,
                    ['`table`.`col`' => "= 'test'"],
                ],
            ],
            'field type is varchar, value is string - escape string' => [
                [
                    new FieldMetadata(FIELD_TYPE_VARCHAR, MYSQLI_NUM_FLAG, (object) [
                        'name' => 'col',
                        'table' => 'table',
                        'orgtable' => 'table',
                    ]),
                ],
                ['test'],
                [
                    "`table`.`col` = 'test'",
                    false,
                    ['`table`.`col`' => "= 'test'"],
                ],
            ],
            'field type is varchar, value is string with double quote - escape string' => [
                [
                    new FieldMetadata(FIELD_TYPE_VARCHAR, MYSQLI_NUM_FLAG, (object) [
                        'name' => 'col',
                        'table' => 'table',
                        'orgtable' => 'table',
                    ]),
                ],
                ['"test"'],
                [
                    "`table`.`col` = '\\\"test\\\"'",
                    false,
                    ['`table`.`col`' => "= '\\\"test\\\"'"],
                ],
            ],
            'field type is varchar, value is string with single quote - escape string' => [
                [
                    new FieldMetadata(FIELD_TYPE_VARCHAR, MYSQLI_NUM_FLAG, (object) [
                        'name' => 'col',
                        'table' => 'table',
                        'orgtable' => 'table',
                    ]),
                ],
                ["'test'"],
                [
                    "`table`.`col` = '\'test\''",
                    false,
                    ['`table`.`col`' => "= '\'test\''"],
                ],
            ],
            'group by multiple columns and field type is mixed' => [
                [
                    new FieldMetadata(FIELD_TYPE_VARCHAR, MYSQLI_NUM_FLAG, (object) [
                        'name' => 'col',
                        'table' => 'table',
                        'orgtable' => 'table',
                    ]),
                    new FieldMetadata(FIELD_TYPE_INTEGER, MYSQLI_NUM_FLAG, (object) [
                        'name' => 'status_id',
                        'table' => 'table',
                        'orgtable' => 'table',
                    ]),
                ],
                ['test', 2],
                [
                    "`table`.`col` = 'test' AND `table`.`status_id` = 2",
                    false,
                    [
                        '`table`.`col`' => "= 'test'",
                        '`table`.`status_id`' => '= 2',
                    ],
                ],
            ],
        ];
    }

    /**
     * Test for Page Selector
     */
    public function testPageSelector(): void
    {
        $this->assertStringContainsString(
            '<select class="pageselector ajax" name="pma" >',
            Util::pageselector('pma', 3)
        );

        // If pageNow > nbTotalPage, show the pageNow number to avoid confusion
        $this->assertStringContainsString(
            '<option selected="selected" style="font-weight: bold" value="297">100</option>',
            Util::pageselector('pma', 3, 100, 50)
        );
    }

    /**
     * Test for getCharsetQueryPart
     *
     * @param string $collation Collation
     * @param string $expected  Expected Charset Query
     *
     * @dataProvider charsetQueryData
     */
    public function testGenerateCharsetQueryPart(string $collation, string $expected): void
    {
        $this->assertEquals(
            $expected,
            Util::getCharsetQueryPart($collation)
        );
    }

    /**
     * Data Provider for testgetCharsetQueryPart
     *
     * @return array test data
     */
    public function charsetQueryData(): array
    {
        return [
            [
                'a_b_c_d',
                ' CHARSET=a COLLATE a_b_c_d',
            ],
            [
                'a_',
                ' CHARSET=a COLLATE a_',
            ],
            [
                'a',
                ' CHARSET=a',
            ],
        ];
    }

    /**
     * Test for random generation
     */
    public function testGenerateRandom(): void
    {
        $this->assertEquals(32, strlen(Util::generateRandom(32)));
        $this->assertEquals(16, strlen(Util::generateRandom(16)));
    }

    public function testClearUserCache(): void
    {
        $GLOBALS['server'] = 'server';
        SessionCache::set('is_superuser', 'yes');
        $this->assertEquals('yes', $_SESSION['cache']['server_server']['is_superuser']);

        SessionCache::set('mysql_cur_user', 'mysql');
        $this->assertEquals(
            'mysql',
            $_SESSION['cache']['server_server']['mysql_cur_user']
        );

        Util::clearUserCache();
        $this->assertArrayNotHasKey('is_superuser', $_SESSION['cache']['server_server']);
        $this->assertArrayNotHasKey(
            'mysql_cur_user',
            $_SESSION['cache']['server_server']
        );
    }

    /**
     * Test for Util::convertBitDefaultValue
     *
     * @param string|null $bit Value
     * @param string      $val Expected value
     *
     * @dataProvider providerConvertBitDefaultValue
     */
    public function testConvertBitDefaultValue(?string $bit, string $val): void
    {
        $this->assertEquals(
            $val,
            Util::convertBitDefaultValue($bit)
        );
    }

    /**
     * Provider for testConvertBitDefaultValue
     *
     * @return array
     */
    public function providerConvertBitDefaultValue(): array
    {
        return [
            [
                null,
                '',
            ],
            [
                "b'",
                '',
            ],
            [
                "b'01'",
                '01',
            ],
            [
                "b'010111010'",
                '010111010',
            ],
            'database name starting with b' => [
                'big database',
                'big database',
            ],
            "database name containing b'" => [
                "a b'ig database",
                "a b'ig database",
            ],
            'database name in single quotes' => [
                "'a*database*name'",
                "'a*database*name'",
            ],
            "database name with multiple b'" => [
                "b'ens datab'ase'",
                "b'ens datab'ase'",
            ],
        ];
    }

    /**
     * data provider for testEscapeMysqlWildcards and testUnescapeMysqlWildcards
     *
     * @return array
     */
    public function providerUnEscapeMysqlWildcards(): array
    {
        return [
            [
                '\_test',
                '_test',
            ],
            [
                '\_\\',
                '_\\',
            ],
            [
                '\\_\%',
                '_%',
            ],
            [
                '\\\_',
                '\_',
            ],
            [
                '\\\_\\\%',
                '\_\%',
            ],
            [
                '\_\\%\_\_\%',
                '_%__%',
            ],
            [
                '\%\_',
                '%_',
            ],
            [
                '\\\%\\\_',
                '\%\_',
            ],
        ];
    }

    /**
     * PhpMyAdmin\Util::escapeMysqlWildcards tests
     *
     * @param string $a Expected value
     * @param string $b String to escape
     *
     * @dataProvider providerUnEscapeMysqlWildcards
     */
    public function testEscapeMysqlWildcards(string $a, string $b): void
    {
        $this->assertEquals(
            $a,
            Util::escapeMysqlWildcards($b)
        );
    }

    /**
     * PhpMyAdmin\Util::unescapeMysqlWildcards tests
     *
     * @param string $a String to unescape
     * @param string $b Expected value
     *
     * @dataProvider providerUnEscapeMysqlWildcards
     */
    public function testUnescapeMysqlWildcards(string $a, string $b): void
    {
        $this->assertEquals(
            $b,
            Util::unescapeMysqlWildcards($a)
        );
    }

    /**
     * Test case for expanding strings
     *
     * @param string $in  string to evaluate
     * @param string $out expected output
     *
     * @dataProvider providerExpandUserString
     */
    public function testExpandUserString(string $in, string $out): void
    {
        parent::setGlobalConfig();
        $GLOBALS['cfg'] = [
            'Server' => [
                'host' => 'host&',
                'verbose' => 'verbose',
            ],
        ];
        $GLOBALS['db'] = 'database';
        $GLOBALS['table'] = 'table';

        $this->assertEquals(
            $out,
            Util::expandUserString($in)
        );

        $this->assertEquals(
            htmlspecialchars($out),
            Util::expandUserString(
                $in,
                'htmlspecialchars'
            )
        );
    }

    /**
     * Data provider for testExpandUserString
     *
     * @return array<int, string[]>
     */
    public function providerExpandUserString(): array
    {
        return [
            [
                '@SERVER@',
                'host&',
            ],
            [
                '@VSERVER@',
                'verbose',
            ],
            [
                '@DATABASE@',
                'database',
            ],
            [
                '@TABLE@',
                'table',
            ],
            [
                '@IGNORE@',
                '@IGNORE@',
            ],
            [
                '@PHPMYADMIN@',
                'phpMyAdmin ' . Version::VERSION,
            ],
        ];
    }

    /**
     * Test case for parsing SHOW COLUMNS output
     *
     * @param string $in  Column specification
     * @param array  $out Expected value
     *
     * @dataProvider providerExtractColumnSpec
     */
    public function testExtractColumnSpec(string $in, array $out): void
    {
        $GLOBALS['cfg']['LimitChars'] = 1000;

        $this->assertEquals(
            $out,
            Util::extractColumnSpec($in)
        );
    }

    /**
     * Data provider for testExtractColumnSpec
     *
     * @return array
     */
    public function providerExtractColumnSpec(): array
    {
        return [
            [
                "SET('a','b')",
                [
                    'type' => 'set',
                    'print_type' => "set('a', 'b')",
                    'binary' => false,
                    'unsigned' => false,
                    'zerofill' => false,
                    'spec_in_brackets' => "'a','b'",
                    'enum_set_values' => [
                        'a',
                        'b',
                    ],
                    'attribute' => ' ',
                    'can_contain_collation' => true,
                    'displayed_type' => "set('a', 'b')",
                ],
            ],
            [
                "SET('\'a','b')",
                [
                    'type' => 'set',
                    'print_type' => "set('\'a', 'b')",
                    'binary' => false,
                    'unsigned' => false,
                    'zerofill' => false,
                    'spec_in_brackets' => "'\'a','b'",
                    'enum_set_values' => [
                        "'a",
                        'b',
                    ],
                    'attribute' => ' ',
                    'can_contain_collation' => true,
                    'displayed_type' => "set('\'a', 'b')",
                ],
            ],
            [
                "SET('''a','b')",
                [
                    'type' => 'set',
                    'print_type' => "set('''a', 'b')",
                    'binary' => false,
                    'unsigned' => false,
                    'zerofill' => false,
                    'spec_in_brackets' => "'''a','b'",
                    'enum_set_values' => [
                        "'a",
                        'b',
                    ],
                    'attribute' => ' ',
                    'can_contain_collation' => true,
                    'displayed_type' => "set('''a', 'b')",
                ],
            ],
            [
                "ENUM('a&b', 'b''c\\'d', 'e\\\\f')",
                [
                    'type' => 'enum',
                    'print_type' => "enum('a&b', 'b''c\\'d', 'e\\\\f')",
                    'binary' => false,
                    'unsigned' => false,
                    'zerofill' => false,
                    'spec_in_brackets' => "'a&b', 'b''c\\'d', 'e\\\\f'",
                    'enum_set_values' => [
                        'a&b',
                        'b\'c\'d',
                        'e\\f',
                    ],
                    'attribute' => ' ',
                    'can_contain_collation' => true,
                    'displayed_type' => "enum('a&amp;b', 'b''c\\'d', 'e\\\\f')",
                ],
            ],
            [
                'INT UNSIGNED zerofill',
                [
                    'type' => 'int',
                    'print_type' => 'int',
                    'binary' => false,
                    'unsigned' => true,
                    'zerofill' => true,
                    'spec_in_brackets' => '',
                    'enum_set_values' => [],
                    'attribute' => 'UNSIGNED ZEROFILL',
                    'can_contain_collation' => false,
                    'displayed_type' => 'int',
                ],
            ],
            [
                'VARCHAR(255)',
                [
                    'type' => 'varchar',
                    'print_type' => 'varchar(255)',
                    'binary' => false,
                    'unsigned' => false,
                    'zerofill' => false,
                    'spec_in_brackets' => '255',
                    'enum_set_values' => [],
                    'attribute' => ' ',
                    'can_contain_collation' => true,
                    'displayed_type' => 'varchar(255)',
                ],
            ],
            [
                'VARBINARY(255)',
                [
                    'type' => 'varbinary',
                    'print_type' => 'varbinary(255)',
                    'binary' => false,
                    'unsigned' => false,
                    'zerofill' => false,
                    'spec_in_brackets' => '255',
                    'enum_set_values' => [],
                    'attribute' => ' ',
                    'can_contain_collation' => false,
                    'displayed_type' => 'varbinary(255)',
                ],
            ],
            [
                'varchar(11) /*!100301 COMPRESSED*/',
                [
                    'type' => 'varchar',
                    'print_type' => 'varchar(11)',
                    'binary' => false,
                    'unsigned' => false,
                    'zerofill' => false,
                    'spec_in_brackets' => '11',
                    'enum_set_values' => [],
                    'attribute' => 'COMPRESSED=zlib',
                    'can_contain_collation' => true,
                    'displayed_type' => 'varchar(11)',
                ],
            ],
        ];
    }

    /**
     * Test for Util::extractValueFromFormattedSize
     *
     * @param int|string $size     Size
     * @param int|float  $expected Expected value (float on some cpu architectures)
     *
     * @dataProvider providerExtractValueFromFormattedSize
     */
    public function testExtractValueFromFormattedSize($size, $expected): void
    {
        $this->assertEquals(
            $expected,
            Util::extractValueFromFormattedSize($size)
        );
    }

    /**
     * Data provider for testExtractValueFromFormattedSize
     *
     * @return array
     */
    public function providerExtractValueFromFormattedSize(): array
    {
        return [
            [
                100,
                -1,
            ],
            [
                '10GB',
                10737418240,
            ],
            [
                '15MB',
                15728640,
            ],
            [
                '256K',
                262144,
            ],
        ];
    }

    public function testFormatByteDownWithNullValue(): void
    {
        $this->assertNull(Util::formatByteDown(null));
    }

    /**
     * format byte test, globals are defined
     *
     * @param float|int|string $a Value to format
     * @param int              $b Sensitiveness
     * @param int              $c Number of decimals to retain
     * @param array            $e Expected value
     *
     * @dataProvider providerFormatByteDown
     */
    public function testFormatByteDown($a, int $b, int $c, array $e): void
    {
        $result = Util::formatByteDown($a, $b, $c);
        $this->assertIsArray($result);
        $result[0] = trim($result[0]);
        $this->assertSame($e, $result);
    }

    /**
     * format byte down data provider
     *
     * @return array
     */
    public function providerFormatByteDown(): array
    {
        return [
            [
                '0',
                6,
                0,
                [
                    '0',
                    __('B'),
                ],
            ],
            [
                'A4',
                6,
                0,
                [
                    '0',
                    __('B'),
                ],
            ],
            [
                10,
                2,
                2,
                [
                    '10',
                    __('B'),
                ],
            ],
            [
                100,
                2,
                0,
                [
                    '0',
                    __('KiB'),
                ],
            ],
            [
                100,
                3,
                0,
                [
                    '100',
                    __('B'),
                ],
            ],
            [
                100,
                2,
                2,
                [
                    '0.10',
                    __('KiB'),
                ],
            ],
            [
                1034,
                3,
                2,
                [
                    '1.01',
                    __('KiB'),
                ],
            ],
            [
                100233,
                3,
                3,
                [
                    '97.884',
                    __('KiB'),
                ],
            ],
            [
                '100233',
                3,
                3,
                [
                    '97.884',
                    __('KiB'),
                ],
            ],
            [
                '102400K',
                3,
                3,
                [
                    '100.000',
                    __('KiB'),
                ],
            ],
            [
                '102401K',
                3,
                3,
                [
                    '100.001',
                    __('KiB'),
                ],
            ],
            [
                '153600K',
                3,
                3,
                [
                    '150.000',
                    __('KiB'),
                ],
            ],
            [
                '153600K',
                3,
                0,
                [
                    '150',
                    __('KiB'),
                ],
            ],
            [
                102400 * 1024,
                3,
                0,
                [
                    '100',
                    __('MiB'),
                ],
            ],
            [
                2206451,
                1,
                2,
                [
                    '2.10',
                    __('MiB'),
                ],
            ],
            [
                21474836480,
                4,
                0,
                [
                    '20',
                    __('GiB'),
                ],
            ],
            [
                floatval(52) + floatval(2048),
                3,
                1,
                [
                    '2.1',
                    'KiB',
                ],
            ],
            [
                '' . (floatval(52) + floatval(2048)),
                3,
                1,
                [
                    '2.1',
                    'KiB',
                ],
            ],
        ];
    }

    /**
     * Core test for formatNumber
     *
     * @param float|int|string $a Value to format
     * @param int              $b Sensitiveness
     * @param int              $c Number of decimals to retain
     * @param string           $d Expected value
     */
    private function assertFormatNumber($a, int $b, int $c, string $d): void
    {
        $this->assertEquals(
            $d,
            (string) Util::formatNumber(
                $a,
                $b,
                $c,
                false
            )
        );
    }

    /**
     * format number test, globals are defined
     *
     * @param float|int|string $a Value to format
     * @param int              $b Sensitiveness
     * @param int              $c Number of decimals to retain
     * @param string           $d Expected value
     *
     * @dataProvider providerFormatNumber
     */
    public function testFormatNumber($a, int $b, int $c, string $d): void
    {
        $this->assertFormatNumber($a, $b, $c, $d);

        // Test with various precisions
        $old_precision = (string) ini_get('precision');
        try {
            ini_set('precision', '20');
            $this->assertFormatNumber($a, $b, $c, $d);
            ini_set('precision', '14');
            $this->assertFormatNumber($a, $b, $c, $d);
            ini_set('precision', '10');
            $this->assertFormatNumber($a, $b, $c, $d);
            ini_set('precision', '5');
            $this->assertFormatNumber($a, $b, $c, $d);
            ini_set('precision', '-1');
            $this->assertFormatNumber($a, $b, $c, $d);
        } finally {
            ini_set('precision', $old_precision);
        }

        // Test with different translations
        $translator = Loader::getInstance()->getTranslator();

        try {
            // German
            $translator->setTranslation(',', '.');
            $translator->setTranslation('.', ',');
            $expected = str_replace([',', 'X'], ['.', ','], str_replace('.', 'X', $d));
            $this->assertFormatNumber($a, $b, $c, $expected);

            // Czech
            $translator->setTranslation(',', ' ');
            $translator->setTranslation('.', ',');
            $expected = str_replace([',', 'X'], [' ', ','], str_replace('.', 'X', $d));
            $this->assertFormatNumber($a, $b, $c, $expected);
        } finally {
            // Restore
            $translator->setTranslation(',', ',');
            $translator->setTranslation('.', '.');
        }
    }

    /**
     * format number data provider
     *
     * @return array
     */
    public function providerFormatNumber(): array
    {
        return [
            [
                10,
                2,
                2,
                '10  ',
            ],
            [
                100,
                2,
                0,
                '100  ',
            ],
            [
                100,
                2,
                2,
                '100  ',
            ],
            [
                '100',
                2,
                2,
                '100  ',
            ],
            [
                -1000.454,
                4,
                2,
                '-1,000.45  ',
            ],
            [
                '-1000.454',
                4,
                2,
                '-1,000.45  ',
            ],
            [
                0.00003,
                3,
                2,
                '30 µ',
            ],
            [
                0.003,
                3,
                3,
                '3 m',
            ],
            [
                -0.003,
                6,
                0,
                '-3,000 µ',
            ],
            [
                100.98,
                0,
                2,
                '100.98',
            ],
            [
                21010101,
                0,
                2,
                '21,010,101.00',
            ],
            [
                1100000000,
                5,
                0,
                '1,100 M',
            ],
            [
                '1100000000',
                5,
                0,
                '1,100 M',
            ],
            [
                20000,
                2,
                2,
                '20 k',
            ],
            [
                20011,
                2,
                2,
                '20.01 k',
            ],
            [
                123456789,
                6,
                0,
                '123,457 k',
            ],
            [
                -123456789,
                4,
                2,
                '-123.46 M',
            ],
            [
                0,
                6,
                0,
                '0',
            ],
        ];
    }

    /**
     * Test for Util::getFormattedMaximumUploadSize
     *
     * @param int|float $size Size (float on some cpu architectures)
     * @param string    $unit Unit
     * @param string    $res  Result
     *
     * @dataProvider providerGetFormattedMaximumUploadSize
     */
    public function testGetFormattedMaximumUploadSize($size, string $unit, string $res): void
    {
        $this->assertEquals(
            '(' . __('Max: ') . $res . $unit . ')',
            Util::getFormattedMaximumUploadSize($size)
        );
    }

    /**
     * Data provider for testGetFormattedMaximumUploadSize
     *
     * @return array
     */
    public function providerGetFormattedMaximumUploadSize(): array
    {
        return [
            [
                10,
                __('B'),
                '10',
            ],
            [
                100,
                __('B'),
                '100',
            ],
            [
                1024,
                __('B'),
                '1,024',
            ],
            [
                102400,
                __('KiB'),
                '100',
            ],
            [
                10240000,
                __('MiB'),
                '10',
            ],
            [
                2147483648,
                __('MiB'),
                '2,048',
            ],
            [
                21474836480,
                __('GiB'),
                '20',
            ],
            [
                '153600K',
                __('KiB'),
                '150',
            ],
            [
                '157286400',
                __('MiB'),
                '150',
            ],
            [
                // Equals to Core::getRealSize of '102400K'
                // according to PHP FAQ on "shorthandbytes"
                102400 * 1024,
                __('MiB'),
                '100',
            ],
        ];
    }

    /**
     * Test for Util::getTitleForTarget
     *
     * @param string $target Target
     * @param string $result Expected value
     *
     * @dataProvider providerGetTitleForTarget
     */
    public function testGetTitleForTarget(string $target, string $result): void
    {
        $this->assertEquals(
            $result,
            Util::getTitleForTarget($target)
        );
    }

    /**
     * Data provider for testGetTitleForTarget
     *
     * @return array
     */
    public function providerGetTitleForTarget(): array
    {
        return [
            [
                'structure',
                __('Structure'),
            ],
            [
                'sql',
                __('SQL'),
            ],
            [
                'search',
                __('Search'),
            ],
            [
                'insert',
                __('Insert'),
            ],
            [
                'browse',
                __('Browse'),
            ],
            [
                'operations',
                __('Operations'),
            ],
        ];
    }

    /**
     * localised date test, globals are defined
     *
     * @param int    $a      Current timestamp
     * @param string $b      Format
     * @param string $e      Expected output
     * @param string $tz     Timezone to set
     * @param string $locale Locale to set
     *
     * @dataProvider providerLocalisedDate
     */
    public function testLocalisedDate(int $a, string $b, string $e, string $tz, string $locale): void
    {
        parent::setLanguage();
        // A test case for #15830 could be added for using the php setlocale on a Windows CI
        // See https://github.com/phpmyadmin/phpmyadmin/issues/15830
        _setlocale(LC_ALL, $locale);
        $tmpTimezone = date_default_timezone_get();
        date_default_timezone_set($tz);

        $this->assertEquals(
            $e,
            Util::localisedDate($a, $b)
        );

        date_default_timezone_set($tmpTimezone);
        _setlocale(LC_ALL, 'en');
    }

    /**
     * data provider for localised date test
     *
     * @return array
     */
    public function providerLocalisedDate(): array
    {
        $hasJaTranslations = file_exists(LOCALE_PATH . '/cs/LC_MESSAGES/phpmyadmin.mo');

        return [
            [
                1227455558,
                '',
                'Nov 23, 2008 at 03:52 PM',
                'Europe/London',
                'en',
            ],
            [
                1227455558,
                '%Y-%m-%d %H:%M:%S %a',
                '2008-11-23 15:52:38 Sun',
                'Europe/London',
                'en',
            ],
            [
                1227455558,
                '%Y-%m-%d %H:%M:%S %a',
                '2008-11-23 16:52:38 Sun',
                'Europe/Paris',
                'en',
            ],
            [
                1227455558,
                '%Y-%m-%d %H:%M:%S %a',
                '2008-11-24 00:52:38 Mon',
                'Asia/Tokyo',
                'en',
            ],
            [
                1227455558,
                '%a %A %b %B',
                'Mon Mon Nov Nov',
                'Asia/Tokyo',
                'en',
            ],
            [
                1227455558,
                '%a %A %b %B %P',
                'Mon Mon Nov Nov AM',
                'Asia/Tokyo',
                'en',
            ],
            [
                1227455558,
                '%Y-%m-%d %H:%M:%S %a',
                $hasJaTranslations ? '2008-11-24 00:52:38 月' : '2008-11-24 00:52:38 Mon',
                'Asia/Tokyo',
                'ja',
            ],
            [
                1227455558,
                '%a %A %b %B',
                $hasJaTranslations ? '月 月 11 月 11 月' : 'Mon Mon Nov Nov',
                'Asia/Tokyo',
                'ja',
            ],
            [
                1227455558,
                '%a %A %b %B %P',
                $hasJaTranslations ? '月 月 11 月 11 月 午前' : 'Mon Mon Nov Nov AM',
                'Asia/Tokyo',
                'ja',
            ],
            [
                1227455558,
                '月月',
                '月月',
                'Asia/Tokyo',
                'ja',
            ],
            [
                1227455558,
                '%Y 年 2 月 %d 日 %H:%M',
                '2008 年 2 月 24 日 00:52',
                'Asia/Tokyo',
                'ja',
            ],
            [
                1227455558,
                '%Y 年 2 � %d 日 %H:%M',
                '2008 年 2 � 24 日 00:52',
                'Asia/Tokyo',
                'ja',
            ],
            [
                1617153941,
                'H:i:s Y-d-m',
                'H:i:s Y-d-m',// Not a valid strftime format
                'Europe/Paris',
                'fr',
            ],
            [
                1617153941,
                '',
                'mer. 31 mars 2021 à 03:25',// No format uses format "%B %d, %Y at %I:%M %p"
                'Europe/Paris',
                'fr',
            ],
        ];
    }

    /**
     * localised timestamp test, globals are defined
     *
     * @param int    $a Timespan in seconds
     * @param string $e Expected output
     *
     * @dataProvider providerTimespanFormat
     */
    public function testTimespanFormat(int $a, string $e): void
    {
        $GLOBALS['timespanfmt'] = '%s days, %s hours, %s minutes and %s seconds';
        $tmpTimezone = date_default_timezone_get();
        date_default_timezone_set('Europe/London');

        $this->assertEquals(
            $e,
            Util::timespanFormat($a)
        );

        date_default_timezone_set($tmpTimezone);
    }

    /**
     * data provider for localised timestamp test
     *
     * @return array
     */
    public function providerTimespanFormat(): array
    {
        return [
            [
                1258,
                '0 days, 0 hours, 20 minutes and 58 seconds',
            ],
            [
                821958,
                '9 days, 12 hours, 19 minutes and 18 seconds',
            ],
        ];
    }

    /**
     * test for generating string contains printable bit value of selected data
     *
     * @param int    $a Value
     * @param int    $b Length
     * @param string $e Expected output
     *
     * @dataProvider providerPrintableBitValue
     */
    public function testPrintableBitValue(int $a, int $b, string $e): void
    {
        $this->assertEquals(
            $e,
            Util::printableBitValue($a, $b)
        );
    }

    /**
     * data provider for printable bit value test
     *
     * @return array
     */
    public function providerPrintableBitValue(): array
    {
        return [
            [
                20131009,
                64,
                '0000000000000000000000000000000000000001001100110010110011000001',
            ],
            [
                5,
                32,
                '00000000000000000000000000000101',
            ],
        ];
    }

    /**
     * PhpMyAdmin\Util::unQuote test
     *
     * @param string $param    String
     * @param string $expected Expected output
     *
     * @dataProvider providerUnQuote
     */
    public function testUnQuote(string $param, string $expected): void
    {
        $this->assertEquals(
            $expected,
            Util::unQuote($param)
        );
    }

    /**
     * data provider for PhpMyAdmin\Util::unQuote test
     *
     * @return array
     */
    public function providerUnQuote(): array
    {
        return [
            [
                '"test\'"',
                "test'",
            ],
            [
                "'test''",
                "test'",
            ],
            [
                "`test'`",
                "test'",
            ],
            [
                "'test'test",
                "'test'test",
            ],
        ];
    }

    /**
     * PhpMyAdmin\Util::unQuote test with chosen quote
     *
     * @param string $param    String
     * @param string $expected Expected output
     *
     * @dataProvider providerUnQuoteSelectedChar
     */
    public function testUnQuoteSelectedChar(string $param, string $expected): void
    {
        $this->assertEquals(
            $expected,
            Util::unQuote($param, '"')
        );
    }

    /**
     * data provider for PhpMyAdmin\Util::unQuote test with chosen quote
     *
     * @return array
     */
    public function providerUnQuoteSelectedChar(): array
    {
        return [
            [
                '"test\'"',
                "test'",
            ],
            [
                "'test''",
                "'test''",
            ],
            [
                "`test'`",
                "`test'`",
            ],
            [
                "'test'test",
                "'test'test",
            ],
        ];
    }

    /**
     * @dataProvider providerForTestBackquote
     */
    public function testBackquote(?string $entry, string $expectedNoneOutput, string $expectedMssqlOutput): void
    {
        $this->assertSame($expectedNoneOutput, Util::backquote($entry));
        $this->assertEquals($entry, Util::backquoteCompat($entry, 'NONE', false));
        $this->assertEquals($entry, Util::backquoteCompat($entry, 'MSSQL', false));
        $this->assertSame($expectedNoneOutput, Util::backquoteCompat($entry, 'NONE'));
        $this->assertSame($expectedMssqlOutput, Util::backquoteCompat($entry, 'MSSQL'));
    }

    /**
     * @return array<int|string, string|null>[]
     */
    public function providerForTestBackquote(): array
    {
        return [
            [
                '0',
                '`0`',
                '"0"',
            ],
            [
                'test',
                '`test`',
                '"test"',
            ],
            [
                'te`st',
                '`te``st`',
                '"te`st"',
            ],
            [
                'te"st',
                '`te"st`',
                '"te\"st"',
            ],
            [
                '',
                '',
                '',
            ],
            [
                '*',
                '*',
                '*',
            ],
            [
                null,
                '',
                '',
            ],
        ];
    }

    /**
     * backquoteCompat test with forbidden words
     */
    public function testBackquoteForbidenWords(): void
    {
        foreach (Context::$KEYWORDS as $keyword => $type) {
            if ($type & Token::FLAG_KEYWORD_RESERVED) {
                $this->assertEquals(
                    '`' . $keyword . '`',
                    Util::backquoteCompat($keyword, 'NONE', false)
                );
            } else {
                $this->assertEquals(
                    $keyword,
                    Util::backquoteCompat($keyword, 'NONE', false)
                );
            }
        }
    }

    /**
     * test of generating user dir, globals are defined
     *
     * @param string $a String
     * @param string $e Expected output
     *
     * @dataProvider providerUserDir
     */
    public function testUserDir(string $a, string $e): void
    {
        $GLOBALS['cfg']['Server']['user'] = 'root';

        $this->assertEquals($e, Util::userDir($a));
    }

    /**
     * data provider for PhpMyAdmin\Util::userDir test
     *
     * @return array
     */
    public function providerUserDir(): array
    {
        return [
            [
                '/var/pma_tmp/%u/',
                '/var/pma_tmp/root/',
            ],
            [
                '/home/%u/pma',
                '/home/root/pma/',
            ],
        ];
    }

    /**
     * duplicate first newline test
     *
     * @param string $a String
     * @param string $e Expected output
     *
     * @dataProvider providerDuplicateFirstNewline
     */
    public function testDuplicateFirstNewline(string $a, string $e): void
    {
        $this->assertEquals(
            $e,
            Util::duplicateFirstNewline($a)
        );
    }

    /**
     * data provider for duplicate first newline test
     *
     * @return array
     */
    public function providerDuplicateFirstNewline(): array
    {
        return [
            [
                'test',
                'test',
            ],
            [
                "\r\ntest",
                "\n\r\ntest",
            ],
            [
                "\ntest",
                "\ntest",
            ],
            [
                "\n\r\ntest",
                "\n\r\ntest",
            ],
        ];
    }

    public function testUnsupportedDatatypes(): void
    {
        $no_support_types = [];
        $this->assertEquals(
            $no_support_types,
            Util::unsupportedDatatypes()
        );
    }

    public function testGetPageFromPosition(): void
    {
        $this->assertEquals(Util::getPageFromPosition(0, 1), 1);
        $this->assertEquals(Util::getPageFromPosition(1, 1), 2);
        $this->assertEquals(Util::getPageFromPosition(1, 2), 1);
        $this->assertEquals(Util::getPageFromPosition(1, 6), 1);
    }

    /**
     * Test for Util::isInteger
     *
     * @param bool  $expected Expected result for a given input
     * @param mixed $input    Input data to check
     *
     * @dataProvider providerIsInteger
     */
    public function testIsInteger(bool $expected, $input): void
    {
        $isInteger = Util::isInteger($input);
        $this->assertEquals($expected, $isInteger);
    }

    /**
     * Data provider for Util::isInteger test
     *
     * @return array
     */
    public function providerIsInteger(): array
    {
        return [
            [
                true,
                1000,
            ],
            [
                true,
                '1000',
            ],
            [
                false,
                1000.1,
            ],
            [
                false,
                '1000.1',
            ],
            [
                false,
                'input',
            ],
        ];
    }

    /**
     * Test for Util::getProtoFromForwardedHeader
     *
     * @param string $header The http Forwarded header
     * @param string $proto  The protocol http/https
     *
     * @dataProvider providerForwardedHeaders
     */
    public function testGetProtoFromForwardedHeader(string $header, string $proto): void
    {
        $protocolDetected = Util::getProtoFromForwardedHeader($header);
        $this->assertEquals($proto, $protocolDetected);
    }

    /**
     * Data provider for Util::getProtoFromForwardedHeader test
     *
     * @return array
     *
     * @source https://developer.mozilla.org/en-US/docs/Web/HTTP/Headers/Forwarded MDN docs
     * @source https://www.nginx.com/resources/wiki/start/topics/examples/forwarded/ Nginx docs
     */
    public function providerForwardedHeaders(): array
    {
        return [
            [
                '',
                '',
            ],
            [
                '=',
                '',
            ],
            [
                'https',
                '',
            ],
            [
                'https',
                '',
            ],
            [
                '=https',
                '',
            ],
            [
                '=http',
                '',
            ],
            [
                'For="[2001:db8:cafe::17]:4711"',
                '',
            ],
            [
                'for=192.0.2.60;proto=http;by=203.0.113.43',
                'http',
            ],
            [
                'for=192.0.2.43, for=198.51.100.17',
                '',
            ],
            [
                'for=123.34.567.89',
                '',
            ],
            [
                'for=192.0.2.43, for="[2001:db8:cafe::17]"',
                '',
            ],
            [
                'for=12.34.56.78;host=example.com;proto=https, for=23.45.67.89',
                'https',
            ],
            [
                'for=12.34.56.78, for=23.45.67.89;secret=egah2CGj55fSJFs, for=10.1.2.3',
                '',
            ],
            [
                'for=injected;by="',
                '',
            ],
            [
                'for=injected;by=", for=real',
                '',
            ],
            [
                'for=192.0.2.60;proto=http;by=203.0.113.43',
                'http',
            ],
            [
                'for=192.0.2.60;proto=htTp;by=203.0.113.43',
                'http',
            ],
            [
                'for=192.0.2.60;proto=HTTP;by=203.0.113.43',
                'http',
            ],
            [
                'for=192.0.2.60;proto= http;by=203.0.113.43',
                'http',
            ],
            [
                'for=12.34.45.67;secret="special;proto=abc;test=1";proto=http,for=23.45.67.89',
                'http',
            ],
            [
                'for=12.34.45.67;secret="special;proto=abc;test=1";proto=418,for=23.45.67.89',
                '',
            ],
            /*[ // this test case is very special and would need a different implementation
                'for=12.34.45.67;secret="special;proto=http;test=1";proto=https,for=23.45.67.89',
                'https'
            ]*/
        ];
    }

    public function testCurrentUserHasPrivilegeSkipGrantTables(): void
    {
        $dbi = $this->getMockBuilder(DatabaseInterface::class)
            ->disableOriginalConstructor()
            ->getMock();
        $dbi->expects($this->once())
            ->method('getCurrentUserAndHost')
            ->will($this->returnValue(['', '']));

        $GLOBALS['dbi'] = $dbi;
        $this->assertTrue(Util::currentUserHasPrivilege('EVENT'));
    }

    public function testCurrentUserHasUserPrivilege(): void
    {
        $dbi = $this->getMockBuilder(DatabaseInterface::class)
            ->disableOriginalConstructor()
            ->getMock();
        $dbi->expects($this->once())
            ->method('getCurrentUserAndHost')
            ->will($this->returnValue(['groot_%', '%']));
        $dbi->expects($this->once())
            ->method('fetchValue')
            ->with(
                'SELECT `PRIVILEGE_TYPE` FROM `INFORMATION_SCHEMA`.`USER_PRIVILEGES`'
                . " WHERE GRANTEE='''groot_%''@''%''' AND PRIVILEGE_TYPE='EVENT'"
            )
            ->will($this->returnValue('EVENT'));

        $GLOBALS['dbi'] = $dbi;
        $this->assertTrue(Util::currentUserHasPrivilege('EVENT'));
    }

    public function testCurrentUserHasNotUserPrivilege(): void
    {
        $dbi = $this->getMockBuilder(DatabaseInterface::class)
            ->disableOriginalConstructor()
            ->getMock();
        $dbi->expects($this->once())
            ->method('getCurrentUserAndHost')
            ->will($this->returnValue(['groot_%', '%']));
        $dbi->expects($this->once())
            ->method('fetchValue')
            ->with(
                'SELECT `PRIVILEGE_TYPE` FROM `INFORMATION_SCHEMA`.`USER_PRIVILEGES`'
                . " WHERE GRANTEE='''groot_%''@''%''' AND PRIVILEGE_TYPE='EVENT'"
            )
            ->will($this->returnValue(false));

        $GLOBALS['dbi'] = $dbi;
        $this->assertFalse(Util::currentUserHasPrivilege('EVENT'));
    }

    public function testCurrentUserHasNotUserPrivilegeButDbPrivilege(): void
    {
        $dbi = $this->getMockBuilder(DatabaseInterface::class)
            ->onlyMethods(['getCurrentUserAndHost', 'fetchValue'])
            ->disableOriginalConstructor()
            ->getMock();

        $dbi->expects($this->once())
            ->method('getCurrentUserAndHost')
            ->will($this->returnValue(['groot_%', '%']));
        $dbi->expects($this->exactly(2))
            ->method('fetchValue')
            ->withConsecutive(
                [
                    'SELECT `PRIVILEGE_TYPE` FROM `INFORMATION_SCHEMA`.`USER_PRIVILEGES`'
                . " WHERE GRANTEE='''groot_%''@''%''' AND PRIVILEGE_TYPE='EVENT'",
                ],
                [
                    'SELECT `PRIVILEGE_TYPE` FROM `INFORMATION_SCHEMA`.`SCHEMA_PRIVILEGES`'
                . " WHERE GRANTEE='''groot_%''@''%''' AND PRIVILEGE_TYPE='EVENT'"
                . " AND 'my_data_base' LIKE `TABLE_SCHEMA`",
                ]
            )
            ->willReturnOnConsecutiveCalls(false, 'EVENT');

        $GLOBALS['dbi'] = $dbi;
        $this->assertTrue(Util::currentUserHasPrivilege('EVENT', 'my_data_base'));
    }

    public function testCurrentUserHasNotUserPrivilegeAndNotDbPrivilege(): void
    {
        $dbi = $this->getMockBuilder(DatabaseInterface::class)
            ->onlyMethods(['getCurrentUserAndHost', 'fetchValue'])
            ->disableOriginalConstructor()
            ->getMock();

        $dbi->expects($this->once())
            ->method('getCurrentUserAndHost')
            ->will($this->returnValue(['groot_%', '%']));
        $dbi->expects($this->exactly(2))
            ->method('fetchValue')
            ->withConsecutive(
                [
                    'SELECT `PRIVILEGE_TYPE` FROM `INFORMATION_SCHEMA`.`USER_PRIVILEGES`'
                . " WHERE GRANTEE='''groot_%''@''%''' AND PRIVILEGE_TYPE='EVENT'",
                ],
                [
                    'SELECT `PRIVILEGE_TYPE` FROM `INFORMATION_SCHEMA`.`SCHEMA_PRIVILEGES`'
                . " WHERE GRANTEE='''groot_%''@''%''' AND PRIVILEGE_TYPE='EVENT'"
                . " AND 'my_data_base' LIKE `TABLE_SCHEMA`",
                ]
            )
            ->willReturnOnConsecutiveCalls(false, false);

        $GLOBALS['dbi'] = $dbi;
        $this->assertFalse(Util::currentUserHasPrivilege('EVENT', 'my_data_base'));
    }

    public function testCurrentUserHasNotUserPrivilegeAndNotDbPrivilegeButTablePrivilege(): void
    {
        $dbi = $this->getMockBuilder(DatabaseInterface::class)
            ->onlyMethods(['getCurrentUserAndHost', 'fetchValue'])
            ->disableOriginalConstructor()
            ->getMock();

        $dbi->expects($this->once())
            ->method('getCurrentUserAndHost')
            ->will($this->returnValue(['groot_%', '%']));
        $dbi->expects($this->exactly(3))
            ->method('fetchValue')
            ->withConsecutive(
                [
                    'SELECT `PRIVILEGE_TYPE` FROM `INFORMATION_SCHEMA`.`USER_PRIVILEGES`'
                . " WHERE GRANTEE='''groot_%''@''%''' AND PRIVILEGE_TYPE='EVENT'",
                ],
                [
                    'SELECT `PRIVILEGE_TYPE` FROM `INFORMATION_SCHEMA`.`SCHEMA_PRIVILEGES`'
                . " WHERE GRANTEE='''groot_%''@''%''' AND PRIVILEGE_TYPE='EVENT'"
                . " AND 'my_data_base' LIKE `TABLE_SCHEMA`",
                ],
                [
                    'SELECT `PRIVILEGE_TYPE` FROM `INFORMATION_SCHEMA`.`TABLE_PRIVILEGES`'
                . " WHERE GRANTEE='''groot_%''@''%''' AND PRIVILEGE_TYPE='EVENT'"
                . " AND 'my_data_base' LIKE `TABLE_SCHEMA` AND TABLE_NAME='my_data_table'",
                ]
            )
            ->willReturnOnConsecutiveCalls(false, false, 'EVENT');

        $GLOBALS['dbi'] = $dbi;
        $this->assertTrue(Util::currentUserHasPrivilege('EVENT', 'my_data_base', 'my_data_table'));
    }

    public function testCurrentUserHasNotUserPrivilegeAndNotDbPrivilegeAndNotTablePrivilege(): void
    {
        $dbi = $this->getMockBuilder(DatabaseInterface::class)
            ->onlyMethods(['getCurrentUserAndHost', 'fetchValue'])
            ->disableOriginalConstructor()
            ->getMock();

        $dbi->expects($this->once())
            ->method('getCurrentUserAndHost')
            ->will($this->returnValue(['groot_%', '%']));
        $dbi->expects($this->exactly(3))
            ->method('fetchValue')
            ->withConsecutive(
                [
                    'SELECT `PRIVILEGE_TYPE` FROM `INFORMATION_SCHEMA`.`USER_PRIVILEGES`'
                . " WHERE GRANTEE='''groot_%''@''%''' AND PRIVILEGE_TYPE='EVENT'",
                ],
                [
                    'SELECT `PRIVILEGE_TYPE` FROM `INFORMATION_SCHEMA`.`SCHEMA_PRIVILEGES`'
                . " WHERE GRANTEE='''groot_%''@''%''' AND PRIVILEGE_TYPE='EVENT'"
                . " AND 'my_data_base' LIKE `TABLE_SCHEMA`",
                ],
                [
                    'SELECT `PRIVILEGE_TYPE` FROM `INFORMATION_SCHEMA`.`TABLE_PRIVILEGES`'
                . " WHERE GRANTEE='''groot_%''@''%''' AND PRIVILEGE_TYPE='EVENT'"
                . " AND 'my_data_base' LIKE `TABLE_SCHEMA` AND TABLE_NAME='my_data_table'",
                ]
            )
            ->willReturnOnConsecutiveCalls(false, false, false);

        $GLOBALS['dbi'] = $dbi;
        $this->assertFalse(Util::currentUserHasPrivilege('EVENT', 'my_data_base', 'my_data_table'));
    }

    /**
     * @return array[]
     */
    public function dataProviderScriptNames(): array
    {
        // target
        // location
        // function output
        return [
            [
                'structure', // Notice the typo on db_structure.php
                'databasesss',
                'index.php?route=/&lang=en', // Fallback to the base route
            ],
            [
                'db_structures.php', // Notice the typo on databases
                'database',
                'index.php?route=/&lang=en', // Fallback to the base route
            ],
            [
                'tbl_structure.php', // Support the legacy value
                'table',
                'index.php?route=/table/structure&lang=en',
            ],
            [
                'structure',
                'table',
                'index.php?route=/table/structure&lang=en',
            ],
            [
                'tbl_sql.php', // Support the legacy value
                'table',
                'index.php?route=/table/sql&lang=en',
            ],
            [
                'sql',
                'table',
                'index.php?route=/table/sql&lang=en',
            ],
            [
                'tbl_select.php', // Support the legacy value
                'table',
                'index.php?route=/table/search&lang=en',
            ],
            [
                'search',
                'table',
                'index.php?route=/table/search&lang=en',
            ],
            [
                'tbl_change.php', // Support the legacy value
                'table',
                'index.php?route=/table/change&lang=en',
            ],
            [
                'insert',
                'table',
                'index.php?route=/table/change&lang=en',
            ],
            [
                'sql.php', // Support the legacy value
                'table',
                'index.php?route=/sql&lang=en',
            ],
            [
                'browse',
                'table',
                'index.php?route=/sql&lang=en',
            ],
            [
                'db_structure.php', // Support the legacy value
                'database',
                'index.php?route=/database/structure&lang=en',
            ],
            [
                'structure',
                'database',
                'index.php?route=/database/structure&lang=en',
            ],
            [
                'db_sql.php', // Support the legacy value
                'database',
                'index.php?route=/database/sql&lang=en',
            ],
            [
                'sql',
                'database',
                'index.php?route=/database/sql&lang=en',
            ],
            [
                'db_search.php', // Support the legacy value
                'database',
                'index.php?route=/database/search&lang=en',
            ],
            [
                'search',
                'database',
                'index.php?route=/database/search&lang=en',
            ],
            [
                'db_operations.php', // Support the legacy value
                'database',
                'index.php?route=/database/operations&lang=en',
            ],
            [
                'operations',
                'database',
                'index.php?route=/database/operations&lang=en',
            ],
            [
                'index.php', // Support the legacy value
                'server',
                'index.php?route=/&lang=en',
            ],
            [
                'welcome',
                'server',
                'index.php?route=/&lang=en',
            ],
            [
                'server_databases.php', // Support the legacy value
                'server',
                'index.php?route=/server/databases&lang=en',
            ],
            [
                'databases',
                'server',
                'index.php?route=/server/databases&lang=en',
            ],
            [
                'server_status.php', // Support the legacy value
                'server',
                'index.php?route=/server/status&lang=en',
            ],
            [
                'status',
                'server',
                'index.php?route=/server/status&lang=en',
            ],
            [
                'server_variables.php', // Support the legacy value
                'server',
                'index.php?route=/server/variables&lang=en',
            ],
            [
                'variables',
                'server',
                'index.php?route=/server/variables&lang=en',
            ],
            [
                'server_privileges.php', // Support the legacy value
                'server',
                'index.php?route=/server/privileges&lang=en',
            ],
            [
                'privileges',
                'server',
                'index.php?route=/server/privileges&lang=en',
            ],
        ];
    }

    /**
     * @dataProvider dataProviderScriptNames
     */
    public function testGetScriptNameForOption(string $target, string $location, string $finalLink): void
    {
        $GLOBALS['lang'] = 'en';
        $this->assertSame(
            $finalLink,
            Util::getScriptNameForOption($target, $location)
        );
    }

<<<<<<< HEAD
    public function testShowIcons(): void
    {
        $GLOBALS['cfg']['ActionLinksMode'] = 'icons';
        $this->assertTrue(Util::showIcons('ActionLinksMode'));
        $GLOBALS['cfg']['ActionLinksMode'] = 'both';
        $this->assertTrue(Util::showIcons('ActionLinksMode'));
        $GLOBALS['cfg']['ActionLinksMode'] = 'text';
        $this->assertFalse(Util::showIcons('ActionLinksMode'));
    }

    public function testShowText(): void
    {
        $GLOBALS['cfg']['ActionLinksMode'] = 'text';
        $this->assertTrue(Util::showText('ActionLinksMode'));
        $GLOBALS['cfg']['ActionLinksMode'] = 'both';
        $this->assertTrue(Util::showText('ActionLinksMode'));
        $GLOBALS['cfg']['ActionLinksMode'] = 'icons';
        $this->assertFalse(Util::showText('ActionLinksMode'));
    }

    /**
     * @dataProvider providerForTestGetMySQLDocuURL
     */
    public function testGetMySQLDocuURL(string $link, string $anchor, string $version, string $expected): void
    {
        $GLOBALS['dbi'] = $this->createDatabaseInterface();
        $GLOBALS['dbi']->setVersion([
            '@@version' => $version,
            '@@version_comment' => 'MySQL Community Server (GPL)',
        ]);
        $this->assertSame($expected, Util::getMySQLDocuURL($link, $anchor));
    }

    /**
     * @return array<int, array<int, int|string>>
     * @psalm-return array<int, array{string, string, int, string}>
     */
    public function providerForTestGetMySQLDocuURL(): array
    {
        return [
            [
                'ALTER_TABLE',
                'alter-table-index',
                '8.0.0',
                'index.php?route=/url&url='
                . 'https%3A%2F%2Fdev.mysql.com%2Fdoc%2Frefman%2F8.0%2Fen%2Falter-table.html%23alter-table-index',
            ],
            [
                'ALTER_TABLE',
                'alter-table-index',
                '5.7.0',
                'index.php?route=/url&url='
                . 'https%3A%2F%2Fdev.mysql.com%2Fdoc%2Frefman%2F5.7%2Fen%2Falter-table.html%23alter-table-index',
            ],
            [
                '',
                'alter-table-index',
                '5.6.0',
                'index.php?route=/url&url='
                . 'https%3A%2F%2Fdev.mysql.com%2Fdoc%2Frefman%2F5.6%2Fen%2Findex.html%23alter-table-index',
            ],
            [
                'ALTER_TABLE',
                '',
                '5.5.0',
                'index.php?route=/url&url='
                . 'https%3A%2F%2Fdev.mysql.com%2Fdoc%2Frefman%2F5.5%2Fen%2Falter-table.html',
            ],
            [
                '',
                '',
                '5.7.0',
                'index.php?route=/url&url='
                . 'https%3A%2F%2Fdev.mysql.com%2Fdoc%2Frefman%2F5.7%2Fen%2Findex.html',
            ],
        ];
    }

    public function testGetDocuURL(): void
    {
        $this->assertSame(
            'index.php?route=/url&url=https%3A%2F%2Fmariadb.com%2Fkb%2Fen%2Fdocumentation%2F',
            Util::getDocuURL(true)
        );
        $this->assertSame(
            'index.php?route=/url&url=https%3A%2F%2Fdev.mysql.com%2Fdoc%2Frefman%2F5.5%2Fen%2Findex.html',
            Util::getDocuURL(false)
        );
        $this->assertSame(
            'index.php?route=/url&url=https%3A%2F%2Fdev.mysql.com%2Fdoc%2Frefman%2F5.5%2Fen%2Findex.html',
            Util::getDocuURL()
        );
    }

    public function testSplitURLQuery(): void
    {
        $actual = Util::splitURLQuery('');
        $this->assertSame([], $actual);
        $actual = Util::splitURLQuery('index.php');
        $this->assertSame([], $actual);
        $actual = Util::splitURLQuery('index.php?route=/table/structure&db=sakila&table=address');
        $this->assertSame(['route=/table/structure', 'db=sakila', 'table=address'], $actual);
    }

    public function testGetDbInfo(): void
    {
        $GLOBALS['cfg']['Server']['DisableIS'] = true;

        $dbiDummy = $this->createDbiDummy();
        $dbiDummy->addResult('SHOW TABLES FROM `test_db`;', [['test_table']], ['Tables_in_test_db']);
        $GLOBALS['dbi'] = $this->createDatabaseInterface($dbiDummy);

        $tableInfo = [
            'Name' => 'test_table',
            'Engine' => 'InnoDB',
            'Version' => '10',
            'Row_format' => 'Dynamic',
            'Rows' => '3',
            'Avg_row_length' => '5461',
            'Data_length' => '16384',
            'Max_data_length' => '0',
            'Index_length' => '0',
            'Data_free' => '0',
            'Auto_increment' => '4',
            'Create_time' => '2011-12-13 14:15:16',
            'Update_time' => null,
            'Check_time' => null,
            'Collation' => 'utf8mb4_general_ci',
            'Checksum' => null,
            'Create_options' => '',
            'Comment' => '',
            'Max_index_length' => '0',
            'Temporary' => 'N',
            'Type' => 'InnoDB',
            'TABLE_SCHEMA' => 'test_db',
            'TABLE_NAME' => 'test_table',
            'ENGINE' => 'InnoDB',
            'VERSION' => '10',
            'ROW_FORMAT' => 'Dynamic',
            'TABLE_ROWS' => '3',
            'AVG_ROW_LENGTH' => '5461',
            'DATA_LENGTH' => '16384',
            'MAX_DATA_LENGTH' => '0',
            'INDEX_LENGTH' => '0',
            'DATA_FREE' => '0',
            'AUTO_INCREMENT' => '4',
            'CREATE_TIME' => '2011-12-13 14:15:16',
            'UPDATE_TIME' => null,
            'CHECK_TIME' => null,
            'TABLE_COLLATION' => 'utf8mb4_general_ci',
            'CHECKSUM' => null,
            'CREATE_OPTIONS' => '',
            'TABLE_COMMENT' => '',
            'TABLE_TYPE' => 'BASE TABLE',
        ];
        $expected = [['test_table' => $tableInfo], 1, 1, '_structure', true, false, [], [], 0];
        $actual = Util::getDbInfo('test_db', '');
        $this->assertSame($expected, $actual);
    }
=======
    /**
     * Tests for Util::testIsUUIDSupported() method.
     *
     * @param bool $isMariaDB True if mariadb
     * @param int  $version   Database version as integer
     * @param bool $expected  Expected Result
     *
     * @dataProvider provideForTestIsUUIDSupported
     */
    public function testIsUUIDSupported(bool $isMariaDB, int $version, bool $expected): void
    {
        $dbi = $this->getMockBuilder(DatabaseInterface::class)
            ->disableOriginalConstructor()
            ->getMock();

        $dbi->expects($this->any())
            ->method('isMariaDB')
            ->will($this->returnValue($isMariaDB));

        $dbi->expects($this->any())
            ->method('getVersion')
            ->will($this->returnValue($version));

        $oldDbi = $GLOBALS['dbi'];
        $GLOBALS['dbi'] = $dbi;
        $this->assertEquals(Util::isUUIDSupported(), $expected);
        $GLOBALS['dbi'] = $oldDbi;
    }

    /**
     * Data provider for isUUIDSupported() tests.
     *
     * @return array
     * @psalm-return array<int, array{bool, int, bool}>
     */
    public function provideForTestIsUUIDSupported(): array
    {
        return [
            [
                false,
                60100,
                false,
            ],
            [
                false,
                100700,
                false,
            ],
            [
                true,
                60100,
                false,
            ],
            [
                true,
                100700,
                true,
            ],
        ];
    }
>>>>>>> be57ae7d
}<|MERGE_RESOLUTION|>--- conflicted
+++ resolved
@@ -2390,7 +2390,6 @@
         );
     }
 
-<<<<<<< HEAD
     public function testShowIcons(): void
     {
         $GLOBALS['cfg']['ActionLinksMode'] = 'icons';
@@ -2550,7 +2549,7 @@
         $actual = Util::getDbInfo('test_db', '');
         $this->assertSame($expected, $actual);
     }
-=======
+
     /**
      * Tests for Util::testIsUUIDSupported() method.
      *
@@ -2574,10 +2573,9 @@
             ->method('getVersion')
             ->will($this->returnValue($version));
 
-        $oldDbi = $GLOBALS['dbi'];
         $GLOBALS['dbi'] = $dbi;
         $this->assertEquals(Util::isUUIDSupported(), $expected);
-        $GLOBALS['dbi'] = $oldDbi;
+        unset($GLOBALS['dbi']);
     }
 
     /**
@@ -2611,5 +2609,4 @@
             ],
         ];
     }
->>>>>>> be57ae7d
 }