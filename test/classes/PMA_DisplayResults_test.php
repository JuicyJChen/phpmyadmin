--- conflicted
+++ resolved
@@ -1555,13 +1555,9 @@
                     'routine_type' => 'FUNCTION'
                 ),
                 'routine_name',
-<<<<<<< HEAD
-                'db_routines.php?item_name=circumference&amp;db=data&amp;execute_'
-                . 'dialog=1&amp;item_type=FUNCTION&amp;server=0&amp;lang=en&amp;'
+                'db_routines.php?item_name=circumference&amp;db=data&amp;edit_'
+                . 'item=1&amp;item_type=FUNCTION&amp;server=0&amp;lang=en&amp;'
                 . 'token=token'
-=======
-                'db_routines.php?item_name=circumference&amp;db=data&amp;edit_item=1&amp;item_type=FUNCTION&amp;server=0&amp;lang=en&amp;token=token'
->>>>>>> f4fce014
             ),
             array(
                 'information_schema',
@@ -1573,12 +1569,8 @@
                     'routine_type' => 'PROCEDURE'
                 ),
                 'routine_name',
-<<<<<<< HEAD
-                'db_routines.php?item_name=area&amp;db=data&amp;execute_routine=1'
+                'db_routines.php?item_name=area&amp;db=data&amp;edit_item=1'
                 . '&amp;item_type=PROCEDURE&amp;server=0&amp;lang=en&amp;token=token'
-=======
-                'db_routines.php?item_name=area&amp;db=data&amp;edit_item=1&amp;item_type=PROCEDURE&amp;server=0&amp;lang=en&amp;token=token'
->>>>>>> f4fce014
             ),
             array(
                 'information_schema',
