--- conflicted
+++ resolved
@@ -12,10 +12,6 @@
 use PhpMyAdmin\Tests\AbstractTestCase;
 use ReflectionMethod;
 use ReflectionProperty;
-<<<<<<< HEAD
-=======
-use stdClass;
->>>>>>> a4ad49ef
 
 use function array_shift;
 use function ob_get_clean;
@@ -176,65 +172,6 @@
 
     public function testExportData(): void
     {
-<<<<<<< HEAD
-=======
-        $dbi = $this->getMockBuilder(DatabaseInterface::class)
-            ->disableOriginalConstructor()
-            ->getMock();
-
-        $flags = [];
-        $a = new stdClass();
-        $a->type = '';
-        $flags[] = $a;
-        $b = new stdClass();
-        $b->type = '';
-        $flags[] = $b;
-        $c = new stdClass();
-        $c->type = '';
-        $flags[] = $c;
-        $d = new stdClass();
-        $d->type = 'string';
-        $flags[] = $d;
-        $e = new stdClass();
-        $e->type = 'string';
-        $flags[] = $e;
-
-        $dbi->expects($this->once())
-            ->method('getFieldsMeta')
-            ->with(true)
-            ->will($this->returnValue($flags));
-
-        $dbi->expects($this->once())
-            ->method('query')
-            ->with('SELECT', DatabaseInterface::CONNECT_USER, DatabaseInterface::QUERY_UNBUFFERED)
-            ->will($this->returnValue(true));
-
-        $dbi->expects($this->once())
-            ->method('numFields')
-            ->with(true)
-            ->will($this->returnValue(5));
-
-        $dbi->expects($this->exactly(5))
-            ->method('fieldName')
-            ->willReturn('fName1', 'fNa"me2', 'fNa\\me3', 'fName4', 'fName5');
-
-        $dbi->expects($this->exactly(3))
-            ->method('fetchRow')
-            ->willReturn(
-                [
-                    null,
-                    '123',
-                    "\"c\\a\nb\r",
-                    '123',
-                    '+30.2103210000',
-                ],
-                [null],
-                null
-            );
-
-        $GLOBALS['dbi'] = $dbi;
-
->>>>>>> a4ad49ef
         ob_start();
         $this->assertTrue(
             $this->object->exportData(
@@ -242,7 +179,7 @@
                 'test_table',
                 "\n",
                 'localhost',
-                'SELECT * FROM `test_db`.`test_table`;'
+                'SELECT * FROM `test_db`.`test_table_yaml`;'
             )
         );
         $result = ob_get_clean();
@@ -258,17 +195,19 @@
             '  name: &quot;foo&quot;' . "\n" .
             '  datetimefield: &quot;2010-01-20 02:00:02&quot;' . "\n" .
             '-' . "\n" .
-<<<<<<< HEAD
             '  id: 3' . "\n" .
             '  name: &quot;Abcd&quot;' . "\n" .
-            '  datetimefield: &quot;2012-01-20 02:00:02&quot;' . "\n",
-=======
-            '  fNa&quot;me2: 123' . "\n" .
-            '  fName3: &quot;\&quot;c\\\\a\nb\r&quot;' . "\n" .
-            '  fName4: &quot;123&quot;' . "\n" .
-            '  fName5: &quot;+30.2103210000&quot;' . "\n" .
-            '-' . "\n",
->>>>>>> a4ad49ef
+            '  datetimefield: &quot;2012-01-20 02:00:02&quot;' . "\n" .
+            '-' . "\n" .
+            '  id: 4' . "\n" .
+            '  name: &quot;Abcd&quot;' . "\n" .
+            '  datetimefield: &quot;2012-01-20 02:00:02&quot;' . "\n" .
+            '  textfield: &quot;123&quot;' . "\n" .
+            '-' . "\n" .
+            '  id: 5' . "\n" .
+            '  name: &quot;Abcd&quot;' . "\n" .
+            '  datetimefield: &quot;2012-01-20 02:00:02&quot;' . "\n" .
+            '  textfield: &quot;+30.2103210000&quot;' . "\n",
             $result
         );
     }
