<?php

declare(strict_types=1);

namespace PhpMyAdmin\Tests\Database;

use PhpMyAdmin\Database\Routines;
use PhpMyAdmin\DatabaseInterface;
use PhpMyAdmin\Dbal\Connection;
use PhpMyAdmin\ResponseRenderer;
use PhpMyAdmin\Template;
use PhpMyAdmin\Tests\AbstractTestCase;
use PhpMyAdmin\Types;

/** @covers \PhpMyAdmin\Database\Routines */
class RoutinesTest extends AbstractTestCase
{
    private Routines $routines;

    /**
     * Set up
     */
    protected function setUp(): void
    {
        parent::setUp();

        parent::setGlobalConfig();

        parent::setLanguage();

        parent::setTheme();

        $GLOBALS['dbi'] = $this->createDatabaseInterface();
        $GLOBALS['cfg']['Server']['DisableIS'] = false;
        $GLOBALS['cfg']['ActionLinksMode'] = 'icons';
        $GLOBALS['server'] = 0;
        $GLOBALS['db'] = 'db';
        $GLOBALS['table'] = 'table';
        $GLOBALS['text_dir'] = 'ltr';
        $GLOBALS['proc_priv'] = false;
        $GLOBALS['is_reload_priv'] = false;
        $GLOBALS['errors'] = [];

        $this->routines = new Routines(
            $GLOBALS['dbi'],
            new Template(),
            ResponseRenderer::getInstance(),
        );
    }

    /**
     * Test for getDataFromRequest
     *
     * @param array<string, mixed> $in  Input
     * @param array<string, mixed> $out Expected output
     *
     * @dataProvider providerGetDataFromRequest
     */
    public function testGetDataFromRequest(array $in, array $out): void
    {
        unset($_POST);
        unset($_REQUEST);
        foreach ($in as $key => $value) {
            if ($value === '') {
                continue;
            }

            $_POST[$key] = $value;
            $_REQUEST[$key] = $value;
        }

        $this->assertEquals($out, $this->routines->getDataFromRequest());
    }

    /**
     * Data provider for testGetDataFromRequest
     *
     * @return array<array{array<string, mixed>, array<string, mixed>}>
     */
    public static function providerGetDataFromRequest(): array
    {
        return [
            [
                [
                    'item_name' => '',
                    'item_original_name' => '',
                    'item_returnlength' => '',
                    'item_returnopts_num' => '',
                    'item_returnopts_text' => '',
                    'item_definition' => '',
                    'item_comment' => '',
                    'item_definer' => '',
                    'item_type' => '',
                    'item_type_toggle' => '',
                    'item_original_type' => '',
                    'item_param_dir' => '',
                    'item_param_name' => '',
                    'item_param_type' => '',
                    'item_param_length' => '',
                    'item_param_opts_num' => '',
                    'item_param_opts_text' => '',
                    'item_returntype' => '',
                    'item_isdeterministic' => '',
                    'item_securitytype' => '',
                    'item_sqldataaccess' => '',
                ],
                [
                    'item_name' => '',
                    'item_original_name' => '',
                    'item_returnlength' => '',
                    'item_returnopts_num' => '',
                    'item_returnopts_text' => '',
                    'item_definition' => '',
                    'item_comment' => '',
                    'item_definer' => '',
                    'item_type' => 'PROCEDURE',
                    'item_type_toggle' => 'FUNCTION',
                    'item_original_type' => 'PROCEDURE',
                    'item_num_params' => 0,
                    'item_param_dir' => [],
                    'item_param_name' => [],
                    'item_param_type' => [],
                    'item_param_length' => [],
                    'item_param_opts_num' => [],
                    'item_param_opts_text' => [],
                    'item_returntype' => '',
                    'item_isdeterministic' => '',
                    'item_securitytype_definer' => '',
                    'item_securitytype_invoker' => '',
                    'item_sqldataaccess' => '',
                ],
            ],
            [
                [
                    'item_name' => 'proc2',
                    'item_original_name' => 'proc',
                    'item_returnlength' => '',
                    'item_returnopts_num' => '',
                    'item_returnopts_text' => '',
                    'item_definition' => 'SELECT NULL',
                    'item_comment' => 'some text',
                    'item_definer' => 'root@localhost',
                    'item_type' => 'PROCEDURE',
                    'item_type_toggle' => 'FUNCTION',
                    'item_original_type' => 'PROCEDURE',
                    'item_param_dir' => [0 => 'IN', 1 => 'FAIL'],
                    'item_param_name' => [0 => 'bar', 1 => 'baz'],
                    'item_param_type' => [0 => 'INT', 1 => 'FAIL'],
                    'item_param_length' => [0 => '20', 1 => ''],
                    'item_param_opts_num' => [0 => 'UNSIGNED', 1 => ''],
                    'item_param_opts_text' => [0 => '', 1 => 'latin1'],
                    'item_returntype' => '',
                    'item_isdeterministic' => 'ON',
                    'item_securitytype' => 'INVOKER',
                    'item_sqldataaccess' => 'NO SQL',
                ],
                [
                    'item_name' => 'proc2',
                    'item_original_name' => 'proc',
                    'item_returnlength' => '',
                    'item_returnopts_num' => '',
                    'item_returnopts_text' => '',
                    'item_definition' => 'SELECT NULL',
                    'item_comment' => 'some text',
                    'item_definer' => 'root@localhost',
                    'item_type' => 'PROCEDURE',
                    'item_type_toggle' => 'FUNCTION',
                    'item_original_type' => 'PROCEDURE',
                    'item_num_params' => 2,
                    'item_param_dir' => [0 => 'IN', 1 => ''],
                    'item_param_name' => [0 => 'bar', 1 => 'baz'],
                    'item_param_type' => [0 => 'INT', 1 => ''],
                    'item_param_length' => [0 => '20', 1 => ''],
                    'item_param_opts_num' => [0 => 'UNSIGNED', 1 => ''],
                    'item_param_opts_text' => [0 => '', 1 => 'latin1'],
                    'item_returntype' => '',
                    'item_isdeterministic' => ' checked=\'checked\'',
                    'item_securitytype_definer' => '',
                    'item_securitytype_invoker' => ' selected=\'selected\'',
                    'item_sqldataaccess' => 'NO SQL',
                ],
            ],
            [
                [
                    'item_name' => 'func2',
                    'item_original_name' => 'func',
                    'item_returnlength' => '20',
                    'item_returnopts_num' => '',
                    'item_returnopts_text' => 'CHARSET utf8',
                    'item_definition' => 'SELECT NULL',
                    'item_comment' => 'some text',
                    'item_definer' => 'root@localhost',
                    'item_type' => 'FUNCTION',
                    'item_type_toggle' => 'PROCEDURE',
                    'item_original_type' => 'FUNCTION',
                    'item_param_dir' => [0 => '', 1 => ''],
                    'item_param_name' => [0 => 'bar', 1 => 'baz'],
                    'item_param_type' => [0 => '<s>XSS</s>', 1 => 'TEXT'],
                    'item_param_length' => [0 => '10,10', 1 => ''],
                    'item_param_opts_num' => [0 => 'UNSIGNED', 1 => ''],
                    'item_param_opts_text' => [0 => '', 1 => 'utf8'],
                    'item_returntype' => 'VARCHAR',
                    'item_isdeterministic' => '',
                    'item_securitytype' => 'DEFINER',
                    'item_sqldataaccess' => '',
                ],
                [
                    'item_name' => 'func2',
                    'item_original_name' => 'func',
                    'item_returnlength' => '20',
                    'item_returnopts_num' => '',
                    'item_returnopts_text' => 'CHARSET utf8',
                    'item_definition' => 'SELECT NULL',
                    'item_comment' => 'some text',
                    'item_definer' => 'root@localhost',
                    'item_type' => 'FUNCTION',
                    'item_type_toggle' => 'PROCEDURE',
                    'item_original_type' => 'FUNCTION',
                    'item_num_params' => '2',
                    'item_param_dir' => [],
                    'item_param_name' => [0 => 'bar', 1 => 'baz'],
                    'item_param_type' => [0 => '', 1 => 'TEXT'],
                    'item_param_length' => [0 => '10,10', 1 => ''],
                    'item_param_opts_num' => [0 => 'UNSIGNED', 1 => ''],
                    'item_param_opts_text' => [0 => '', 1 => 'utf8'],
                    'item_returntype' => 'VARCHAR',
                    'item_isdeterministic' => '',
                    'item_securitytype_definer' => ' selected=\'selected\'',
                    'item_securitytype_invoker' => '',
                    'item_sqldataaccess' => '',
                ],
            ],
        ];
    }

    /**
     * Test for getParameterRow
     */
    public function testGetParameterRowEmpty(): void
    {
        $this->assertEquals('', $this->routines->getParameterRow([], 0));
    }

    /**
     * Test for getParameterRow
     *
     * @param array<string, mixed> $data Data for routine
     *
     * @depends testGetParameterRowEmpty
     * @dataProvider providerGetParameterRow
     */
    public function testGetParameterRow(array $data, int $index, string $matcher): void
    {
        $this->assertStringContainsString(
            $matcher,
            $this->routines->getParameterRow($data, $index),
        );
    }

    /**
     * Data provider for testGetParameterRow
     *
     * @return array<array{array<string, mixed>, int, string}>
     */
    public static function providerGetParameterRow(): array
    {
        $data = [
            'item_name' => '',
            'item_original_name' => '',
            'item_returnlength' => '',
            'item_returnopts_num' => '',
            'item_returnopts_text' => '',
            'item_definition' => '',
            'item_comment' => '',
            'item_definer' => '',
            'item_type' => 'PROCEDURE',
            'item_type_toggle' => 'FUNCTION',
            'item_original_type' => 'PROCEDURE',
            'item_num_params' => 1,
            'item_param_dir' => [0 => 'IN'],
            'item_param_name' => [0 => 'foo'],
            'item_param_type' => [0 => 'INT'],
            'item_param_length' => [0 => ''],
            'item_param_opts_num' => [0 => 'UNSIGNED'],
            'item_param_opts_text' => [0 => ''],
            'item_returntype' => '',
            'item_isdeterministic' => '',
            'item_securitytype_definer' => '',
            'item_securitytype_invoker' => '',
            'item_sqldataaccess' => '',
        ];

        return [
            [$data, 0, '<select name="item_param_dir[0]"'],
            [$data, 0, '<input name="item_param_name[0]"'],
            [$data, 0, '<select name="item_param_type[0]"'],
            [$data, 0, '<select name="item_param_opts_num[0]"'],
            [$data, 0, '<a href="#" class="routine_param_remove_anchor"'],
        ];
    }

    /**
     * Test for getParameterRow
     *
     * @param array<string, mixed> $data Data for routine
     *
     * @depends testGetParameterRow
     * @dataProvider providerGetParameterRowAjax
     */
    public function testGetParameterRowAjax(array $data, string $matcher): void
    {
        ResponseRenderer::getInstance()->setAjax(true);
        $this->assertStringContainsString(
            $matcher,
            $this->routines->getParameterRow($data),
        );
        ResponseRenderer::getInstance()->setAjax(false);
    }

    /**
     * Data provider for testGetParameterRowAjax
     *
     * @return array<array{array<string, mixed>, string}>
     */
    public static function providerGetParameterRowAjax(): array
    {
        $data = [
            'item_name' => '',
            'item_original_name' => '',
            'item_returnlength' => '',
            'item_returnopts_num' => '',
            'item_returnopts_text' => '',
            'item_definition' => '',
            'item_comment' => '',
            'item_definer' => '',
            'item_type' => 'PROCEDURE',
            'item_type_toggle' => 'FUNCTION',
            'item_original_type' => 'PROCEDURE',
            'item_num_params' => 1,
            'item_param_dir' => [0 => 'IN'],
            'item_param_name' => [0 => 'foo'],
            'item_param_type' => [0 => 'INT'],
            'item_param_length' => [0 => ''],
            'item_param_opts_num' => [0 => 'UNSIGNED'],
            'item_param_opts_text' => [0 => ''],
            'item_returntype' => '',
            'item_isdeterministic' => '',
            'item_securitytype_definer' => '',
            'item_securitytype_invoker' => '',
            'item_sqldataaccess' => '',
        ];

        return [
            [$data, '<select name="item_param_dir[%s]"'],
            [$data, '<input name="item_param_name[%s]"'],
            [$data, '<select name="item_param_dir[%s]"'],
            [$data, '<select name="item_param_opts_num[%s]"'],
            [$data, '<a href="#" class="routine_param_remove_anchor"'],
        ];
    }

    /**
     * Test for getEditorForm
     *
     * @param array<string, mixed> $data Data for routine
     *
     * @depends testGetParameterRowAjax
     * @dataProvider providerGetEditorForm1
     */
    public function testGetEditorForm1(array $data, string $matcher): void
    {
        $this->assertStringContainsString(
            $matcher,
            $this->routines->getEditorForm('add', '', $data),
        );
    }

    /**
     * Data provider for testGetEditorForm1
     *
     * @return array<array{array<string, mixed>, string}>
     */
    public static function providerGetEditorForm1(): array
    {
        $data = [
            'item_name' => '',
            'item_original_name' => '',
            'item_returnlength' => '',
            'item_returnopts_num' => '',
            'item_returnopts_text' => '',
            'item_definition' => '',
            'item_comment' => '',
            'item_definer' => '',
            'item_type' => 'PROCEDURE',
            'item_type_toggle' => 'FUNCTION',
            'item_original_type' => 'PROCEDURE',
            'item_num_params' => 0,
            'item_param_dir' => [],
            'item_param_name' => [],
            'item_param_type' => [],
            'item_param_length' => [],
            'item_param_opts_num' => [],
            'item_param_opts_text' => [],
            'item_returntype' => '',
            'item_isdeterministic' => '',
            'item_securitytype_definer' => '',
            'item_securitytype_invoker' => '',
            'item_sqldataaccess' => '',
        ];

        return [
            [$data, '<input name="add_item"'],
            [$data, '<input type="text" name="item_name"'],
            [$data, '<input name="item_type"'],
            [$data, 'name="routine_changetype"'],
            [$data, 'name="routine_addparameter"'],
            [$data, 'name="routine_removeparameter"'],
            [$data, 'select name="item_returntype"'],
            [$data, 'name="item_returnlength"'],
            [$data, 'select name="item_returnopts_num"'],
            [$data, '<textarea name="item_definition"'],
            [$data, 'name="item_isdeterministic"'],
            [$data, 'name="item_definer"'],
            [$data, 'select name="item_securitytype"'],
            [$data, 'select name="item_sqldataaccess"'],
            [$data, 'name="item_comment"'],
            [$data, 'name="editor_process_add"'],
        ];
    }

    /**
     * Test for getEditorForm
     *
     * @param array<string, mixed> $data Data for routine
     *
     * @depends testGetParameterRowAjax
     * @dataProvider providerGetEditorForm2
     */
    public function testGetEditorForm2(array $data, string $matcher): void
    {
        $this->assertStringContainsString(
            $matcher,
            $this->routines->getEditorForm('edit', 'change', $data),
        );
    }

    /**
     * Data provider for testGetEditorForm2
     *
     * @return array<array{array<string, mixed>, string}>
     */
    public static function providerGetEditorForm2(): array
    {
        $data = [
            'item_name' => 'foo',
            'item_original_name' => 'bar',
            'item_returnlength' => '',
            'item_returnopts_num' => '',
            'item_returnopts_text' => '',
            'item_definition' => 'SELECT 1',
            'item_comment' => '',
            'item_definer' => '',
            'item_type' => 'PROCEDURE',
            'item_type_toggle' => 'FUNCTION',
            'item_original_type' => 'PROCEDURE',
            'item_num_params' => 1,
            'item_param_dir' => [0 => 'IN'],
            'item_param_name' => [0 => 'baz'],
            'item_param_type' => [0 => 'INT'],
            'item_param_length' => [0 => '20'],
            'item_param_opts_num' => [0 => 'UNSIGNED'],
            'item_param_opts_text' => [0 => ''],
            'item_returntype' => '',
            'item_isdeterministic' => '',
            'item_securitytype_definer' => '',
            'item_securitytype_invoker' => '',
            'item_sqldataaccess' => 'NO SQL',
        ];

        return [
            [$data, 'name="edit_item"'],
            [$data, 'name="item_name"'],
            [$data, '<input name="item_type" type="hidden" value="FUNCTION"'],
            [$data, 'name="routine_changetype"'],
            [$data, 'name="routine_addparameter"'],
            [$data, 'name="routine_removeparameter"'],
            [$data, 'name="item_returntype"'],
            [$data, 'name="item_returnlength"'],
            [$data, 'name="item_returnopts_num"'],
            [$data, '<textarea name="item_definition"'],
            [$data, 'name="item_isdeterministic"'],
            [$data, 'name="item_definer"'],
            [$data, '<select name="item_securitytype"'],
            [$data, '<select name="item_sqldataaccess"'],
            [$data, 'name="item_comment"'],
            [$data, 'name="editor_process_edit"'],
        ];
    }

    /**
     * Test for getEditorForm
     *
     * @param array<string, mixed> $data Data for routine
     *
     * @depends testGetParameterRowAjax
     * @dataProvider providerGetEditorForm3
     */
    public function testGetEditorForm3(array $data, string $matcher): void
    {
        ResponseRenderer::getInstance()->setAjax(true);
        $this->assertStringContainsString(
            $matcher,
            $this->routines->getEditorForm('edit', 'remove', $data),
        );
        ResponseRenderer::getInstance()->setAjax(false);
    }

    /**
     * Data provider for testGetEditorForm3
     *
     * @return array<array{array<string, mixed>, string}>
     */
    public static function providerGetEditorForm3(): array
    {
        $data = [
            'item_name' => 'foo',
            'item_original_name' => 'bar',
            'item_returnlength' => '',
            'item_returnopts_num' => 'UNSIGNED',
            'item_returnopts_text' => '',
            'item_definition' => 'SELECT 1',
            'item_comment' => '',
            'item_definer' => '',
            'item_type' => 'FUNCTION',
            'item_type_toggle' => 'PROCEDURE',
            'item_original_type' => 'FUNCTION',
            'item_num_params' => 1,
            'item_param_dir' => [0 => ''],
            'item_param_name' => [0 => 'baz'],
            'item_param_type' => [0 => 'INT'],
            'item_param_length' => [0 => '20'],
            'item_param_opts_num' => [0 => 'UNSIGNED'],
            'item_param_opts_text' => [0 => ''],
            'item_returntype' => 'INT',
            'item_isdeterministic' => '',
            'item_securitytype_definer' => '',
            'item_securitytype_invoker' => '',
            'item_sqldataaccess' => 'NO SQL',
        ];

        return [
            [$data, 'name="edit_item"'],
            [$data, 'name="item_name"'],
            [$data, '<select name="item_type"'],
            [$data, 'id="addRoutineParameterButton"'],
            [$data, '<select name="item_returntype"'],
            [$data, 'name="item_returnlength"'],
            [$data, '<select name="item_returnopts_num"'],
            [$data, '<textarea name="item_definition"'],
            [$data, 'name="item_isdeterministic"'],
            [$data, 'name="item_definer"'],
            [$data, '<select name="item_securitytype"'],
            [$data, '<select name="item_sqldataaccess"'],
            [$data, 'name="item_comment"'],
            [$data, 'name="ajax_request"'],
            [$data, 'name="editor_process_edit"'],
        ];
    }

    /**
     * Test for getEditorForm
     *
     * @param array<string, mixed> $data Data for routine
     *
     * @depends testGetParameterRowAjax
     * @dataProvider providerGetEditorForm4
     */
    public function testGetEditorForm4(array $data, string $matcher): void
    {
        $this->assertStringContainsString(
            $matcher,
            $this->routines->getEditorForm('edit', 'change', $data),
        );
    }

    /**
     * Data provider for testGetEditorForm4
     *
     * @return array<array{array<string, mixed>, string}>
     */
    public static function providerGetEditorForm4(): array
    {
        $data = [
            'item_name' => 'foo',
            'item_original_name' => 'bar',
            'item_returnlength' => '',
            'item_returnopts_num' => '',
            'item_returnopts_text' => '',
            'item_definition' => 'SELECT 1',
            'item_comment' => '',
            'item_definer' => '',
            'item_type' => 'FUNCTION',
            'item_type_toggle' => 'PROCEDURE',
            'item_original_type' => 'PROCEDURE',
            'item_num_params' => 1,
            'item_param_dir' => [0 => 'IN'],
            'item_param_name' => [0 => 'baz'],
            'item_param_type' => [0 => 'INT'],
            'item_param_length' => [0 => '20'],
            'item_param_opts_num' => [0 => 'UNSIGNED'],
            'item_param_opts_text' => [0 => ''],
            'item_returntype' => '',
            'item_isdeterministic' => '',
            'item_securitytype_definer' => '',
            'item_securitytype_invoker' => '',
            'item_sqldataaccess' => 'NO SQL',
        ];

        return [[$data, '<input name="item_type" type="hidden" value="PROCEDURE"']];
    }

    /**
     * Test for getExecuteForm
     *
     * @param array<string, mixed> $data Data for routine
     *
     * @dataProvider providerGetExecuteForm1
     */
    public function testGetExecuteForm1(array $data, string $matcher): void
    {
        $GLOBALS['cfg']['ShowFunctionFields'] = true;

        $this->assertStringContainsString(
            $matcher,
            $this->routines->getExecuteForm($data),
        );
    }

    /**
     * Data provider for testGetExecuteForm1
     *
     * @return array<array{array<string, mixed>, string}>
     */
    public static function providerGetExecuteForm1(): array
    {
        $data = [
            'item_name' => 'foo',
            'item_returnlength' => '',
            'item_returnopts_num' => '',
            'item_returnopts_text' => '',
            'item_definition' => 'SELECT 1;',
            'item_comment' => '',
            'item_definer' => '',
            'item_type' => 'PROCEDURE',
            'item_num_params' => 6,
            'item_param_dir' => [0 => 'IN', 1 => 'OUT', 2 => 'IN', 3 => 'IN', 4 => 'IN', 5 => 'IN'],
            'item_param_name' => [0 => 'foo', 1 => 'foa', 2 => 'fob', 3 => 'foc', 4 => 'fod', 5 => 'foe'],
            'item_param_type' => [
                0 => 'DATE',
                1 => 'VARCHAR',
                2 => 'DATETIME',
                3 => 'GEOMETRY',
                4 => 'ENUM',
                5 => 'SET',
            ],
            'item_param_length' => [0 => '', 1 => '22', 2 => '', 3 => '', 4 => "'a','b'", 5 => "'a','b'"],
            'item_param_length_arr' => [
                0 => [],
                1 => ['22'],
                2 => [],
                3 => [],
                4 => ["'a'", "'b'"],
                5 => ["'a'", "'b'"],
            ],
            'item_param_opts_num' => [0 => '', 1 => '', 2 => '', 3 => '', 4 => '', 5 => ''],
            'item_param_opts_text' => [0 => '', 1 => 'utf8', 2 => '', 3 => '', 4 => '', 5 => ''],
            'item_returntype' => '',
            'item_isdeterministic' => '',
            'item_securitytype_definer' => '',
            'item_securitytype_invoker' => '',
            'item_sqldataaccess' => '',
        ];

        return [
<<<<<<< HEAD
            [$data, 'name="item_name"'],
            [$data, 'name="funcs[foo]"'],
            [$data, '<input class="datefield" type="text" name="params[foo]">'],
            [$data, 'name="funcs[fob]"'],
            [$data, '<input class="datetimefield" type="text" name="params[fob]"'],
            [$data, 'name="params[fod][]"'],
            [$data, 'name="params[foe][]"'],
            [$data, 'name="execute_routine"'],
=======
            [
                $data,
                '<form action="index.php?route=/database/routines&server=0&lang=en" method="post" class="rte_form">',
            ],
            [
                $data,
                'name="item_name"',
            ],
            [
                $data,
                'name="funcs[foo]"',
            ],
            [
                $data,
                '<input class="datefield" type="text" name="params[foo]">',
            ],
            [
                $data,
                'name="funcs[fob]"',
            ],
            [
                $data,
                '<input class="datetimefield" type="text" name="params[fob]"',
            ],
            [
                $data,
                'name="params[fod][]"',
            ],
            [
                $data,
                'name="params[foe][]"',
            ],
            [
                $data,
                'name="execute_routine"',
            ],
>>>>>>> b9084615
        ];
    }

    /**
     * Test for getExecuteForm
     *
     * @param array<string, string|int|array<mixed>> $data Data for routine
     *
     * @dataProvider providerGetExecuteForm2
     */
    public function testGetExecuteForm2(array $data, string $matcher): void
    {
        ResponseRenderer::getInstance()->setAjax(true);
        $this->assertStringContainsString(
            $matcher,
            $this->routines->getExecuteForm($data),
        );
        ResponseRenderer::getInstance()->setAjax(false);
    }

    /**
     * Data provider for testGetExecuteForm2
     *
     * @return array<array{array<string, string|int|array<mixed>>, string}>
     */
    public static function providerGetExecuteForm2(): array
    {
        $data = [
            'item_name' => 'foo',
            'item_returnlength' => '',
            'item_returnopts_num' => '',
            'item_returnopts_text' => '',
            'item_definition' => 'SELECT 1;',
            'item_comment' => '',
            'item_definer' => '',
            'item_type' => 'PROCEDURE',
            'item_num_params' => 6,
            'item_param_dir' => [0 => 'IN', 1 => 'OUT', 2 => 'IN', 3 => 'IN', 4 => 'IN', 5 => 'IN'],
            'item_param_name' => [0 => 'foo', 1 => 'foa', 2 => 'fob', 3 => 'foc', 4 => 'fod', 5 => 'foe'],
            'item_param_type' => [
                0 => 'DATE',
                1 => 'VARCHAR',
                2 => 'DATETIME',
                3 => 'GEOMETRY',
                4 => 'ENUM',
                5 => 'SET',
            ],
            'item_param_length' => [0 => '', 1 => '22', 2 => '', 3 => '', 4 => "'a','b'", 5 => "'a','b'"],
            'item_param_length_arr' => [
                0 => [],
                1 => ['22'],
                2 => [],
                3 => [],
                4 => ["'a'", "'b'"],
                5 => ["'a'", "'b'"],
            ],
            'item_param_opts_num' => [0 => '', 1 => '', 2 => '', 3 => '', 4 => '', 5 => ''],
            'item_param_opts_text' => [0 => '', 1 => 'utf8', 2 => '', 3 => '', 4 => '', 5 => ''],
            'item_returntype' => '',
            'item_isdeterministic' => '',
            'item_securitytype_definer' => '',
            'item_securitytype_invoker' => '',
            'item_sqldataaccess' => '',
        ];

<<<<<<< HEAD
        return [[$data, 'name="execute_routine"'], [$data, 'name="ajax_request"']];
=======
        return [
            [
                $data,
                '<form action="index.php?route=/database/routines&server=0&lang=en" method="post" class="rte_form">',
            ],
            [
                $data,
                'name="execute_routine"',
            ],
            [
                $data,
                'name="ajax_request"',
            ],
        ];
>>>>>>> b9084615
    }

    /**
     * Test for getQueryFromRequest
     *
     * @param array<string, string|array<string>> $request Request
     * @param string                              $query   Query
     * @param int                                 $numErr  Error number
     *
     * @dataProvider providerGetQueryFromRequest
     */
    public function testGetQueryFromRequest(array $request, string $query, int $numErr): void
    {
        $GLOBALS['cfg']['ShowFunctionFields'] = false;

        $GLOBALS['errors'] = [];

        $oldDbi = $GLOBALS['dbi'] ?? null;
        $dbi = $this->getMockBuilder(DatabaseInterface::class)
            ->disableOriginalConstructor()
            ->getMock();
        $dbi->types = new Types($dbi);
        $dbi->expects($this->any())
            ->method('escapeString')
            ->will(
                $this->returnValueMap(
                    [
                        ['foo', Connection::TYPE_USER, 'foo'],
                        ["foo's bar", Connection::TYPE_USER, "foo\'s bar"],
                        ['', Connection::TYPE_USER, ''],
                    ],
                ),
            );
        $GLOBALS['dbi'] = $dbi;

        $routines = new Routines(
            $dbi,
            new Template(),
            ResponseRenderer::getInstance(),
        );

        unset($_POST);
        $_POST = $request;
        $this->assertEquals($query, $routines->getQueryFromRequest());
        $this->assertCount($numErr, $GLOBALS['errors']);

        // reset
        $GLOBALS['dbi'] = $oldDbi;
    }

    /**
     * Data provider for testGetQueryFromRequest
     *
     * @return array<array{array<string, string|array<string>>, string, int}>
     */
    public static function providerGetQueryFromRequest(): array
    {
        return [
            // Testing success
            [
                [
                    'item_name' => 'p r o c',
                    'item_returnlength' => '',
                    'item_returnopts_num' => '',
                    'item_returnopts_text' => '',
                    'item_definition' => 'SELECT 0;',
                    'item_comment' => 'foo',
                    'item_definer' => 'me@home',
                    'item_type' => 'PROCEDURE',
                    'item_num_params' => '0',
                    'item_param_dir' => [],
                    'item_param_name' => '',
                    'item_param_type' => '',
                    'item_param_length' => '',
                    'item_param_opts_num' => '',
                    'item_param_opts_text' => '',
                    'item_returntype' => '',
                    'item_isdeterministic' => '',
                    'item_securitytype' => 'INVOKER',
                    'item_sqldataaccess' => 'NO SQL',
                ],
                'CREATE DEFINER=`me`@`home` PROCEDURE `p r o c`() COMMENT \'foo\' '
                . 'DETERMINISTIC NO SQL SQL SECURITY INVOKER SELECT 0;',
                0,
            ],
            [
                [
                    'item_name' => 'pr``oc',
                    'item_returnlength' => '',
                    'item_returnopts_num' => '',
                    'item_returnopts_text' => '',
                    'item_definition' => 'SELECT \'foobar\';',
                    'item_comment' => '',
                    'item_definer' => 'someuser@somehost',
                    'item_type' => 'PROCEDURE',
                    'item_num_params' => '2',
                    'item_param_dir' => ['IN', 'INOUT'],
                    'item_param_name' => ['pa`ram', 'par 2'],
                    'item_param_type' => ['INT', 'ENUM'],
                    'item_param_length' => ['10', '\'a\', \'b\''],
                    'item_param_opts_num' => ['ZEROFILL', ''],
                    'item_param_opts_text' => ['utf8', 'latin1'],
                    'item_returntype' => '',
                    'item_securitytype' => 'DEFINER',
                    'item_sqldataaccess' => 'foobar',
                ],
                'CREATE DEFINER=`someuser`@`somehost` PROCEDURE `pr````oc`'
                . '(IN `pa``ram` INT(10) ZEROFILL, INOUT `par 2` ENUM(\'a\', \'b\')'
                . ' CHARSET latin1) NOT DETERMINISTIC SQL SECURITY DEFINER SELECT '
                . '\'foobar\';',
                0,
            ],
            [
                [
                    'item_name' => 'func\\',
                    'item_returnlength' => '5,5',
                    'item_returnopts_num' => 'UNSIGNED ZEROFILL',
                    'item_returnopts_text' => '',
                    'item_definition' => 'SELECT \'foobar\';',
                    'item_comment' => 'foo\'s bar',
                    'item_definer' => '',
                    'item_type' => 'FUNCTION',
                    'item_num_params' => '1',
                    'item_param_dir' => [],
                    'item_param_name' => ['pa`ram'],
                    'item_param_type' => ['VARCHAR'],
                    'item_param_length' => ['45'],
                    'item_param_opts_num' => [''],
                    'item_param_opts_text' => ['latin1'],
                    'item_returntype' => 'DECIMAL',
                    'item_isdeterministic' => 'ON',
                    'item_securitytype' => 'DEFINER',
                    'item_sqldataaccess' => 'READ SQL DATA',
                ],
                'CREATE FUNCTION `func\\`(`pa``ram` VARCHAR(45) CHARSET latin1) '
                . 'RETURNS DECIMAL(5,5) UNSIGNED ZEROFILL COMMENT \'foo\\\'s bar\' '
                . 'DETERMINISTIC SQL SECURITY DEFINER SELECT \'foobar\';',
                0,
            ],
            [
                [
                    'item_name' => 'func',
                    'item_returnlength' => '20',
                    'item_returnopts_num' => '',
                    'item_returnopts_text' => 'utf8',
                    'item_definition' => 'SELECT 0;',
                    'item_comment' => '',
                    'item_definer' => '',
                    'item_type' => 'FUNCTION',
                    'item_num_params' => '1',
                    'item_returntype' => 'VARCHAR',
                    'item_securitytype' => 'DEFINER',
                    'item_sqldataaccess' => 'READ SQL DATA',
                ],
                'CREATE FUNCTION `func`() RETURNS VARCHAR(20) CHARSET utf8 NOT '
                . 'DETERMINISTIC SQL SECURITY DEFINER SELECT 0;',
                0,
            ],
            // Testing failures
            [
                [],
                'CREATE () NOT DETERMINISTIC ', // invalid query
                3,
            ],
            [
                [
                    'item_name' => 'proc',
                    'item_returnlength' => '',
                    'item_returnopts_num' => '',
                    'item_returnopts_text' => '',
                    'item_definition' => 'SELECT 0;',
                    'item_comment' => 'foo',
                    'item_definer' => 'mehome', // invalid definer format
                    'item_type' => 'PROCEDURE',
                    'item_num_params' => '0',
                    'item_param_dir' => '',
                    'item_param_name' => '',
                    'item_param_type' => '',
                    'item_param_length' => '',
                    'item_param_opts_num' => '',
                    'item_param_opts_text' => '',
                    'item_returntype' => '',
                    'item_isdeterministic' => '',
                    'item_securitytype' => 'INVOKER',
                    'item_sqldataaccess' => 'NO SQL',
                ],
                // valid query
                'CREATE PROCEDURE `proc`() COMMENT \'foo\' DETERMINISTIC NO SQL SQL SECURITY INVOKER SELECT 0;',
                1,
            ],
            [
                [
                    'item_name' => 'proc',
                    'item_returnlength' => '',
                    'item_returnopts_num' => '',
                    'item_returnopts_text' => '',
                    'item_definition' => 'SELECT 0;',
                    'item_comment' => '',
                    'item_definer' => '',
                    'item_type' => 'PROCEDURE',
                    'item_num_params' => '2',
                    'item_param_dir' => ['FAIL', 'INOUT'], // invalid direction
                    'item_param_name' => ['pa`ram', 'goo'],
                    'item_param_type' => ['INT', 'ENUM'],
                    'item_param_length' => ['10', ''], // missing ENUM values
                    'item_param_opts_num' => ['ZEROFILL', ''],
                    'item_param_opts_text' => ['utf8', 'latin1'],
                    'item_returntype' => '',
                    'item_securitytype' => 'DEFINER',
                    'item_sqldataaccess' => 'foobar', // invalid, will just be ignored without throwing errors
                ],
                'CREATE PROCEDURE `proc`((10) ZEROFILL, '
                . 'INOUT `goo` ENUM CHARSET latin1) NOT DETERMINISTIC '
                . 'SQL SECURITY DEFINER SELECT 0;', // invalid query
                2,
            ],
            [
                [
                    'item_name' => 'func',
                    'item_returnlength' => '', // missing length for VARCHAR
                    'item_returnopts_num' => '',
                    'item_returnopts_text' => 'utf8',
                    'item_definition' => 'SELECT 0;',
                    'item_comment' => '',
                    'item_definer' => '',
                    'item_type' => 'FUNCTION',
                    'item_num_params' => '2',
                    'item_param_dir' => ['IN'],
                    'item_param_name' => [''], // missing name
                    'item_param_type' => ['INT'],
                    'item_param_length' => ['10'],
                    'item_param_opts_num' => ['ZEROFILL'],
                    'item_param_opts_text' => ['latin1'],
                    'item_returntype' => 'VARCHAR',
                    'item_securitytype' => 'DEFINER',
                    'item_sqldataaccess' => '',
                ],
                'CREATE FUNCTION `func`() RETURNS VARCHAR CHARSET utf8 NOT '
                . 'DETERMINISTIC SQL SECURITY DEFINER SELECT 0;', // invalid query
                2,
            ],
            [
                [
                    'item_name' => 'func',
                    'item_returnlength' => '',
                    'item_returnopts_num' => '',
                    'item_returnopts_text' => '',
                    'item_definition' => 'SELECT 0;',
                    'item_comment' => '',
                    'item_definer' => '',
                    'item_type' => 'FUNCTION',
                    'item_num_params' => '0',
                    'item_returntype' => 'FAIL', // invalid return type
                    'item_securitytype' => 'DEFINER',
                    'item_sqldataaccess' => '',
                ],
                'CREATE FUNCTION `func`()  NOT DETERMINISTIC SQL SECURITY DEFINER SELECT 0;', // invalid query
                1,
            ],
        ];
    }

    public function testGetFunctionNames(): void
    {
        $dbiDummy = $this->createDbiDummy();
        $dbiDummy->addResult(
            'SHOW FUNCTION STATUS;',
            [
                ['db_test', 'test_func', 'FUNCTION'],
                ['test_db', 'test_func1', 'FUNCTION'],
                ['test_db', '', 'FUNCTION'],
                ['test_db', 'test_func2', 'FUNCTION'],
                ['test_db', 'test_func', 'PROCEDURE'],
            ],
            ['Db', 'Name', 'Type'],
        );

        $names = Routines::getFunctionNames($this->createDatabaseInterface($dbiDummy), 'test_db');
        $this->assertSame(['test_func1', 'test_func2'], $names);

        $dbiDummy->assertAllQueriesConsumed();
    }

    public function testGetFunctionNamesWithEmptyReturn(): void
    {
        $dbiDummy = $this->createDbiDummy();
        $dbiDummy->addResult(
            'SHOW FUNCTION STATUS;',
            [['db_test', 'test_func', 'FUNCTION'], ['test_db', '', 'FUNCTION'], ['test_db', 'test_func', 'PROCEDURE']],
            ['Db', 'Name', 'Type'],
        );

        $names = Routines::getFunctionNames($this->createDatabaseInterface($dbiDummy), 'test_db');
        $this->assertSame([], $names);

        $dbiDummy->assertAllQueriesConsumed();
    }

    public function testGetProcedureNames(): void
    {
        $dbiDummy = $this->createDbiDummy();
        $dbiDummy->addResult(
            'SHOW PROCEDURE STATUS;',
            [
                ['db_test', 'test_proc', 'PROCEDURE'],
                ['test_db', 'test_proc1', 'PROCEDURE'],
                ['test_db', '', 'PROCEDURE'],
                ['test_db', 'test_proc2', 'PROCEDURE'],
                ['test_db', 'test_proc', 'FUNCTION'],
            ],
            ['Db', 'Name', 'Type'],
        );

        $names = Routines::getProcedureNames($this->createDatabaseInterface($dbiDummy), 'test_db');
        $this->assertSame(['test_proc1', 'test_proc2'], $names);

        $dbiDummy->assertAllQueriesConsumed();
    }

    public function testGetProcedureNamesWithEmptyReturn(): void
    {
        $dbiDummy = $this->createDbiDummy();
        $dbiDummy->addResult(
            'SHOW PROCEDURE STATUS;',
            [
                ['db_test', 'test_proc', 'PROCEDURE'],
                ['test_db', '', 'PROCEDURE'],
                ['test_db', 'test_proc', 'FUNCTION'],
            ],
            ['Db', 'Name', 'Type'],
        );

        $names = Routines::getProcedureNames($this->createDatabaseInterface($dbiDummy), 'test_db');
        $this->assertSame([], $names);

        $dbiDummy->assertAllQueriesConsumed();
    }
}<|MERGE_RESOLUTION|>--- conflicted
+++ resolved
@@ -682,7 +682,10 @@
         ];
 
         return [
-<<<<<<< HEAD
+            [
+                $data,
+                '<form action="index.php?route=/database/routines&server=0&lang=en" method="post" class="rte_form">',
+            ],
             [$data, 'name="item_name"'],
             [$data, 'name="funcs[foo]"'],
             [$data, '<input class="datefield" type="text" name="params[foo]">'],
@@ -691,44 +694,6 @@
             [$data, 'name="params[fod][]"'],
             [$data, 'name="params[foe][]"'],
             [$data, 'name="execute_routine"'],
-=======
-            [
-                $data,
-                '<form action="index.php?route=/database/routines&server=0&lang=en" method="post" class="rte_form">',
-            ],
-            [
-                $data,
-                'name="item_name"',
-            ],
-            [
-                $data,
-                'name="funcs[foo]"',
-            ],
-            [
-                $data,
-                '<input class="datefield" type="text" name="params[foo]">',
-            ],
-            [
-                $data,
-                'name="funcs[fob]"',
-            ],
-            [
-                $data,
-                '<input class="datetimefield" type="text" name="params[fob]"',
-            ],
-            [
-                $data,
-                'name="params[fod][]"',
-            ],
-            [
-                $data,
-                'name="params[foe][]"',
-            ],
-            [
-                $data,
-                'name="execute_routine"',
-            ],
->>>>>>> b9084615
         ];
     }
 
@@ -794,24 +759,14 @@
             'item_sqldataaccess' => '',
         ];
 
-<<<<<<< HEAD
-        return [[$data, 'name="execute_routine"'], [$data, 'name="ajax_request"']];
-=======
         return [
             [
                 $data,
                 '<form action="index.php?route=/database/routines&server=0&lang=en" method="post" class="rte_form">',
             ],
-            [
-                $data,
-                'name="execute_routine"',
-            ],
-            [
-                $data,
-                'name="ajax_request"',
-            ],
-        ];
->>>>>>> b9084615
+            [$data, 'name="execute_routine"'],
+            [$data, 'name="ajax_request"'],
+        ];
     }
 
     /**
