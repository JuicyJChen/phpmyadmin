--- conflicted
+++ resolved
@@ -153,7 +153,6 @@
                 ],
             ],
             [
-<<<<<<< HEAD
                 'SHOW TRIGGERS FROM `PMA` LIKE \'PMA_BookMark\';',
                 null,
                 null,
@@ -248,21 +247,18 @@
                 $sql_isUpdatableView_false,
                 0,
                 Connection::TYPE_USER,
-=======
-                "SELECT TABLE_NAME FROM information_schema.VIEWS WHERE TABLE_SCHEMA = 'aa' AND TABLE_NAME = 'ad'",
-                null,
-                null,
-                DatabaseInterface::CONNECT_USER,
-                [
-                    ['ad'],
-                ],
-            ],
-            [
-                "SELECT TABLE_NAME FROM information_schema.VIEWS WHERE TABLE_SCHEMA = 'bb' AND TABLE_NAME = 'ad'",
-                null,
-                null,
-                DatabaseInterface::CONNECT_USER,
->>>>>>> 6b358294
+                [],
+            ],
+            [
+                "SELECT 1 FROM information_schema.VIEWS WHERE TABLE_SCHEMA = 'aa' AND TABLE_NAME = 'ad'",
+                0,
+                Connection::TYPE_USER,
+                ['ad'],
+            ],
+            [
+                "SELECT 1 FROM information_schema.VIEWS WHERE TABLE_SCHEMA = 'bb' AND TABLE_NAME = 'ad'",
+                0,
+                Connection::TYPE_USER,
                 [],
             ],
         ];
@@ -299,32 +295,12 @@
         $dbi->expects($this->any())->method('getTablesFull')
             ->will($this->returnValue($databases));
 
-<<<<<<< HEAD
         $resultStub->expects($this->any())
             ->method('numRows')
             ->will($this->returnValue(20));
 
         $dbi->expects($this->any())->method('tryQuery')
             ->will($this->returnValue($resultStub));
-=======
-        $triggers = [
-            [
-                'name' => 'name1',
-                'create' => 'crate1',
-            ],
-            [
-                'name' => 'name2',
-                'create' => 'crate2',
-            ],
-            [
-                'name' => 'name3',
-                'create' => 'crate3',
-            ],
-        ];
-
-        $dbi->expects($this->any())->method('getTriggers')
-            ->will($this->returnValue($triggers));
->>>>>>> 6b358294
 
         $dbi->expects($this->any())->method('query')
             ->will($this->returnValue($resultStub));
@@ -1455,11 +1431,7 @@
 
         $table = 'PMA_BookMark';
         $db = 'PMA';
-<<<<<<< HEAD
-        $tableObj = new Table($table, $db, $GLOBALS['dbi']);
-=======
         $tableObj = new Table($table, $db, $dbi);
->>>>>>> 6b358294
 
         $this->assertEquals(
             20,
@@ -1514,21 +1486,17 @@
             [
                 $target_db,
                 $target_table,
-                new Table($target_table, $target_db),
+                new Table($target_table, $target_db, $GLOBALS['dbi']),
             ],
             [
                 'aa',
                 'ad',
-                new Table('ad', 'aa'),
+                new Table('ad', 'aa', $GLOBALS['dbi']),
             ],
         ];
 
         $GLOBALS['dbi']->expects($this->any())->method('getTable')
-<<<<<<< HEAD
-            ->will($this->returnValue(new Table($target_table, $target_db, $GLOBALS['dbi'])));
-=======
             ->will($this->returnValueMap($getTableMap));
->>>>>>> 6b358294
 
         $return = Table::moveCopy($source_db, $source_table, $target_db, $target_table, $what, $move, $mode, true);
 
@@ -1560,7 +1528,7 @@
             ->will($this->returnValueMap([
                 [
                     'SHOW CREATE TABLE `aa`.`ad`',
-                    256,
+                    Connection::TYPE_USER,
                     DatabaseInterface::QUERY_BUFFERED,
                     true,
                     $resultStub,
@@ -1576,6 +1544,9 @@
                 'utf8mb4_unicode_ci',
             ]));
 
+        $this->loadContainerBuilder();
+        $this->loadDbiIntoContainerBuilder();
+
         $GLOBALS['sql_query'] = '';
         $return = Table::moveCopy(
             'aa',
@@ -1591,7 +1562,7 @@
         $this->assertStringContainsString('DROP TABLE IF EXISTS `bb`.`ad`;', $GLOBALS['sql_query']);
         $this->assertStringContainsString(
             'CREATE ALGORITHM=UNDEFINED DEFINER=`root`@`localhost`' .
-                ' SQL SECURITY DEFINER VIEW `bb`.`ad`  AS SELECT `bb`.`ac` AS `ac` FROM `bb` ;',
+            ' SQL SECURITY DEFINER VIEW `bb`.`ad`  AS SELECT `bb`.`ac` AS `ac` FROM `bb` ;',
             $GLOBALS['sql_query']
         );
         $this->assertStringContainsString('DROP VIEW `aa`.`ad`;', $GLOBALS['sql_query']);
