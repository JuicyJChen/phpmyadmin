<?php
/**
 * Tests for PhpMyAdmin\InsertEdit
 */

declare(strict_types=1);

namespace PhpMyAdmin\Tests;

use PhpMyAdmin\Core;
use PhpMyAdmin\DatabaseInterface;
use PhpMyAdmin\Header;
use PhpMyAdmin\InsertEdit;
use PhpMyAdmin\Message;
use PhpMyAdmin\Response;
use PhpMyAdmin\Scripts;
use PhpMyAdmin\Table;
use PhpMyAdmin\Url;
use ReflectionProperty;
use stdClass;
use function md5;
use function sprintf;

/**
 * Tests for PhpMyAdmin\InsertEdit
 *
 * @group medium
 */
class InsertEditTest extends AbstractTestCase
{
    /** @var InsertEdit */
    private $insertEdit;

    /**
     * Setup for test cases
     */
    protected function setUp(): void
    {
        parent::setUp();
        parent::defineVersionConstants();
        parent::setLanguage();
        parent::setGlobalConfig();
        parent::loadDefaultConfig();
        parent::setTheme();
        $GLOBALS['server'] = 1;
        $GLOBALS['PMA_PHP_SELF'] = 'index.php';
        $GLOBALS['cfg']['ServerDefault'] = 1;
        $GLOBALS['text_dir'] = 'ltr';
        $GLOBALS['db'] = 'db';
        $GLOBALS['table'] = 'table';
        $GLOBALS['cfg']['LimitChars'] = 50;
        $GLOBALS['cfg']['LongtextDoubleTextarea'] = false;
        $GLOBALS['cfg']['ShowFieldTypesInDataEditView'] = true;
        $GLOBALS['cfg']['ShowFunctionFields'] = true;
        $GLOBALS['cfg']['ProtectBinary'] = 'blob';
        $GLOBALS['cfg']['MaxSizeForInputField'] = 10;
        $GLOBALS['cfg']['MinSizeForInputField'] = 2;
        $GLOBALS['cfg']['TextareaRows'] = 5;
        $GLOBALS['cfg']['TextareaCols'] = 4;
        $GLOBALS['cfg']['CharTextareaRows'] = 5;
        $GLOBALS['cfg']['CharTextareaCols'] = 6;
        $GLOBALS['cfg']['AllowThirdPartyFraming'] = false;
        $GLOBALS['cfg']['SendErrorReports'] = 'ask';
        $GLOBALS['cfg']['DefaultTabDatabase'] = 'structure';
        $GLOBALS['cfg']['ShowDatabasesNavigationAsTree'] = true;
        $GLOBALS['cfg']['DefaultTabTable'] = 'browse';
        $GLOBALS['cfg']['NavigationTreeDefaultTabTable'] = 'structure';
        $GLOBALS['cfg']['NavigationTreeDefaultTabTable2'] = '';
        $GLOBALS['cfg']['Confirm'] = true;
        $GLOBALS['cfg']['LoginCookieValidity'] = 1440;
        $GLOBALS['cfg']['enable_drag_drop_import'] = true;
        $this->insertEdit = new InsertEdit($GLOBALS['dbi']);
    }

    /**
     * Teardown all objects
     */
    protected function tearDown(): void
    {
        parent::tearDown();
        $response = new ReflectionProperty(Response::class, 'instance');
        $response->setAccessible(true);
        $response->setValue(null);
        $response->setAccessible(false);
    }

    /**
     * Test for getFormParametersForInsertForm
     */
    public function testGetFormParametersForInsertForm(): void
    {
        $where_clause = [
            'foo' => 'bar ',
            '1' => ' test',
        ];
        $_POST['clause_is_unique'] = false;
        $_POST['sql_query'] = 'SELECT a';
        $GLOBALS['goto'] = 'index.php';

        $result = $this->insertEdit->getFormParametersForInsertForm(
            'dbname',
            'tablename',
            [],
            $where_clause,
            'localhost'
        );

        $this->assertEquals(
            [
                'db'        => 'dbname',
                'table'     => 'tablename',
                'goto'      => 'index.php',
                'err_url'   => 'localhost',
                'sql_query' => 'SELECT a',
                'where_clause[foo]' => 'bar',
                'where_clause[1]' => 'test',
                'clause_is_unique' => false,
            ],
            $result
        );
    }

    /**
     * Test for getWhereClauseArray
     */
    public function testGetWhereClauseArray(): void
    {
        $this->assertEquals(
            [],
            $this->callFunction(
                $this->insertEdit,
                InsertEdit::class,
                'getWhereClauseArray',
                [null]
            )
        );

        $this->assertEquals(
            [
                1,
                2,
                3,
            ],
            $this->callFunction(
                $this->insertEdit,
                InsertEdit::class,
                'getWhereClauseArray',
                [[1, 2, 3]]
            )
        );

        $this->assertEquals(
            ['clause'],
            $this->callFunction(
                $this->insertEdit,
                InsertEdit::class,
                'getWhereClauseArray',
                ['clause']
            )
        );
    }

    /**
     * Test for analyzeWhereClauses
     */
    public function testAnalyzeWhereClause(): void
    {
        $clauses = [
            'a=1',
            'b="fo\o"',
        ];

        $dbi = $this->getMockBuilder(DatabaseInterface::class)
            ->disableOriginalConstructor()
            ->getMock();

        $dbi->expects($this->exactly(2))
            ->method('query')
            ->willReturnOnConsecutiveCalls(
                'result1',
                'result2'
            );

        $dbi->expects($this->exactly(2))
            ->method('fetchAssoc')
            ->willReturnOnConsecutiveCalls(
                ['assoc1'],
                ['assoc2']
            );

        $dbi->expects($this->exactly(2))
            ->method('getFieldsMeta')
            ->willReturnOnConsecutiveCalls(
                [],
                []
            );

        $GLOBALS['dbi'] = $dbi;
        $this->insertEdit = new InsertEdit($GLOBALS['dbi']);
        $result = $this->callFunction(
            $this->insertEdit,
            InsertEdit::class,
            'analyzeWhereClauses',
            [
                $clauses,
                'table',
                'db',
            ]
        );

        $this->assertEquals(
            [
                [
                    'a=1',
                    'b="fo\\\\o"',
                ],
                [
                    'result1',
                    'result2',
                ],
                [
                    ['assoc1'],
                    ['assoc2'],
                ],
                '',
            ],
            $result
        );
    }

    /**
     * Test for showEmptyResultMessageOrSetUniqueCondition
     */
    public function testShowEmptyResultMessageOrSetUniqueCondition(): void
    {
        $temp = new stdClass();
        $temp->orgname = 'orgname';
        $temp->table = 'table';
        $temp->type = 'real';
        $temp->primary_key = 1;
        $meta_arr = [$temp];

        $dbi = $this->getMockBuilder(DatabaseInterface::class)
            ->disableOriginalConstructor()
            ->getMock();

        $dbi->expects($this->at(0))
            ->method('getFieldsMeta')
            ->with('result1')
            ->will($this->returnValue($meta_arr));

        $GLOBALS['dbi'] = $dbi;
        $this->insertEdit = new InsertEdit($GLOBALS['dbi']);

        $result = $this->callFunction(
            $this->insertEdit,
            InsertEdit::class,
            'showEmptyResultMessageOrSetUniqueCondition',
            [
                ['1' => ['1' => 1]],
                1,
                [],
                'SELECT',
                ['1' => 'result1'],
            ]
        );

        $this->assertTrue($result);

        // case 2
        $GLOBALS['cfg']['ShowSQL'] = false;

        $responseMock = $this->getMockBuilder(Response::class)
            ->disableOriginalConstructor()
            ->setMethods(['addHtml'])
            ->getMock();

        $restoreInstance = Response::getInstance();
        $response = new ReflectionProperty(Response::class, 'instance');
        $response->setAccessible(true);
        $response->setValue($responseMock);

        $result = $this->callFunction(
            $this->insertEdit,
            InsertEdit::class,
            'showEmptyResultMessageOrSetUniqueCondition',
            [
                [false],
                0,
                ['1'],
                'SELECT',
                ['1' => 'result1'],
            ]
        );

        $response->setValue($restoreInstance);

        $this->assertFalse($result);
    }

    /**
     * Test for loadFirstRow
     */
    public function testLoadFirstRow(): void
    {
        $GLOBALS['cfg']['InsertRows'] = 2;

        $dbi = $this->getMockBuilder(DatabaseInterface::class)
            ->disableOriginalConstructor()
            ->getMock();

        $dbi->expects($this->at(0))
            ->method('query')
            ->with(
                'SELECT * FROM `db`.`table` LIMIT 1;',
                DatabaseInterface::CONNECT_USER,
                DatabaseInterface::QUERY_STORE
            )
            ->will($this->returnValue('result1'));

        $GLOBALS['dbi'] = $dbi;
        $this->insertEdit = new InsertEdit($GLOBALS['dbi']);

        $result = $this->callFunction(
            $this->insertEdit,
            InsertEdit::class,
            'loadFirstRow',
            ['table', 'db']
        );

        $this->assertEquals(
            [
                'result1',
                [
                    false,
                    false,
                ],
            ],
            $result
        );
    }

    /**
     * Test for urlParamsInEditMode
     */
    public function testUrlParamsInEditMode(): void
    {
        $where_clause_array = [
            'foo=1',
            'bar=2',
        ];
        $_POST['sql_query'] = 'SELECT 1';

        $result = $this->insertEdit->urlParamsInEditMode([1], $where_clause_array);

        $this->assertEquals(
            [
                '0' => 1,
                'where_clause' => 'bar=2',
                'sql_query' => 'SELECT 1',
            ],
            $result
        );
    }

    /**
     * Test for showTypeOrFunction
     */
    public function testShowTypeOrFunction(): void
    {
        $GLOBALS['cfg']['ShowFieldTypesInDataEditView'] = true;
        $GLOBALS['cfg']['ServerDefault'] = 1;
        $url_params = ['ShowFunctionFields' => 2];

        $result = $this->insertEdit->showTypeOrFunction('function', $url_params, false);

        $this->assertStringContainsString(
            'index.php?route=/table/change',
            $result
        );
        $this->assertStringContainsString(
            'ShowFunctionFields=1&amp;ShowFieldTypesInDataEditView=1&amp;goto=index.php%3Froute%3D%2Fsql',
            $result
        );
        $this->assertStringContainsString(
            'Function',
            $result
        );

        // case 2
        $result = $this->insertEdit->showTypeOrFunction('function', $url_params, true);

        $this->assertStringContainsString(
            'index.php?route=/table/change',
            $result
        );
        $this->assertStringContainsString(
            'ShowFunctionFields=0&amp;ShowFieldTypesInDataEditView=1&amp;goto=index.php%3Froute%3D%2Fsql',
            $result
        );
        $this->assertStringContainsString(
            'Function',
            $result
        );

        // case 3
        $result = $this->insertEdit->showTypeOrFunction('type', $url_params, false);

        $this->assertStringContainsString(
            'index.php?route=/table/change',
            $result
        );
        $this->assertStringContainsString(
            'ShowFunctionFields=1&amp;ShowFieldTypesInDataEditView=1&amp;goto=index.php%3Froute%3D%2Fsql',
            $result
        );
        $this->assertStringContainsString(
            'Type',
            $result
        );

        // case 4
        $result = $this->insertEdit->showTypeOrFunction('type', $url_params, true);

        $this->assertStringContainsString(
            'index.php?route=/table/change',
            $result
        );
        $this->assertStringContainsString(
            'ShowFunctionFields=1&amp;ShowFieldTypesInDataEditView=0&amp;goto=index.php%3Froute%3D%2Fsql',
            $result
        );
        $this->assertStringContainsString(
            'Type',
            $result
        );
    }

    /**
     * Test for analyzeTableColumnsArray
     */
    public function testAnalyzeTableColumnsArray(): void
    {
        $column = [
            'Field' => '1<2',
            'Field_md5' => 'pswd',
            'Type' => 'float(10, 1)',
        ];

        $result = $this->callFunction(
            $this->insertEdit,
            InsertEdit::class,
            'analyzeTableColumnsArray',
            [
                $column,
                [],
                false,
            ]
        );

        $this->assertEquals(
            $result['Field_html'],
            '1&lt;2'
        );

        $this->assertEquals(
            $result['Field_md5'],
            '4342210df36bf2ff2c4e2a997a6d4089'
        );

        $this->assertEquals(
            $result['True_Type'],
            'float'
        );

        $this->assertEquals(
            $result['len'],
            100
        );

        $this->assertEquals(
            $result['Field_title'],
            '1&lt;2'
        );

        $this->assertEquals(
            $result['is_binary'],
            false
        );

        $this->assertEquals(
            $result['is_blob'],
            false
        );

        $this->assertEquals(
            $result['is_char'],
            false
        );

        $this->assertEquals(
            $result['pma_type'],
            'float(10, 1)'
        );

        $this->assertEquals(
            $result['wrap'],
            ' nowrap'
        );

        $this->assertEquals(
            $result['Field'],
            '1<2'
        );
    }

    /**
     * Test for getColumnTitle
     */
    public function testGetColumnTitle(): void
    {
        $column = [];
        $column['Field'] = 'f1<';
        $column['Field_html'] = 'f1&lt;';

        $this->assertEquals(
            $this->callFunction(
                $this->insertEdit,
                InsertEdit::class,
                'getColumnTitle',
                [
                    $column,
                    [],
                ]
            ),
            'f1&lt;'
        );

        $comments = [];
        $comments['f1<'] = 'comment>';

        $result = $this->callFunction(
            $this->insertEdit,
            InsertEdit::class,
            'getColumnTitle',
            [
                $column,
                $comments,
            ]
        );

        $this->assertStringContainsString(
            'title="comment&gt;"',
            $result
        );

        $this->assertStringContainsString(
            'f1&lt;',
            $result
        );
    }

    /**
     * Test for isColumn
     */
    public function testIsColumn(): void
    {
        $column = [];
        $types = [
            'binary',
            'varbinary',
        ];

        $column['Type'] = 'binaryfoo';
        $this->assertTrue($this->insertEdit->isColumn($column, $types));

        $column['Type'] = 'Binaryfoo';
        $this->assertTrue($this->insertEdit->isColumn($column, $types));

        $column['Type'] = 'varbinaryfoo';
        $this->assertTrue($this->insertEdit->isColumn($column, $types));

        $column['Type'] = 'barbinaryfoo';
        $this->assertFalse($this->insertEdit->isColumn($column, $types));

        $types = [
            'char',
            'varchar',
        ];

        $column['Type'] = 'char(10)';
        $this->assertTrue($this->insertEdit->isColumn($column, $types));

        $column['Type'] = 'VarChar(20)';
        $this->assertTrue($this->insertEdit->isColumn($column, $types));

        $column['Type'] = 'foochar';
        $this->assertFalse($this->insertEdit->isColumn($column, $types));

        $types = [
            'blob',
            'tinyblob',
            'mediumblob',
            'longblob',
        ];

        $column['Type'] = 'blob';
        $this->assertTrue($this->insertEdit->isColumn($column, $types));

        $column['Type'] = 'bloB';
        $this->assertTrue($this->insertEdit->isColumn($column, $types));

        $column['Type'] = 'mediumBloB';
        $this->assertTrue($this->insertEdit->isColumn($column, $types));

        $column['Type'] = 'tinyblobabc';
        $this->assertTrue($this->insertEdit->isColumn($column, $types));

        $column['Type'] = 'longblob';
        $this->assertTrue($this->insertEdit->isColumn($column, $types));

        $column['Type'] = 'foolongblobbar';
        $this->assertFalse($this->insertEdit->isColumn($column, $types));
    }

    /**
     * Test for getEnumSetAndTimestampColumns
     */
    public function testGetEnumAndTimestampColumns(): void
    {
        $column = [];
        $column['True_Type'] = 'set';
        $this->assertEquals(
            [
                'set',
                '',
                false,
            ],
            $this->callFunction(
                $this->insertEdit,
                InsertEdit::class,
                'getEnumSetAndTimestampColumns',
                [
                    $column,
                    false,
                ]
            )
        );

        $column['True_Type'] = 'enum';
        $this->assertEquals(
            [
                'enum',
                '',
                false,
            ],
            $this->callFunction(
                $this->insertEdit,
                InsertEdit::class,
                'getEnumSetAndTimestampColumns',
                [
                    $column,
                    false,
                ]
            )
        );

        $column['True_Type'] = 'timestamp';
        $column['Type'] = 'date';
        $this->assertEquals(
            [
                'date',
                ' nowrap',
                true,
            ],
            $this->callFunction(
                $this->insertEdit,
                InsertEdit::class,
                'getEnumSetAndTimestampColumns',
                [
                    $column,
                    false,
                ]
            )
        );

        $column['True_Type'] = 'timestamp';
        $column['Type'] = 'date';
        $this->assertEquals(
            [
                'date',
                ' nowrap',
                false,
            ],
            $this->callFunction(
                $this->insertEdit,
                InsertEdit::class,
                'getEnumSetAndTimestampColumns',
                [
                    $column,
                    true,
                ]
            )
        );

        $column['True_Type'] = 'SET';
        $column['Type'] = 'num';
        $this->assertEquals(
            [
                'num',
                ' nowrap',
                false,
            ],
            $this->callFunction(
                $this->insertEdit,
                InsertEdit::class,
                'getEnumSetAndTimestampColumns',
                [
                    $column,
                    false,
                ]
            )
        );

        $column['True_Type'] = '';
        $column['Type'] = 'num';
        $this->assertEquals(
            [
                'num',
                ' nowrap',
                false,
            ],
            $this->callFunction(
                $this->insertEdit,
                InsertEdit::class,
                'getEnumSetAndTimestampColumns',
                [
                    $column,
                    false,
                ]
            )
        );
    }

    /**
     * Test for getFunctionColumn
     */
    public function testGetFunctionColumn(): void
    {
        $GLOBALS['cfg']['ProtectBinary'] = 'blob';
        $column = [];
        $column['is_blob'] = true;
        $this->assertStringContainsString(
            '<td class="text-center">Binary</td>',
            $this->callFunction(
                $this->insertEdit,
                InsertEdit::class,
                'getFunctionColumn',
                [
                    $column,
                    false,
                    '',
                    '',
                    [],
                    0,
                    0,
                    0,
                    false,
                    false,
                    [],
                ]
            )
        );

        $GLOBALS['cfg']['ProtectBinary'] = 'all';
        $column['is_binary'] = true;
        $this->assertStringContainsString(
            '<td class="text-center">Binary</td>',
            $this->callFunction(
                $this->insertEdit,
                InsertEdit::class,
                'getFunctionColumn',
                [
                    $column,
                    true,
                    '',
                    '',
                    [],
                    0,
                    0,
                    0,
                    false,
                    false,
                    [],
                ]
            )
        );

        $GLOBALS['cfg']['ProtectBinary'] = 'noblob';
        $column['is_blob'] = false;
        $this->assertStringContainsString(
            '<td class="text-center">Binary</td>',
            $this->callFunction(
                $this->insertEdit,
                InsertEdit::class,
                'getFunctionColumn',
                [
                    $column,
                    true,
                    '',
                    '',
                    [],
                    0,
                    0,
                    0,
                    false,
                    false,
                    [],
                ]
            )
        );

        $GLOBALS['cfg']['ProtectBinary'] = false;
        $column['True_Type'] = 'enum';
        $this->assertStringContainsString(
            '<td class="text-center">--</td>',
            $this->callFunction(
                $this->insertEdit,
                InsertEdit::class,
                'getFunctionColumn',
                [
                    $column,
                    true,
                    '',
                    '',
                    [],
                    0,
                    0,
                    0,
                    false,
                    false,
                    [],
                ]
            )
        );

        $column['True_Type'] = 'set';
        $this->assertStringContainsString(
            '<td class="text-center">--</td>',
            $this->callFunction(
                $this->insertEdit,
                InsertEdit::class,
                'getFunctionColumn',
                [
                    $column,
                    true,
                    '',
                    '',
                    [],
                    0,
                    0,
                    0,
                    false,
                    false,
                    [],
                ]
            )
        );

        $column['True_Type'] = '';
        $column['pma_type'] = 'int';
        $this->assertStringContainsString(
            '<td class="text-center">--</td>',
            $this->callFunction(
                $this->insertEdit,
                InsertEdit::class,
                'getFunctionColumn',
                [
                    $column,
                    true,
                    '',
                    '',
                    ['int'],
                    0,
                    0,
                    0,
                    false,
                    false,
                    [],
                ]
            )
        );

        $column['Field'] = 'num';
        $this->assertStringContainsString(
            '<select name="funcsa" b tabindex="5" id="field_3_1"',
            $this->callFunction(
                $this->insertEdit,
                InsertEdit::class,
                'getFunctionColumn',
                [
                    $column,
                    true,
                    'a',
                    'b',
                    [],
                    2,
                    3,
                    3,
                    false,
                    false,
                    [],
                ]
            )
        );
    }

    /**
     * Test for getNullColumn
     */
    public function testGetNullColumn(): void
    {
        $column = ['Field' => ''];
        $column['Null'] = 'YES';
        $column['first_timestamp'] = false;
        $column['True_Type'] = 'enum';
        $column['Type'] = 0;
        $column['Field_md5'] = 'foobar';
        $foreigners = [
            'foreign_keys_data' => [],
        ];

        $result = $this->callFunction(
            $this->insertEdit,
            InsertEdit::class,
            'getNullColumn',
            [
                $column,
                'a',
                true,
                2,
                0,
                1,
                '<script>',
                $foreigners,
                [],
                false,
            ]
        );

        $this->assertStringContainsString(
            '<input type="hidden" name="fields_null_preva" value="on">',
            $result
        );

        $this->assertStringContainsString(
            '<input type="checkbox" class="checkbox_null" tabindex="2" '
            . 'name="fields_nulla" checked="checked" id="field_1_2"',
            $result
        );

        $this->assertStringContainsString(
            '<input type="hidden" class="nullify_code" name="nullify_codea" '
            . 'value="2"',
            $result
        );

        $this->assertStringContainsString(
            '<input type="hidden" class="hashed_field" name="hashed_fielda" '
            . 'value="foobar">',
            $result
        );

        $this->assertStringContainsString(
            '<input type="hidden" class="multi_edit" name="multi_edita" '
            . 'value="<script>"',
            $result
        );

        // case 2
        $column['Null'] = 'NO';
        $result = $this->callFunction(
            $this->insertEdit,
            InsertEdit::class,
            'getNullColumn',
            [
                $column,
                'a',
                true,
                2,
                0,
                1,
                '<script>',
                [],
                [],
                false,
            ]
        );

        $this->assertEquals(
            "<td></td>\n",
            $result
        );

        // case 3
        $column['Null'] = 'YES';
        $result = $this->callFunction(
            $this->insertEdit,
            InsertEdit::class,
            'getNullColumn',
            [
                $column,
                'a',
                true,
                2,
                0,
                1,
                '<script>',
                [],
                [],
                true,
            ]
        );

        $this->assertEquals(
            "<td></td>\n",
            $result
        );
    }

    /**
     * Test for getNullifyCodeForNullColumn
     */
    public function testGetNullifyCodeForNullColumn(): void
    {
        $column = $foreignData = [];
        $foreigners = [
            'foreign_keys_data' => [],
        ];
        $column['Field'] = 'f';
        $column['True_Type'] = 'enum';
        $column['Type'] = 'ababababababababababa';
        $this->assertEquals(
            '1',
            $this->callFunction(
                $this->insertEdit,
                InsertEdit::class,
                'getNullifyCodeForNullColumn',
                [
                    $column,
                    $foreigners,
                    [],
                ]
            )
        );

        $column['True_Type'] = 'enum';
        $column['Type'] = 'abababababababababab';
        $this->assertEquals(
            '2',
            $this->callFunction(
                $this->insertEdit,
                InsertEdit::class,
                'getNullifyCodeForNullColumn',
                [
                    $column,
                    $foreigners,
                    [],
                ]
            )
        );

        $column['True_Type'] = 'set';
        $this->assertEquals(
            '3',
            $this->callFunction(
                $this->insertEdit,
                InsertEdit::class,
                'getNullifyCodeForNullColumn',
                [
                    $column,
                    $foreigners,
                    [],
                ]
            )
        );

        $column['True_Type'] = '';
        $foreigners['f'] = true;
        $foreignData['foreign_link'] = '';
        $this->assertEquals(
            '4',
            $this->callFunction(
                $this->insertEdit,
                InsertEdit::class,
                'getNullifyCodeForNullColumn',
                [
                    $column,
                    $foreigners,
                    $foreignData,
                ]
            )
        );
    }

    /**
     * Test for getForeignLink
     */
    public function testGetForeignLink(): void
    {
        $column = [];
        $column['Field'] = 'f';
        $GLOBALS['cfg']['ServerDefault'] = 2;
        $result = $this->callFunction(
            $this->insertEdit,
            InsertEdit::class,
            'getForeignLink',
            [
                $column,
                'a',
                'b',
                'd',
                2,
                0,
                1,
                'abc',
                [
                    'tbl',
                    'db',
                ],
                8,
                false,
            ]
        );

        $this->assertStringContainsString(
            '<input type="hidden" name="fields_typeb" value="foreign"',
            $result
        );

        $this->assertStringContainsString(
            '" data-post="db=db&amp;table=tbl&amp;field=f&amp;rownumber=8'
            . '&amp;data=abc&amp;server=1&amp;lang=en">',
            $result
        );
        $this->assertStringContainsString(
            '<a class="ajax browse_foreign" href="index.php?route=/browse-foreigners',
            $result
        );

        $this->assertStringContainsString(
            '<input type="text" name="fieldsb" class="textfield" d tabindex="2" '
            . 'id="field_1_3" value="abc"',
            $result
        );
    }

    /**
     * Test for dispRowForeignData
     */
    public function testDispRowForeignData(): void
    {
        $column = [];
        $column['is_binary'] = false;
        $foreignData = [];
        $foreignData['disp_row'] = [];
        $foreignData['foreign_field'] = null;
        $foreignData['foreign_display'] = null;
        $GLOBALS['cfg']['ForeignKeyMaxLimit'] = 1;
        $GLOBALS['cfg']['NaturalOrder'] = false;
        $result = $this->callFunction(
            $this->insertEdit,
            InsertEdit::class,
            'dispRowForeignData',
            [
                $column,
                'a',
                'b',
                'd',
                2,
                0,
                1,
                '<s>',
                $foreignData,
                false,
            ]
        );

        $this->assertStringContainsString(
            "a\n",
            $result
        );

        $this->assertStringContainsString(
            '<select name="fieldsb" d class="textfield" tabindex="2" '
            . 'id="field_1_3">',
            $result
        );

        $this->assertStringContainsString(
            '<input type="hidden" name="fields_typeb" value="foreign"',
            $result
        );
    }

    /**
     * Test for dispRowForeignData
     */
    public function testDispRowForeignDataWithHex(): void
    {
        $column = [];
        $column['is_binary'] = true;
        $foreignData = [];
        $foreignData['disp_row'] = [];
        $foreignData['foreign_field'] = null;
        $foreignData['foreign_display'] = null;
        $GLOBALS['cfg']['ForeignKeyMaxLimit'] = 1;
        $GLOBALS['cfg']['NaturalOrder'] = false;
        $result = $this->callFunction(
            $this->insertEdit,
            InsertEdit::class,
            'dispRowForeignData',
            [
                $column,
                'a',
                'b',
                'd',
                2,
                0,
                1,
                '<s>',
                $foreignData,
                false,
            ]
        );

        $this->assertStringContainsString(
            "a\n",
            $result
        );

        $this->assertStringContainsString(
            '<select name="fieldsb" d class="textfield" tabindex="2" '
            . 'id="field_1_3">',
            $result
        );

        $this->assertStringContainsString(
            '<input type="hidden" name="fields_typeb" value="hex"',
            $result
        );
    }

    /**
     * Test for getTextarea
     */
    public function testGetTextarea(): void
    {
        $GLOBALS['cfg']['TextareaRows'] = 20;
        $GLOBALS['cfg']['TextareaCols'] = 10;
        $GLOBALS['cfg']['CharTextareaRows'] = 7;
        $GLOBALS['cfg']['CharTextareaCols'] = 1;
        $GLOBALS['cfg']['LimitChars'] = 20;

        $column = [];
        $column['is_char'] = true;
        $column['Type'] = 'char(10)';
        $column['True_Type'] = 'char';
        $result = $this->callFunction(
            $this->insertEdit,
            InsertEdit::class,
            'getTextarea',
            [
                $column,
                'a',
                'b',
                '',
                2,
                0,
                1,
                'abc/',
                'foobar',
                'CHAR',
                false,
            ]
        );

        $this->assertStringContainsString(
            '<textarea name="fieldsb" class="char charField" '
            . 'data-maxlength="10" rows="7" cols="1" dir="abc/" '
            . 'id="field_1_3" tabindex="2" data-type="CHAR">',
            $result
        );
    }

    /**
     * Test for getPmaTypeEnum
     */
    public function testGetPmaTypeEnum(): void
    {
        $extracted_columnspec = $column = [];
        $extracted_columnspec['enum_set_values'] = [];
        $column['Type'] = 'abababababababababab';
        $column['values'] = [
            [
                'html' => 'foo',
                'plain' => 'data',
            ],
        ];
        $result = $this->callFunction(
            $this->insertEdit,
            InsertEdit::class,
            'getPmaTypeEnum',
            [
                $column,
                'a',
                'b',
                $extracted_columnspec,
                'd',
                2,
                0,
                1,
                'foobar',
                false,
            ]
        );

        $this->assertStringContainsString(
            '<input type="hidden" name="fields_typeb" value="enum">',
            $result
        );

        $this->assertStringContainsString(
            '<input type="radio" name="fieldsb"',
            $result
        );

        $column['Type'] = 'ababababababababababa';
        $result = $this->callFunction(
            $this->insertEdit,
            InsertEdit::class,
            'getPmaTypeEnum',
            [
                $column,
                'a',
                'b',
                $extracted_columnspec,
                'd',
                2,
                0,
                1,
                'foobar',
                false,
            ]
        );

        $this->assertStringContainsString(
            '<input type="hidden" name="fields_typeb" value="enum"',
            $result
        );

        $this->assertStringContainsString(
            '<select name="fieldsb" d class="textfield" tabindex="2" '
            . 'id="field_1_3">',
            $result
        );
    }

    /**
     * Test for getColumnEnumValues
     */
    public function testGetColumnEnumValues(): void
    {
        $extracted_columnspec = $column = [];
        $extracted_columnspec['enum_set_values'] = [
            '<abc>',
            '"foo"',
        ];

        $column['values'] = 'abc';

        $result = $this->callFunction(
            $this->insertEdit,
            InsertEdit::class,
            'getColumnEnumValues',
            [
                $column,
                $extracted_columnspec,
            ]
        );
        $this->assertEquals(
            [
                [
                    'plain' => '<abc>',
                    'html' => '&lt;abc&gt;',
                ],
                [
                    'plain' => '"foo"',
                    'html' => '&quot;foo&quot;',
                ],
            ],
            $result
        );
    }

    /**
     * Test for getDropDownDependingOnLength
     */
    public function testGetDropDownDependingOnLength(): void
    {
        $column_enum_values = [
            [
                'html' => 'foo',
                'plain' => 'data',
            ],
            [
                'html' => 'bar',
                'plain' => '',
            ],
        ];

        $result = $this->callFunction(
            $this->insertEdit,
            InsertEdit::class,
            'getDropDownDependingOnLength',
            [
                [],
                'a',
                'b',
                2,
                0,
                1,
                'data',
                $column_enum_values,
                false,
            ]
        );

        $this->assertStringContainsString(
            '<select name="fieldsa" b class="textfield" tabindex="2" '
            . 'id="field_1_3">',
            $result
        );

        $this->assertStringContainsString(
            '<option value="foo" selected="selected">',
            $result
        );

        $this->assertStringContainsString(
            '<option value="bar">',
            $result
        );

        // case 2
        $column_enum_values = [
            [
                'html' => 'foo',
                'plain' => 'data',
            ],
        ];

        $column = [];
        $column['Default'] = 'data';
        $column['Null'] = 'YES';
        $result = $this->callFunction(
            $this->insertEdit,
            InsertEdit::class,
            'getDropDownDependingOnLength',
            [
                $column,
                'a',
                'b',
                2,
                0,
                1,
                '',
                $column_enum_values,
                false,
            ]
        );

        $this->assertStringContainsString(
            '<option value="foo" selected="selected">',
            $result
        );
    }

    /**
     * Test for getRadioButtonDependingOnLength
     */
    public function testGetRadioButtonDependingOnLength(): void
    {
        $column_enum_values = [
            [
                'html' => 'foo',
                'plain' => 'data',
            ],
            [
                'html' => 'bar',
                'plain' => '',
            ],
        ];

        $result = $this->callFunction(
            $this->insertEdit,
            InsertEdit::class,
            'getRadioButtonDependingOnLength',
            [
                'a',
                'b',
                2,
                [],
                0,
                1,
                'data',
                $column_enum_values,
                false,
            ]
        );

        $this->assertStringContainsString(
            '<input type="radio" name="fieldsa" class="textfield" value="foo" '
            . 'id="field_1_3_0" b checked="checked" tabindex="2">',
            $result
        );

        $this->assertStringContainsString(
            '<label for="field_1_3_0">foo</label>',
            $result
        );

        $this->assertStringContainsString(
            '<input type="radio" name="fieldsa" class="textfield" value="bar" '
            . 'id="field_1_3_1" b tabindex="2">',
            $result
        );

        $this->assertStringContainsString(
            '<label for="field_1_3_1">bar</label>',
            $result
        );

        // case 2
        $column_enum_values = [
            [
                'html' => 'foo',
                'plain' => 'data',
            ],
        ];

        $column = [];
        $column['Default'] = 'data';
        $column['Null'] = 'YES';
        $result = $this->callFunction(
            $this->insertEdit,
            InsertEdit::class,
            'getRadioButtonDependingOnLength',
            [
                'a',
                'b',
                2,
                $column,
                0,
                1,
                '',
                $column_enum_values,
                false,
            ]
        );

        $this->assertStringContainsString(
            '<input type="radio" name="fieldsa" class="textfield" value="foo" '
            . 'id="field_1_3_0" b checked="checked" tabindex="2">',
            $result
        );
    }

    /**
     * Test for getPmaTypeSet
     */
    public function testGetPmaTypeSet(): void
    {
        $column = [];
        $column['values']  = [
            [
                'html' => '&lt;',
                'plain' => '<',
            ],
        ];

        $column['select_size'] = 1;

        $result = $this->callFunction(
            $this->insertEdit,
            InsertEdit::class,
            'getPmaTypeSet',
            [
                $column,
                [],
                'a',
                'b',
                'c',
                2,
                0,
                1,
                'data,<',
                false,
            ]
        );

        $this->assertStringContainsString("a\n", $result);

        $this->assertStringContainsString(
            '<input type="hidden" name="fields_typeb" value="set">',
            $result
        );

        $this->assertStringContainsString(
            '<option value="&lt;" selected="selected">&lt;</option>',
            $result
        );

        $this->assertStringContainsString(
            '<select name="fieldsb[]" class="textfield" size="1" '
            . 'multiple="multiple" c tabindex="2" id="field_1_3">',
            $result
        );
    }

    /**
     * Test for getColumnSetValueAndSelectSize
     */
    public function testGetColumnSetValueAndSelectSize(): void
    {
        $extracted_columnspec = $column = [];
        $extracted_columnspec['enum_set_values'] = [
            'a',
            '<',
        ];
        $result = $this->callFunction(
            $this->insertEdit,
            InsertEdit::class,
            'getColumnSetValueAndSelectSize',
            [
                [],
                $extracted_columnspec,
            ]
        );

        $this->assertEquals(
            [
                [
                    [
                        'plain' => 'a',
                        'html' => 'a',
                    ],
                    [
                        'plain' => '<',
                        'html' => '&lt;',
                    ],
                ],
                2,
            ],
            $result
        );

        $column['values'] = [
            1,
            2,
        ];
        $column['select_size'] = 3;
        $result = $this->callFunction(
            $this->insertEdit,
            InsertEdit::class,
            'getColumnSetValueAndSelectSize',
            [
                $column,
                $extracted_columnspec,
            ]
        );

        $this->assertEquals(
            [
                [
                    1,
                    2,
                ],
                3,
            ],
            $result
        );
    }

    /**
     * Test for getBinaryAndBlobColumn
     */
    public function testGetBinaryAndBlobColumn(): void
    {
        $GLOBALS['cfg']['ProtectBinary'] = 'blob';
        $GLOBALS['cfg']['ShowFunctionFields'] = true;
        $column = [];
        $column['is_blob'] = true;
        $column['Field_md5'] = '123';
        $column['pma_type'] = 'blob';
        $column['True_Type'] = 'blob';
        $GLOBALS['max_upload_size'] = 65536;

        $result = $this->callFunction(
            $this->insertEdit,
            InsertEdit::class,
            'getBinaryAndBlobColumn',
            [
                $column,
                '12\\"23',
                null,
                20,
                'a',
                'b',
                'c',
                2,
                1,
                1,
                '/',
                null,
                'foo',
                true,
                false,
            ]
        );

        $this->assertEquals(
            'Binary - do not edit (5 B)<input type="hidden" '
            . 'name="fieldsb" value=""><input type="hidden" '
            . 'name="fields_typeb" value="protected">'
            . '<br><input type="file" name="fields_uploadfoo[123]" class="text'
            . 'field noDragDrop" id="field_1_3" size="10" c>&nbsp;(Max: 64KiB)' . "\n",
            $result
        );

        // case 2
        $GLOBALS['cfg']['ProtectBinary'] = 'all';
        $column['is_binary'] = true;

        $result = $this->callFunction(
            $this->insertEdit,
            InsertEdit::class,
            'getBinaryAndBlobColumn',
            [
                $column,
                '1223',
                null,
                20,
                'a',
                'b',
                'c',
                2,
                1,
                1,
                '/',
                null,
                'foo',
                false,
                false,
            ]
        );

        $this->assertEquals(
            'Binary - do not edit (4 B)<input type="hidden" '
            . 'name="fieldsb" value=""><input type="hidden" '
            . 'name="fields_typeb" value="protected">',
            $result
        );

        // case 3
        $GLOBALS['cfg']['ProtectBinary'] = 'noblob';
        $column['is_blob'] = false;

        $result = $this->callFunction(
            $this->insertEdit,
            InsertEdit::class,
            'getBinaryAndBlobColumn',
            [
                $column,
                '1223',
                null,
                20,
                'a',
                'b',
                'c',
                2,
                1,
                1,
                '/',
                null,
                'foo',
                true,
                false,
            ]
        );

        $this->assertEquals(
            'Binary - do not edit (4 B)<input type="hidden" '
            . 'name="fieldsb" value=""><input type="hidden" '
            . 'name="fields_typeb" value="protected">',
            $result
        );

        // case 4
        $GLOBALS['cfg']['ProtectBinary'] = false;
        $column['is_blob'] = true;
        $column['is_char'] = true;
        $column['Type'] = 'char(255)';
        $GLOBALS['cfg']['TextareaRows'] = 20;
        $GLOBALS['cfg']['TextareaCols'] = 10;
        $GLOBALS['cfg']['CharTextareaRows'] = 7;
        $GLOBALS['cfg']['CharTextareaCols'] = 1;
        $GLOBALS['cfg']['LimitChars'] = 100;

        $result = $this->callFunction(
            $this->insertEdit,
            InsertEdit::class,
            'getBinaryAndBlobColumn',
            [
                $column,
                '1223',
                null,
                20,
                'a',
                'b',
                'c',
                2,
                1,
                1,
                '/',
                null,
                'foo',
                true,
                false,
            ]
        );

        $this->assertEquals(
            "\na\n"
            . '<textarea name="fieldsb" class="char charField" data-maxlength="255" rows="7" '
            . 'cols="1" dir="/" id="field_1_3" c tabindex="3" data-type="HEX">'
            . '</textarea><input type="hidden" name="fields_typeb" value="hex">'
            . '<br><input type="file" name="fields_uploadfoo[123]" class="text'
            . 'field noDragDrop" id="field_1_3" size="10" c>&nbsp;(Max: 64KiB)' . "\n",
            $result
        );

        // case 5
        $GLOBALS['cfg']['ProtectBinary'] = false;
        $GLOBALS['cfg']['LongtextDoubleTextarea'] = true;
        $GLOBALS['cfg']['LimitChars'] = 100;
        $column['is_blob'] = false;
        $column['len'] = 255;
        $column['is_char'] = false;
        $GLOBALS['cfg']['TextareaRows'] = 20;
        $GLOBALS['cfg']['TextareaCols'] = 10;

        $result = $this->callFunction(
            $this->insertEdit,
            InsertEdit::class,
            'getBinaryAndBlobColumn',
            [
                $column,
                '1223',
                null,
                20,
                'a',
                'b',
                'c',
                2,
                1,
                1,
                '/',
                null,
                'foo',
                true,
                false,
            ]
        );

        $this->assertEquals(
            "\na\n"
            . '<textarea name="fieldsb" class="" rows="20" cols="10" dir="/" '
            . 'id="field_1_3" c tabindex="3" data-type="HEX">'
            . '</textarea><input type="hidden" '
            . 'name="fields_typeb" value="hex">',
            $result
        );

        // case 6
        $column['is_blob'] = false;
        $column['len'] = 10;
        $GLOBALS['cfg']['LimitChars'] = 40;

        /**
         * This condition should be tested, however, it gives an undefined function
         * PhpMyAdmin\FileListing::getFileSelectOptions error:
         * $GLOBALS['cfg']['UploadDir'] = true;
         */

        $result = $this->callFunction(
            $this->insertEdit,
            InsertEdit::class,
            'getBinaryAndBlobColumn',
            [
                $column,
                '1223',
                null,
                20,
                'a',
                'b',
                'c',
                2,
                1,
                1,
                '/',
                null,
                'foo',
                true,
                false,
            ]
        );

        $this->assertEquals(
            "\na\n"
            . '<input type="text" name="fieldsb" value="" size="10" data-type='
            . '"HEX" class="textfield" c tabindex="3" id="field_1_3">'
            . '<input type="hidden" name="fields_typeb" value="hex">',
            $result
        );
    }

    /**
     * Test for getHtmlInput
     */
    public function testGetHTMLinput(): void
    {
        $GLOBALS['cfg']['ShowFunctionFields'] = true;
        $column = [];
        $column['pma_type'] = 'date';
        $column['True_Type'] = 'date';
        $result = $this->callFunction(
            $this->insertEdit,
            InsertEdit::class,
            'getHtmlInput',
            [
                $column,
                'a',
                'b',
                30,
                'c',
                23,
                2,
                0,
                'DATE',
                false,
            ]
        );

        $this->assertEquals(
            '<input type="text" name="fieldsa" value="b" size="30" data-type="DATE"'
            . ' class="textfield datefield" c tabindex="25" id="field_0_3">',
            $result
        );

        // case 2 datetime
        $column['pma_type'] = 'datetime';
        $column['True_Type'] = 'datetime';
        $result = $this->callFunction(
            $this->insertEdit,
            InsertEdit::class,
            'getHtmlInput',
            [
                $column,
                'a',
                'b',
                30,
                'c',
                23,
                2,
                0,
                'DATE',
                false,
            ]
        );
        $this->assertEquals(
            '<input type="text" name="fieldsa" value="b" size="30" data-type="DATE"'
            . ' class="textfield datetimefield" c tabindex="25" id="field_0_3">',
            $result
        );

        // case 3 timestamp
        $column['pma_type'] = 'timestamp';
        $column['True_Type'] = 'timestamp';
        $result = $this->callFunction(
            $this->insertEdit,
            InsertEdit::class,
            'getHtmlInput',
            [
                $column,
                'a',
                'b',
                30,
                'c',
                23,
                2,
                0,
                'DATE',
                false,
            ]
        );
        $this->assertEquals(
            '<input type="text" name="fieldsa" value="b" size="30" data-type="DATE"'
            . ' class="textfield datetimefield" c tabindex="25" id="field_0_3">',
            $result
        );
    }

    /**
     * Test for getMaxUploadSize
     */
    public function testGetMaxUploadSize(): void
    {
        $GLOBALS['max_upload_size'] = 257;
        $column = [];
        $column['pma_type'] = 'tinyblob';
        $result = $this->callFunction(
            $this->insertEdit,
            InsertEdit::class,
            'getMaxUploadSize',
            [
                $column,
                256,
            ]
        );

        $this->assertEquals(
            [
                "(Max: 256B)\n",
                256,
            ],
            $result
        );

        // case 2
        $GLOBALS['max_upload_size'] = 250;
        $column['pma_type'] = 'tinyblob';
        $result = $this->callFunction(
            $this->insertEdit,
            InsertEdit::class,
            'getMaxUploadSize',
            [
                $column,
                20,
            ]
        );

        $this->assertEquals(
            [
                "(Max: 250B)\n",
                250,
            ],
            $result
        );
    }

    /**
     * Test for getValueColumnForOtherDatatypes
     */
    public function testGetValueColumnForOtherDatatypes(): void
    {
        $column = [];
        $column['len'] = 20;
        $column['is_char'] = true;
        $column['Type'] = 'char(25)';
        $column['True_Type'] = 'char';
        $GLOBALS['cfg']['CharEditing'] = '';
        $GLOBALS['cfg']['MaxSizeForInputField'] = 30;
        $GLOBALS['cfg']['MinSizeForInputField'] = 10;
        $GLOBALS['cfg']['TextareaRows'] = 20;
        $GLOBALS['cfg']['TextareaCols'] = 10;
        $GLOBALS['cfg']['CharTextareaRows'] = 7;
        $GLOBALS['cfg']['CharTextareaCols'] = 1;
        $GLOBALS['cfg']['LimitChars'] = 50;
        $GLOBALS['cfg']['ShowFunctionFields'] = true;

        $extracted_columnspec = [];
        $extracted_columnspec['spec_in_brackets'] = 25;
        $result = $this->callFunction(
            $this->insertEdit,
            InsertEdit::class,
            'getValueColumnForOtherDatatypes',
            [
                $column,
                'defchar',
                'a',
                'b',
                'c',
                22,
                '&lt;',
                12,
                1,
                '/',
                '&lt;',
                "foo\nbar",
                $extracted_columnspec,
                false,
            ]
        );

        $this->assertEquals(
            "a\n\na\n"
            . '<textarea name="fieldsb" class="char charField" '
            . 'data-maxlength="25" rows="7" cols="1" dir="/" '
            . 'id="field_1_3" c tabindex="34" data-type="CHAR">'
            . '&lt;</textarea>',
            $result
        );

        // case 2: (else)
        $column['is_char'] = false;
        $column['Extra'] = 'auto_increment';
        $column['pma_type'] = 'timestamp';
        $column['True_Type'] = 'timestamp';
        $result = $this->callFunction(
            $this->insertEdit,
            InsertEdit::class,
            'getValueColumnForOtherDatatypes',
            [
                $column,
                'defchar',
                'a',
                'b',
                'c',
                22,
                '&lt;',
                12,
                1,
                '/',
                '&lt;',
                "foo\nbar",
                $extracted_columnspec,
                false,
            ]
        );

        $this->assertEquals(
            "a\n"
            . '<input type="text" name="fieldsb" value="&lt;" size="20" data-type="'
            . 'DATE" class="textfield datetimefield" c tabindex="34" id="field_1_3"'
            . '><input type="hidden" name="auto_incrementb" value="1">'
            . '<input type="hidden" name="fields_typeb" value="timestamp">',
            $result
        );

        // case 3: (else -> datetime)
        $column['pma_type'] = 'datetime';
        $result = $this->callFunction(
            $this->insertEdit,
            InsertEdit::class,
            'getValueColumnForOtherDatatypes',
            [
                $column,
                'defchar',
                'a',
                'b',
                'c',
                22,
                '&lt;',
                12,
                1,
                '/',
                '&lt;',
                "foo\nbar",
                $extracted_columnspec,
                false,
            ]
        );

        $this->assertStringContainsString(
            '<input type="hidden" name="fields_typeb" value="datetime">',
            $result
        );
    }

    /**
     * Test for getColumnSize
     */
    public function testGetColumnSize(): void
    {
        $column = $extracted_columnspec = [];
        $column['is_char'] = true;
        $extracted_columnspec['spec_in_brackets'] = 45;
        $GLOBALS['cfg']['MinSizeForInputField'] = 30;
        $GLOBALS['cfg']['MaxSizeForInputField'] = 40;

        $this->assertEquals(
            40,
            $this->callFunction(
                $this->insertEdit,
                InsertEdit::class,
                'getColumnSize',
                [
                    $column,
                    $extracted_columnspec,
                ]
            )
        );

        $this->assertEquals(
            'textarea',
            $GLOBALS['cfg']['CharEditing']
        );

        // case 2
        $column['is_char'] = false;
        $column['len'] = 20;
        $this->assertEquals(
            30,
            $this->callFunction(
                $this->insertEdit,
                InsertEdit::class,
                'getColumnSize',
                [
                    $column,
                    $extracted_columnspec,
                ]
            )
        );
    }

    /**
     * Test for getHtmlForGisDataTypes
     */
    public function testGetHTMLforGisDataTypes(): void
    {
        $GLOBALS['cfg']['ActionLinksMode'] = 'icons';
        $GLOBALS['cfg']['LinkLengthLimit'] = 2;
        $this->assertStringContainsString(
            '<a href="#" target="_blank"><span class="nowrap"><img src="themes/dot.'
            . 'gif" title="Edit/Insert" alt="Edit/Insert" class="icon ic_b_edit">'
            . '</span></a>',
            $this->callFunction(
                $this->insertEdit,
                InsertEdit::class,
                'getHtmlForGisDataTypes',
                []
            )
        );
    }

    /**
     * Test for getContinueInsertionForm
     */
    public function testGetContinueInsertionForm(): void
    {
        $where_clause_array = ['a<b'];
        $GLOBALS['cfg']['InsertRows'] = 1;
        $GLOBALS['cfg']['ServerDefault'] = 1;
        $GLOBALS['goto'] = 'index.php';
        $_POST['where_clause'] = true;
        $_POST['sql_query'] = 'SELECT 1';

        $result = $this->insertEdit->getContinueInsertionForm(
            'tbl',
            'db',
            $where_clause_array,
            'localhost'
        );

        $this->assertStringContainsString(
            '<form id="continueForm" method="post" action="' . Url::getFromRoute('/table/replace')
            . '" name="continueForm">',
            $result
        );

        $this->assertStringContainsString(
            '<input type="hidden" name="db" value="db">',
            $result
        );

        $this->assertStringContainsString(
            '<input type="hidden" name="table" value="tbl">',
            $result
        );

        $this->assertStringContainsString(
            '<input type="hidden" name="goto" value="index.php">',
            $result
        );

        $this->assertStringContainsString(
            '<input type="hidden" name="err_url" value="localhost">',
            $result
        );

        $this->assertStringContainsString(
            '<input type="hidden" name="sql_query" value="SELECT 1">',
            $result
        );

        $this->assertStringContainsString(
            '<input type="hidden" name="where_clause[0]" value="a&lt;b">',
            $result
        );
    }

    /**
     * Test for getActionsPanel
     */
    public function testGetActionsPanel(): void
    {
        $GLOBALS['cfg']['ShowHint'] = false;
        $result = $this->insertEdit->getActionsPanel(null, 'back', 2, 1, false);

        $this->assertStringContainsString(
            '<select name="submit_type" class="control_at_footer" tabindex="4">',
            $result
        );

        $this->assertStringContainsString(
            '<select name="after_insert"',
            $result
        );

        $this->assertStringContainsString(
            '<input type="submit" class="btn btn-primary control_at_footer" value="Go" '
            . 'tabindex="11" id="buttonYes"',
            $result
        );
    }

    /**
     * Test for getSubmitTypeDropDown
     */
    public function testGetSubmitTypeDropDown(): void
    {
        $result = $this->callFunction(
            $this->insertEdit,
            InsertEdit::class,
            'getSubmitTypeDropDown',
            [
                [],
                2,
                2,
            ]
        );

        $this->assertStringContainsString(
            '<select name="submit_type" class="control_at_footer" tabindex="5">',
            $result
        );

        $this->assertStringContainsString(
            '<option value="save">',
            $result
        );
    }

    /**
     * Test for getAfterInsertDropDown
     */
    public function testGetAfterInsertDropDown(): void
    {
        $result = $this->callFunction(
            $this->insertEdit,
            InsertEdit::class,
            'getAfterInsertDropDown',
            [
                '`t`.`f` = 2',
                'new_insert',
                true,
            ]
        );

        $this->assertStringContainsString(
            '<option value="new_insert" selected="selected">',
            $result
        );

        $this->assertStringContainsString(
            '<option value="same_insert"',
            $result
        );

        $this->assertStringContainsString(
            '<option value="edit_next" >',
            $result
        );
    }

    /**
     * Test for getSubmitAndResetButtonForActionsPanel
     */
    public function testGetSubmitAndResetButtonForActionsPanel(): void
    {
        $GLOBALS['cfg']['ShowHint'] = false;
        $result = $this->callFunction(
            $this->insertEdit,
            InsertEdit::class,
            'getSubmitAndResetButtonForActionsPanel',
            [
                1,
                0,
            ]
        );

        $this->assertStringContainsString(
            '<input type="submit" class="btn btn-primary control_at_footer" value="Go" '
            . 'tabindex="9" id="buttonYes">',
            $result
        );

        $this->assertStringContainsString(
            '<input type="button" class="btn btn-secondary preview_sql" value="Preview SQL" '
            . 'tabindex="7">',
            $result
        );

        $this->assertStringContainsString(
            '<input type="reset" class="btn btn-secondary control_at_footer" value="Reset" '
            . 'tabindex="8">',
            $result
        );
    }

    /**
     * Test for getHeadAndFootOfInsertRowTable
     */
    public function testGetHeadAndFootOfInsertRowTable(): void
    {
        $GLOBALS['cfg']['ShowFieldTypesInDataEditView'] = true;
        $GLOBALS['cfg']['ShowFunctionFields'] = true;
        $GLOBALS['cfg']['ServerDefault'] = 1;
        $url_params = ['ShowFunctionFields' => 2];

        $result = $this->callFunction(
            $this->insertEdit,
            InsertEdit::class,
            'getHeadAndFootOfInsertRowTable',
            [$url_params]
        );

        $this->assertStringContainsString(
            'index.php?route=/table/change',
            $result
        );

        $this->assertStringContainsString(
            'ShowFunctionFields=1&amp;ShowFieldTypesInDataEditView=0',
            $result
        );

        $this->assertStringContainsString(
            'ShowFunctionFields=0&amp;ShowFieldTypesInDataEditView=1',
            $result
        );
    }

    /**
     * Test for getSpecialCharsAndBackupFieldForExistingRow
     */
    public function testGetSpecialCharsAndBackupFieldForExistingRow(): void
    {
        $column = $current_row = $extracted_columnspec = [];
        $column['Field'] = 'f';
        $current_row['f'] = null;
        $_POST['default_action'] = 'insert';
        $column['Key'] = 'PRI';
        $column['Extra'] = 'fooauto_increment';

        $result = $this->callFunction(
            $this->insertEdit,
            InsertEdit::class,
            'getSpecialCharsAndBackupFieldForExistingRow',
            [
                $current_row,
                $column,
                [],
                false,
                [],
                'a',
                false,
            ]
        );

        $this->assertEquals(
            [
                true,
                null,
                null,
                null,
                '<input type="hidden" name="fields_preva" value="">',
            ],
            $result
        );

        // Case 2 (bit)
        unset($_POST['default_action']);

        $current_row['f'] = '123';
        $extracted_columnspec['spec_in_brackets'] = 20;
        $column['True_Type'] = 'bit';

        $result = $this->callFunction(
            $this->insertEdit,
            InsertEdit::class,
            'getSpecialCharsAndBackupFieldForExistingRow',
            [
                $current_row,
                $column,
                $extracted_columnspec,
                false,
                [],
                'a',
                false,
            ]
        );

        $this->assertEquals(
            [
                false,
                '',
                '00000000000001111011',
                null,
                '<input type="hidden" name="fields_preva" value="123">',
            ],
            $result
        );

        $current_row['f'] = 'abcd';
        $result = $this->callFunction(
            $this->insertEdit,
            InsertEdit::class,
            'getSpecialCharsAndBackupFieldForExistingRow',
            [
                $current_row,
                $column,
                $extracted_columnspec,
                false,
                [],
                'a',
                true,
            ]
        );

        $this->assertEquals(
            [
                false,
                '',
                'abcd',
                null,
                '<input type="hidden" name="fields_preva" value="abcd">',
            ],
            $result
        );

        // Case 3 (bit)
        $dbi = $this->getMockBuilder(DatabaseInterface::class)
            ->disableOriginalConstructor()
            ->getMock();

        $GLOBALS['dbi'] = $dbi;
        $this->insertEdit = new InsertEdit($GLOBALS['dbi']);

        $current_row['f'] = '123';
        $extracted_columnspec['spec_in_brackets'] = 20;
        $column['True_Type'] = 'int';

        $result = $this->callFunction(
            $this->insertEdit,
            InsertEdit::class,
            'getSpecialCharsAndBackupFieldForExistingRow',
            [
                $current_row,
                $column,
                $extracted_columnspec,
                false,
                ['int'],
                'a',
                false,
            ]
        );

        $this->assertEquals(
            [
                false,
                '',
                "'',",
                null,
                '<input type="hidden" name="fields_preva" value="\'\',">',
            ],
            $result
        );

        // Case 4 (else)
        $column['is_binary'] = false;
        $column['is_blob'] = true;
        $GLOBALS['cfg']['ProtectBinary'] = false;
        $current_row['f'] = '11001';
        $extracted_columnspec['spec_in_brackets'] = 20;
        $column['True_Type'] = 'char';
        $GLOBALS['cfg']['ShowFunctionFields'] = true;

        $result = $this->callFunction(
            $this->insertEdit,
            InsertEdit::class,
            'getSpecialCharsAndBackupFieldForExistingRow',
            [
                $current_row,
                $column,
                $extracted_columnspec,
                false,
                ['int'],
                'a',
                false,
            ]
        );

        $this->assertEquals(
            [
                false,
                '3131303031',
                '3131303031',
                '3131303031',
                '<input type="hidden" name="fields_preva" value="3131303031">',
            ],
            $result
        );

        // Case 5
        $current_row['f'] = "11001\x00";

        $result = $this->callFunction(
            $this->insertEdit,
            InsertEdit::class,
            'getSpecialCharsAndBackupFieldForExistingRow',
            [
                $current_row,
                $column,
                $extracted_columnspec,
                false,
                ['int'],
                'a',
                false,
            ]
        );

        $this->assertEquals(
            [
                false,
                '313130303100',
                '313130303100',
                '313130303100',
                '<input type="hidden" name="fields_preva" value="313130303100">',
            ],
            $result
        );
    }

    /**
     * Test for getSpecialCharsAndBackupFieldForInsertingMode
     */
    public function testGetSpecialCharsAndBackupFieldForInsertingMode(): void
    {
        $column = [];
        $column['True_Type'] = 'bit';
        $column['Default'] = 'b\'101\'';
        $column['is_binary'] = true;
        $GLOBALS['cfg']['ProtectBinary'] = false;
        $GLOBALS['cfg']['ShowFunctionFields'] = true;

        $result = $this->callFunction(
            $this->insertEdit,
            InsertEdit::class,
            'getSpecialCharsAndBackupFieldForInsertingMode',
            [
                $column,
                false,
            ]
        );

        $this->assertEquals(
            [
                false,
                'b\'101\'',
                '101',
                '',
                '101',
            ],
            $result
        );

        // case 2
        unset($column['Default']);
        $column['True_Type'] = 'char';

        $result = $this->callFunction(
            $this->insertEdit,
            InsertEdit::class,
            'getSpecialCharsAndBackupFieldForInsertingMode',
            [
                $column,
                false,
            ]
        );

        $this->assertEquals(
            [
                true,
                '',
                '',
                '',
                '',
            ],
            $result
        );
    }

    /**
     * Test for getParamsForUpdateOrInsert
     */
    public function testGetParamsForUpdateOrInsert(): void
    {
        $_POST['where_clause'] = 'LIMIT 1';
        $_POST['submit_type'] = 'showinsert';

        $result = $this->insertEdit->getParamsForUpdateOrInsert();

        $this->assertEquals(
            [
                ['LIMIT 1'],
                true,
                true,
                false,
            ],
            $result
        );

        // case 2 (else)
        unset($_POST['where_clause']);
        $_POST['fields']['multi_edit'] = [
            'a' => 'b',
            'c' => 'd',
        ];
        $result = $this->insertEdit->getParamsForUpdateOrInsert();

        $this->assertEquals(
            [
                [
                    'a',
                    'c',
                ],
                false,
                true,
                false,
            ],
            $result
        );
    }

    /**
     * Test for isInsertRow
     */
    public function testIsInsertRow(): void
    {
        $_POST['insert_rows'] = 5;
        $GLOBALS['cfg']['InsertRows'] = 2;

        $scriptsMock = $this->getMockBuilder(Scripts::class)
            ->disableOriginalConstructor()
            ->setMethods(['addFile'])
            ->getMock();

        $scriptsMock->expects($this->exactly(2))
            ->method('addFile');

        $headerMock = $this->getMockBuilder(Header::class)
            ->disableOriginalConstructor()
            ->setMethods(['getScripts'])
            ->getMock();

        $headerMock->expects($this->once())
            ->method('getScripts')
            ->will($this->returnValue($scriptsMock));

        $responseMock = $this->getMockBuilder(Response::class)
            ->disableOriginalConstructor()
            ->setMethods(['getHeader'])
            ->getMock();

        $responseMock->expects($this->once())
            ->method('getHeader')
            ->will($this->returnValue($headerMock));

        $restoreInstance = Response::getInstance();
        $response = new ReflectionProperty(Response::class, 'instance');
        $response->setAccessible(true);
        $response->setValue($responseMock);

        $this->insertEdit->isInsertRow();

        $response->setValue($restoreInstance);

        $this->assertEquals(5, $GLOBALS['cfg']['InsertRows']);
    }

    /**
     * Test for setSessionForEditNext
     */
    public function testSetSessionForEditNext(): void
    {
        $temp = new stdClass();
        $temp->orgname = 'orgname';
        $temp->table = 'table';
        $temp->type = 'real';
        $temp->primary_key = 1;
        $meta_arr = [$temp];

        $row = ['1' => 1];
        $res = 'foobar';

        $dbi = $this->getMockBuilder(DatabaseInterface::class)
            ->disableOriginalConstructor()
            ->getMock();

        $dbi->expects($this->at(0))
            ->method('query')
            ->with('SELECT * FROM `db`.`table` WHERE `a` > 2 LIMIT 1;')
            ->will($this->returnValue($res));

        $dbi->expects($this->at(1))
            ->method('fetchRow')
            ->with($res)
            ->will($this->returnValue($row));

        $dbi->expects($this->at(2))
            ->method('getFieldsMeta')
            ->with($res)
            ->will($this->returnValue($meta_arr));

        $GLOBALS['dbi'] = $dbi;
        $GLOBALS['db'] = 'db';
        $GLOBALS['table'] = 'table';
        $this->insertEdit = new InsertEdit($GLOBALS['dbi']);
        $this->insertEdit->setSessionForEditNext('`a` = 2');

        $this->assertEquals(
            'CONCAT(`table`.`orgname`) IS NULL',
            $_SESSION['edit_next']
        );
    }

    /**
     * Test for getGotoInclude
     */
    public function testGetGotoInclude(): void
    {
        $GLOBALS['goto'] = '123.php';
        $GLOBALS['table'] = '';

        $this->assertEquals(
            '/database/sql',
            $this->insertEdit->getGotoInclude('index')
        );

        $GLOBALS['table'] = 'tbl';
        $this->assertEquals(
            '/table/sql',
            $this->insertEdit->getGotoInclude('index')
        );

        $GLOBALS['goto'] = 'index.php?route=/database/sql';

        $this->assertEquals(
            '/database/sql',
            $this->insertEdit->getGotoInclude('index')
        );

        $this->assertEquals(
            '',
            $GLOBALS['table']
        );

        $_POST['after_insert'] = 'new_insert';
        $this->assertEquals(
            '/table/change',
            $this->insertEdit->getGotoInclude('index')
        );
    }

    /**
     * Test for getErrorUrl
     */
    public function testGetErrorUrl(): void
    {
        $GLOBALS['cfg']['ServerDefault'] = 1;
        $this->assertEquals(
            'index.php?route=/table/change&amp;lang=en',
            $this->insertEdit->getErrorUrl([])
        );

        $_POST['err_url'] = 'localhost';
        $this->assertEquals(
            'localhost',
            $this->insertEdit->getErrorUrl([])
        );
    }

    /**
     * Test for buildSqlQuery
     */
    public function testBuildSqlQuery(): void
    {
        $GLOBALS['db'] = 'db';
        $GLOBALS['table'] = 'table';
        $query_fields = [
            'a',
            'b',
        ];
        $value_sets = [
            1,
            2,
        ];

        $this->assertEquals(
            ['INSERT IGNORE INTO `table` (a, b) VALUES (1), (2)'],
            $this->insertEdit->buildSqlQuery(true, $query_fields, $value_sets)
        );

        $this->assertEquals(
            ['INSERT INTO `table` (a, b) VALUES (1), (2)'],
            $this->insertEdit->buildSqlQuery(false, $query_fields, $value_sets)
        );
    }

    /**
     * Test for executeSqlQuery
     */
    public function testExecuteSqlQuery(): void
    {
        $query = [
            'SELECT 1',
            'SELECT 2',
        ];
        $GLOBALS['sql_query'] = 'SELECT';
        $GLOBALS['cfg']['IgnoreMultiSubmitErrors'] = false;
        $_POST['submit_type'] = '';

        $dbi = $this->getMockBuilder(DatabaseInterface::class)
            ->disableOriginalConstructor()
            ->getMock();

        $dbi->expects($this->at(0))
            ->method('query')
            ->with('SELECT 1')
            ->will($this->returnValue(true));

        $dbi->expects($this->at(1))
            ->method('affectedRows')
            ->will($this->returnValue(2));

        $dbi->expects($this->at(2))
            ->method('insertId')
            ->will($this->returnValue(1));

        $dbi->expects($this->at(5))
            ->method('query')
            ->with('SELECT 2')
            ->will($this->returnValue(false));

        $dbi->expects($this->once())
            ->method('getError')
            ->will($this->returnValue('err'));

        $dbi->expects($this->exactly(2))
            ->method('getWarnings')
            ->will($this->returnValue([]));

        $GLOBALS['dbi'] = $dbi;
        $this->insertEdit = new InsertEdit($GLOBALS['dbi']);

        $result = $this->insertEdit->executeSqlQuery([], $query);

        $this->assertEquals(
            ['sql_query' => 'SELECT'],
            $result[0]
        );

        $this->assertEquals(
            2,
            $result[1]
        );

        $this->assertInstanceOf(
            Message::class,
            $result[2][0]
        );

        $msg = $result[2][0];
        $reflectionMsg = new ReflectionProperty(Message::class, 'params');
        $reflectionMsg->setAccessible(true);

        $this->assertEquals(
            [2],
            $reflectionMsg->getValue($msg)
        );

        $this->assertEquals(
            [],
            $result[3]
        );

        $this->assertEquals(
            ['err'],
            $result[4]
        );

        $this->assertEquals(
            'SELECT',
            $result[5]
        );
    }

    /**
     * Test for executeSqlQuery
     */
    public function testExecuteSqlQueryWithTryQuery(): void
    {
        $query = [
            'SELECT 1',
            'SELECT 2',
        ];
        $GLOBALS['sql_query'] = 'SELECT';
        $GLOBALS['cfg']['IgnoreMultiSubmitErrors'] = true;
        $_POST['submit_type'] = '';

        $dbi = $this->getMockBuilder(DatabaseInterface::class)
            ->disableOriginalConstructor()
            ->getMock();

        $dbi->expects($this->at(0))
            ->method('tryQuery')
            ->with('SELECT 1')
            ->will($this->returnValue(true));

        $dbi->expects($this->at(1))
            ->method('affectedRows')
            ->will($this->returnValue(2));

        $dbi->expects($this->at(2))
            ->method('insertId')
            ->will($this->returnValue(1));

        $dbi->expects($this->at(5))
            ->method('tryQuery')
            ->with('SELECT 2')
            ->will($this->returnValue(false));

        $dbi->expects($this->once())
            ->method('getError')
            ->will($this->returnValue('err'));

        $dbi->expects($this->exactly(2))
            ->method('getWarnings')
            ->will($this->returnValue([]));

        $GLOBALS['dbi'] = $dbi;
        $this->insertEdit = new InsertEdit($GLOBALS['dbi']);

        $result = $this->insertEdit->executeSqlQuery([], $query);

        $this->assertEquals(
            ['sql_query' => 'SELECT'],
            $result[0]
        );

        $this->assertEquals(
            2,
            $result[1]
        );

        $this->assertInstanceOf(
            Message::class,
            $result[2][0]
        );

        $msg = $result[2][0];
        $reflectionMsg = new ReflectionProperty(Message::class, 'params');
        $reflectionMsg->setAccessible(true);

        $this->assertEquals(
            [2],
            $reflectionMsg->getValue($msg)
        );

        $this->assertEquals(
            [],
            $result[3]
        );

        $this->assertEquals(
            ['err'],
            $result[4]
        );

        $this->assertEquals(
            'SELECT',
            $result[5]
        );
    }

    /**
     * Test for getWarningMessages
     */
    public function testGetWarningMessages(): void
    {
        $warnings = [
            [
                'Level' => 1,
                'Code' => 42,
                'Message' => 'msg1',
            ],
            [
                'Level' => 2,
                'Code' => 43,
                'Message' => 'msg2',
            ],
        ];

        $dbi = $this->getMockBuilder(DatabaseInterface::class)
            ->disableOriginalConstructor()
            ->getMock();

        $dbi->expects($this->once())
            ->method('getWarnings')
            ->will($this->returnValue($warnings));

        $GLOBALS['dbi'] = $dbi;
        $this->insertEdit = new InsertEdit($GLOBALS['dbi']);

        $result = $this->callFunction(
            $this->insertEdit,
            InsertEdit::class,
            'getWarningMessages',
            []
        );

        $this->assertEquals(
            [
                '1: #42 msg1',
                '2: #43 msg2',
            ],
            $result
        );
    }

    /**
     * Test for getDisplayValueForForeignTableColumn
     */
    public function testGetDisplayValueForForeignTableColumn(): void
    {
        $map = [];
        $map['f']['foreign_db'] = 'information_schema';
        $map['f']['foreign_table'] = 'TABLES';
        $map['f']['foreign_field'] = 'f';

        $dbi = $this->getMockBuilder(DatabaseInterface::class)
            ->disableOriginalConstructor()
            ->getMock();

        $dbi->expects($this->once())
            ->method('tryQuery')
            ->with(
                'SELECT `TABLE_COMMENT` FROM `information_schema`.`TABLES` WHERE '
                . '`f`=1',
                DatabaseInterface::CONNECT_USER,
                DatabaseInterface::QUERY_STORE
            )
            ->will($this->returnValue('r1'));

        $dbi->expects($this->once())
            ->method('numRows')
            ->with('r1')
            ->will($this->returnValue('2'));

        $dbi->expects($this->once())
            ->method('fetchRow')
            ->with('r1')
            ->will($this->returnValue(['2']));

        $GLOBALS['dbi'] = $dbi;
        $this->insertEdit = new InsertEdit($GLOBALS['dbi']);

        $result = $this->insertEdit->getDisplayValueForForeignTableColumn('=1', $map, 'f');

        $this->assertEquals(2, $result);
    }

    /**
     * Test for getLinkForRelationalDisplayField
     */
    public function testGetLinkForRelationalDisplayField(): void
    {
        $GLOBALS['cfg']['ServerDefault'] = 1;
        $_SESSION['tmpval']['relational_display'] = 'K';
        $map = [];
        $map['f']['foreign_db'] = 'information_schema';
        $map['f']['foreign_table'] = 'TABLES';
        $map['f']['foreign_field'] = 'f';

        $result = $this->insertEdit->getLinkForRelationalDisplayField($map, 'f', '=1', 'a>', 'b<');

        $sqlSignature = Core::signSqlQuery(
            'SELECT * FROM `information_schema`.`TABLES` WHERE `f`=1'
        );

        $this->assertEquals(
            '<a href="index.php?route=/sql&amp;db=information_schema&amp;table=TABLES&amp;pos=0&amp;'
            . 'sql_signature=' . $sqlSignature . '&amp;'
            . 'sql_query=SELECT+%2A+FROM+%60information_schema%60.%60TABLES%60+WHERE'
            . '+%60f%60%3D1&amp;lang=en" title="a&gt;">b&lt;</a>',
            $result
        );

        $_SESSION['tmpval']['relational_display'] = 'D';
        $result = $this->insertEdit->getLinkForRelationalDisplayField($map, 'f', '=1', 'a>', 'b<');

        $this->assertEquals(
            '<a href="index.php?route=/sql&amp;db=information_schema&amp;table=TABLES&amp;pos=0&amp;'
            . 'sql_signature=' . $sqlSignature . '&amp;'
            . 'sql_query=SELECT+%2A+FROM+%60information_schema%60.%60TABLES%60+WHERE'
            . '+%60f%60%3D1&amp;lang=en" title="b&lt;">a&gt;</a>',
            $result
        );
    }

    /**
     * Test for transformEditedValues
     */
    public function testTransformEditedValues(): void
    {
        $_SESSION[' HMAC_secret '] = hash('sha1', 'test');
        $edited_values = [
            ['c' => 'cname'],
        ];
        $GLOBALS['cfg']['DefaultTransformations']['PreApPend'] = [
            '',
            '',
        ];
        $GLOBALS['cfg']['ServerDefault'] = 1;
        $_POST['where_clause'] = '1';
<<<<<<< HEAD
        $transformation = ['transformation_options' => "'','option ,, quoted',abd"];
=======
        $_POST['where_clause_sign'] = Core::signSqlQuery($_POST['where_clause']);
        $transformation = [
            'transformation_options' => "'','option ,, quoted',abd",
        ];
>>>>>>> 34a8dfb6
        $result = $this->insertEdit->transformEditedValues(
            'db',
            'table',
            $transformation,
            $edited_values,
            'Text_Plain_PreApPend.php',
            'c',
            ['a' => 'b'],
            'transformation'
        );

        $this->assertEquals(
            [
                'a' => 'b',
                'transformations' => ['cnameoption ,, quoted'],
            ],
            $result
        );
    }

    /**
     * Test for getQueryValuesForInsertAndUpdateInMultipleEdit
     */
    public function testGetQueryValuesForInsertAndUpdateInMultipleEdit(): void
    {
        $multi_edit_columns_name = ['0' => 'fld'];

        $result = $this->insertEdit->getQueryValuesForInsertAndUpdateInMultipleEdit(
            $multi_edit_columns_name,
            [],
            '',
            [],
            [],
            true,
            [1],
            [2],
            'foo',
            [],
            '0',
            []
        );

        $this->assertEquals(
            [
                [
                    1,
                    'foo',
                ],
                [
                    2,
                    '`fld`',
                ],
            ],
            $result
        );

        $result = $this->insertEdit->getQueryValuesForInsertAndUpdateInMultipleEdit(
            $multi_edit_columns_name,
            [],
            '',
            [],
            [],
            false,
            [1],
            [2],
            'foo',
            [],
            '0',
            ['a']
        );

        $this->assertEquals(
            [
                [
                    1,
                    '`fld` = foo',
                ],
                [2],
            ],
            $result
        );

        $result = $this->insertEdit->getQueryValuesForInsertAndUpdateInMultipleEdit(
            $multi_edit_columns_name,
            ['b'],
            "'`c`'",
            ['c'],
            [],
            false,
            [1],
            [2],
            'foo',
            [],
            '0',
            ['a']
        );

        $this->assertEquals(
            [
                [1],
                [2],
            ],
            $result
        );

        $result = $this->insertEdit->getQueryValuesForInsertAndUpdateInMultipleEdit(
            $multi_edit_columns_name,
            ['b'],
            "'`c`'",
            ['c'],
            [3],
            false,
            [1],
            [2],
            'foo',
            [],
            0,
            []
        );

        $this->assertEquals(
            [
                [
                    1,
                    '`fld` = foo',
                ],
                [2],
            ],
            $result
        );
    }

    /**
     * Test for getCurrentValueAsAnArrayForMultipleEdit
     */
    public function testGetCurrentValueAsAnArrayForMultipleEdit(): void
    {
        $result = $this->insertEdit->getCurrentValueAsAnArrayForMultipleEdit(
            [],
            [],
            [],
            'currVal',
            [],
            [],
            [],
            '0'
        );

        $this->assertEquals('currVal', $result);

        // case 2
        $multi_edit_funcs = ['UUID'];

        $dbi = $this->getMockBuilder(DatabaseInterface::class)
            ->disableOriginalConstructor()
            ->getMock();

        $dbi->expects($this->once())
            ->method('fetchValue')
            ->with('SELECT UUID()')
            ->will($this->returnValue('uuid1234'));

        $GLOBALS['dbi'] = $dbi;
        $this->insertEdit = new InsertEdit($GLOBALS['dbi']);

        $result = $this->insertEdit->getCurrentValueAsAnArrayForMultipleEdit(
            $multi_edit_funcs,
            [],
            [],
            'currVal',
            [],
            [],
            [],
            '0'
        );

        $this->assertEquals("'uuid1234'", $result);

        // case 3
        $multi_edit_funcs = ['AES_ENCRYPT'];
        $multi_edit_salt = [''];
        $result = $this->insertEdit->getCurrentValueAsAnArrayForMultipleEdit(
            $multi_edit_funcs,
            $multi_edit_salt,
            [],
            "'''",
            [],
            ['func'],
            ['func'],
            '0'
        );
        $this->assertEquals("AES_ENCRYPT(''','')", $result);

        // case 4
        $multi_edit_funcs = ['func'];
        $multi_edit_salt = [];
        $result = $this->insertEdit->getCurrentValueAsAnArrayForMultipleEdit(
            $multi_edit_funcs,
            $multi_edit_salt,
            [],
            "'''",
            [],
            ['func'],
            ['func'],
            '0'
        );
        $this->assertEquals("func(''')", $result);

        // case 5
        $result = $this->insertEdit->getCurrentValueAsAnArrayForMultipleEdit(
            $multi_edit_funcs,
            $multi_edit_salt,
            [],
            "''",
            [],
            ['func'],
            ['func'],
            '0'
        );
        $this->assertEquals('func()', $result);
    }

    /**
     * Test for getCurrentValueForDifferentTypes
     */
    public function testGetCurrentValueForDifferentTypes(): void
    {
        $prow = [];
        $prow['a'] = '101';

        $dbi = $this->getMockBuilder(DatabaseInterface::class)
            ->disableOriginalConstructor()
            ->getMock();

        $dbi->expects($this->at(4))
            ->method('fetchSingleRow')
            ->with('SELECT * FROM `table` WHERE 1;')
            ->will($this->returnValue($prow));
        $dbi->expects($this->exactly(2))
            ->method('escapeString')
            ->willReturnOnConsecutiveCalls(
                $this->returnArgument(0),
                "20\'12"
            );

        $GLOBALS['dbi'] = $dbi;
        $this->insertEdit = new InsertEdit($GLOBALS['dbi']);

        $result = $this->insertEdit->getCurrentValueForDifferentTypes(
            '123',
            '0',
            [],
            '',
            [],
            0,
            [],
            [],
            [],
            true,
            true,
            '1',
            'table',
            []
        );

        $this->assertEquals(
            '123',
            $result
        );

        // case 2
        $result = $this->insertEdit->getCurrentValueForDifferentTypes(
            false,
            '0',
            ['test'],
            '',
            [1],
            0,
            [],
            [],
            [],
            true,
            true,
            '1',
            'table',
            []
        );

        $this->assertEquals(
            'NULL',
            $result
        );

        // case 3
        $result = $this->insertEdit->getCurrentValueForDifferentTypes(
            false,
            '0',
            ['test'],
            '',
            [],
            0,
            [],
            [],
            [],
            true,
            true,
            '1',
            'table',
            []
        );

        $this->assertEquals(
            "''",
            $result
        );

        // case 4
        $_POST['fields']['multi_edit'][0][0] = [];
        $result = $this->insertEdit->getCurrentValueForDifferentTypes(
            false,
            '0',
            ['set'],
            '',
            [],
            0,
            [],
            [],
            [],
            true,
            true,
            '1',
            'table',
            []
        );

        $this->assertEquals(
            "''",
            $result
        );

        // case 5
        $result = $this->insertEdit->getCurrentValueForDifferentTypes(
            false,
            '0',
            ['protected'],
            '',
            [],
            0,
            ['a'],
            [],
            [],
            true,
            true,
            '1',
            'table',
            []
        );

        $this->assertEquals(
            '0x313031',
            $result
        );

        // case 6
        $result = $this->insertEdit->getCurrentValueForDifferentTypes(
            false,
            '0',
            ['protected'],
            '',
            [],
            0,
            ['a'],
            [],
            [],
            true,
            true,
            '1',
            'table',
            []
        );

        $this->assertEquals(
            '',
            $result
        );

        // case 7
        $result = $this->insertEdit->getCurrentValueForDifferentTypes(
            false,
            '0',
            ['bit'],
            '20\'12',
            [],
            0,
            ['a'],
            [],
            [],
            true,
            true,
            '1',
            'table',
            []
        );

        $this->assertEquals(
            "b'00010'",
            $result
        );

        // case 7
        $result = $this->insertEdit->getCurrentValueForDifferentTypes(
            false,
            '0',
            ['date'],
            '20\'12',
            [],
            0,
            ['a'],
            [],
            [],
            true,
            true,
            '1',
            'table',
            []
        );

        $this->assertEquals(
            "'20\\'12'",
            $result
        );

        // case 8
        $_POST['fields']['multi_edit'][0][0] = [];
        $result = $this->insertEdit->getCurrentValueForDifferentTypes(
            false,
            '0',
            ['set'],
            '',
            [],
            0,
            [],
            [1],
            [],
            true,
            true,
            '1',
            'table',
            []
        );

        $this->assertEquals(
            'NULL',
            $result
        );

        // case 9
        $result = $this->insertEdit->getCurrentValueForDifferentTypes(
            false,
            '0',
            ['protected'],
            '',
            [],
            0,
            ['a'],
            [],
            [1],
            true,
            true,
            '1',
            'table',
            []
        );

        $this->assertEquals(
            "''",
            $result
        );
    }

    /**
     * Test for verifyWhetherValueCanBeTruncatedAndAppendExtraData
     */
    public function testVerifyWhetherValueCanBeTruncatedAndAppendExtraData(): void
    {
        $extra_data = ['isNeedToRecheck' => true];

        $_POST['where_clause'] = [];
        $_POST['where_clause'][0] = 1;

        $dbi = $this->getMockBuilder(DatabaseInterface::class)
            ->disableOriginalConstructor()
            ->getMock();

        $dbi->expects($this->at(0))
            ->method('tryQuery')
            ->with('SELECT `table`.`a` FROM `db`.`table` WHERE 1');

        $meta = new stdClass();
        $meta->type = 'int';
        $dbi->expects($this->at(1))
            ->method('getFieldsMeta')
            ->will($this->returnValue([$meta]));

        $dbi->expects($this->at(2))
            ->method('fetchRow')
            ->will($this->returnValue(null));

        $dbi->expects($this->at(3))
            ->method('freeResult');

        $dbi->expects($this->at(4))
            ->method('tryQuery')
            ->with('SELECT `table`.`a` FROM `db`.`table` WHERE 1');

        $meta = new stdClass();
        $meta->type = 'int';
        $meta->flags = '';
        $dbi->expects($this->at(5))
            ->method('getFieldsMeta')
            ->will($this->returnValue([$meta]));

        $dbi->expects($this->at(6))
            ->method('fetchRow')
            ->will($this->returnValue([0 => '123']));

        $dbi->expects($this->at(7))
            ->method('freeResult');

        $dbi->expects($this->at(8))
            ->method('tryQuery')
            ->with('SELECT `table`.`a` FROM `db`.`table` WHERE 1');

        $meta = new stdClass();
        $meta->type = 'timestamp';
        $meta->flags = '';
        $dbi->expects($this->at(9))
            ->method('getFieldsMeta')
            ->will($this->returnValue([$meta]));

        $dbi->expects($this->at(10))
            ->method('fetchRow')
            ->will($this->returnValue([0 => '2013-08-28 06:34:14']));

        $dbi->expects($this->at(11))
            ->method('freeResult');

        $GLOBALS['dbi'] = $dbi;
        $this->insertEdit = new InsertEdit($GLOBALS['dbi']);

        $this->insertEdit->verifyWhetherValueCanBeTruncatedAndAppendExtraData(
            'db',
            'table',
            'a',
            $extra_data
        );

        $this->assertFalse($extra_data['isNeedToRecheck']);

        $this->insertEdit->verifyWhetherValueCanBeTruncatedAndAppendExtraData(
            'db',
            'table',
            'a',
            $extra_data
        );

        $this->assertEquals('123', $extra_data['truncatableFieldValue']);
        $this->assertTrue($extra_data['isNeedToRecheck']);

        $this->insertEdit->verifyWhetherValueCanBeTruncatedAndAppendExtraData(
            'db',
            'table',
            'a',
            $extra_data
        );

        $this->assertEquals(
            '2013-08-28 06:34:14.000000',
            $extra_data['truncatableFieldValue']
        );
        $this->assertTrue($extra_data['isNeedToRecheck']);
    }

    /**
     * Test for getTableColumns
     */
    public function testGetTableColumns(): void
    {
        $dbi = $this->getMockBuilder(DatabaseInterface::class)
            ->disableOriginalConstructor()
            ->getMock();

        $dbi->expects($this->at(0))
            ->method('selectDb')
            ->with('db');

        $dbi->expects($this->at(1))
            ->method('getColumns')
            ->with('db', 'table')
            ->will($this->returnValue(['a' => 'b', 'c' => 'd']));

        $GLOBALS['dbi'] = $dbi;
        $this->insertEdit = new InsertEdit($GLOBALS['dbi']);

        $result = $this->insertEdit->getTableColumns('db', 'table');

        $this->assertEquals(
            [
                'b',
                'd',
            ],
            $result
        );
    }

    /**
     * Test for determineInsertOrEdit
     */
    public function testDetermineInsertOrEdit(): void
    {
        $dbi = $this->getMockBuilder(DatabaseInterface::class)
            ->disableOriginalConstructor()
            ->getMock();

        $GLOBALS['dbi'] = $dbi;
        $_POST['where_clause'] = '1';
        $_SESSION['edit_next'] = '1';
        $_POST['ShowFunctionFields'] = true;
        $_POST['ShowFieldTypesInDataEditView'] = true;
        $_POST['after_insert'] = 'edit_next';
        $GLOBALS['cfg']['InsertRows'] = 2;
        $GLOBALS['cfg']['ShowSQL'] = false;
        $_POST['default_action'] = 'insert';

        $responseMock = $this->getMockBuilder(Response::class)
            ->disableOriginalConstructor()
            ->setMethods(['addHtml'])
            ->getMock();

        $restoreInstance = Response::getInstance();
        $response = new ReflectionProperty(Response::class, 'instance');
        $response->setAccessible(true);
        $response->setValue($responseMock);

        $this->insertEdit = new InsertEdit($GLOBALS['dbi']);

        $result = $this->insertEdit->determineInsertOrEdit('1', 'db', 'table');

        $this->assertEquals(
            [
                false,
                null,
                [1],
                null,
                [null],
                [null],
                false,
                'edit_next',
            ],
            $result
        );

        // case 2
        unset($_POST['where_clause']);
        unset($_SESSION['edit_next']);
        $_POST['default_action'] = '';

        $result = $this->insertEdit->determineInsertOrEdit(null, 'db', 'table');

        $response->setValue($restoreInstance);

        $this->assertEquals(
            [
                true,
                null,
                [],
                null,
                null,
                [
                    false,
                    false,
                ],
                false,
                'edit_next',
            ],
            $result
        );
    }

    /**
     * Test for getCommentsMap
     */
    public function testGetCommentsMap(): void
    {
        $GLOBALS['cfg']['ShowPropertyComments'] = false;

        $dbi = $this->getMockBuilder(DatabaseInterface::class)
            ->disableOriginalConstructor()
            ->getMock();

        $dbi->expects($this->once())
            ->method('getColumns')
            ->with('db', 'table', null, true)
            ->will(
                $this->returnValue(
                    [
                        [
                            'Comment' => 'b',
                            'Field' => 'd',
                        ],
                    ]
                )
            );

        $dbi->expects($this->any())
            ->method('getTable')
            ->will(
                $this->returnValue(
                    new Table('table', 'db')
                )
            );

        $GLOBALS['dbi'] = $dbi;
        $this->insertEdit = new InsertEdit($GLOBALS['dbi']);

        $this->assertEquals(
            [],
            $this->insertEdit->getCommentsMap('db', 'table')
        );

        $GLOBALS['cfg']['ShowPropertyComments'] = true;

        $this->assertEquals(
            ['d' => 'b'],
            $this->insertEdit->getCommentsMap('db', 'table')
        );
    }

    /**
     * Test for getUrlParameters
     */
    public function testGetUrlParameters(): void
    {
        global $goto;

        $_POST['sql_query'] = 'SELECT';
        $goto = 'tbl_sql.php';

        $this->assertEquals(
            [
                'db' => 'foo',
                'sql_query' => 'SELECT',
                'table' => 'bar',
            ],
            $this->insertEdit->getUrlParameters('foo', 'bar')
        );
    }

    /**
     * Test for getHtmlForIgnoreOption
     */
    public function testGetHtmlForIgnoreOption(): void
    {
        $expected = '<input type="checkbox" %sname="insert_ignore_1"'
            . ' id="insert_ignore_1"><label for="insert_ignore_1">'
            . 'Ignore</label><br>' . "\n";
        $checked = 'checked="checked" ';
        $this->assertEquals(
            sprintf($expected, $checked),
            $this->insertEdit->getHtmlForIgnoreOption(1)
        );

        $this->assertEquals(
            sprintf($expected, ''),
            $this->insertEdit->getHtmlForIgnoreOption(1, false)
        );
    }

    /**
     * Test for getHtmlForInsertEditFormColumn
     */
    public function testGetHtmlForInsertEditFormColumn(): void
    {
        $_SESSION[' HMAC_secret '] = hash('sha1', 'test');
        $o_rows = 0;
        $tabindex = 0;
        $GLOBALS['plugin_scripts'] = [];
        $table_columns = [
            [
                'Field' => 'col',
                'Type' => 'varchar(20)',
                'Null' => 'Yes',
                'Privileges' => 'insert,update,select',
            ],
        ];
        $repopulate = [md5('col') => 'val'];
        $column_mime = [
            'input_transformation' => 'Input/Image_JPEG_Upload.php',
            'input_transformation_options' => '150',
        ];

        // Test w/ input transformation
        $actual = $this->callFunction(
            $this->insertEdit,
            InsertEdit::class,
            'getHtmlForInsertEditFormColumn',
            [
                $table_columns,
                0,
                [],
                false,
                [],
                '',
                '',
                '',
                false,
                [],
                &$o_rows,
                &$tabindex,
                0,
                false,
                0,
                [],
                0,
                0,
                'table',
                'db',
                0,
                0,
                '',
                '',
                $repopulate,
                $column_mime,
                '',
            ]
        );

        $this->assertStringContainsString(
            'col',
            $actual
        );
        $this->assertStringContainsString(
            '<option>AES_ENCRYPT</option>',
            $actual
        );
        $this->assertStringContainsString(
            '<span class="column_type" dir="ltr">varchar(20)</span>',
            $actual
        );
        $this->assertStringContainsString(
            '<tr class="noclick">',
            $actual
        );
        $this->assertStringContainsString(
            '<span class="default_value hide">',
            $actual
        );
        $this->assertStringContainsString(
            '<img src="" width="150" height="100" '
            . 'alt="Image preview here">',
            $actual
        );
        $this->assertStringContainsString(
            '<input type="file" '
            . 'name="fields_upload[d89e2ddb530bb8953b290ab0793aecb0]" '
            . 'accept="image/*" '
            . 'class="image-upload"'
            . '>',
            $actual
        );

        // Test w/o input_transformation
        $table_columns = [
            [
                'Field' => 'qwerty',
                'Type' => 'datetime',
                'Null' => 'Yes',
                'Key' => '',
                'Extra' => '',
                'Default' => null,
                'Privileges' => 'insert,update,select',
            ],
        ];
        $repopulate = [md5('qwerty') => '12-10-14'];
        $actual = $this->callFunction(
            $this->insertEdit,
            InsertEdit::class,
            'getHtmlForInsertEditFormColumn',
            [
                $table_columns,
                0,
                [],
                false,
                [],
                '',
                '',
                '',
                true,
                [],
                &$o_rows,
                &$tabindex,
                0,
                false,
                0,
                [],
                0,
                0,
                'table',
                'db',
                0,
                0,
                '',
                '',
                $repopulate,
                [],
                '',
            ]
        );
        $this->assertStringContainsString(
            'qwerty',
            $actual
        );
        $this->assertStringContainsString(
            '<option>UUID</option>',
            $actual
        );
        $this->assertStringContainsString(
            '<span class="column_type" dir="ltr">datetime</span>',
            $actual
        );
        $this->assertStringContainsString(
            '<input type="text" '
            . 'name="fields[d8578edf8458ce06fbc5bb76a58c5ca4]" '
            . 'value="12-10-14.000000"',
            $actual
        );
    }

    /**
     * Test for getHtmlForInsertEditRow
     */
    public function testGetHtmlForInsertEditRow(): void
    {
        $o_rows = 0;
        $tabindex = 0;
        $GLOBALS['plugin_scripts'] = [];
        $GLOBALS['cfg']['LongtextDoubleTextarea'] = true;
        $GLOBALS['cfg']['CharEditing'] = true;
        $table_columns = [
            [
                'Field' => 'test',
                'Extra' => '',
                'Type' => 'longtext',
                'Null' => 'Yes',
                'pma_type' => 'longtext',
                'True_Type' => 'longtext',
                'Privileges' => 'select,insert,update,references',
            ],
        ];
        $actual = $this->insertEdit->getHtmlForInsertEditRow(
            [],
            $table_columns,
            [],
            false,
            [],
            '',
            '',
            '',
            false,
            [],
            $o_rows,
            $tabindex,
            1,
            false,
            0,
            [],
            0,
            0,
            'table',
            'db',
            0,
            0,
            '',
            [],
            ['wc']
        );
        $this->assertStringContainsString(
            'test',
            $actual
        );
        $this->assertStringContainsString(
            '<th>Column</th>',
            $actual
        );
        $this->assertStringContainsString(
            '<a',
            $actual
        );
        $this->assertStringContainsString(
            '<th class="fillPage">Value</th>',
            $actual
        );
        $this->assertStringContainsString(
            '<span class="column_type" dir="ltr">longtext</span>',
            $actual
        );
        $this->assertStringContainsString(
            '<textarea name="fields[098f6bcd4621d373cade4e832627b4f6]"',
            $actual
        );
    }

    /**
     * Test for getHtmlForInsertEditRow based on the column privilges
     */
    public function testGetHtmlForInsertEditRowBasedOnColumnPrivileges(): void
    {
        $o_rows = 0;
        $tabindex = 0;
        $GLOBALS['plugin_scripts'] = [];
        $GLOBALS['cfg']['LongtextDoubleTextarea'] = true;
        $GLOBALS['cfg']['CharEditing'] = true;

        // edit
        $table_columns = [
            [
                'Field' => 'foo',
                'Type' => 'longtext',
                'Extra' => '',
                'Null' => 'Yes',
                'pma_type' => 'longtext',
                'True_Type' => 'longtext',
                'Privileges' => 'select,insert,update,references',
            ],
            [
                'Field' => 'bar',
                'Type' => 'longtext',
                'Extra' => '',
                'Null' => 'Yes',
                'pma_type' => 'longtext',
                'True_Type' => 'longtext',
                'Privileges' => 'select,insert,references',
            ],
        ];
        $actual = $this->insertEdit->getHtmlForInsertEditRow(
            [],
            $table_columns,
            [],
            false,
            [],
            '',
            '',
            '',
            false,
            [],
            $o_rows,
            $tabindex,
            1,
            false,
            0,
            [],
            0,
            0,
            'table',
            'db',
            0,
            0,
            '',
            [],
            ['wc']
        );
        $this->assertStringContainsString(
            'foo',
            $actual
        );
        $this->assertStringNotContainsString(
            'bar',
            $actual
        );

        // insert
        $table_columns = [
            [
                'Field' => 'foo',
                'Type' => 'longtext',
                'Extra' => '',
                'Null' => 'Yes',
                'Key' => '',
                'pma_type' => 'longtext',
                'True_Type' => 'longtext',
                'Privileges' => 'select,insert,update,references',
            ],
            [
                'Field' => 'bar',
                'Type' => 'longtext',
                'Extra' => '',
                'Null' => 'Yes',
                'Key' => '',
                'pma_type' => 'longtext',
                'True_Type' => 'longtext',
                'Privileges' => 'select,update,references',
            ],
        ];
        $actual = $this->insertEdit->getHtmlForInsertEditRow(
            [],
            $table_columns,
            [],
            false,
            [],
            '',
            '',
            '',
            true,
            [],
            $o_rows,
            $tabindex,
            2,
            false,
            0,
            [],
            0,
            0,
            'table',
            'db',
            0,
            0,
            '',
            [],
            ['wc']
        );
        $this->assertStringContainsString(
            'foo',
            $actual
        );
        $this->assertStringContainsString(
            '<textarea name="fields[37b51d194a7513e45b56f6524f2d51f2]"',
            $actual
        );
    }
}<|MERGE_RESOLUTION|>--- conflicted
+++ resolved
@@ -3255,14 +3255,8 @@
         ];
         $GLOBALS['cfg']['ServerDefault'] = 1;
         $_POST['where_clause'] = '1';
-<<<<<<< HEAD
+        $_POST['where_clause_sign'] = Core::signSqlQuery($_POST['where_clause']);
         $transformation = ['transformation_options' => "'','option ,, quoted',abd"];
-=======
-        $_POST['where_clause_sign'] = Core::signSqlQuery($_POST['where_clause']);
-        $transformation = [
-            'transformation_options' => "'','option ,, quoted',abd",
-        ];
->>>>>>> 34a8dfb6
         $result = $this->insertEdit->transformEditedValues(
             'db',
             'table',
