--- conflicted
+++ resolved
@@ -130,20 +130,16 @@
     {
         $serverPrivileges = $this->getPrivileges($this->createDatabaseInterface());
 
-<<<<<<< HEAD
         $ret = $serverPrivileges->rangeOfUsers('INIT');
         $this->assertEquals(' WHERE `User` LIKE \'INIT%\' OR `User` LIKE \'init%\'', $ret);
 
+        $ret = $serverPrivileges->rangeOfUsers('%');
+        $this->assertEquals(' WHERE `User` LIKE \'\\\\%%\' OR `User` LIKE \'\\\\%%\'', $ret);
+
         $ret = $serverPrivileges->rangeOfUsers('');
-=======
-        $ret = $this->serverPrivileges->rangeOfUsers('%');
-        $this->assertEquals(' WHERE `User` LIKE \'\\%%\' OR `User` LIKE \'\\%%\'', $ret);
-
-        $ret = $this->serverPrivileges->rangeOfUsers('');
         $this->assertEquals(" WHERE `User` = ''", $ret);
 
-        $ret = $this->serverPrivileges->rangeOfUsers();
->>>>>>> 99b1313d
+        $ret = $serverPrivileges->rangeOfUsers();
         $this->assertEquals('', $ret);
     }
 
@@ -1507,7 +1503,7 @@
         $serverPrivileges = $this->getPrivileges($this->createDatabaseInterface($dummyDbi));
 
         $_REQUEST = ['ajax_page_request' => '1'];
-        $actual = $serverPrivileges->getHtmlForUserOverview('ltr', '');
+        $actual = $serverPrivileges->getHtmlForUserOverview('ltr', null);
         $this->assertStringContainsString('Note: MySQL privilege names are expressed in English.', $actual);
         $this->assertStringContainsString(
             'Note: phpMyAdmin gets the users’ privileges directly from MySQL’s privilege tables.',
@@ -1527,7 +1523,7 @@
         );
         $dummyDbi->addResult('SELECT 1 FROM `mysql`.`user`', false);
         $serverPrivileges = $this->getPrivileges($this->createDatabaseInterface($dummyDbi));
-        $html = $serverPrivileges->getHtmlForUserOverview('ltr', '');
+        $html = $serverPrivileges->getHtmlForUserOverview('ltr', null);
 
         $this->assertStringContainsString(
             Url::getCommon(['adduser' => 1], ''),
@@ -1558,7 +1554,7 @@
             [['1']],
         );
         $serverPrivileges = $this->getPrivileges($this->createDatabaseInterface($dummyDbi));
-        $actual = $serverPrivileges->getHtmlForUserOverview('ltr', '');
+        $actual = $serverPrivileges->getHtmlForUserOverview('ltr', null);
 
         $this->assertStringContainsString('Your privilege table structure seems to be older than'
             . ' this MySQL version!<br>'
@@ -1638,28 +1634,16 @@
     {
         $GLOBALS['lang'] = 'en';
 
-<<<<<<< HEAD
         $dummyDbi = $this->createDbiDummy();
         $dummyDbi->addResult(
             'SELECT DISTINCT UPPER(LEFT(`User`,1)) FROM `user` ORDER BY UPPER(LEFT(`User`,1)) ASC',
-            [['-']],
+            [['-'], ['"'], ['%'], ['\\'], ['']],
         );
 
         $dbi = $this->createDatabaseInterface($dummyDbi);
         $serverPrivileges = $this->getPrivileges($dbi);
 
-        $actual = $serverPrivileges->getHtmlForInitials(['"' => true]);
-=======
-        $dbi->expects($this->once())
-            ->method('tryQuery')
-            ->will($this->returnValue($resultStub));
-        $resultStub->expects($this->atLeastOnce())
-            ->method('fetchRow')
-            ->will($this->onConsecutiveCalls(['-'], ['"'], ['%'], ['\\'], [''], []));
-        $this->serverPrivileges->dbi = $dbi;
-
-        $actual = $this->serverPrivileges->getHtmlForInitials();
->>>>>>> 99b1313d
+        $actual = $serverPrivileges->getHtmlForInitials();
         $this->assertStringContainsString(
             '<a class="page-link" href="#" tabindex="-1" aria-disabled="true">A</a>',
             $actual,
@@ -1668,37 +1652,27 @@
             '<a class="page-link" href="#" tabindex="-1" aria-disabled="true">Z</a>',
             $actual,
         );
-<<<<<<< HEAD
-        $this->assertStringContainsString(
-            '<a class="page-link" href="index.php?route=/server/privileges&initial=-&lang=en">-</a>',
-            $actual,
-        );
-        $this->assertStringContainsString(
-            '<a class="page-link" href="index.php?route=/server/privileges&initial=%22&lang=en">&quot;</a>',
-            $actual,
-=======
         $this->assertMatchesRegularExpression(
             '/<a class="page-link" href="index.php\?route=\/server\/privileges&initial=-&lang=en">\s*-\s*<\/a>/',
-            $actual
+            $actual,
         );
         $this->assertMatchesRegularExpression(
             '/<a class="page-link" href="index.php\?route=\/server\/privileges&initial=%22&lang=en">\s*&quot;\s*<\/a>/',
-            $actual
+            $actual,
         );
         $this->assertMatchesRegularExpression(
             '/<a class="page-link" href="index.php\?route=\/server\/privileges&initial=%25&lang=en">\s*%\s*<\/a>/',
-            $actual
+            $actual,
         );
         $this->assertMatchesRegularExpression(
             '/<a class="page-link" href="index.php\?route=\/server\/privileges&initial=%5C&lang=en">\s*\\\\\s*<\/a>/',
-            $actual
+            $actual,
         );
         $this->assertMatchesRegularExpression(
             '/<a class="page-link" href="index.php\?route=\/server\/privileges&initial=&lang=en">\s*' .
                 '<span class="text-danger text-nowrap">' . preg_quote(__('Any')) . '<\/span>' .
                 '\s*<\/a>/',
-            $actual
->>>>>>> 99b1313d
+            $actual,
         );
         $this->assertStringContainsString('Show all', $actual);
     }
