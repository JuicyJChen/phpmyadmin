--- conflicted
+++ resolved
@@ -13,21 +13,9 @@
 use PhpMyAdmin\Navigation\NavigationTree;
 use PhpMyAdmin\Template;
 use PhpMyAdmin\Tests\PmaTestCase;
-<<<<<<< HEAD
-=======
 use PhpMyAdmin\Theme;
 use PhpMyAdmin\Url;
 use ReflectionMethod;
-
-/*
- * we must set $GLOBALS['server'] here
- * since 'check_user_privileges.inc.php' will use it globally
- */
-$GLOBALS['server'] = 0;
-$GLOBALS['cfg']['Server']['DisableIS'] = false;
-
-require_once 'libraries/check_user_privileges.inc.php';
->>>>>>> c2453788
 
 /**
  * Tests for PhpMyAdmin\Navigation\NavigationTree class
