--- conflicted
+++ resolved
@@ -85,13 +85,10 @@
     }
 
     /**
-<<<<<<< HEAD
-     * @return void
-=======
      * This group is used on debian packaging to exclude the test
      * @see https://bugs.debian.org/cgi-bin/bugreport.cgi?bug=854821#27
      * @group extension-iconv
->>>>>>> 0c80c0ea
+     * @return void
      */
     public function testIconv()
     {
