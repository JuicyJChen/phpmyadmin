<?php

declare(strict_types=1);

namespace PhpMyAdmin\Tests\Controllers\Server;

use PhpMyAdmin\Controllers\Server\VariablesController;
use PhpMyAdmin\DatabaseInterface;
use PhpMyAdmin\Dbal\Connection;
use PhpMyAdmin\Html\Generator;
use PhpMyAdmin\Http\ServerRequest;
use PhpMyAdmin\Providers\ServerVariables\ServerVariablesProvider;
use PhpMyAdmin\Providers\ServerVariables\VoidProvider as ServerVariablesVoidProvider;
use PhpMyAdmin\ResponseRenderer;
use PhpMyAdmin\Template;
use PhpMyAdmin\Tests\AbstractTestCase;
use PhpMyAdmin\Tests\Stubs\DummyResult;
use PhpMyAdmin\Tests\Stubs\ResponseRenderer as ResponseStub;
use PHPUnit\Framework\Attributes\CoversClass;
use PHPUnit\Framework\MockObject\MockObject;
use ReflectionProperty;

use function __;
use function htmlspecialchars;
use function str_replace;

#[CoversClass(VariablesController::class)]
class VariablesControllerTest extends AbstractTestCase
{
    protected function setUp(): void
    {
        parent::setUp();

        parent::setGlobalConfig();

        parent::setLanguage();

        parent::setTheme();

        $GLOBALS['text_dir'] = 'ltr';
        $GLOBALS['server'] = 1;
        $GLOBALS['db'] = 'db';
        $GLOBALS['table'] = 'table';
        $GLOBALS['cfg']['Server']['DisableIS'] = false;

        $dbi = $this->getMockBuilder(DatabaseInterface::class)
            ->disableOriginalConstructor()
            ->getMock();

        //this data is needed when PhpMyAdmin\Server\Status\Data constructs
        $serverSessionVariables = [
            'auto_increment_increment' => '1',
            'auto_increment_offset' => '13',
            'automatic_sp_privileges' => 'ON',
            'back_log' => '50',
            'big_tables' => 'OFF',
        ];

        $serverGlobalVariables = ['auto_increment_increment' => '0', 'auto_increment_offset' => '12'];

        $fetchResult = [
            ['SHOW SESSION VARIABLES;', 0, 1, Connection::TYPE_USER, $serverSessionVariables],
            ['SHOW GLOBAL VARIABLES;', 0, 1, Connection::TYPE_USER, $serverGlobalVariables],
        ];

        $dbi->expects($this->any())->method('fetchResult')
            ->will($this->returnValueMap($fetchResult));

        $GLOBALS['dbi'] = $dbi;
    }

    public function testIndex(): void
    {
        $response = new ResponseStub();

        $resultStub = $this->createMock(DummyResult::class);

        /** @var MockObject&DatabaseInterface $dbi */
        $dbi = $GLOBALS['dbi'];
        $dbi->expects($this->once())
            ->method('tryQuery')
            ->with('SHOW SESSION VARIABLES;')
            ->willReturn($resultStub);

        $controller = new VariablesController($response, new Template(), $dbi);

        $controller($this->createStub(ServerRequest::class));
        $html = $response->getHTMLResult();

        $this->assertStringContainsString(
            Generator::getIcon('b_save', __('Save')),
            $html,
        );
        $this->assertStringContainsString(
            Generator::getIcon('b_close', __('Cancel')),
            $html,
        );
        $this->assertStringContainsString('<div class="card-header">' . __('Filters') . '</div>', $html);
        $this->assertStringContainsString(
            __('Containing the word:'),
            $html,
        );
        $this->assertStringContainsString(
            __('Variable'),
            $html,
        );
        $this->assertStringContainsString(
            __('Value'),
            $html,
        );

        $name = 'auto_increment_increment';
        $value = htmlspecialchars(str_replace('_', ' ', $name));
        $this->assertStringContainsString($value, $html);
        $name = 'auto_increment_offset';
        $value = htmlspecialchars(str_replace('_', ' ', $name));
        $this->assertStringContainsString($value, $html);
    }

    /**
     * Test for formatVariable()
     */
    public function testFormatVariable(): void
    {
        $controller = new VariablesController(ResponseRenderer::getInstance(), new Template(), $GLOBALS['dbi']);

        $nameForValueByte = 'byte_variable';
        $nameForValueNotByte = 'not_a_byte_variable';

        //name is_numeric and the value type is byte
        $args = [$nameForValueByte, '3'];
        $voidProviderMock = $this->getMockBuilder(ServerVariablesVoidProvider::class)->getMock();

        $voidProviderMock
            ->expects($this->exactly(2))
            ->method('getVariableType')
            ->willReturnOnConsecutiveCalls('byte', 'string');

        $response = new ReflectionProperty(ServerVariablesProvider::class, 'instance');
<<<<<<< HEAD
        $response->setValue($voidProviderMock);
=======
        $response->setAccessible(true);
        $response->setValue(null, $voidProviderMock);
>>>>>>> aa3496f4

        [$formattedValue, $isHtmlFormatted] = $this->callFunction(
            $controller,
            VariablesController::class,
            'formatVariable',
            $args,
        );

        $this->assertEquals('<abbr title="3">3 B</abbr>', $formattedValue);
        $this->assertTrue($isHtmlFormatted);

        //name is_numeric and the value type is not byte
        $args = [$nameForValueNotByte, '3'];
        [$formattedValue, $isHtmlFormatted] = $this->callFunction(
            $controller,
            VariablesController::class,
            'formatVariable',
            $args,
        );
        $this->assertEquals('3', $formattedValue);
        $this->assertFalse($isHtmlFormatted);

        //value is not a number
        $args = [$nameForValueNotByte, 'value'];
        [$formattedValue, $isHtmlFormatted] = $this->callFunction(
            $controller,
            VariablesController::class,
            'formatVariable',
            $args,
        );
        $this->assertEquals('value', $formattedValue);
        $this->assertFalse($isHtmlFormatted);
    }

    /**
     * Test for formatVariable()
     */
    public function testFormatVariableMariaDbMySqlKbs(): void
    {
        if (! ServerVariablesProvider::mariaDbMySqlKbsExists()) {
            $this->markTestSkipped('MariaDbMySqlKbs is missing');
        }

        $response = new ReflectionProperty(ServerVariablesProvider::class, 'instance');
<<<<<<< HEAD
        $response->setValue(null);
=======
        $response->setAccessible(true);
        $response->setValue(null, null);
>>>>>>> aa3496f4

        $controller = new VariablesController(ResponseRenderer::getInstance(), new Template(), $GLOBALS['dbi']);

        $nameForValueByte = 'wsrep_replicated_bytes';
        $nameForValueNotByte = 'wsrep_thread_count';

        //name is_numeric and the value type is byte
        $args = [$nameForValueByte, '3'];

        [$formattedValue, $isHtmlFormatted] = $this->callFunction(
            $controller,
            VariablesController::class,
            'formatVariable',
            $args,
        );

        $this->assertEquals('<abbr title="3">3 B</abbr>', $formattedValue);
        $this->assertTrue($isHtmlFormatted);

        //name is_numeric and the value type is not byte
        $args = [$nameForValueNotByte, '3'];
        [$formattedValue, $isHtmlFormatted] = $this->callFunction(
            $controller,
            VariablesController::class,
            'formatVariable',
            $args,
        );
        $this->assertEquals('3', $formattedValue);
        $this->assertFalse($isHtmlFormatted);

        //value is not a number
        $args = [$nameForValueNotByte, 'value'];
        [$formattedValue, $isHtmlFormatted] = $this->callFunction(
            $controller,
            VariablesController::class,
            'formatVariable',
            $args,
        );
        $this->assertEquals('value', $formattedValue);
        $this->assertFalse($isHtmlFormatted);
    }

    /**
     * Test for formatVariable() using VoidProvider
     */
    public function testFormatVariableVoidProvider(): void
    {
        $response = new ReflectionProperty(ServerVariablesProvider::class, 'instance');
<<<<<<< HEAD
        $response->setValue(new ServerVariablesVoidProvider());
=======
        $response->setAccessible(true);
        $response->setValue(null, new ServerVariablesVoidProvider());
>>>>>>> aa3496f4

        $controller = new VariablesController(ResponseRenderer::getInstance(), new Template(), $GLOBALS['dbi']);

        $nameForValueByte = 'wsrep_replicated_bytes';

        //name is_numeric and the value type is byte
        $args = [$nameForValueByte, '3'];

        [$formattedValue, $isHtmlFormatted] = $this->callFunction(
            $controller,
            VariablesController::class,
            'formatVariable',
            $args,
        );

        $this->assertEquals('3', $formattedValue);
        $this->assertFalse($isHtmlFormatted);
    }
}<|MERGE_RESOLUTION|>--- conflicted
+++ resolved
@@ -137,12 +137,7 @@
             ->willReturnOnConsecutiveCalls('byte', 'string');
 
         $response = new ReflectionProperty(ServerVariablesProvider::class, 'instance');
-<<<<<<< HEAD
-        $response->setValue($voidProviderMock);
-=======
-        $response->setAccessible(true);
         $response->setValue(null, $voidProviderMock);
->>>>>>> aa3496f4
 
         [$formattedValue, $isHtmlFormatted] = $this->callFunction(
             $controller,
@@ -187,12 +182,7 @@
         }
 
         $response = new ReflectionProperty(ServerVariablesProvider::class, 'instance');
-<<<<<<< HEAD
-        $response->setValue(null);
-=======
-        $response->setAccessible(true);
         $response->setValue(null, null);
->>>>>>> aa3496f4
 
         $controller = new VariablesController(ResponseRenderer::getInstance(), new Template(), $GLOBALS['dbi']);
 
@@ -241,12 +231,7 @@
     public function testFormatVariableVoidProvider(): void
     {
         $response = new ReflectionProperty(ServerVariablesProvider::class, 'instance');
-<<<<<<< HEAD
-        $response->setValue(new ServerVariablesVoidProvider());
-=======
-        $response->setAccessible(true);
         $response->setValue(null, new ServerVariablesVoidProvider());
->>>>>>> aa3496f4
 
         $controller = new VariablesController(ResponseRenderer::getInstance(), new Template(), $GLOBALS['dbi']);
 
