<?php

declare(strict_types=1);

namespace PhpMyAdmin\Tests\Display;

use PhpMyAdmin\Core;
use PhpMyAdmin\DatabaseInterface;
use PhpMyAdmin\Display\Results as DisplayResults;
use PhpMyAdmin\FieldMetadata;
use PhpMyAdmin\Html\Generator;
use PhpMyAdmin\Message;
use PhpMyAdmin\ParseAnalyze;
use PhpMyAdmin\Plugins\Transformations\Output\Text_Plain_External;
use PhpMyAdmin\Plugins\Transformations\Text_Plain_Link;
use PhpMyAdmin\SqlParser\Parser;
use PhpMyAdmin\SqlParser\Utils\Query;
use PhpMyAdmin\Template;
use PhpMyAdmin\Tests\AbstractTestCase;
use PhpMyAdmin\Transformations;
use PhpMyAdmin\Version;
use stdClass;

use function count;
use function explode;
use function hex2bin;
use function htmlspecialchars_decode;
use function urldecode;

use const MYSQLI_NOT_NULL_FLAG;
use const MYSQLI_NUM_FLAG;
use const MYSQLI_PRI_KEY_FLAG;
use const MYSQLI_TYPE_BLOB;
use const MYSQLI_TYPE_DATE;
use const MYSQLI_TYPE_DATETIME;
use const MYSQLI_TYPE_DECIMAL;
use const MYSQLI_TYPE_LONG;
use const MYSQLI_TYPE_STRING;
use const MYSQLI_TYPE_TIMESTAMP;

/**
 * @covers \PhpMyAdmin\Display\Results
 */
class ResultsTest extends AbstractTestCase
{
    /** @var DisplayResults */
    protected $object;

    /**
     * Sets up the fixture, for example, opens a network connection.
     * This method is called before a test is executed.
     *
     * @access protected
     */
    protected function setUp(): void
    {
        parent::setUp();
        parent::setLanguage();
        parent::setGlobalConfig();
        $GLOBALS['server'] = 0;
        $GLOBALS['db'] = 'db';
        $GLOBALS['table'] = 'table';
        $GLOBALS['PMA_PHP_SELF'] = 'index.php';
        $this->object = new DisplayResults('as', '', 0, '', '');
        $GLOBALS['config']->enableBc();
        $GLOBALS['text_dir'] = 'ltr';
        $GLOBALS['cfg']['Server']['DisableIS'] = false;
        $_SESSION[' HMAC_secret '] = 'test';

        $dbi = $this->getMockBuilder(DatabaseInterface::class)
            ->disableOriginalConstructor()
            ->getMock();

        $GLOBALS['dbi'] = $dbi;
    }

    /**
     * Tears down the fixture, for example, closes a network connection.
     * This method is called after a test is executed.
     *
     * @access protected
     */
    protected function tearDown(): void
    {
        parent::tearDown();
        unset($this->object);
    }

    /**
     * Test for isSelect function
     */
    public function testisSelect(): void
    {
        $parser = new Parser('SELECT * FROM pma');
        $this->assertTrue(
            $this->callFunction(
                $this->object,
                DisplayResults::class,
                'isSelect',
                [
                    [
                        'statement' => $parser->statements[0],
                        'select_from' => true,
                    ],
                ]
            )
        );
    }

    /**
     * Test for navigation buttons
     *
     * @param string $caption        iconic caption for button
     * @param string $title          text for button
     * @param int    $pos            position for next query
     * @param string $html_sql_query query ready for display
     *
     * @dataProvider providerForTestGetTableNavigationButton
     */
    public function testGetTableNavigationButton(
        string $caption,
        string $title,
        int $pos,
        string $html_sql_query
    ): void {
        $GLOBALS['cfg']['TableNavigationLinksMode'] = 'icons';
        $_SESSION[' PMA_token '] = 'token';

        $actual = $this->callFunction(
            $this->object,
            DisplayResults::class,
            'getTableNavigationButton',
            [
                &$caption,
                $title,
                $pos,
                $html_sql_query,
                true,
            ]
        );

        $this->assertStringContainsString(
            '<form action="index.php?route=/sql',
            $actual
        );
        $this->assertStringContainsString(
            '" method="post" >',
            $actual
        );
        $this->assertStringContainsString(
            'name="sql_query" value="SELECT * FROM `pma_bookmark` WHERE 1"',
            $actual
        );
        $this->assertStringContainsString(
            'name="pos" value="1"',
            $actual
        );
        $this->assertStringContainsString(
            'value="btn" title="Submit"',
            $actual
        );
    }

    /**
     * Provider for testGetTableNavigationButton
     *
     * @return array array data for testGetTableNavigationButton
     */
    public function providerForTestGetTableNavigationButton(): array
    {
        return [
            [
                'btn',
                'Submit',
                1,
                'SELECT * FROM `pma_bookmark` WHERE 1',
            ],
        ];
    }

    /**
     * Data provider for testGetClassesForColumn
     *
     * @return array parameters and output
     */
    public function dataProviderForTestGetClassesForColumn(): array
    {
        return [
            [
                'grid_edit',
                'not_null',
                '',
                '',
                '',
                'data grid_edit not_null   ',
            ],
        ];
    }

    /**
     * @param string $grid_edit_class  the class for all editable columns
     * @param string $not_null_class   the class for not null columns
     * @param string $relation_class   the class for relations in a column
     * @param string $hide_class       the class for visibility of a column
     * @param string $field_type_class the class related to type of the field
     * @param string $output           output of__getResettedClassForInlineEdit
     *
     * @dataProvider dataProviderForTestGetClassesForColumn
     */
    public function testGetClassesForColumn(
        string $grid_edit_class,
        string $not_null_class,
        string $relation_class,
        string $hide_class,
        string $field_type_class,
        string $output
    ): void {
        $GLOBALS['cfg']['BrowsePointerEnable'] = true;
        $GLOBALS['cfg']['BrowseMarkerEnable'] = true;

        $this->assertEquals(
            $output,
            $this->callFunction(
                $this->object,
                DisplayResults::class,
                'getClassesForColumn',
                [
                    $grid_edit_class,
                    $not_null_class,
                    $relation_class,
                    $hide_class,
                    $field_type_class,
                ]
            )
        );
    }

    public function testGetClassForDateTimeRelatedFieldsCase1(): void
    {
        $this->assertEquals(
            'datetimefield',
            $this->callFunction(
                $this->object,
                DisplayResults::class,
                'getClassForDateTimeRelatedFields',
                [new FieldMetadata(MYSQLI_TYPE_TIMESTAMP, 0, (object) [])]
            )
        );
    }

    public function testGetClassForDateTimeRelatedFieldsCase2(): void
    {
        $this->assertEquals(
            'datefield',
            $this->callFunction(
                $this->object,
                DisplayResults::class,
                'getClassForDateTimeRelatedFields',
                [new FieldMetadata(MYSQLI_TYPE_DATE, 0, (object) [])]
            )
        );
    }

    public function testGetClassForDateTimeRelatedFieldsCase3(): void
    {
        $this->assertEquals(
            'text',
            $this->callFunction(
                $this->object,
                DisplayResults::class,
                'getClassForDateTimeRelatedFields',
                [new FieldMetadata(MYSQLI_TYPE_STRING, 0, (object) [])]
            )
        );
    }

    /**
     * Test for getOffsets - case 1
     */
    public function testGetOffsetsCase1(): void
    {
        $_SESSION['tmpval']['max_rows'] = DisplayResults::ALL_ROWS;
        $this->assertEquals(
            [
                0,
                0,
            ],
            $this->callFunction(
                $this->object,
                DisplayResults::class,
                'getOffsets',
                []
            )
        );
    }

    /**
     * Test for getOffsets - case 2
     */
    public function testGetOffsetsCase2(): void
    {
        $_SESSION['tmpval']['max_rows'] = 5;
        $_SESSION['tmpval']['pos'] = 4;
        $this->assertEquals(
            [
                9,
                0,
            ],
            $this->callFunction(
                $this->object,
                DisplayResults::class,
                'getOffsets',
                []
            )
        );
    }

    /**
     * Data provider for testGetSpecialLinkUrl
     *
     * @return array parameters and output
     */
    public function dataProviderForTestGetSpecialLinkUrl(): array
    {
        return [
            [
                'information_schema',
                'routines',
                'circumference',
                [
                    'routine_name' => 'circumference',
                    'routine_schema' => 'data',
                    'routine_type' => 'FUNCTION',
                ],
                'routine_name',
                'index.php?route=/database/routines&item_name=circumference&db=data'
                . '&item_type=FUNCTION&server=0&lang=en',
            ],
            [
                'information_schema',
                'routines',
                'area',
                [
                    'routine_name' => 'area',
                    'routine_schema' => 'data',
                    'routine_type' => 'PROCEDURE',
                ],
                'routine_name',
                'index.php?route=/database/routines&item_name=area&db=data'
                . '&item_type=PROCEDURE&server=0&lang=en',
            ],
        ];
    }

    /**
     * Test getSpecialLinkUrl
     *
     * @param string $db           the database name
     * @param string $table        the table name
     * @param string $column_value column value
     * @param array  $row_info     information about row
     * @param string $field_name   column name
     * @param string $output       output of getSpecialLinkUrl
     *
     * @dataProvider dataProviderForTestGetSpecialLinkUrl
     */
    public function testGetSpecialLinkUrl(
        string $db,
        string $table,
        string $column_value,
        array $row_info,
        string $field_name,
        string $output
    ): void {
        $specialSchemaLinks = [
            'information_schema' => [
                'routines' => [
                    'routine_name' => [
                        'link_param' => 'item_name',
                        'link_dependancy_params' => [
                            0 => [
                                'param_info' => 'db',
                                'column_name' => 'routine_schema',
                            ],
                            1 => [
                                'param_info' => 'item_type',
                                'column_name' => 'routine_type',
                            ],
                        ],
                        'default_page' => 'index.php?route=/database/routines',
                    ],
                ],
                'columns' => [
                    'column_name' => [
                        'link_param' => 'table_schema',
                        'link_dependancy_params' => [
                            0 => [
                                'param_info' => 'db',
                                'column_name' => 'table_schema',
                            ],
                            1 => [
                                'param_info' => 'db2',
                                'column_name' => 'table_schema',
                            ],
                        ],
                        'default_page' => 'index.php',
                    ],
                ],
            ],
        ];

        $this->assertEquals(
            $output,
            $this->callFunction(
                $this->object,
                DisplayResults::class,
                'getSpecialLinkUrl',
                [
                    $specialSchemaLinks[$db][$table][$field_name],
                    $column_value,
                    $row_info,
                ]
            )
        );
    }

    /**
     * Data provider for testGetRowInfoForSpecialLinks
     *
     * @return array parameters and output
     */
    public function dataProviderForTestGetRowInfoForSpecialLinks(): array
    {
        $column_names = [
            'host',
            'db',
            'user',
            'select_privilages',
        ];
        $fields_mata = [];

        foreach ($column_names as $column_name) {
            $field_meta = new stdClass();
            $field_meta->orgname = $column_name;
            $fields_mata[] = $field_meta;
        }

        return [
            [
                $fields_mata,
                count($fields_mata),
                [
                    0 => 'localhost',
                    1 => 'phpmyadmin',
                    2 => 'pmauser',
                    3 => 'Y',
                ],
                [
                    0 => '0',
                    1 => '3',
                    2 => '1',
                    3 => '2',
                ],
                [
                    'host' => 'localhost',
                    'select_privilages' => 'Y',
                    'db' => 'phpmyadmin',
                    'user' => 'pmauser',
                ],
            ],
        ];
    }

    /**
     * Test getRowInfoForSpecialLinks
     *
     * @param array $fields_meta  meta information about fields
     * @param int   $fields_count number of fields
     * @param array $row          current row data
     * @param array $col_order    the column order
     * @param array $output       output of getRowInfoForSpecialLinks
     *
     * @dataProvider dataProviderForTestGetRowInfoForSpecialLinks
     */
    public function testGetRowInfoForSpecialLinks(
        array $fields_meta,
        int $fields_count,
        array $row,
        array $col_order,
        array $output
    ): void {
        $this->object->properties['fields_meta'] = $fields_meta;
        $this->object->properties['fields_cnt'] = $fields_count;

        $this->assertEquals(
            $output,
            $this->callFunction(
                $this->object,
                DisplayResults::class,
                'getRowInfoForSpecialLinks',
                [
                    $row,
                    $col_order,
                ]
            )
        );
    }

    /**
     * Data provider for testSetHighlightedColumnGlobalField
     *
     * @return array parameters and output
     */
    public function dataProviderForTestSetHighlightedColumnGlobalField(): array
    {
        $parser = new Parser(
            'SELECT * FROM db_name WHERE `db_name`.`tbl`.id > 0 AND `id` < 10'
        );

        return [
            [
                ['statement' => $parser->statements[0]],
                [
                    'db_name' => 'true',
                    'tbl' => 'true',
                    'id' => 'true',
                ],
            ],
        ];
    }

    /**
     * Test setHighlightedColumnGlobalField
     *
     * @param array $analyzed_sql the analyzed query
     * @param array $output       setting value of setHighlightedColumnGlobalField
     *
     * @dataProvider dataProviderForTestSetHighlightedColumnGlobalField
     */
    public function testSetHighlightedColumnGlobalField(array $analyzed_sql, array $output): void
    {
        $this->callFunction(
            $this->object,
            DisplayResults::class,
            'setHighlightedColumnGlobalField',
            [$analyzed_sql]
        );

        $this->assertEquals(
            $output,
            $this->object->properties['highlight_columns']
        );
    }

    /**
     * Data provider for testGetPartialText
     *
     * @return array parameters and output
     */
    public function dataProviderForTestGetPartialText(): array
    {
        return [
            [
                'P',
                10,
                'foo',
                [
                    false,
                    'foo',
                    3,
                ],
            ],
            [
                'P',
                1,
                'foo',
                [
                    true,
                    'f...',
                    3,
                ],
            ],
            [
                'F',
                10,
                'foo',
                [
                    false,
                    'foo',
                    3,
                ],
            ],
            [
                'F',
                1,
                'foo',
                [
                    false,
                    'foo',
                    3,
                ],
            ],
        ];
    }

    /**
     * Test getPartialText
     *
     * @param string $pftext     Partial or Full text
     * @param int    $limitChars Partial or Full text
     * @param string $str        the string to be tested
     * @param array  $output     return value of getPartialText
     *
     * @dataProvider dataProviderForTestGetPartialText
     */
    public function testGetPartialText(string $pftext, int $limitChars, string $str, array $output): void
    {
        $_SESSION['tmpval']['pftext'] = $pftext;
        $GLOBALS['cfg']['LimitChars'] = $limitChars;
        $this->assertEquals(
            $output,
            $this->callFunction(
                $this->object,
                DisplayResults::class,
                'getPartialText',
                [$str]
            )
        );
    }

    /**
     * Data provider for testHandleNonPrintableContents
     *
     * @return array parameters and output
     */
    public function dataProviderForTestHandleNonPrintableContents(): array
    {
        $transformation_plugin = new Text_Plain_Link();
        $meta = new FieldMetadata(MYSQLI_TYPE_BLOB, 0, (object) ['orgtable' => 'bar']);
        $url_params = [
            'db' => 'foo',
            'table' => 'bar',
            'where_clause' => 'where_clause',
        ];

        return [
            [
                true,
                true,
                'BLOB',
                '1001',
                [
                    Core::class,
                    'mimeDefaultFunction',
                ],
                [],
                [
                    Core::class,
                    'mimeDefaultFunction',
                ],
                $meta,
                $url_params,
                null,
                'class="disableAjax">1001</a>',
            ],
            [
                true,
                true,
                'BLOB',
                hex2bin('123456'),
                [
                    Core::class,
                    'mimeDefaultFunction',
                ],
                [],
                [
                    Core::class,
                    'mimeDefaultFunction',
                ],
                $meta,
                $url_params,
                null,
                'class="disableAjax">0x123456</a>',
            ],
            [
                true,
                false,
                'BLOB',
                '1001',
                [
                    Core::class,
                    'mimeDefaultFunction',
                ],
                [],
                [
                    Core::class,
                    'mimeDefaultFunction',
                ],
                $meta,
                $url_params,
                null,
                'class="disableAjax">[BLOB - 4 B]</a>',
            ],
            [
                false,
                false,
                'BINARY',
                '1001',
                $transformation_plugin,
                [],
                [
                    Core::class,
                    'mimeDefaultFunction',
                ],
                $meta,
                $url_params,
                null,
                '1001',
            ],
            [
                false,
                true,
                'GEOMETRY',
                null,
                '',
                [],
                [
                    Core::class,
                    'mimeDefaultFunction',
                ],
                $meta,
                $url_params,
                null,
                '[GEOMETRY - NULL]',
            ],
        ];
    }

    /**
     * Test handleNonPrintableContents
     *
     * @param bool         $display_binary        show binary contents?
     * @param bool         $display_blob          show blob contents?
     * @param string       $category              BLOB|BINARY|GEOMETRY
     * @param string       $content               the binary content
     * @param array|object $transformation_plugin transformation plugin.
     *                                            Can also be the default function:
     *                                             PhpMyAdmin\Core::mimeDefaultFunction
     * @param array|object $transform_options     transformation parameters
     * @param array        $default_function      default transformation function
     * @param object       $meta                  the meta-information about the field
     * @param array        $url_params            parameters that should go to the
     *                                            download link
     * @param bool|null    $is_truncated          the result is truncated or not
     * @param string       $output                the output of this function
     *
     * @dataProvider dataProviderForTestHandleNonPrintableContents
     */
    public function testHandleNonPrintableContents(
        bool $display_binary,
        bool $display_blob,
        string $category,
        ?string $content,
        $transformation_plugin,
        $transform_options,
        array $default_function,
        $meta,
        array $url_params,
        ?bool $is_truncated,
        string $output
    ): void {
        $_SESSION['tmpval']['display_binary'] = $display_binary;
        $_SESSION['tmpval']['display_blob'] = $display_blob;
        $GLOBALS['cfg']['LimitChars'] = 50;
        $this->assertStringContainsString(
            $output,
            $this->callFunction(
                $this->object,
                DisplayResults::class,
                'handleNonPrintableContents',
                [
                    $category,
                    $content,
                    $transformation_plugin,
                    $transform_options,
                    $default_function,
                    $meta,
                    $url_params,
                    &$is_truncated,
                ]
            )
        );
    }

    /**
     * Data provider for testGetDataCellForNonNumericColumns
     *
     * @return array parameters and output
     */
    public function dataProviderForTestGetDataCellForNonNumericColumns(): array
    {
        $transformation_plugin = new Text_Plain_Link();
        $transformation_plugin_external = new Text_Plain_External();

        $meta = new stdClass();
        $meta->db = 'foo';
        $meta->table = 'tbl';
        $meta->orgtable = 'tbl';
        $meta->name = 'tblob';
        $meta->orgname = 'tblob';
        $meta->charsetnr = 63;
        $meta = new FieldMetadata(MYSQLI_TYPE_BLOB, 0, $meta);

        $meta2 = new stdClass();
        $meta2->db = 'foo';
        $meta2->table = 'tbl';
        $meta2->orgtable = 'tbl';
        $meta2->name = 'varchar';
        $meta2->orgname = 'varchar';
        $meta2 = new FieldMetadata(MYSQLI_TYPE_STRING, 0, $meta2);

        $meta3 = new stdClass();
        $meta3->db = 'foo';
        $meta3->table = 'tbl';
        $meta3->orgtable = 'tbl';
        $meta3->name = 'datetime';
        $meta3->orgname = 'datetime';
        $meta3 = new FieldMetadata(MYSQLI_TYPE_DATETIME, 0, $meta3);

        $url_params = [
            'db' => 'foo',
            'table' => 'tbl',
            'where_clause' => 'where_clause',
        ];

        return [
            [
                'all',
                '1001',
                'grid_edit',
                $meta,
                [],
                $url_params,
                false,
                [
                    Core::class,
                    'mimeDefaultFunction',
                ],
                [
                    Core::class,
                    'mimeDefaultFunction',
                ],
                ['https://www.example.com/'],
                false,
                [],
                0,
                'binary',
                'class="disableAjax">[BLOB - 4 B]</a>'
                . '</td>' . "\n",
            ],
            [
                'noblob',
                '1001',
                'grid_edit',
                $meta,
                [],
                $url_params,
                false,
                $transformation_plugin,
                [
                    Core::class,
                    'mimeDefaultFunction',
                ],
                [],
                false,
                [],
                0,
                'binary',
                '<td class="text-start grid_edit  transformed hex">'
                . '1001'
                . '</td>' . "\n",
            ],
            [
                'noblob',
                null,
                'grid_edit',
                $meta2,
                [],
                $url_params,
                false,
                $transformation_plugin,
                [
                    Core::class,
                    'mimeDefaultFunction',
                ],
                [],
                false,
                [],
                0,
                '',
                '<td ' . "\n"
                . '    data-decimals="0"' . "\n"
                . '    data-type="string"' . "\n"
                . '        class="grid_edit  null">' . "\n"
                . '    <em>NULL</em>' . "\n"
                . '</td>' . "\n",
            ],
            [
                'all',
                'foo bar baz',
                'grid_edit',
                $meta2,
                [],
                $url_params,
                false,
                [
                    Core::class,
                    'mimeDefaultFunction',
                ],
                [
                    Core::class,
                    'mimeDefaultFunction',
                ],
                [],
                false,
                [],
                0,
                '',
                '<td data-decimals="0" data-type="string" '
                . 'data-originallength="11" '
                . 'class="grid_edit pre_wrap">foo bar baz</td>' . "\n",
            ],
            [
                'all',
                'foo bar baz',
                'grid_edit',
                $meta2,
                [],
                $url_params,
                false,
                $transformation_plugin_external,
                [
                    Core::class,
                    'mimeDefaultFunction',
                ],
                [],
                false,
                [],
                0,
                '',
                '<td data-decimals="0" data-type="string" '
                . 'data-originallength="11" '
                . 'class="grid_edit text-nowrap transformed">foo bar baz</td>' . "\n",
            ],
            [
                'all',
                '2020-09-20 16:35:00',
                'grid_edit',
                $meta3,
                [],
                $url_params,
                false,
                [
                    Core::class,
                    'mimeDefaultFunction',
                ],
                [
                    Core::class,
                    'mimeDefaultFunction',
                ],
                [],
                false,
                [],
                0,
                '',
                '<td data-decimals="0" data-type="datetime" '
                . 'data-originallength="19" '
                . 'class="grid_edit text-nowrap">2020-09-20 16:35:00</td>' . "\n",
            ],
        ];
    }

    /**
     * Test getDataCellForNonNumericColumns
     *
     * @param string       $protectBinary         all|blob|noblob|no
     * @param string|null  $column                the relevant column in data row
     * @param string       $class                 the html class for column
     * @param object       $meta                  the meta-information about the field
     * @param array        $map                   the list of relations
     * @param array        $_url_params           the parameters for generate url
     * @param bool         $condition_field       the column should highlighted
     *                                            or not
     * @param array|object $transformation_plugin the name of transformation function
     * @param array|object $default_function      the default transformation function
     * @param array        $transform_options     the transformation parameters
     * @param bool         $is_field_truncated    is data truncated due to LimitChars
     * @param array        $analyzed_sql_results  the analyzed query
     * @param int          $dt_result             the link id associated to the query
     *                                            which results have to be displayed
     * @param int|string   $col_index             the column index
     * @param string       $output                the output of this function
     *
     * @dataProvider dataProviderForTestGetDataCellForNonNumericColumns
     */
    public function testGetDataCellForNonNumericColumns(
        string $protectBinary,
        ?string $column,
        string $class,
        $meta,
        array $map,
        array $_url_params,
        bool $condition_field,
        $transformation_plugin,
        $default_function,
        array $transform_options,
        bool $is_field_truncated,
        array $analyzed_sql_results,
        int $dt_result,
        $col_index,
        string $output
    ): void {
        $_SESSION['tmpval']['display_binary'] = true;
        $_SESSION['tmpval']['display_blob'] = false;
        $_SESSION['tmpval']['relational_display'] = false;
        $GLOBALS['cfg']['LimitChars'] = 50;
        $GLOBALS['cfg']['ProtectBinary'] = $protectBinary;
        $this->assertStringContainsString(
            $output,
            $this->callFunction(
                $this->object,
                DisplayResults::class,
                'getDataCellForNonNumericColumns',
                [
                    $column,
                    $class,
                    $meta,
                    $map,
                    $_url_params,
                    $condition_field,
                    $transformation_plugin,
                    $default_function,
                    $transform_options,
                    $is_field_truncated,
                    $analyzed_sql_results,
                    &$dt_result,
                    $col_index,
                ]
            )
        );
    }

    /**
     * Simple output transformation test
     *
     * It mocks data needed to display two transformations and asserts
     * they are rendered.
     */
    public function testOutputTransformations(): void
    {
        // Fake relation settings
        $_SESSION['tmpval']['relational_display'] = 'K';
        $_SESSION['relation'][$GLOBALS['server']]['version'] = Version::VERSION;
        $_SESSION['relation'][$GLOBALS['server']]['mimework'] = true;
        $_SESSION['relation'][$GLOBALS['server']]['column_info'] = 'column_info';
        $GLOBALS['cfg']['BrowseMIME'] = true;

        // Basic data
        $result = 0;
        $query = 'SELECT 1';
        $this->object->properties['db'] = 'db';
        $this->object->properties['fields_cnt'] = 2;

        // Field meta information
        $meta = new stdClass();
        $meta->db = 'db';
        $meta->table = 'table';
        $meta->orgtable = 'table';
        $meta->name = '1';
        $meta->orgname = '1';
<<<<<<< HEAD
=======
        $meta->not_null = true;
        $meta->numeric = true;
        $meta->primary_key = false;
        $meta->unique_key = false;
        $meta->blob = false;
>>>>>>> b04fe5cb
        $meta2 = new stdClass();
        $meta2->db = 'db';
        $meta2->table = 'table';
        $meta2->orgtable = 'table';
        $meta2->name = '2';
        $meta2->orgname = '2';
<<<<<<< HEAD
=======
        $meta2->not_null = true;
        $meta2->numeric = true;
        $meta2->primary_key = false;
        $meta2->unique_key = false;
        $meta2->blob = false;
>>>>>>> b04fe5cb
        $fields_meta = [
            new FieldMetadata(MYSQLI_TYPE_LONG, MYSQLI_NUM_FLAG | MYSQLI_NOT_NULL_FLAG, $meta),
            new FieldMetadata(MYSQLI_TYPE_LONG, MYSQLI_NUM_FLAG | MYSQLI_NOT_NULL_FLAG, $meta2),
        ];
        $this->object->properties['fields_meta'] = $fields_meta;

        $dbi = $this->getMockBuilder(DatabaseInterface::class)
            ->disableOriginalConstructor()
            ->getMock();

        // MIME transformations
        $dbi->expects($this->exactly(1))
            ->method('fetchResult')
            ->willReturn(
                [
                    'db.table.1' => [
                        'mimetype' => '',
                        'transformation' => 'output/text_plain_dateformat.php',
                    ],
                    'db.table.2' => [
                        'mimetype' => '',
                        'transformation' => 'output/text_plain_bool2text.php',
                    ],
                ]
            );

        $GLOBALS['dbi'] = $dbi;

        $transformations = new Transformations();
        $this->object->properties['mime_map'] = $transformations->getMime('db', 'table');

        // Actually invoke tested method
        $output = $this->callFunction(
            $this->object,
            DisplayResults::class,
            'getRowValues',
            [
                &$result,
                [
                    3600,
                    true,
                ],
                0,
                false,
                [],
                '',
                false,
                $query,
                Query::getAll($query),
            ]
        );

        // Dateformat
        $this->assertStringContainsString(
            'Jan 01, 1970 at 01:00 AM',
            $output
        );
        // Bool2Text
        $this->assertStringContainsString(
            '>T<',
            $output
        );
        unset($_SESSION['tmpval']);
        unset($_SESSION['relation']);
    }

    public function dataProviderGetSortOrderHiddenInputs(): array
    {
        // SQL to add the column
        // SQL to remove the column
        // The URL params
        // The column name
        return [
            [
                '',
                '',
                ['sql_query' => ''],
                'colname',
                '',
            ],
            [
                'SELECT * FROM `gis_all` ORDER BY `gis_all`.`shape` DESC, `gis_all`.`name` ASC',
                'SELECT * FROM `gis_all` ORDER BY `gis_all`.`name` ASC',
                ['sql_query' => 'SELECT * FROM `gis_all` ORDER BY `gis_all`.`shape` DESC, `gis_all`.`name` ASC'],
                'shape',
                '',
            ],
            [
                'SELECT * FROM `gis_all` ORDER BY `gis_all`.`shape` DESC, `gis_all`.`name` ASC',
                'SELECT * FROM `gis_all` ORDER BY `gis_all`.`shape` DESC',
                ['sql_query' => 'SELECT * FROM `gis_all` ORDER BY `gis_all`.`shape` DESC, `gis_all`.`name` ASC'],
                'name',
                '',
            ],
            [
                'SELECT * FROM `gis_all`',
                'SELECT * FROM `gis_all`',
                ['sql_query' => 'SELECT * FROM `gis_all`'],
                'name',
                '',
            ],
            [
                'SELECT * FROM `gd_cities` ORDER BY `gd_cities`.`region_slug` DESC, '
                . '`gd_cities`.`country_slug` ASC, `gd_cities`.`city_id` ASC, `gd_cities`.`city` ASC',
                'SELECT * FROM `gd_cities` ORDER BY `gd_cities`.`region_slug` DESC, '
                . '`gd_cities`.`country_slug` ASC, `gd_cities`.`city_id` ASC, `gd_cities`.`city` ASC',
                [
                    'sql_query' => 'SELECT * FROM `gd_cities` ORDER BY `gd_cities`.`region_slug` DESC, '
                . '`gd_cities`.`country_slug` ASC, `gd_cities`.`city_id` ASC, `gd_cities`.`city` ASC',
                ],
                '',
                '',
            ],
            [
                'SELECT * FROM `gd_cities` ORDER BY `gd_cities`.`region_slug` DESC, '
                . '`gd_cities`.`country_slug` ASC, `gd_cities`.`city_id` ASC, `gd_cities`.`city` ASC',
                'SELECT * FROM `gd_cities` ORDER BY `gd_cities`.`country_slug` ASC, `gd_cities`.`city_id`'
                . ' ASC, `gd_cities`.`city` ASC',
                [
                    'sql_query' => 'SELECT * FROM `gd_cities` ORDER BY `gd_cities`.`region_slug` DESC, '
                . '`gd_cities`.`country_slug` ASC, `gd_cities`.`city_id` ASC, `gd_cities`.`city` ASC',
                ],
                'region_slug',
                '',
            ],
            [
                'SELECT * FROM `gis_all` ORDER BY `gis_all`.`shape` DESC',
                'SELECT * FROM `gis_all`',
                ['sql_query' => 'SELECT * FROM `gis_all` ORDER BY `gis_all`.`shape` DESC'],
                'shape',
                '&discard_remembered_sort=1',
            ],
        ];
    }

    /**
     * @dataProvider dataProviderGetSortOrderHiddenInputs
     */
    public function testGetSortOrderHiddenInputs(
        string $sqlAdd,
        string $sqlRemove,
        array $urlParams,
        string $colName,
        string $urlParamsRemove
    ): void {
        $output = $this->callFunction(
            $this->object,
            DisplayResults::class,
            'getSortOrderHiddenInputs',
            [
                $urlParams,
                $colName,
            ]
        );
        $out = urldecode(htmlspecialchars_decode($output));
        $this->assertStringContainsString(
            'name="url-remove-order" value="index.php?route=/sql&sql_query=' . $sqlRemove,
            $out,
            'The remove query should be found'
        );

        $this->assertStringContainsString(
            'name="url-add-order" value="index.php?route=/sql&sql_query=' . $sqlAdd,
            $out,
            'The add query should be found'
        );

        $firstLine = explode("\n", $out)[0] ?? '';
        $this->assertStringContainsString(
            'url-remove-order',
            $firstLine,
            'The first line should contain url-remove-order input'
        );
        $this->assertStringNotContainsString(
            'url-add-order',
            $firstLine,
            'The first line should contain NOT url-add-order input'
        );

        $this->assertStringContainsString(
            $urlParamsRemove,
            $firstLine,
            'The first line should contain the URL params'
        );
    }

    /**
     * @see https://github.com/phpmyadmin/phpmyadmin/issues/16836
     */
    public function testBuildValueDisplayNoTrainlingSpaces(): void
    {
        $output = $this->callFunction(
            $this->object,
            DisplayResults::class,
            'buildValueDisplay',
            [
                'my_class',
                false,
                '  special value  ',
            ]
        );
        $this->assertSame('<td class="text-start my_class">  special value  </td>' . "\n", $output);
        $output = $this->callFunction(
            $this->object,
            DisplayResults::class,
            'buildValueDisplay',
            [
                'my_class',
                false,
                '0x11e6ac0cfb1e8bf3bf48b827ebdafb0b',
            ]
        );
        $this->assertSame(
            '<td class="text-start my_class">0x11e6ac0cfb1e8bf3bf48b827ebdafb0b</td>' . "\n",
            $output
        );
        $output = $this->callFunction(
            $this->object,
            DisplayResults::class,
            'buildValueDisplay',
            [
                'my_class',
                true,// condition mode
                '0x11e6ac0cfb1e8bf3bf48b827ebdafb0b',
            ]
        );
        $this->assertSame(
            '<td class="text-start my_class condition">0x11e6ac0cfb1e8bf3bf48b827ebdafb0b</td>' . "\n",
            $output
        );
    }

    /**
     * @dataProvider providerSetConfigParamsForDisplayTable
     */
    public function testSetConfigParamsForDisplayTable(
        array $session,
        array $get,
        array $post,
        array $request,
        array $expected
    ): void {
        $_SESSION = $session;
        $_GET = $get;
        $_POST = $post;
        $_REQUEST = $request;

        $db = 'test_db';
        $table = 'test_table';
        $query = 'SELECT * FROM `test_db`.`test_table`;';

        $object = new DisplayResults($db, $table, 1, '', $query);
        $object->setConfigParamsForDisplayTable();

        $this->assertArrayHasKey('tmpval', $_SESSION);
        $this->assertIsArray($_SESSION['tmpval']);
        $this->assertSame($expected, $_SESSION['tmpval']);
    }

    public function providerSetConfigParamsForDisplayTable(): array
    {
        $cfg = ['RelationalDisplay' => DisplayResults::RELATIONAL_KEY, 'MaxRows' => 25, 'RepeatCells' => 100];

        return [
            'default values' => [
                [],
                [],
                [],
                [],
                [
                    'query' => [
                        '0040c297a1a5a4cb1291b086b3ca965b' => [
                            'sql' => 'SELECT * FROM `test_db`.`test_table`;',
                            'repeat_cells' => $cfg['RepeatCells'],
                            'max_rows' => $cfg['MaxRows'],
                            'pos' => 0,
                            'pftext' => DisplayResults::DISPLAY_PARTIAL_TEXT,
                            'relational_display' => $cfg['RelationalDisplay'],
                            'geoOption' => DisplayResults::GEOMETRY_DISP_GEOM,
                            'display_binary' => true,
                        ],
                    ],
                    'pftext' => DisplayResults::DISPLAY_PARTIAL_TEXT,
                    'relational_display' => $cfg['RelationalDisplay'],
                    'geoOption' => DisplayResults::GEOMETRY_DISP_GEOM,
                    'display_binary' => true,
                    'display_blob' => false,
                    'hide_transformation' => false,
                    'pos' => 0,
                    'max_rows' => $cfg['MaxRows'],
                    'repeat_cells' => $cfg['RepeatCells'],
                ],
            ],
            'cached values' => [
                [
                    'tmpval' => [
                        'query' => [
                            '0040c297a1a5a4cb1291b086b3ca965b' => [
                                'sql' => 'SELECT * FROM `test_db`.`test_table`;',
                                'repeat_cells' => 90,
                                'max_rows' => 26,
                                'pos' => 1,
                                'pftext' => DisplayResults::DISPLAY_FULL_TEXT,
                                'relational_display' => DisplayResults::RELATIONAL_DISPLAY_COLUMN,
                                'geoOption' => DisplayResults::GEOMETRY_DISP_WKB,
                                'display_binary' => false,
                            ],
                            'a' => [],
                            'b' => [],
                            'c' => [],
                            'd' => [],
                            'e' => [],
                            'f' => [],
                            'g' => [],
                            'h' => [],
                            'i' => [],
                            'j' => [],
                        ],
                    ],
                ],
                [],
                [],
                [],
                [
                    'query' => [
                        'b' => [],
                        'c' => [],
                        'd' => [],
                        'e' => [],
                        'f' => [],
                        'g' => [],
                        'h' => [],
                        'i' => [],
                        'j' => [],
                        '0040c297a1a5a4cb1291b086b3ca965b' => [
                            'sql' => 'SELECT * FROM `test_db`.`test_table`;',
                            'repeat_cells' => 90,
                            'max_rows' => 26,
                            'pos' => 1,
                            'pftext' => DisplayResults::DISPLAY_FULL_TEXT,
                            'relational_display' => DisplayResults::RELATIONAL_DISPLAY_COLUMN,
                            'geoOption' => DisplayResults::GEOMETRY_DISP_WKB,
                            'display_binary' => true,
                        ],
                    ],
                    'pftext' => DisplayResults::DISPLAY_FULL_TEXT,
                    'relational_display' => DisplayResults::RELATIONAL_DISPLAY_COLUMN,
                    'geoOption' => DisplayResults::GEOMETRY_DISP_WKB,
                    'display_binary' => true,
                    'display_blob' => false,
                    'hide_transformation' => false,
                    'pos' => 1,
                    'max_rows' => 26,
                    'repeat_cells' => 90,
                ],
            ],
            'default and request values' => [
                [],
                ['session_max_rows' => '27'],
                ['session_max_rows' => '28'],
                [
                    'pos' => '2',
                    'pftext' => DisplayResults::DISPLAY_FULL_TEXT,
                    'relational_display' => DisplayResults::RELATIONAL_DISPLAY_COLUMN,
                    'geoOption' => DisplayResults::GEOMETRY_DISP_WKT,
                    'display_binary' => '0',
                    'display_blob' => '0',
                    'hide_transformation' => '0',
                ],
                [
                    'query' => [
                        '0040c297a1a5a4cb1291b086b3ca965b' => [
                            'sql' => 'SELECT * FROM `test_db`.`test_table`;',
                            'repeat_cells' => $cfg['RepeatCells'],
                            'max_rows' => 27,
                            'pos' => 2,
                            'pftext' => DisplayResults::DISPLAY_FULL_TEXT,
                            'relational_display' => DisplayResults::RELATIONAL_DISPLAY_COLUMN,
                            'geoOption' => DisplayResults::GEOMETRY_DISP_WKT,
                            'display_binary' => true,
                            'display_blob' => true,
                            'hide_transformation' => true,
                        ],
                    ],
                    'pftext' => DisplayResults::DISPLAY_FULL_TEXT,
                    'relational_display' => DisplayResults::RELATIONAL_DISPLAY_COLUMN,
                    'geoOption' => DisplayResults::GEOMETRY_DISP_WKT,
                    'display_binary' => true,
                    'display_blob' => true,
                    'hide_transformation' => true,
                    'pos' => 2,
                    'max_rows' => 27,
                    'repeat_cells' => $cfg['RepeatCells'],
                ],
            ],
            'cached and request values' => [
                [
                    'tmpval' => [
                        'query' => [
                            '0040c297a1a5a4cb1291b086b3ca965b' => [
                                'sql' => 'SELECT * FROM `test_db`.`test_table`;',
                                'repeat_cells' => $cfg['RepeatCells'],
                                'max_rows' => $cfg['MaxRows'],
                                'pos' => 0,
                                'pftext' => DisplayResults::DISPLAY_FULL_TEXT,
                                'relational_display' => DisplayResults::RELATIONAL_DISPLAY_COLUMN,
                                'geoOption' => DisplayResults::GEOMETRY_DISP_GEOM,
                                'display_binary' => true,
                            ],
                            'a' => [],
                            'b' => [],
                            'c' => [],
                            'd' => [],
                            'e' => [],
                            'f' => [],
                            'g' => [],
                            'h' => [],
                            'i' => [],
                        ],
                    ],
                ],
                [],
                ['session_max_rows' => DisplayResults::ALL_ROWS],
                [
                    'pos' => 'NaN',
                    'pftext' => DisplayResults::DISPLAY_PARTIAL_TEXT,
                    'relational_display' => DisplayResults::RELATIONAL_KEY,
                    'geoOption' => DisplayResults::GEOMETRY_DISP_WKB,
                    'display_options_form' => '0',
                ],
                [
                    'query' => [
                        'a' => [],
                        'b' => [],
                        'c' => [],
                        'd' => [],
                        'e' => [],
                        'f' => [],
                        'g' => [],
                        'h' => [],
                        'i' => [],
                        '0040c297a1a5a4cb1291b086b3ca965b' => [
                            'sql' => 'SELECT * FROM `test_db`.`test_table`;',
                            'repeat_cells' => $cfg['RepeatCells'],
                            'max_rows' => DisplayResults::ALL_ROWS,
                            'pos' => 0,
                            'pftext' => DisplayResults::DISPLAY_PARTIAL_TEXT,
                            'relational_display' => DisplayResults::RELATIONAL_KEY,
                            'geoOption' => DisplayResults::GEOMETRY_DISP_WKB,
                        ],
                    ],
                    'pftext' => DisplayResults::DISPLAY_PARTIAL_TEXT,
                    'relational_display' => DisplayResults::RELATIONAL_KEY,
                    'geoOption' => DisplayResults::GEOMETRY_DISP_WKB,
                    'display_binary' => false,
                    'display_blob' => false,
                    'hide_transformation' => false,
                    'pos' => 0,
                    'max_rows' => DisplayResults::ALL_ROWS,
                    'repeat_cells' => $cfg['RepeatCells'],
                ],
            ],
        ];
    }

    public function testGetTable(): void
    {
        global $db, $table, $dbi;

        $GLOBALS['cfg']['Server']['DisableIS'] = true;

        $dbi = $this->dbi;

        $db = 'test_db';
        $table = 'test_table';
        $query = 'SELECT * FROM `test_db`.`test_table`;';

        $object = new DisplayResults($db, $table, 1, '', $query);
        $object->properties['unique_id'] = 1234567890;

        [$analyzedSqlResults] = ParseAnalyze::sqlQuery($query, $db);
        $fieldsMeta = [
            new FieldMetadata(
                MYSQLI_TYPE_DECIMAL,
                MYSQLI_PRI_KEY_FLAG | MYSQLI_NUM_FLAG | MYSQLI_NOT_NULL_FLAG,
                (object) ['name' => 'id']
            ),
            new FieldMetadata(MYSQLI_TYPE_STRING, MYSQLI_NOT_NULL_FLAG, (object) ['name' => 'name']),
            new FieldMetadata(MYSQLI_TYPE_DATETIME, MYSQLI_NOT_NULL_FLAG, (object) ['name' => 'datetimefield']),
        ];

        $object->setProperties(
            3,
            $fieldsMeta,
            $analyzedSqlResults['is_count'],
            $analyzedSqlResults['is_export'],
            $analyzedSqlResults['is_func'],
            $analyzedSqlResults['is_analyse'],
            3,
            count($fieldsMeta),
            1.234,
            'ltr',
            $analyzedSqlResults['is_maint'],
            $analyzedSqlResults['is_explain'],
            $analyzedSqlResults['is_show'],
            null,
            null,
            true,
            false
        );

        $_SESSION = ['tmpval' => [], ' PMA_token ' => 'token'];
        $_SESSION['tmpval']['geoOption'] = '';
        $_SESSION['tmpval']['hide_transformation'] = '';
        $_SESSION['tmpval']['display_blob'] = '';
        $_SESSION['tmpval']['display_binary'] = '';
        $_SESSION['tmpval']['relational_display'] = '';
        $_SESSION['tmpval']['possible_as_geometry'] = '';
        $_SESSION['tmpval']['pftext'] = '';
        $_SESSION['tmpval']['max_rows'] = 25;
        $_SESSION['tmpval']['pos'] = 0;
        $_SESSION['tmpval']['repeat_cells'] = 0;
        $_SESSION['tmpval']['query']['0040c297a1a5a4cb1291b086b3ca965b']['max_rows'] = 25;

        $dtResult = $this->dbi->tryQuery($query);
        $displayParts = [
            'edit_lnk' => DisplayResults::UPDATE_ROW,
            'del_lnk' => DisplayResults::DELETE_ROW,
            'sort_lnk' => '1',
            'nav_bar'  => '1',
            'bkm_form' => '1',
            'text_btn' => '0',
            'pview_lnk' => '1',
        ];
        $actual = $object->getTable($dtResult, $displayParts, $analyzedSqlResults);

        $template = new Template();

        $tableHeadersForColumns = $template->render('display/results/table_headers_for_columns', [
            'is_sortable' => true,
            'columns' => [
                [
                    'column_name' => 'id',
                    'order_link' => '<a href="index.php?route=/sql&db=test_db&table=test_table'
                        . '&sql_query=SELECT+%2A+FROM+%60test_db%60.%60test_table%60++%0AORDER+BY+%60id%60+ASC'
                        . '&sql_signature=dcfe20b407b35309f6af81f745e77a10f723d39b082d2a8f9cb8e75b17c4d3ce'
                        . '&session_max_rows=25&is_browse_distinct=0&server=0&lang=en" class="sortlink">id'
                        . '<input type="hidden" value="index.php?route=/sql&db=test_db&table=test_table'
                        . '&sql_query=SELECT+%2A+FROM+%60test_db%60.%60test_table%60++%0AORDER+BY+%60id%60+ASC'
                        . '&sql_signature=dcfe20b407b35309f6af81f745e77a10f723d39b082d2a8f9cb8e75b17c4d3ce'
                        . '&session_max_rows=25&is_browse_distinct=0&server=0&lang=en"></a>'
                        . '<input type="hidden" name="url-remove-order" value="index.php?route=/sql&db=test_db'
                        . '&table=test_table&sql_query=SELECT+%2A+FROM+%60test_db%60.%60test_table%60'
                        . '&sql_signature=61b0c8c5657483469636496ed02311acefd66dda3892b0d5b23d23c621486dd7'
                        . '&session_max_rows=25&is_browse_distinct=0&server=0&lang=en'
                        . '&discard_remembered_sort=1">' . "\n"
                        . '<input type="hidden" name="url-add-order" value="'
                        . 'index.php?route=/sql&db=test_db&table=test_table'
                        . '&sql_query=SELECT+%2A+FROM+%60test_db%60.%60test_table%60++%0AORDER+BY+%60id%60+ASC'
                        . '&sql_signature=dcfe20b407b35309f6af81f745e77a10f723d39b082d2a8f9cb8e75b17c4d3ce'
                        . '&session_max_rows=25&is_browse_distinct=0&server=0&lang=en">',
                    'comments' => '',
                    'is_browse_pointer_enabled' => true,
                    'is_browse_marker_enabled' => true,
                    'is_column_hidden' => false,
                    'is_column_numeric' => true,
                ],
                [
                    'column_name' => 'name',
                    'order_link' => '<a href="index.php?route=/sql&db=test_db&table=test_table'
                        . '&sql_query=SELECT+%2A+FROM+%60test_db%60.%60test_table%60++%0AORDER+BY+%60name%60+ASC'
                        . '&sql_signature=0d06fa8d6795b1c69892cca27d6213c08401bd434145d16cb35c365ab3e03039'
                        . '&session_max_rows=25&is_browse_distinct=0&server=0&lang=en" class="sortlink">name'
                        . '<input type="hidden" value="index.php?route=/sql&db=test_db&table=test_table'
                        . '&sql_query=SELECT+%2A+FROM+%60test_db%60.%60test_table%60++%0AORDER+BY+%60name%60+ASC'
                        . '&sql_signature=0d06fa8d6795b1c69892cca27d6213c08401bd434145d16cb35c365ab3e03039'
                        . '&session_max_rows=25&is_browse_distinct=0&server=0&lang=en"></a>'
                        . '<input type="hidden" name="url-remove-order" value="index.php?route=/sql&db=test_db'
                        . '&table=test_table&sql_query=SELECT+%2A+FROM+%60test_db%60.%60test_table%60'
                        . '&sql_signature=61b0c8c5657483469636496ed02311acefd66dda3892b0d5b23d23c621486dd7'
                        . '&session_max_rows=25&is_browse_distinct=0&server=0&lang=en'
                        . '&discard_remembered_sort=1">' . "\n"
                        . '<input type="hidden" name="url-add-order" value="'
                        . 'index.php?route=/sql&db=test_db&table=test_table'
                        . '&sql_query=SELECT+%2A+FROM+%60test_db%60.%60test_table%60++%0AORDER+BY+%60name%60+ASC'
                        . '&sql_signature=0d06fa8d6795b1c69892cca27d6213c08401bd434145d16cb35c365ab3e03039'
                        . '&session_max_rows=25&is_browse_distinct=0&server=0&lang=en">',
                    'comments' => '',
                    'is_browse_pointer_enabled' => true,
                    'is_browse_marker_enabled' => true,
                    'is_column_hidden' => false,
                    'is_column_numeric' => false,
                ],
                [
                    'column_name' => 'datetimefield',
                    'order_link' => '<a href="index.php?route=/sql&db=test_db&table=test_table'
                        . '&sql_query=SELECT+%2A+FROM+%60test_db%60.%60test_table%60++%0A'
                        . 'ORDER+BY+%60datetimefield%60+DESC'
                        . '&sql_signature=1c46f7e3c625f9e0846fb2de844ca1732319e5fb7fb93e96c89a4b6218579358'
                        . '&session_max_rows=25&is_browse_distinct=0&server=0&lang=en" class="sortlink">datetimefield'
                        . '<input type="hidden" value="index.php?route=/sql&db=test_db&table=test_table'
                        . '&sql_query=SELECT+%2A+FROM+%60test_db%60.%60test_table%60++%0A'
                        . 'ORDER+BY+%60datetimefield%60+DESC'
                        . '&sql_signature=1c46f7e3c625f9e0846fb2de844ca1732319e5fb7fb93e96c89a4b6218579358'
                        . '&session_max_rows=25&is_browse_distinct=0&server=0&lang=en"></a>'
                        . '<input type="hidden" name="url-remove-order" value="index.php?route=/sql&db=test_db'
                        . '&table=test_table&sql_query=SELECT+%2A+FROM+%60test_db%60.%60test_table%60'
                        . '&sql_signature=61b0c8c5657483469636496ed02311acefd66dda3892b0d5b23d23c621486dd7'
                        . '&session_max_rows=25&is_browse_distinct=0&server=0&lang=en'
                        . '&discard_remembered_sort=1">' . "\n"
                        . '<input type="hidden" name="url-add-order" value="'
                        . 'index.php?route=/sql&db=test_db&table=test_table'
                        . '&sql_query=SELECT+%2A+FROM+%60test_db%60.%60test_table%60++%0A'
                        . 'ORDER+BY+%60datetimefield%60+DESC'
                        . '&sql_signature=1c46f7e3c625f9e0846fb2de844ca1732319e5fb7fb93e96c89a4b6218579358'
                        . '&session_max_rows=25&is_browse_distinct=0&server=0&lang=en">',
                    'comments' => '',
                    'is_browse_pointer_enabled' => true,
                    'is_browse_marker_enabled' => true,
                    'is_column_hidden' => false,
                    'is_column_numeric' => false,
                ],
            ],
        ]);

        $tableTemplate = $template->render('display/results/table', [
            'sql_query_message' => Generator::getMessage(
                Message::success('Showing rows 0 -  2 (3 total, Query took 1.2340 seconds.)'),
                $query,
                'success'
            ),
            'navigation' => [
                'move_backward_buttons' => '',
                'page_selector' => '',
                'move_forward_buttons' => '',
                'number_total_page' => 1,
                'has_show_all' => true,
                'hidden_fields' => [
                    'db' => $db,
                    'table' => $table,
                    'server' => 1,
                    'sql_query' => $query,
                    'is_browse_distinct' => false,
                    'goto' => '',
                ],
                'session_max_rows' => 'all',
                'is_showing_all' => false,
                'max_rows' => 25,
                'pos' => 0,
                'sort_by_key' => [
                    'hidden_fields' => [
                        'db' => $db,
                        'table' => $table,
                        'server' => 1,
                        'sort_by_key' => '1',
                        'session_max_rows' => 25,
                    ],
                    'options' => [
                        [
                            'value' => 'SELECT * FROM `test_db`.`test_table`   ORDER BY `id` ASC',
                            'content' => 'PRIMARY (ASC)',
                            'is_selected' => false,
                        ],
                        [
                            'value' => 'SELECT * FROM `test_db`.`test_table`   ORDER BY `id` DESC',
                            'content' => 'PRIMARY (DESC)',
                            'is_selected' => false,
                        ],
                        [
                            'value' => 'SELECT * FROM `test_db`.`test_table`  ',
                            'content' => 'None',
                            'is_selected' => true,
                        ],
                    ],
                ],
            ],
            'headers' => [
                'column_order' => [
                    'order' => false,
                    'visibility' => false,
                    'is_view' => false,
                    'table_create_time' => '',
                ],
                'options' => '$optionsBlock',
                'has_bulk_actions_form' => false,
                'button' => '<thead class="table-light"><tr>' . "\n",
                'table_headers_for_columns' => $tableHeadersForColumns,
                'column_at_right_side' => "\n" . '<td class="print_ignore" ></td>',
            ],
            'body' => '<tr   ><td data-decimals="0" data-type="real" class="'
                . 'text-end data  not_null     text-nowrap">1</td>' . "\n"
                . '<td data-decimals="0" data-type="string" data-originallength="4" class="'
                . 'data  not_null   text pre_wrap">abcd</td>' . "\n"
                . '<td data-decimals="0" data-type="datetime" data-originallength="19" class="'
                . 'data  not_null   datetimefield text-nowrap">2011-01-20 02:00:02</td>' . "\n"
                . '</tr>' . "\n"
                . '<tr   ><td data-decimals="0" data-type="real" class="'
                . 'text-end data  not_null     text-nowrap">2</td>' . "\n"
                . '<td data-decimals="0" data-type="string" data-originallength="3" class="'
                . 'data  not_null   text pre_wrap">foo</td>' . "\n"
                . '<td data-decimals="0" data-type="datetime" data-originallength="19" class="'
                . 'data  not_null   datetimefield text-nowrap">2010-01-20 02:00:02</td>' . "\n"
                . '</tr>' . "\n"
                . '<tr   ><td data-decimals="0" data-type="real" class="'
                . 'text-end data  not_null     text-nowrap">3</td>' . "\n"
                . '<td data-decimals="0" data-type="string" data-originallength="4" class="'
                . 'data  not_null   text pre_wrap">Abcd</td>' . "\n"
                . '<td data-decimals="0" data-type="datetime" data-originallength="19" class="'
                . 'data  not_null   datetimefield text-nowrap">2012-01-20 02:00:02</td>' . "\n"
                . '</tr>' . "\n",
            'bulk_links' => [],
            'operations' => [
                'has_procedure' => false,
                'has_geometry' => false,
                'has_print_link' => true,
                'has_export_link' => true,
                'url_params' => [
                    'db' => $db,
                    'table' => $table,
                    'printview' => '1',
                    'sql_query' => $query,
                    'single_table' => 'true',
                    'unlim_num_rows' => 3,
                ],
            ],
            'db' => $db,
            'table' => $table,
            'unique_id' => 1234567890,
            'sql_query' => $query,
            'goto' => '',
            'unlim_num_rows' => 3,
            'displaywork' => false,
            'relwork' => false,
            'save_cells_at_once' => false,
            'default_sliders_state' => 'closed',
            'text_dir' => 'ltr',
        ]);

        $this->assertEquals($tableTemplate, $actual);
    }
}<|MERGE_RESOLUTION|>--- conflicted
+++ resolved
@@ -1078,28 +1078,14 @@
         $meta->orgtable = 'table';
         $meta->name = '1';
         $meta->orgname = '1';
-<<<<<<< HEAD
-=======
-        $meta->not_null = true;
-        $meta->numeric = true;
-        $meta->primary_key = false;
-        $meta->unique_key = false;
         $meta->blob = false;
->>>>>>> b04fe5cb
         $meta2 = new stdClass();
         $meta2->db = 'db';
         $meta2->table = 'table';
         $meta2->orgtable = 'table';
         $meta2->name = '2';
         $meta2->orgname = '2';
-<<<<<<< HEAD
-=======
-        $meta2->not_null = true;
-        $meta2->numeric = true;
-        $meta2->primary_key = false;
-        $meta2->unique_key = false;
         $meta2->blob = false;
->>>>>>> b04fe5cb
         $fields_meta = [
             new FieldMetadata(MYSQLI_TYPE_LONG, MYSQLI_NUM_FLAG | MYSQLI_NOT_NULL_FLAG, $meta),
             new FieldMetadata(MYSQLI_TYPE_LONG, MYSQLI_NUM_FLAG | MYSQLI_NOT_NULL_FLAG, $meta2),
