<?php
/* vim: set expandtab sw=4 ts=4 sts=4: */
/**
 * Test for PMA_sendHeaderLocation
 *
 * @package PhpMyAdmin-test
 */

/*
 * Include to test.
 */
use PMA\libraries\Theme;
use PMA\libraries\URL;
use PMA\libraries\Sanitize;

/**
 * Test function sending headers.
 * Warning - these tests set constants, so it can interfere with other tests
 * If you have runkit extension, then it is possible to back changes made on
 * constants rest of options can be tested only with apd, when functions header
 * and headers_sent are redefined rename_function() of header and headers_sent
 * may cause CLI error report in Windows XP (but tests are done correctly)
 * additional functions which were created during tests must be stored to
 * coverage test e.g.
 *
 * <code>
 * rename_function(
 *     'headers_sent',
 *     'headers_sent'.str_replace(array('.', ' '),array('', ''),microtime())
 * );
 * </code>
 *
 * @package PhpMyAdmin-test
 */

class PMA_HeaderLocation_Test extends PHPUnit_Framework_TestCase
{

    protected $oldIISvalue;
    protected $runkitExt;
    protected $apdExt;

    /**
     * Set up
     *
     * @return void
     */
    public function setUp()
    {
        //session_start();

        // cleaning constants
        if (PMA_HAS_RUNKIT) {

            $this->oldIISvalue = 'non-defined';

            $defined_constants = get_defined_constants(true);
            $user_defined_constants = $defined_constants['user'];
<<<<<<< HEAD

            $this->oldSIDvalue = 'non-defined';

            if (array_key_exists('SID', $user_defined_constants)) {
                $this->oldSIDvalue = SID;
                runkit_constant_redefine('SID', null);
            } else {
                runkit_constant_add('SID', null);
            }

=======
            if (array_key_exists('PMA_IS_IIS', $user_defined_constants)) {
                $this->oldIISvalue = PMA_IS_IIS;
                runkit_constant_redefine('PMA_IS_IIS', null);
            } else {
                runkit_constant_add('PMA_IS_IIS', null);
            }
>>>>>>> 99492bf4
        }
        $GLOBALS['server'] = 0;
        $GLOBALS['PMA_Config'] = new PMA\libraries\Config();
        $GLOBALS['PMA_Config']->enableBc();
        $GLOBALS['PMA_Config']->set('PMA_IS_IIS', null);
    }

    /**
     * Tear down
     *
     * @return void
     */
    public function tearDown()
    {
        //session_destroy();

        // cleaning constants
        if (PMA_HAS_RUNKIT) {

<<<<<<< HEAD
            if ($this->oldSIDvalue != 'non-defined') {
                runkit_constant_redefine('SID', $this->oldSIDvalue);
            } elseif (defined('SID')) {
                runkit_constant_remove('SID');
            }
        }
    }

    /**
     * Test for PMA_sendHeaderLocation
     *
     * @return void
     */
    public function testSendHeaderLocationWithSidUrlWithQuestionMark()
    {
        if (defined('PMA_TEST_HEADERS')) {

            runkit_constant_redefine('SID', md5('test_hash'));

            $testUri = 'http://testurl.com/test.php?test=test';
            $separator = URL::getArgSeparator();

            $header = array('Location: ' . $testUri . $separator . SID);

            /* sets $GLOBALS['header'] */
            PMA_sendHeaderLocation($testUri);

            $this->assertEquals($header, $GLOBALS['header']);

        } else {
            $this->markTestSkipped(
                'Cannot redefine constant/function - missing runkit extension'
            );
        }

    }

    /**
     * Test for PMA_sendHeaderLocation
     *
     * @return void
     */
    public function testSendHeaderLocationWithSidUrlWithoutQuestionMark()
    {
        if (defined('PMA_TEST_HEADERS')) {

            runkit_constant_redefine('SID', md5('test_hash'));

            $testUri = 'http://testurl.com/test.php';

            $header = array('Location: ' . $testUri . '?' . SID);

            PMA_sendHeaderLocation($testUri);            // sets $GLOBALS['header']
            $this->assertEquals($header, $GLOBALS['header']);

        } else {
            $this->markTestSkipped(
                'Cannot redefine constant/function - missing runkit extension'
            );
=======
            if ($this->oldIISvalue != 'non-defined') {
                runkit_constant_redefine('PMA_IS_IIS', $this->oldIISvalue);
            } elseif (defined('PMA_IS_IIS')) {
                runkit_constant_remove('PMA_IS_IIS');
            }
>>>>>>> 99492bf4
        }
    }

    /**
     * Test for PMA_sendHeaderLocation
     *
     * @return void
     */
    public function testSendHeaderLocationWithoutSidWithIis()
    {
        if (defined('PMA_TEST_HEADERS')) {

            $GLOBALS['PMA_Config']->set('PMA_IS_IIS', true);

            $testUri = 'http://testurl.com/test.php';

            $header = array('Location: ' . $testUri);
            PMA_sendHeaderLocation($testUri); // sets $GLOBALS['header']
            $this->assertEquals($header, $GLOBALS['header']);

            //reset $GLOBALS['header'] for the next assertion
            unset($GLOBALS['header']);

            $header = array('Refresh: 0; ' . $testUri);
            PMA_sendHeaderLocation($testUri, true); // sets $GLOBALS['header']
            $this->assertEquals($header, $GLOBALS['header']);

        } else {
            $this->markTestSkipped(
                'Cannot redefine constant/function - missing runkit extension'
            );
        }

    }

    /**
     * Test for PMA_sendHeaderLocation
     *
     * @return void
     */
    public function testSendHeaderLocationWithoutSidWithoutIis()
    {
        if (defined('PMA_TEST_HEADERS')) {

            $testUri = 'http://testurl.com/test.php';
            $header = array('Location: ' . $testUri);

            PMA_sendHeaderLocation($testUri);            // sets $GLOBALS['header']
            $this->assertEquals($header, $GLOBALS['header']);

        } else {
            $this->markTestSkipped(
                'Cannot redefine constant/function - missing runkit extension'
            );
        }

    }

    /**
     * Test for PMA_sendHeaderLocation
     *
     * @return void
     */
    public function testSendHeaderLocationIisLongUri()
    {
        $GLOBALS['PMA_Config']->set('PMA_IS_IIS', true);

        // over 600 chars
        $testUri = 'http://testurl.com/test.php?testlonguri=over600chars&test=test'
            . '&test=test&test=test&test=test&test=test&test=test&test=test'
            . '&test=test&test=test&test=test&test=test&test=test&test=test'
            . '&test=test&test=test&test=test&test=test&test=test&test=test'
            . '&test=test&test=test&test=test&test=test&test=test&test=test'
            . '&test=test&test=test&test=test&test=test&test=test&test=test'
            . '&test=test&test=test&test=test&test=test&test=test&test=test'
            . '&test=test&test=test&test=test&test=test&test=test&test=test'
            . '&test=test&test=test&test=test&test=test&test=test&test=test'
            . '&test=test&test=test&test=test&test=test&test=test&test=test'
            . '&test=test&test=test';
        $testUri_html = htmlspecialchars($testUri);
        $testUri_js = Sanitize::escapeJsString($testUri);

        $header = "<html>\n<head>\n    <title>- - -</title>
    <meta http-equiv=\"expires\" content=\"0\">"
            . "\n    <meta http-equiv=\"Pragma\" content=\"no-cache\">"
            . "\n    <meta http-equiv=\"Cache-Control\" content=\"no-cache\">"
            . "\n    <meta http-equiv=\"Refresh\" content=\"0;url=" . $testUri_html . "\">"
            . "\n    <script type=\"text/javascript\">\n        //<![CDATA[
        setTimeout(\"window.location = decodeURI('" . $testUri_js . "')\", 2000);
        //]]>\n    </script>\n</head>
<body>\n<script type=\"text/javascript\">\n    //<![CDATA[
    document.write('<p><a href=\"" . $testUri_html . "\">" . __('Go') . "</a></p>');
    //]]>\n</script>\n</body>\n</html>
";

        $this->expectOutputString($header);

        $restoreInstance = PMA\libraries\Response::getInstance();

        $mockResponse = $this->getMockBuilder('PMA\libraries\Response')
            ->disableOriginalConstructor()
            ->setMethods(array('disable', 'header', 'headersSent'))
            ->getMock();

        $mockResponse->expects($this->once())
            ->method('disable');

        $mockResponse->expects($this->any())
            ->method('headersSent')
            ->with()
            ->will($this->returnValue(false));

        $attrInstance = new ReflectionProperty('PMA\libraries\Response', '_instance');
        $attrInstance->setAccessible(true);
        $attrInstance->setValue($mockResponse);

        PMA_sendHeaderLocation($testUri);

        $attrInstance->setValue($restoreInstance);
    }
}<|MERGE_RESOLUTION|>--- conflicted
+++ resolved
@@ -56,112 +56,11 @@
 
             $defined_constants = get_defined_constants(true);
             $user_defined_constants = $defined_constants['user'];
-<<<<<<< HEAD
-
-            $this->oldSIDvalue = 'non-defined';
-
-            if (array_key_exists('SID', $user_defined_constants)) {
-                $this->oldSIDvalue = SID;
-                runkit_constant_redefine('SID', null);
-            } else {
-                runkit_constant_add('SID', null);
-            }
-
-=======
-            if (array_key_exists('PMA_IS_IIS', $user_defined_constants)) {
-                $this->oldIISvalue = PMA_IS_IIS;
-                runkit_constant_redefine('PMA_IS_IIS', null);
-            } else {
-                runkit_constant_add('PMA_IS_IIS', null);
-            }
->>>>>>> 99492bf4
         }
         $GLOBALS['server'] = 0;
         $GLOBALS['PMA_Config'] = new PMA\libraries\Config();
         $GLOBALS['PMA_Config']->enableBc();
         $GLOBALS['PMA_Config']->set('PMA_IS_IIS', null);
-    }
-
-    /**
-     * Tear down
-     *
-     * @return void
-     */
-    public function tearDown()
-    {
-        //session_destroy();
-
-        // cleaning constants
-        if (PMA_HAS_RUNKIT) {
-
-<<<<<<< HEAD
-            if ($this->oldSIDvalue != 'non-defined') {
-                runkit_constant_redefine('SID', $this->oldSIDvalue);
-            } elseif (defined('SID')) {
-                runkit_constant_remove('SID');
-            }
-        }
-    }
-
-    /**
-     * Test for PMA_sendHeaderLocation
-     *
-     * @return void
-     */
-    public function testSendHeaderLocationWithSidUrlWithQuestionMark()
-    {
-        if (defined('PMA_TEST_HEADERS')) {
-
-            runkit_constant_redefine('SID', md5('test_hash'));
-
-            $testUri = 'http://testurl.com/test.php?test=test';
-            $separator = URL::getArgSeparator();
-
-            $header = array('Location: ' . $testUri . $separator . SID);
-
-            /* sets $GLOBALS['header'] */
-            PMA_sendHeaderLocation($testUri);
-
-            $this->assertEquals($header, $GLOBALS['header']);
-
-        } else {
-            $this->markTestSkipped(
-                'Cannot redefine constant/function - missing runkit extension'
-            );
-        }
-
-    }
-
-    /**
-     * Test for PMA_sendHeaderLocation
-     *
-     * @return void
-     */
-    public function testSendHeaderLocationWithSidUrlWithoutQuestionMark()
-    {
-        if (defined('PMA_TEST_HEADERS')) {
-
-            runkit_constant_redefine('SID', md5('test_hash'));
-
-            $testUri = 'http://testurl.com/test.php';
-
-            $header = array('Location: ' . $testUri . '?' . SID);
-
-            PMA_sendHeaderLocation($testUri);            // sets $GLOBALS['header']
-            $this->assertEquals($header, $GLOBALS['header']);
-
-        } else {
-            $this->markTestSkipped(
-                'Cannot redefine constant/function - missing runkit extension'
-            );
-=======
-            if ($this->oldIISvalue != 'non-defined') {
-                runkit_constant_redefine('PMA_IS_IIS', $this->oldIISvalue);
-            } elseif (defined('PMA_IS_IIS')) {
-                runkit_constant_remove('PMA_IS_IIS');
-            }
->>>>>>> 99492bf4
-        }
     }
 
     /**
