--- conflicted
+++ resolved
@@ -119,11 +119,7 @@
         PMA_Process_formset($formDisplay);
 
         $this->assertEquals(
-<<<<<<< HEAD
-            array('HTTP/1.1 303 See Other', 'Location: index.php?lang=en&token=token'),
-=======
             array('HTTP/1.1 303 See Other', 'Location: index.php?lang=en'),
->>>>>>> b22288bd
             $GLOBALS['header']
         );
 
