<?php
/* vim: set expandtab sw=4 ts=4 sts=4: */
/**
 * Core script for import, this is just the glue around all other stuff
 *
 * @package PhpMyAdmin
 */
declare(strict_types=1);

use PhpMyAdmin\Bookmark;
use PhpMyAdmin\Core;
use PhpMyAdmin\Encoding;
use PhpMyAdmin\File;
use PhpMyAdmin\Import;
use PhpMyAdmin\ParseAnalyze;
use PhpMyAdmin\Plugins;
use PhpMyAdmin\Plugins\ImportPlugin;
use PhpMyAdmin\Response;
use PhpMyAdmin\Sql;
use PhpMyAdmin\Url;
use PhpMyAdmin\Util;

/* Enable LOAD DATA LOCAL INFILE for LDI plugin */
if (isset($_POST['format']) && $_POST['format'] == 'ldi') {
    define('PMA_ENABLE_LDI', 1);
}

/**
 * Get the variables sent or posted to this script and a core script
 */
require_once 'libraries/common.inc.php';

<<<<<<< HEAD
$import = new Import();

if (isset($_REQUEST['show_as_php'])) {
    $GLOBALS['show_as_php'] = $_REQUEST['show_as_php'];
}

// If there is a request to 'Simulate DML'.
if (isset($_REQUEST['simulate_dml'])) {
    $import->handleSimulateDmlRequest();
=======
if (isset($_POST['show_as_php'])) {
    $GLOBALS['show_as_php'] = $_POST['show_as_php'];
}

// If there is a request to 'Simulate DML'.
if (isset($_POST['simulate_dml'])) {
    Import::handleSimulateDmlRequest();
>>>>>>> 09c18849
    exit;
}

$response = Response::getInstance();

$sql = new Sql();

// If it's a refresh console bookmarks request
if (isset($_GET['console_bookmark_refresh'])) {
    $response->addJSON(
        'console_message_bookmark',
        PhpMyAdmin\Console::getBookmarkContent()
    );
    exit;
}
// If it's a console bookmark add request
if (isset($_POST['console_bookmark_add'])) {
    if (isset($_POST['label']) && isset($_POST['db'])
        && isset($_POST['bookmark_query']) && isset($_POST['shared'])
    ) {
        $cfgBookmark = Bookmark::getParams($GLOBALS['cfg']['Server']['user']);
<<<<<<< HEAD
        $bookmarkFields = [
            'bkm_database' => $_REQUEST['db'],
            'bkm_user'  => $cfgBookmark['user'],
            'bkm_sql_query' => $_REQUEST['bookmark_query'],
            'bkm_label' => $_REQUEST['label']
        ];
        $isShared = ($_REQUEST['shared'] == 'true' ? true : false);
=======
        $bookmarkFields = array(
            'bkm_database' => $_POST['db'],
            'bkm_user'  => $cfgBookmark['user'],
            'bkm_sql_query' => $_POST['bookmark_query'],
            'bkm_label' => $_POST['label']
        );
        $isShared = ($_POST['shared'] == 'true' ? true : false);
>>>>>>> 09c18849
        $bookmark = Bookmark::createBookmark(
            $GLOBALS['dbi'],
            $GLOBALS['cfg']['Server']['user'],
            $bookmarkFields,
            $isShared
        );
        if ($bookmark !== false && $bookmark->save()) {
            $response->addJSON('message', __('Succeeded'));
            $response->addJSON('data', $bookmarkFields);
            $response->addJSON('isShared', $isShared);
        } else {
            $response->addJSON('message', __('Failed'));
        }
        die();
    } else {
        $response->addJSON('message', __('Incomplete params'));
        die();
    }
}

$format = '';

/**
 * Sets globals from $_POST
 */
$post_params = [
    'charset_of_file',
    'format',
    'import_type',
    'is_js_confirmed',
    'MAX_FILE_SIZE',
    'message_to_show',
    'noplugin',
    'skip_queries',
    'local_import_file'
];

foreach ($post_params as $one_post_param) {
    if (isset($_POST[$one_post_param])) {
        $GLOBALS[$one_post_param] = $_POST[$one_post_param];
    }
}

// reset import messages for ajax request
$_SESSION['Import_message']['message'] = null;
$_SESSION['Import_message']['go_back_url'] = null;
// default values
$GLOBALS['reload'] = false;

// Use to identify current cycle is executing
// a multiquery statement or stored routine
if (!isset($_SESSION['is_multi_query'])) {
    $_SESSION['is_multi_query'] = false;
}

$ajax_reload = [];
$import_text = '';
// Are we just executing plain query or sql file?
// (eg. non import, but query box/window run)
if (! empty($sql_query)) {
    // apply values for parameters
    if (! empty($_POST['parameterized'])
        && ! empty($_POST['parameters'])
        && is_array($_POST['parameters'])
    ) {
        $parameters = $_POST['parameters'];
        foreach ($parameters as $parameter => $replacement) {
            $quoted = preg_quote($parameter, '/');
            // making sure that :param does not apply values to :param1
            $sql_query = preg_replace(
                '/' . $quoted . '([^a-zA-Z0-9_])/',
                $GLOBALS['dbi']->escapeString($replacement) . '${1}',
                $sql_query
            );
            // for parameters the appear at the end of the string
            $sql_query = preg_replace(
                '/' . $quoted . '$/',
                $GLOBALS['dbi']->escapeString($replacement),
                $sql_query
            );
        }
    }

    // run SQL query
    $import_text = $sql_query;
    $import_type = 'query';
    $format = 'sql';
    $_SESSION['sql_from_query_box'] = true;

    // If there is a request to ROLLBACK when finished.
<<<<<<< HEAD
    if (isset($_REQUEST['rollback_query'])) {
        $import->handleRollbackRequest($import_text);
=======
    if (isset($_POST['rollback_query'])) {
        Import::handleRollbackRequest($import_text);
>>>>>>> 09c18849
    }

    // refresh navigation and main panels
    if (preg_match('/^(DROP)\s+(VIEW|TABLE|DATABASE|SCHEMA)\s+/i', $sql_query)) {
        $GLOBALS['reload'] = true;
        $ajax_reload['reload'] = true;
    }

    // refresh navigation panel only
    if (preg_match(
        '/^(CREATE|ALTER)\s+(VIEW|TABLE|DATABASE|SCHEMA)\s+/i',
        $sql_query
    )) {
        $ajax_reload['reload'] = true;
    }

    // do a dynamic reload if table is RENAMED
    // (by sending the instruction to the AJAX response handler)
    if (preg_match(
        '/^RENAME\s+TABLE\s+(.*?)\s+TO\s+(.*?)($|;|\s)/i',
        $sql_query,
        $rename_table_names
    )) {
        $ajax_reload['reload'] = true;
        $ajax_reload['table_name'] = PhpMyAdmin\Util::unQuote(
            $rename_table_names[2]
        );
    }

    $sql_query = '';
} elseif (! empty($sql_file)) {
    // run uploaded SQL file
    $import_file = $sql_file;
    $import_type = 'queryfile';
    $format = 'sql';
    unset($sql_file);
} elseif (! empty($_POST['id_bookmark'])) {
    // run bookmark
    $import_type = 'query';
    $format = 'sql';
}

// If we didn't get any parameters, either user called this directly, or
// upload limit has been reached, let's assume the second possibility.
if ($_POST == [] && $_GET == []) {
    $message = PhpMyAdmin\Message::error(
        __(
            'You probably tried to upload a file that is too large. Please refer ' .
            'to %sdocumentation%s for a workaround for this limit.'
        )
    );
    $message->addParam('[doc@faq1-16]');
    $message->addParam('[/doc]');

    // so we can obtain the message
    $_SESSION['Import_message']['message'] = $message->getDisplay();
    $_SESSION['Import_message']['go_back_url'] = $GLOBALS['goto'];

    $response->setRequestStatus(false);
    $response->addJSON('message', $message);

    exit; // the footer is displayed automatically
}

// Add console message id to response output
if (isset($_POST['console_message_id'])) {
    $response->addJSON('console_message_id', $_POST['console_message_id']);
}

/**
 * Sets globals from $_POST patterns, for import plugins
 * We only need to load the selected plugin
 */

if (! in_array(
    $format,
    [
        'csv',
        'ldi',
        'mediawiki',
        'ods',
        'shp',
        'sql',
        'xml'
    ]
)
) {
    // this should not happen for a normal user
    // but only during an attack
    Core::fatalError('Incorrect format parameter');
}

$post_patterns = [
    '/^force_file_/',
    '/^' . $format . '_/'
];

Core::setPostAsGlobal($post_patterns);

// Check needed parameters
PhpMyAdmin\Util::checkParameters(['import_type', 'format']);

// We don't want anything special in format
$format = Core::securePath($format);

if (strlen($table) > 0 && strlen($db) > 0) {
    $urlparams = ['db' => $db, 'table' => $table];
} elseif (strlen($db) > 0) {
    $urlparams = ['db' => $db];
} else {
    $urlparams = [];
}

// Create error and goto url
if ($import_type == 'table') {
    $goto = 'tbl_import.php';
} elseif ($import_type == 'database') {
    $goto = 'db_import.php';
} elseif ($import_type == 'server') {
    $goto = 'server_import.php';
} else {
    if (empty($goto) || !preg_match('@^(server|db|tbl)(_[a-z]*)*\.php$@i', $goto)) {
        if (strlen($table) > 0 && strlen($db) > 0) {
            $goto = 'tbl_structure.php';
        } elseif (strlen($db) > 0) {
            $goto = 'db_structure.php';
        } else {
            $goto = 'server_sql.php';
        }
    }
}
$err_url = $goto . Url::getCommon($urlparams);
$_SESSION['Import_message']['go_back_url'] = $err_url;
// Avoid setting selflink to 'import.php'
// problem similar to bug 4276
if (basename($_SERVER['SCRIPT_NAME']) === 'import.php') {
    $_SERVER['SCRIPT_NAME'] = $goto;
}


if (strlen($db) > 0) {
    $GLOBALS['dbi']->selectDb($db);
}

Util::setTimeLimit();
if (! empty($cfg['MemoryLimit'])) {
    ini_set('memory_limit', $cfg['MemoryLimit']);
}

$timestamp = time();
if (isset($_POST['allow_interrupt'])) {
    $maximum_time = ini_get('max_execution_time');
} else {
    $maximum_time = 0;
}

// set default values
$timeout_passed = false;
$error = false;
$read_multiply = 1;
$finished = false;
$offset = 0;
$max_sql_len = 0;
$file_to_unlink = '';
$sql_query = '';
$sql_query_disabled = false;
$go_sql = false;
$executed_queries = 0;
$run_query = true;
$charset_conversion = false;
$reset_charset = false;
$bookmark_created = false;
$result = false;
$msg = 'Sorry an unexpected error happened!';

// Bookmark Support: get a query back from bookmark if required
<<<<<<< HEAD
if (! empty($_REQUEST['id_bookmark'])) {
    $id_bookmark = (int)$_REQUEST['id_bookmark'];
    switch ($_REQUEST['action_bookmark']) {
        case 0: // bookmarked query that have to be run
            $bookmark = Bookmark::get(
                $GLOBALS['dbi'],
                $GLOBALS['cfg']['Server']['user'],
                $db,
                $id_bookmark,
                'id',
                isset($_REQUEST['action_bookmark_all'])
=======
if (! empty($_POST['id_bookmark'])) {
    $id_bookmark = (int)$_POST['id_bookmark'];
    switch ($_POST['action_bookmark']) {
    case 0: // bookmarked query that have to be run
        $bookmark = Bookmark::get(
            $GLOBALS['dbi'],
            $GLOBALS['cfg']['Server']['user'],
            $db,
            $id_bookmark,
            'id',
            isset($_POST['action_bookmark_all'])
        );

        if (! empty($_POST['bookmark_variable'])) {
            $import_text = $bookmark->applyVariables(
                $_POST['bookmark_variable']
>>>>>>> 09c18849
            );

            if (! empty($_REQUEST['bookmark_variable'])) {
                $import_text = $bookmark->applyVariables(
                    $_REQUEST['bookmark_variable']
                );
            } else {
                $import_text = $bookmark->getQuery();
            }

<<<<<<< HEAD
            // refresh navigation and main panels
            if (preg_match(
                '/^(DROP)\s+(VIEW|TABLE|DATABASE|SCHEMA)\s+/i',
                $import_text
            )) {
                $GLOBALS['reload'] = true;
                $ajax_reload['reload'] = true;
            }

            // refresh navigation panel only
            if (preg_match(
                '/^(CREATE|ALTER)\s+(VIEW|TABLE|DATABASE|SCHEMA)\s+/i',
                $import_text
            )
            ) {
                $ajax_reload['reload'] = true;
            }
            break;
        case 1: // bookmarked query that have to be displayed
            $bookmark = Bookmark::get(
                $GLOBALS['dbi'],
                $GLOBALS['cfg']['Server']['user'],
                $db,
                $id_bookmark
            );
            $import_text = $bookmark->getQuery();
=======
        // refresh navigation panel only
        if (preg_match(
            '/^(CREATE|ALTER)\s+(VIEW|TABLE|DATABASE|SCHEMA)\s+/i',
            $import_text
        )
        ) {
            $ajax_reload['reload'] = true;
        }
        break;
    case 1: // bookmarked query that have to be displayed
        $bookmark = Bookmark::get(
            $GLOBALS['dbi'],
            $GLOBALS['cfg']['Server']['user'],
            $db,
            $id_bookmark
        );
        $import_text = $bookmark->getQuery();
        if ($response->isAjax()) {
            $message = PhpMyAdmin\Message::success(__('Showing bookmark'));
            $response->setRequestStatus($message->isSuccess());
            $response->addJSON('message', $message);
            $response->addJSON('sql_query', $import_text);
            $response->addJSON('action_bookmark', $_POST['action_bookmark']);
            exit;
        } else {
            $run_query = false;
        }
        break;
    case 2: // bookmarked query that have to be deleted
        $bookmark = Bookmark::get(
            $GLOBALS['dbi'],
            $GLOBALS['cfg']['Server']['user'],
            $db,
            $id_bookmark
        );
        if (! empty($bookmark)) {
            $bookmark->delete();
>>>>>>> 09c18849
            if ($response->isAjax()) {
                $message = PhpMyAdmin\Message::success(__('Showing bookmark'));
                $response->setRequestStatus($message->isSuccess());
                $response->addJSON('message', $message);
<<<<<<< HEAD
                $response->addJSON('sql_query', $import_text);
                $response->addJSON('action_bookmark', $_REQUEST['action_bookmark']);
=======
                $response->addJSON('action_bookmark', $_POST['action_bookmark']);
                $response->addJSON('id_bookmark', $id_bookmark);
>>>>>>> 09c18849
                exit;
            } else {
                $run_query = false;
            }
            break;
        case 2: // bookmarked query that have to be deleted
            $bookmark = Bookmark::get(
                $GLOBALS['dbi'],
                $GLOBALS['cfg']['Server']['user'],
                $db,
                $id_bookmark
            );
            if (! empty($bookmark)) {
                $bookmark->delete();
                if ($response->isAjax()) {
                    $message = PhpMyAdmin\Message::success(
                        __('The bookmark has been deleted.')
                    );
                    $response->setRequestStatus($message->isSuccess());
                    $response->addJSON('message', $message);
                    $response->addJSON('action_bookmark', $_REQUEST['action_bookmark']);
                    $response->addJSON('id_bookmark', $id_bookmark);
                    exit;
                } else {
                    $run_query = false;
                    $error = true; // this is kind of hack to skip processing the query
                }
            }

            break;
    }
} // end bookmarks reading

// Do no run query if we show PHP code
if (isset($GLOBALS['show_as_php'])) {
    $run_query = false;
    $go_sql = true;
}

// We can not read all at once, otherwise we can run out of memory
$memory_limit = trim(ini_get('memory_limit'));
// 2 MB as default
if (empty($memory_limit)) {
    $memory_limit = 2 * 1024 * 1024;
}
// In case no memory limit we work on 10MB chunks
if ($memory_limit == -1) {
    $memory_limit = 10 * 1024 * 1024;
}

// Calculate value of the limit
$memoryUnit = mb_strtolower(substr((string) $memory_limit, -1));
if ('m' == $memoryUnit) {
    $memory_limit = (int) substr((string) $memory_limit, 0, -1) * 1024 * 1024;
} elseif ('k' == $memoryUnit) {
    $memory_limit = (int) substr((string) $memory_limit, 0, -1) * 1024;
} elseif ('g' == $memoryUnit) {
    $memory_limit = (int) substr((string) $memory_limit, 0, -1) * 1024 * 1024 * 1024;
} else {
    $memory_limit = (int) $memory_limit;
}

// Just to be sure, there might be lot of memory needed for uncompression
$read_limit = $memory_limit / 8;

// handle filenames
if (isset($_FILES['import_file'])) {
    $import_file = $_FILES['import_file']['tmp_name'];
}
if (! empty($local_import_file) && ! empty($cfg['UploadDir'])) {
    // sanitize $local_import_file as it comes from a POST
    $local_import_file = Core::securePath($local_import_file);

    $import_file = PhpMyAdmin\Util::userDir($cfg['UploadDir'])
        . $local_import_file;

    /*
     * Do not allow symlinks to avoid security issues
     * (user can create symlink to file he can not access,
     * but phpMyAdmin can).
     */
    if (@is_link($import_file)) {
        $import_file  = 'none';
    }
} elseif (empty($import_file) || ! is_uploaded_file($import_file)) {
    $import_file  = 'none';
}

// Do we have file to import?

if ($import_file != 'none' && ! $error) {
    /**
     *  Handle file compression
     */
    $import_handle = new File($import_file);
    $import_handle->checkUploadedFile();
    if ($import_handle->isError()) {
        $import->stop($import_handle->getError());
    }
    $import_handle->setDecompressContent(true);
    $import_handle->open();
    if ($import_handle->isError()) {
        $import->stop($import_handle->getError());
    }
} elseif (! $error) {
    if (! isset($import_text) || empty($import_text)) {
        $message = PhpMyAdmin\Message::error(
            __(
                'No data was received to import. Either no file name was ' .
                'submitted, or the file size exceeded the maximum size permitted ' .
                'by your PHP configuration. See [doc@faq1-16]FAQ 1.16[/doc].'
            )
        );
        $import->stop($message);
    }
}

// so we can obtain the message
//$_SESSION['Import_message'] = $message->getDisplay();

// Convert the file's charset if necessary
if (Encoding::isSupported() && isset($charset_of_file)) {
    if ($charset_of_file != 'utf-8') {
        $charset_conversion = true;
    }
} elseif (isset($charset_of_file) && $charset_of_file != 'utf-8') {
    $GLOBALS['dbi']->query('SET NAMES \'' . $charset_of_file . '\'');
    // We can not show query in this case, it is in different charset
    $sql_query_disabled = true;
    $reset_charset = true;
}

// Something to skip? (because timeout has passed)
if (! $error && isset($_POST['skip'])) {
    $original_skip = $skip = intval($_POST['skip']);
    while ($skip > 0 && ! $finished) {
        $import->getNextChunk($skip < $read_limit ? $skip : $read_limit);
        // Disable read progressivity, otherwise we eat all memory!
        $read_multiply = 1;
        $skip -= $read_limit;
    }
    unset($skip);
}

// This array contain the data like numberof valid sql queries in the statement
// and complete valid sql statement (which affected for rows)
$sql_data = ['valid_sql' => [], 'valid_queries' => 0];

if (! $error) {
    /**
     * @var ImportPlugin $import_plugin
     */
    $import_plugin = Plugins::getPlugin(
        "import",
        $format,
        'libraries/classes/Plugins/Import/',
        $import_type
    );
    if ($import_plugin == null) {
        $message = PhpMyAdmin\Message::error(
            __('Could not load import plugins, please check your installation!')
        );
        $import->stop($message);
    } else {
        // Do the real import
        $default_fk_check = PhpMyAdmin\Util::handleDisableFKCheckInit();
        try {
            $import_plugin->doImport($sql_data);
            PhpMyAdmin\Util::handleDisableFKCheckCleanup($default_fk_check);
        } catch (Exception $e) {
            PhpMyAdmin\Util::handleDisableFKCheckCleanup($default_fk_check);
            throw $e;
        }
    }
}

if (isset($import_handle)) {
    $import_handle->close();
}

// Cleanup temporary file
if ($file_to_unlink != '') {
    unlink($file_to_unlink);
}

// Reset charset back, if we did some changes
if ($reset_charset) {
    $GLOBALS['dbi']->query('SET CHARACTER SET ' . $GLOBALS['charset_connection']);
    $GLOBALS['dbi']->setCollationConnection($collation_connection);
}

// Show correct message
if (! empty($id_bookmark) && $_POST['action_bookmark'] == 2) {
    $message = PhpMyAdmin\Message::success(__('The bookmark has been deleted.'));
    $display_query = $import_text;
    $error = false; // unset error marker, it was used just to skip processing
} elseif (! empty($id_bookmark) && $_POST['action_bookmark'] == 1) {
    $message = PhpMyAdmin\Message::notice(__('Showing bookmark'));
} elseif ($bookmark_created) {
    $special_message = '[br]' . sprintf(
        __('Bookmark %s has been created.'),
        htmlspecialchars($_POST['bkm_label'])
    );
} elseif ($finished && ! $error) {
    // Do not display the query with message, we do it separately
    $display_query = ';';
    if ($import_type != 'query') {
        $message = PhpMyAdmin\Message::success(
            '<em>'
            . _ngettext(
                'Import has been successfully finished, %d query executed.',
                'Import has been successfully finished, %d queries executed.',
                $executed_queries
            )
            . '</em>'
        );
        $message->addParam($executed_queries);

        if (! empty($import_notice)) {
            $message->addHtml($import_notice);
        }
        if (! empty($local_import_file)) {
            $message->addText('(' . $local_import_file . ')');
        } else {
            $message->addText('(' . $_FILES['import_file']['name'] . ')');
        }
    }
}

// Did we hit timeout? Tell it user.
if ($timeout_passed) {
    $urlparams['timeout_passed'] = '1';
    $urlparams['offset'] = $GLOBALS['offset'];
    if (isset($local_import_file)) {
        $urlparams['local_import_file'] = $local_import_file;
    }

    $importUrl = $err_url = $goto . Url::getCommon($urlparams);

    $message = PhpMyAdmin\Message::error(
        __(
            'Script timeout passed, if you want to finish import,'
            . ' please %sresubmit the same file%s and import will resume.'
        )
    );
    $message->addParamHtml('<a href="' . $importUrl . '">');
    $message->addParamHtml('</a>');

    if ($offset == 0 || (isset($original_skip) && $original_skip == $offset)) {
        $message->addText(
            __(
                'However on last run no data has been parsed,'
                . ' this usually means phpMyAdmin won\'t be able to'
                . ' finish this import unless you increase php time limits.'
            )
        );
    }
}

// if there is any message, copy it into $_SESSION as well,
// so we can obtain it by AJAX call
if (isset($message)) {
    $_SESSION['Import_message']['message'] = $message->getDisplay();
}
// Parse and analyze the query, for correct db and table name
// in case of a query typed in the query window
// (but if the query is too large, in case of an imported file, the parser
//  can choke on it so avoid parsing)
$sqlLength = mb_strlen($sql_query);
if ($sqlLength <= $GLOBALS['cfg']['MaxCharactersInDisplayedSQL']) {
    list(
        $analyzed_sql_results,
        $db,
        $table_from_sql
    ) = ParseAnalyze::sqlQuery($sql_query, $db);
    // @todo: possibly refactor
    extract($analyzed_sql_results);

    if ($table != $table_from_sql && !empty($table_from_sql)) {
        $table = $table_from_sql;
    }
}

// There was an error?
if (isset($my_die)) {
    foreach ($my_die as $key => $die) {
        PhpMyAdmin\Util::mysqlDie(
            $die['error'],
            $die['sql'],
            false,
            $err_url,
            $error
        );
    }
}

if ($go_sql) {
    if (! empty($sql_data) && ($sql_data['valid_queries'] > 1)) {
        $_SESSION['is_multi_query'] = true;
        $sql_queries = $sql_data['valid_sql'];
    } else {
        $sql_queries = [$sql_query];
    }

    $html_output = '';

    foreach ($sql_queries as $sql_query) {
        // parse sql query
        list(
            $analyzed_sql_results,
            $db,
            $table_from_sql
        ) = ParseAnalyze::sqlQuery($sql_query, $db);
        // @todo: possibly refactor
        extract($analyzed_sql_results);

        // Check if User is allowed to issue a 'DROP DATABASE' Statement
        if ($sql->hasNoRightsToDropDatabase(
            $analyzed_sql_results,
            $cfg['AllowUserDropDatabase'],
            $GLOBALS['dbi']->isSuperuser()
        )) {
            PhpMyAdmin\Util::mysqlDie(
                __('"DROP DATABASE" statements are disabled.'),
                '',
                false,
                $_SESSION['Import_message']['go_back_url']
            );
            return;
        } // end if

        if ($table != $table_from_sql && !empty($table_from_sql)) {
            $table = $table_from_sql;
        }

        $html_output .= $sql->executeQueryAndGetQueryResponse(
            $analyzed_sql_results, // analyzed_sql_results
            false, // is_gotofile
            $db, // db
            $table, // table
            null, // find_real_end
            null, // sql_query_for_bookmark - see below
            null, // extra_data
            null, // message_to_show
            null, // message
            null, // sql_data
            $goto, // goto
            $pmaThemeImage, // pmaThemeImage
            null, // disp_query
            null, // disp_message
            null, // query_type
            $sql_query, // sql_query
            null, // selectedTables
            null // complete_query
        );
    }

    // sql_query_for_bookmark is not included in Sql::executeQueryAndGetQueryResponse
    // since only one bookmark has to be added for all the queries submitted through
    // the SQL tab
    if (! empty($_POST['bkm_label']) && ! empty($import_text)) {
        $cfgBookmark = Bookmark::getParams($GLOBALS['cfg']['Server']['user']);
        $sql->storeTheQueryAsBookmark(
            $db,
            $cfgBookmark['user'],
            $_POST['sql_query'],
            $_POST['bkm_label'],
            isset($_POST['bkm_replace']) ? $_POST['bkm_replace'] : null
        );
    }

    $response->addJSON('ajax_reload', $ajax_reload);
    $response->addHTML($html_output);
    exit();
} elseif ($result) {
    // Save a Bookmark with more than one queries (if Bookmark label given).
    if (! empty($_POST['bkm_label']) && ! empty($import_text)) {
        $cfgBookmark = Bookmark::getParams($GLOBALS['cfg']['Server']['user']);
        $sql->storeTheQueryAsBookmark(
            $db,
            $cfgBookmark['user'],
            $_POST['sql_query'],
            $_POST['bkm_label'],
            isset($_POST['bkm_replace']) ? $_POST['bkm_replace'] : null
        );
    }

    $response->setRequestStatus(true);
    $response->addJSON('message', PhpMyAdmin\Message::success($msg));
    $response->addJSON(
        'sql_query',
        PhpMyAdmin\Util::getMessage($msg, $sql_query, 'success')
    );
} elseif ($result == false) {
    $response->setRequestStatus(false);
    $response->addJSON('message', PhpMyAdmin\Message::error($msg));
} else {
    $active_page = $goto;
    include '' . $goto;
}

// If there is request for ROLLBACK in the end.
if (isset($_POST['rollback_query'])) {
    $GLOBALS['dbi']->query('ROLLBACK');
}<|MERGE_RESOLUTION|>--- conflicted
+++ resolved
@@ -30,25 +30,15 @@
  */
 require_once 'libraries/common.inc.php';
 
-<<<<<<< HEAD
 $import = new Import();
 
-if (isset($_REQUEST['show_as_php'])) {
-    $GLOBALS['show_as_php'] = $_REQUEST['show_as_php'];
-}
-
-// If there is a request to 'Simulate DML'.
-if (isset($_REQUEST['simulate_dml'])) {
-    $import->handleSimulateDmlRequest();
-=======
 if (isset($_POST['show_as_php'])) {
     $GLOBALS['show_as_php'] = $_POST['show_as_php'];
 }
 
 // If there is a request to 'Simulate DML'.
 if (isset($_POST['simulate_dml'])) {
-    Import::handleSimulateDmlRequest();
->>>>>>> 09c18849
+    $import->handleSimulateDmlRequest();
     exit;
 }
 
@@ -70,23 +60,13 @@
         && isset($_POST['bookmark_query']) && isset($_POST['shared'])
     ) {
         $cfgBookmark = Bookmark::getParams($GLOBALS['cfg']['Server']['user']);
-<<<<<<< HEAD
         $bookmarkFields = [
-            'bkm_database' => $_REQUEST['db'],
-            'bkm_user'  => $cfgBookmark['user'],
-            'bkm_sql_query' => $_REQUEST['bookmark_query'],
-            'bkm_label' => $_REQUEST['label']
-        ];
-        $isShared = ($_REQUEST['shared'] == 'true' ? true : false);
-=======
-        $bookmarkFields = array(
             'bkm_database' => $_POST['db'],
             'bkm_user'  => $cfgBookmark['user'],
             'bkm_sql_query' => $_POST['bookmark_query'],
             'bkm_label' => $_POST['label']
-        );
+        ];
         $isShared = ($_POST['shared'] == 'true' ? true : false);
->>>>>>> 09c18849
         $bookmark = Bookmark::createBookmark(
             $GLOBALS['dbi'],
             $GLOBALS['cfg']['Server']['user'],
@@ -177,13 +157,8 @@
     $_SESSION['sql_from_query_box'] = true;
 
     // If there is a request to ROLLBACK when finished.
-<<<<<<< HEAD
-    if (isset($_REQUEST['rollback_query'])) {
+    if (isset($_POST['rollback_query'])) {
         $import->handleRollbackRequest($import_text);
-=======
-    if (isset($_POST['rollback_query'])) {
-        Import::handleRollbackRequest($import_text);
->>>>>>> 09c18849
     }
 
     // refresh navigation and main panels
@@ -360,10 +335,9 @@
 $msg = 'Sorry an unexpected error happened!';
 
 // Bookmark Support: get a query back from bookmark if required
-<<<<<<< HEAD
-if (! empty($_REQUEST['id_bookmark'])) {
-    $id_bookmark = (int)$_REQUEST['id_bookmark'];
-    switch ($_REQUEST['action_bookmark']) {
+if (! empty($_POST['id_bookmark'])) {
+    $id_bookmark = (int)$_POST['id_bookmark'];
+    switch ($_POST['action_bookmark']) {
         case 0: // bookmarked query that have to be run
             $bookmark = Bookmark::get(
                 $GLOBALS['dbi'],
@@ -371,36 +345,17 @@
                 $db,
                 $id_bookmark,
                 'id',
-                isset($_REQUEST['action_bookmark_all'])
-=======
-if (! empty($_POST['id_bookmark'])) {
-    $id_bookmark = (int)$_POST['id_bookmark'];
-    switch ($_POST['action_bookmark']) {
-    case 0: // bookmarked query that have to be run
-        $bookmark = Bookmark::get(
-            $GLOBALS['dbi'],
-            $GLOBALS['cfg']['Server']['user'],
-            $db,
-            $id_bookmark,
-            'id',
-            isset($_POST['action_bookmark_all'])
-        );
-
-        if (! empty($_POST['bookmark_variable'])) {
-            $import_text = $bookmark->applyVariables(
-                $_POST['bookmark_variable']
->>>>>>> 09c18849
+                isset($_POST['action_bookmark_all'])
             );
 
-            if (! empty($_REQUEST['bookmark_variable'])) {
+            if (! empty($_POST['bookmark_variable'])) {
                 $import_text = $bookmark->applyVariables(
-                    $_REQUEST['bookmark_variable']
+                    $_POST['bookmark_variable']
                 );
             } else {
                 $import_text = $bookmark->getQuery();
             }
 
-<<<<<<< HEAD
             // refresh navigation and main panels
             if (preg_match(
                 '/^(DROP)\s+(VIEW|TABLE|DATABASE|SCHEMA)\s+/i',
@@ -427,56 +382,12 @@
                 $id_bookmark
             );
             $import_text = $bookmark->getQuery();
-=======
-        // refresh navigation panel only
-        if (preg_match(
-            '/^(CREATE|ALTER)\s+(VIEW|TABLE|DATABASE|SCHEMA)\s+/i',
-            $import_text
-        )
-        ) {
-            $ajax_reload['reload'] = true;
-        }
-        break;
-    case 1: // bookmarked query that have to be displayed
-        $bookmark = Bookmark::get(
-            $GLOBALS['dbi'],
-            $GLOBALS['cfg']['Server']['user'],
-            $db,
-            $id_bookmark
-        );
-        $import_text = $bookmark->getQuery();
-        if ($response->isAjax()) {
-            $message = PhpMyAdmin\Message::success(__('Showing bookmark'));
-            $response->setRequestStatus($message->isSuccess());
-            $response->addJSON('message', $message);
-            $response->addJSON('sql_query', $import_text);
-            $response->addJSON('action_bookmark', $_POST['action_bookmark']);
-            exit;
-        } else {
-            $run_query = false;
-        }
-        break;
-    case 2: // bookmarked query that have to be deleted
-        $bookmark = Bookmark::get(
-            $GLOBALS['dbi'],
-            $GLOBALS['cfg']['Server']['user'],
-            $db,
-            $id_bookmark
-        );
-        if (! empty($bookmark)) {
-            $bookmark->delete();
->>>>>>> 09c18849
             if ($response->isAjax()) {
                 $message = PhpMyAdmin\Message::success(__('Showing bookmark'));
                 $response->setRequestStatus($message->isSuccess());
                 $response->addJSON('message', $message);
-<<<<<<< HEAD
                 $response->addJSON('sql_query', $import_text);
-                $response->addJSON('action_bookmark', $_REQUEST['action_bookmark']);
-=======
                 $response->addJSON('action_bookmark', $_POST['action_bookmark']);
-                $response->addJSON('id_bookmark', $id_bookmark);
->>>>>>> 09c18849
                 exit;
             } else {
                 $run_query = false;
@@ -497,7 +408,7 @@
                     );
                     $response->setRequestStatus($message->isSuccess());
                     $response->addJSON('message', $message);
-                    $response->addJSON('action_bookmark', $_REQUEST['action_bookmark']);
+                    $response->addJSON('action_bookmark', $_POST['action_bookmark']);
                     $response->addJSON('id_bookmark', $id_bookmark);
                     exit;
                 } else {
